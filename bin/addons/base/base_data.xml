<?xml version="1.0"?>
<terp>
<<<<<<< HEAD
<data noupdate="1">
    
    <record model="ir.ui.view" id="view_menu">
        <field name="name">ir.ui.menu.tree</field>
        <field name="model">ir.ui.menu</field>
        <field name="type">tree</field>
        <field name="arch" type="xml">
            <tree string="Menu" toolbar="1">
                <field name="name" icon="icon"/>
            </tree>
        </field>
        <field name="field_parent">child_id</field>
    </record>
    
    <record model="ir.actions.act_window" id="action_menu_admin">
        <field name="name">Menu</field>
        <field name="usage">menu</field>
        <field name="type">ir.actions.act_window</field>
        <field name="view_id" ref="view_menu"/>
        <field name="res_model">ir.ui.menu</field>
        <field name="view_type">tree</field>
        <field name="domain" eval="'[(\'parent_id\',\'=\',False)]'"/>
    </record>
    
    <record model="res.lang" id="lang_en">
        <field name="code">en_US</field>
        <field name="name">English</field>
    </record>
    <record model="res.country" id="ad">
        <field name="name">Andorra, Principality of</field>
        <field name="code">ad</field>
    </record>
    <record model="res.country" id="ae">
        <field name="name">United Arab Emirates</field>
        <field name="code">ae</field>
    </record>
    <record model="res.country" id="af">
        <field name="name">Afghanistan, Islamic State of</field>
        <field name="code">af</field>
    </record>
    <record model="res.country" id="ag">
        <field name="name">Antigua and Barbuda</field>
        <field name="code">ag</field>
    </record>
    <record model="res.country" id="ai">
        <field name="name">Anguilla</field>
        <field name="code">ai</field>
    </record>
    <record model="res.country" id="al">
        <field name="name">Albania</field>
        <field name="code">al</field>
    </record>
    <record model="res.country" id="am">
        <field name="name">Armenia</field>
        <field name="code">am</field>
    </record>
    <record model="res.country" id="an">
        <field name="name">Netherlands Antilles</field>
        <field name="code">an</field>
    </record>
    <record model="res.country" id="ao">
        <field name="name">Angola</field>
        <field name="code">ao</field>
    </record>
    <record model="res.country" id="aq">
        <field name="name">Antarctica</field>
        <field name="code">aq</field>
    </record>
    <record model="res.country" id="ar">
        <field name="name">Argentina</field>
        <field name="code">ar</field>
    </record>
    <record model="res.country" id="as">
        <field name="name">American Samoa</field>
        <field name="code">as</field>
    </record>
    <record model="res.country" id="at">
        <field name="name">Austria</field>
        <field name="code">at</field>
    </record>
    <record model="res.country" id="au">
        <field name="name">Australia</field>
        <field name="code">au</field>
    </record>
    <record model="res.country" id="aw">
        <field name="name">Aruba</field>
        <field name="code">aw</field>
    </record>
    <record model="res.country" id="az">
        <field name="name">Azerbaidjan</field>
        <field name="code">az</field>
    </record>
    <record model="res.country" id="ba">
        <field name="name">Bosnia-Herzegovina</field>
        <field name="code">ba</field>
    </record>
    <record model="res.country" id="bb">
        <field name="name">Barbados</field>
        <field name="code">bb</field>
    </record>
    <record model="res.country" id="bd">
        <field name="name">Bangladesh</field>
        <field name="code">bd</field>
    </record>
    <record model="res.country" id="be">
        <field name="name">Belgium</field>
        <field name="code">be</field>
    </record>
    <record model="res.country" id="bf">
        <field name="name">Burkina Faso</field>
        <field name="code">bf</field>
    </record>
    <record model="res.country" id="bg">
        <field name="name">Bulgaria</field>
        <field name="code">bg</field>
    </record>
    <record model="res.country" id="bh">
        <field name="name">Bahrain</field>
        <field name="code">bh</field>
    </record>
    <record model="res.country" id="bi">
        <field name="name">Burundi</field>
        <field name="code">bi</field>
    </record>
    <record model="res.country" id="bj">
        <field name="name">Benin</field>
        <field name="code">bj</field>
    </record>
    <record model="res.country" id="bm">
        <field name="name">Bermuda</field>
        <field name="code">bm</field>
    </record>
    <record model="res.country" id="bn">
        <field name="name">Brunei Darussalam</field>
        <field name="code">bn</field>
    </record>
    <record model="res.country" id="bo">
        <field name="name">Bolivia</field>
        <field name="code">bo</field>
    </record>
    <record model="res.country" id="br">
        <field name="name">Brazil</field>
        <field name="code">br</field>
    </record>
    <record model="res.country" id="bs">
        <field name="name">Bahamas</field>
        <field name="code">bs</field>
    </record>
    <record model="res.country" id="bt">
        <field name="name">Bhutan</field>
        <field name="code">bt</field>
    </record>
    <record model="res.country" id="bv">
        <field name="name">Bouvet Island</field>
        <field name="code">bv</field>
    </record>
    <record model="res.country" id="bw">
        <field name="name">Botswana</field>
        <field name="code">bw</field>
    </record>
    <record model="res.country" id="by">
        <field name="name">Belarus</field>
        <field name="code">by</field>
    </record>
    <record model="res.country" id="bz">
        <field name="name">Belize</field>
        <field name="code">bz</field>
    </record>
    <record model="res.country" id="ca">
        <field name="name">Canada</field>
        <field name="code">ca</field>
    </record>
    <record model="res.country" id="cc">
        <field name="name">Cocos (Keeling) Islands</field>
        <field name="code">cc</field>
    </record>
    <record model="res.country" id="cf">
        <field name="name">Central African Republic</field>
        <field name="code">cf</field>
    </record>
    <record model="res.country" id="cd">
        <field name="name">Congo, The Democratic Republic of the</field>
        <field name="code">cd</field>
    </record>
    <record model="res.country" id="cg">
        <field name="name">Congo</field>
        <field name="code">cg</field>
    </record>
    <record model="res.country" id="ch">
        <field name="name">Suisse</field>
        <field name="code">ch</field>
    </record>
    <record model="res.country" id="ci">
        <field name="name">Ivory Coast (Cote D'Ivoire)</field>
        <field name="code">ci</field>
    </record>
    <record model="res.country" id="ck">
        <field name="name">Cook Islands</field>
        <field name="code">ck</field>
    </record>
    <record model="res.country" id="cl">
        <field name="name">Chile</field>
        <field name="code">cl</field>
    </record>
    <record model="res.country" id="cm">
        <field name="name">Cameroon</field>
        <field name="code">cm</field>
    </record>
    <record model="res.country" id="cn">
        <field name="name">China</field>
        <field name="code">cn</field>
    </record>
    <record model="res.country" id="co">
        <field name="name">Colombia</field>
        <field name="code">co</field>
    </record>
    <record model="res.country" id="cr">
        <field name="name">Costa Rica</field>
        <field name="code">cr</field>
    </record>
    <record model="res.country" id="cs">
        <field name="name">Serbia and Montenegro</field>
        <field name="code">cs</field>
    </record>
    <record model="res.country" id="cu">
        <field name="name">Cuba</field>
        <field name="code">cu</field>
    </record>
    <record model="res.country" id="cv">
        <field name="name">Cape Verde</field>
        <field name="code">cv</field>
    </record>
    <record model="res.country" id="cx">
        <field name="name">Christmas Island</field>
        <field name="code">cx</field>
    </record>
    <record model="res.country" id="cy">
        <field name="name">Cyprus</field>
        <field name="code">cy</field>
    </record>
    <record model="res.country" id="cz">
        <field name="name">Czech Republic</field>
        <field name="code">cz</field>
    </record>
    <record model="res.country" id="de">
        <field name="name">Germany</field>
        <field name="code">de</field>
    </record>
    <record model="res.country" id="dj">
        <field name="name">Djibouti</field>
        <field name="code">dj</field>
    </record>
    <record model="res.country" id="dk">
        <field name="name">Denmark</field>
        <field name="code">dk</field>
    </record>
    <record model="res.country" id="dm">
        <field name="name">Dominica</field>
        <field name="code">dm</field>
    </record>
    <record model="res.country" id="do">
        <field name="name">Dominican Republic</field>
        <field name="code">do</field>
    </record>
    <record model="res.country" id="dz">
        <field name="name">Algeria</field>
        <field name="code">dz</field>
    </record>
    <record model="res.country" id="ec">
        <field name="name">Ecuador</field>
        <field name="code">ec</field>
    </record>
    <record model="res.country" id="ee">
        <field name="name">Estonia</field>
        <field name="code">ee</field>
    </record>
    <record model="res.country" id="eg">
        <field name="name">Egypt</field>
        <field name="code">eg</field>
    </record>
    <record model="res.country" id="eh">
        <field name="name">Western Sahara</field>
        <field name="code">eh</field>
    </record>
    <record model="res.country" id="er">
        <field name="name">Eritrea</field>
        <field name="code">er</field>
    </record>
    <record model="res.country" id="es">
        <field name="name">Spain</field>
        <field name="code">es</field>
    </record>
    <record model="res.country" id="et">
        <field name="name">Ethiopia</field>
        <field name="code">et</field>
    </record>
    <record model="res.country" id="fi">
        <field name="name">Finland</field>
        <field name="code">fi</field>
    </record>
    <record model="res.country" id="fj">
        <field name="name">Fiji</field>
        <field name="code">fj</field>
    </record>
    <record model="res.country" id="fk">
        <field name="name">Falkland Islands</field>
        <field name="code">fk</field>
    </record>
    <record model="res.country" id="fm">
        <field name="name">Micronesia</field>
        <field name="code">fm</field>
    </record>
    <record model="res.country" id="fo">
        <field name="name">Faroe Islands</field>
        <field name="code">fo</field>
    </record>
    <record model="res.country" id="fr">
        <field name="name">France</field>
        <field name="code">fr</field>
    </record>
    <record model="res.country" id="ga">
        <field name="name">Gabon</field>
        <field name="code">ga</field>
    </record>
    <record model="res.country" id="gd">
        <field name="name">Grenada</field>
        <field name="code">gd</field>
    </record>
    <record model="res.country" id="ge">
        <field name="name">Georgia</field>
        <field name="code">ge</field>
    </record>
    <record model="res.country" id="gf">
        <field name="name">French Guyana</field>
        <field name="code">gf</field>
    </record>
    <record model="res.country" id="gh">
        <field name="name">Ghana</field>
        <field name="code">gh</field>
    </record>
    <record model="res.country" id="gi">
        <field name="name">Gibraltar</field>
        <field name="code">gi</field>
    </record>
    <record model="res.country" id="gl">
        <field name="name">Greenland</field>
        <field name="code">gl</field>
    </record>
    <record model="res.country" id="gm">
        <field name="name">Gambia</field>
        <field name="code">gm</field>
    </record>
    <record model="res.country" id="gn">
        <field name="name">Guinea</field>
        <field name="code">gn</field>
    </record>
    <record model="res.country" id="gp">
        <field name="name">Guadeloupe (French)</field>
        <field name="code">gp</field>
    </record>
    <record model="res.country" id="gq">
        <field name="name">Equatorial Guinea</field>
        <field name="code">gq</field>
    </record>
    <record model="res.country" id="gr">
        <field name="name">Greece</field>
        <field name="code">gr</field>
    </record>
    <record model="res.country" id="gs">
        <field name="name">S. Georgia &amp; S. Sandwich Isls.</field>
        <field name="code">gs</field>
    </record>
    <record model="res.country" id="gt">
        <field name="name">Guatemala</field>
        <field name="code">gt</field>
    </record>
    <record model="res.country" id="gu">
        <field name="name">Guam (USA)</field>
        <field name="code">gu</field>
    </record>
    <record model="res.country" id="gw">
        <field name="name">Guinea Bissau</field>
        <field name="code">gw</field>
    </record>
    <record model="res.country" id="gy">
        <field name="name">Guyana</field>
        <field name="code">gy</field>
    </record>
    <record model="res.country" id="hk">
        <field name="name">Hong Kong</field>
        <field name="code">hk</field>
    </record>
    <record model="res.country" id="hm">
        <field name="name">Heard and McDonald Islands</field>
        <field name="code">hm</field>
    </record>
    <record model="res.country" id="hn">
        <field name="name">Honduras</field>
        <field name="code">hn</field>
    </record>
    <record model="res.country" id="hr">
        <field name="name">Croatia</field>
        <field name="code">hr</field>
    </record>
    <record model="res.country" id="ht">
        <field name="name">Haiti</field>
        <field name="code">ht</field>
    </record>
    <record model="res.country" id="hu">
        <field name="name">Hungary</field>
        <field name="code">hu</field>
    </record>
    <record model="res.country" id="id">
        <field name="name">Indonesia</field>
        <field name="code">id</field>
    </record>
    <record model="res.country" id="ie">
        <field name="name">Ireland</field>
        <field name="code">ie</field>
    </record>
    <record model="res.country" id="il">
        <field name="name">Israel</field>
        <field name="code">il</field>
    </record>
    <record model="res.country" id="in">
        <field name="name">India</field>
        <field name="code">in</field>
    </record>
    <record model="res.country" id="io">
        <field name="name">British Indian Ocean Territory</field>
        <field name="code">io</field>
    </record>
    <record model="res.country" id="iq">
        <field name="name">Iraq</field>
        <field name="code">iq</field>
    </record>
    <record model="res.country" id="ir">
        <field name="name">Iran</field>
        <field name="code">ir</field>
    </record>
    <record model="res.country" id="is">
        <field name="name">Iceland</field>
        <field name="code">is</field>
    </record>
    <record model="res.country" id="it">
        <field name="name">Italy</field>
        <field name="code">it</field>
    </record>
    <record model="res.country" id="jm">
        <field name="name">Jamaica</field>
        <field name="code">jm</field>
    </record>
    <record model="res.country" id="jo">
        <field name="name">Jordan</field>
        <field name="code">jo</field>
    </record>
    <record model="res.country" id="jp">
        <field name="name">Japan</field>
        <field name="code">jp</field>
    </record>
    <record model="res.country" id="ke">
        <field name="name">Kenya</field>
        <field name="code">ke</field>
    </record>
    <record model="res.country" id="kg">
        <field name="name">Kyrgyz Republic (Kyrgyzstan)</field>
        <field name="code">kg</field>
    </record>
    <record model="res.country" id="kh">
        <field name="name">Cambodia, Kingdom of</field>
        <field name="code">kh</field>
    </record>
    <record model="res.country" id="ki">
        <field name="name">Kiribati</field>
        <field name="code">ki</field>
    </record>
    <record model="res.country" id="km">
        <field name="name">Comoros</field>
        <field name="code">km</field>
    </record>
    <record model="res.country" id="kn">
        <field name="name">Saint Kitts &amp; Nevis Anguilla</field>
        <field name="code">kn</field>
    </record>
    <record model="res.country" id="kp">
        <field name="name">North Korea</field>
        <field name="code">kp</field>
    </record>
    <record model="res.country" id="kr">
        <field name="name">South Korea</field>
        <field name="code">kr</field>
    </record>
    <record model="res.country" id="kw">
        <field name="name">Kuwait</field>
        <field name="code">kw</field>
    </record>
    <record model="res.country" id="ky">
        <field name="name">Cayman Islands</field>
        <field name="code">ky</field>
    </record>
    <record model="res.country" id="kz">
        <field name="name">Kazakhstan</field>
        <field name="code">kz</field>
    </record>
    <record model="res.country" id="la">
        <field name="name">Laos</field>
        <field name="code">la</field>
    </record>
    <record model="res.country" id="lb">
        <field name="name">Lebanon</field>
        <field name="code">lb</field>
    </record>
    <record model="res.country" id="lc">
        <field name="name">Saint Lucia</field>
        <field name="code">lc</field>
    </record>
    <record model="res.country" id="li">
        <field name="name">Liechtenstein</field>
        <field name="code">li</field>
    </record>
    <record model="res.country" id="lk">
        <field name="name">Sri Lanka</field>
        <field name="code">lk</field>
    </record>
    <record model="res.country" id="lr">
        <field name="name">Liberia</field>
        <field name="code">lr</field>
    </record>
    <record model="res.country" id="ls">
        <field name="name">Lesotho</field>
        <field name="code">ls</field>
    </record>
    <record model="res.country" id="lt">
        <field name="name">Lithuania</field>
        <field name="code">lt</field>
    </record>
    <record model="res.country" id="lu">
        <field name="name">Luxembourg</field>
        <field name="code">lu</field>
    </record>
    <record model="res.country" id="lv">
        <field name="name">Latvia</field>
        <field name="code">lv</field>
    </record>
    <record model="res.country" id="ly">
        <field name="name">Libya</field>
        <field name="code">ly</field>
    </record>
    <record model="res.country" id="ma">
        <field name="name">Morocco</field>
        <field name="code">ma</field>
    </record>
    <record model="res.country" id="mc">
        <field name="name">Monaco</field>
        <field name="code">mc</field>
    </record>
    <record model="res.country" id="md">
        <field name="name">Moldavia</field>
        <field name="code">md</field>
    </record>
    <record model="res.country" id="mg">
        <field name="name">Madagascar</field>
        <field name="code">mg</field>
    </record>
    <record model="res.country" id="mh">
        <field name="name">Marshall Islands</field>
        <field name="code">mh</field>
    </record>
    <record model="res.country" id="mk">
        <field name="name">Macedonia</field>
        <field name="code">mk</field>
    </record>
    <record model="res.country" id="ml">
        <field name="name">Mali</field>
        <field name="code">ml</field>
    </record>
    <record model="res.country" id="mm">
        <field name="name">Myanmar</field>
        <field name="code">mm</field>
    </record>
    <record model="res.country" id="mn">
        <field name="name">Mongolia</field>
        <field name="code">mn</field>
    </record>
    <record model="res.country" id="mo">
        <field name="name">Macau</field>
        <field name="code">mo</field>
    </record>
    <record model="res.country" id="mp">
        <field name="name">Northern Mariana Islands</field>
        <field name="code">mp</field>
    </record>
    <record model="res.country" id="mq">
        <field name="name">Martinique (French)</field>
        <field name="code">mq</field>
    </record>
    <record model="res.country" id="mr">
        <field name="name">Mauritania</field>
        <field name="code">mr</field>
    </record>
    <record model="res.country" id="ms">
        <field name="name">Montserrat</field>
        <field name="code">ms</field>
    </record>
    <record model="res.country" id="mt">
        <field name="name">Malta</field>
        <field name="code">mt</field>
    </record>
    <record model="res.country" id="mu">
        <field name="name">Mauritius</field>
        <field name="code">mu</field>
    </record>
    <record model="res.country" id="mv">
        <field name="name">Maldives</field>
        <field name="code">mv</field>
    </record>
    <record model="res.country" id="mw">
        <field name="name">Malawi</field>
        <field name="code">mw</field>
    </record>
    <record model="res.country" id="mx">
        <field name="name">Mexico</field>
        <field name="code">mx</field>
    </record>
    <record model="res.country" id="my">
        <field name="name">Malaysia</field>
        <field name="code">my</field>
    </record>
    <record model="res.country" id="mz">
        <field name="name">Mozambique</field>
        <field name="code">mz</field>
    </record>
    <record model="res.country" id="na">
        <field name="name">Namibia</field>
        <field name="code">na</field>
    </record>
    <record model="res.country" id="nc">
        <field name="name">New Caledonia (French)</field>
        <field name="code">nc</field>
    </record>
    <record model="res.country" id="ne">
        <field name="name">Niger</field>
        <field name="code">ne</field>
    </record>
    <record model="res.country" id="nf">
        <field name="name">Norfolk Island</field>
        <field name="code">nf</field>
    </record>
    <record model="res.country" id="ng">
        <field name="name">Nigeria</field>
        <field name="code">ng</field>
    </record>
    <record model="res.country" id="ni">
        <field name="name">Nicaragua</field>
        <field name="code">ni</field>
    </record>
    <record model="res.country" id="nl">
        <field name="name">Netherlands</field>
        <field name="code">nl</field>
    </record>
    <record model="res.country" id="no">
        <field name="name">Norway</field>
        <field name="code">no</field>
    </record>
    <record model="res.country" id="np">
        <field name="name">Nepal</field>
        <field name="code">np</field>
    </record>
    <record model="res.country" id="nr">
        <field name="name">Nauru</field>
        <field name="code">nr</field>
    </record>
    <record model="res.country" id="nt">
        <field name="name">Neutral Zone</field>
        <field name="code">nt</field>
    </record>
    <record model="res.country" id="nu">
        <field name="name">Niue</field>
        <field name="code">nu</field>
    </record>
    <record model="res.country" id="nz">
        <field name="name">New Zealand</field>
        <field name="code">nz</field>
    </record>
    <record model="res.country" id="om">
        <field name="name">Oman</field>
        <field name="code">om</field>
    </record>
    <record model="res.country" id="pa">
        <field name="name">Panama</field>
        <field name="code">pa</field>
    </record>
    <record model="res.country" id="pe">
        <field name="name">Peru</field>
        <field name="code">pe</field>
    </record>
    <record model="res.country" id="pf">
        <field name="name">Polynesia (French)</field>
        <field name="code">pf</field>
    </record>
    <record model="res.country" id="pg">
        <field name="name">Papua New Guinea</field>
        <field name="code">pg</field>
    </record>
    <record model="res.country" id="ph">
        <field name="name">Philippines</field>
        <field name="code">ph</field>
    </record>
    <record model="res.country" id="pk">
        <field name="name">Pakistan</field>
        <field name="code">pk</field>
    </record>
    <record model="res.country" id="pl">
        <field name="name">Poland</field>
        <field name="code">pl</field>
    </record>
    <record model="res.country" id="pm">
        <field name="name">Saint Pierre and Miquelon</field>
        <field name="code">pm</field>
    </record>
    <record model="res.country" id="pn">
        <field name="name">Pitcairn Island</field>
        <field name="code">pn</field>
    </record>
    <record model="res.country" id="pr">
        <field name="name">Puerto Rico</field>
        <field name="code">pr</field>
    </record>
    <record model="res.country" id="pt">
        <field name="name">Portugal</field>
        <field name="code">pt</field>
    </record>
    <record model="res.country" id="pw">
        <field name="name">Palau</field>
        <field name="code">pw</field>
    </record>
    <record model="res.country" id="py">
        <field name="name">Paraguay</field>
        <field name="code">py</field>
    </record>
    <record model="res.country" id="qa">
        <field name="name">Qatar</field>
        <field name="code">qa</field>
    </record>
    <record model="res.country" id="re">
        <field name="name">Reunion (French)</field>
        <field name="code">re</field>
    </record>
    <record model="res.country" id="ro">
        <field name="name">Romania</field>
        <field name="code">ro</field>
    </record>
    <record model="res.country" id="ru">
        <field name="name">Russian Federation</field>
        <field name="code">ru</field>
    </record>
    <record model="res.country" id="rw">
        <field name="name">Rwanda</field>
        <field name="code">rw</field>
    </record>
    <record model="res.country" id="sa">
        <field name="name">Saudi Arabia</field>
        <field name="code">sa</field>
    </record>
    <record model="res.country" id="sb">
        <field name="name">Solomon Islands</field>
        <field name="code">sb</field>
    </record>
    <record model="res.country" id="sc">
        <field name="name">Seychelles</field>
        <field name="code">sc</field>
    </record>
    <record model="res.country" id="sd">
        <field name="name">Sudan</field>
        <field name="code">sd</field>
    </record>
    <record model="res.country" id="se">
        <field name="name">Sweden</field>
        <field name="code">se</field>
    </record>
    <record model="res.country" id="sg">
        <field name="name">Singapore</field>
        <field name="code">sg</field>
    </record>
    <record model="res.country" id="sh">
        <field name="name">Saint Helena</field>
        <field name="code">sh</field>
    </record>
    <record model="res.country" id="si">
        <field name="name">Slovenia</field>
        <field name="code">si</field>
    </record>
    <record model="res.country" id="sj">
        <field name="name">Svalbard and Jan Mayen Islands</field>
        <field name="code">sj</field>
    </record>
    <record model="res.country" id="sk">
        <field name="name">Slovak Republic</field>
        <field name="code">sk</field>
    </record>
    <record model="res.country" id="sl">
        <field name="name">Sierra Leone</field>
        <field name="code">sl</field>
    </record>
    <record model="res.country" id="sm">
        <field name="name">San Marino</field>
        <field name="code">sm</field>
    </record>
    <record model="res.country" id="sn">
        <field name="name">Senegal</field>
        <field name="code">sn</field>
    </record>
    <record model="res.country" id="so">
        <field name="name">Somalia</field>
        <field name="code">so</field>
    </record>
    <record model="res.country" id="sr">
        <field name="name">Suriname</field>
        <field name="code">sr</field>
    </record>
    <record model="res.country" id="st">
        <field name="name">Saint Tome (Sao Tome) and Principe</field>
        <field name="code">st</field>
    </record>
    <record model="res.country" id="sv">
        <field name="name">El Salvador</field>
        <field name="code">sv</field>
    </record>
    <record model="res.country" id="sy">
        <field name="name">Syria</field>
        <field name="code">sy</field>
    </record>
    <record model="res.country" id="sz">
        <field name="name">Swaziland</field>
        <field name="code">sz</field>
    </record>
    <record model="res.country" id="tc">
        <field name="name">Turks and Caicos Islands</field>
        <field name="code">tc</field>
    </record>
    <record model="res.country" id="td">
        <field name="name">Chad</field>
        <field name="code">td</field>
    </record>
    <record model="res.country" id="tf">
        <field name="name">French Southern Territories</field>
        <field name="code">tf</field>
    </record>
    <record model="res.country" id="tg">
        <field name="name">Togo</field>
        <field name="code">tg</field>
    </record>
    <record model="res.country" id="th">
        <field name="name">Thailand</field>
        <field name="code">th</field>
    </record>
    <record model="res.country" id="tj">
        <field name="name">Tadjikistan</field>
        <field name="code">tj</field>
    </record>
    <record model="res.country" id="tk">
        <field name="name">Tokelau</field>
        <field name="code">tk</field>
    </record>
    <record model="res.country" id="tm">
        <field name="name">Turkmenistan</field>
        <field name="code">tm</field>
    </record>
    <record model="res.country" id="tn">
        <field name="name">Tunisia</field>
        <field name="code">tn</field>
    </record>
    <record model="res.country" id="to">
        <field name="name">Tonga</field>
        <field name="code">to</field>
    </record>
    <record model="res.country" id="tp">
        <field name="name">East Timor</field>
        <field name="code">tp</field>
    </record>
    <record model="res.country" id="tr">
        <field name="name">Turkey</field>
        <field name="code">tr</field>
    </record>
    <record model="res.country" id="tt">
        <field name="name">Trinidad and Tobago</field>
        <field name="code">tt</field>
    </record>
    <record model="res.country" id="tv">
        <field name="name">Tuvalu</field>
        <field name="code">tv</field>
    </record>
    <record model="res.country" id="tw">
        <field name="name">Taiwan</field>
        <field name="code">tw</field>
    </record>
    <record model="res.country" id="tz">
        <field name="name">Tanzania</field>
        <field name="code">tz</field>
    </record>
    <record model="res.country" id="ua">
        <field name="name">Ukraine</field>
        <field name="code">ua</field>
    </record>
    <record model="res.country" id="ug">
        <field name="name">Uganda</field>
        <field name="code">ug</field>
    </record>
    <record model="res.country" id="uk">
        <field name="name">United Kingdom</field>
        <field name="code">uk</field>
    </record>
    <record model="res.country" id="um">
        <field name="name">USA Minor Outlying Islands</field>
        <field name="code">um</field>
    </record>
    <record model="res.country" id="us">
        <field name="name">United States</field>
        <field name="code">us</field>
    </record>
    <record model="res.country" id="uy">
        <field name="name">Uruguay</field>
        <field name="code">uy</field>
    </record>
    <record model="res.country" id="uz">
        <field name="name">Uzbekistan</field>
        <field name="code">uz</field>
    </record>
    <record model="res.country" id="va">
        <field name="name">Holy See (Vatican City State)</field>
        <field name="code">va</field>
    </record>
    <record model="res.country" id="vc">
        <field name="name">Saint Vincent &amp; Grenadines</field>
        <field name="code">vc</field>
    </record>
    <record model="res.country" id="ve">
        <field name="name">Venezuela</field>
        <field name="code">ve</field>
    </record>
    <record model="res.country" id="vg">
        <field name="name">Virgin Islands (British)</field>
        <field name="code">vg</field>
    </record>
    <record model="res.country" id="vi">
        <field name="name">Virgin Islands (USA)</field>
        <field name="code">vi</field>
    </record>
    <record model="res.country" id="vn">
        <field name="name">Vietnam</field>
        <field name="code">vn</field>
    </record>
    <record model="res.country" id="vu">
        <field name="name">Vanuatu</field>
        <field name="code">vu</field>
    </record>
    <record model="res.country" id="wf">
        <field name="name">Wallis and Futuna Islands</field>
        <field name="code">wf</field>
    </record>
    <record model="res.country" id="ws">
        <field name="name">Samoa</field>
        <field name="code">ws</field>
    </record>
    <record model="res.country" id="ye">
        <field name="name">Yemen</field>
        <field name="code">ye</field>
    </record>
    <record model="res.country" id="yt">
        <field name="name">Mayotte</field>
        <field name="code">yt</field>
    </record>
    <record model="res.country" id="yu">
        <field name="name">Yugoslavia</field>
        <field name="code">yu</field>
    </record>
    <record model="res.country" id="za">
        <field name="name">South Africa</field>
        <field name="code">za</field>
    </record>
    <record model="res.country" id="zm">
        <field name="name">Zambia</field>
        <field name="code">zm</field>
    </record>
    <!-- DEPRECATED, News name of Zaire is Democratic Republic of the Congo ! -->
    <record model="res.country" id="zr">
        <field name="name">Zaire</field>
        <field name="code">zr</field>
    </record>
    <record model="res.country" id="zw">
        <field name="name">Zimbabwe</field>
        <field name="code">zw</field>
    </record>
    
    <!-- USA States -->
    <record model="res.country.state" id="us-al">
        <field name="name">Alabama</field>
        <field name="code">al</field>
        <field name="country_id" model="res.country" ref="us"/>
    </record>
    <record model="res.country.state" id="us-ak">
        <field name="name">Alaska</field>
        <field name="code">ak</field>
        <field name="country_id" model="res.country" ref="us"/>
    </record>
    <record model="res.country.state" id="us-az">
        <field name="name">Arizona</field>
        <field name="code">az</field>
        <field name="country_id" model="res.country" ref="us"/>
    </record>
    <record model="res.country.state" id="us-ar">
        <field name="name">Arkansas</field>
        <field name="code">ar</field>
        <field name="country_id" model="res.country" ref="us"/>
    </record>
    <record model="res.country.state" id="us-ca">
        <field name="name">California</field>
        <field name="code">ca</field>
        <field name="country_id" model="res.country" ref="us"/>
    </record>
    <record model="res.country.state" id="us-co">
        <field name="name">Colorado</field>
        <field name="code">co</field>
        <field name="country_id" model="res.country" ref="us"/>
    </record>
    <record model="res.country.state" id="us-ct">
        <field name="name">Connecticut</field>
        <field name="code">ct</field>
        <field name="country_id" model="res.country" ref="us"/>
    </record>
    <record model="res.country.state" id="us-dc">
        <field name="name">District of Columbia</field>
        <field name="code">dc</field>
        <field name="country_id" model="res.country" ref="us"/>
    </record>
    <record model="res.country.state" id="us-de">
        <field name="name">Delaware</field>
        <field name="code">de</field>
        <field name="country_id" model="res.country" ref="us"/>
    </record>
    <record model="res.country.state" id="us-fl">
        <field name="name">Florida</field>
        <field name="code">fl</field>
        <field name="country_id" model="res.country" ref="us"/>
    </record>
    <record model="res.country.state" id="us-ga">
        <field name="name">Georgia</field>
        <field name="code">ga</field>
        <field name="country_id" model="res.country" ref="us"/>
    </record>
    <record model="res.country.state" id="us-hi">
        <field name="name">Hawaii</field>
        <field name="code">hi</field>
        <field name="country_id" model="res.country" ref="us"/>
    </record>
    <record model="res.country.state" id="us-id">
        <field name="name">Idaho</field>
        <field name="code">id</field>
        <field name="country_id" model="res.country" ref="us"/>
    </record>
    <record model="res.country.state" id="us-il">
        <field name="name">Illinois</field>
        <field name="code">il</field>
        <field name="country_id" model="res.country" ref="us"/>
    </record>
    <record model="res.country.state" id="us-in">
        <field name="name">Indiana</field>
        <field name="code">in</field>
        <field name="country_id" model="res.country" ref="us"/>
    </record>
    <record model="res.country.state" id="us-ia">
        <field name="name">Iowa</field>
        <field name="code">ia</field>
        <field name="country_id" model="res.country" ref="us"/>
    </record>
    <record model="res.country.state" id="us-ks">
        <field name="name">Kansas</field>
        <field name="code">ks</field>
        <field name="country_id" model="res.country" ref="us"/>
    </record>
    <record model="res.country.state" id="us-ky">
        <field name="name">Kentucky</field>
        <field name="code">ky</field>
        <field name="country_id" model="res.country" ref="us"/>
    </record>
    <record model="res.country.state" id="us-la">
        <field name="name">Louisiana</field>
        <field name="code">la</field>
        <field name="country_id" model="res.country" ref="us"/>
    </record>
    <record model="res.country.state" id="us-me">
        <field name="name">Maine</field>
        <field name="code">me</field>
        <field name="country_id" model="res.country" ref="us"/>
    </record>
    <record model="res.country.state" id="us-md">
        <field name="name">Maryland</field>
        <field name="code">md</field>
        <field name="country_id" model="res.country" ref="us"/>
    </record>
    <record model="res.country.state" id="us-ma">
        <field name="name">Massachusetts</field>
        <field name="code">ma</field>
        <field name="country_id" model="res.country" ref="us"/>
    </record>
    <record model="res.country.state" id="us-mi">
        <field name="name">Michigan</field>
        <field name="code">mi</field>
        <field name="country_id" model="res.country" ref="us"/>
    </record>
    <record model="res.country.state" id="us-mn">
        <field name="name">Minnesota</field>
        <field name="code">mn</field>
        <field name="country_id" model="res.country" ref="us"/>
    </record>
    <record model="res.country.state" id="us-ms">
        <field name="name">Mississippi</field>
        <field name="code">ms</field>
        <field name="country_id" model="res.country" ref="us"/>
    </record>
    <record model="res.country.state" id="us-mo">
        <field name="name">Missouri</field>
        <field name="code">mo</field>
        <field name="country_id" model="res.country" ref="us"/>
    </record>
    <record model="res.country.state" id="us-mt">
        <field name="name">Montana</field>
        <field name="code">mt</field>
        <field name="country_id" model="res.country" ref="us"/>
    </record>
    <record model="res.country.state" id="us-ne">
        <field name="name">Nebraska</field>
        <field name="code">ne</field>
        <field name="country_id" model="res.country" ref="us"/>
    </record>
    <record model="res.country.state" id="us-nv">
        <field name="name">Nevada</field>
        <field name="code">nv</field>
        <field name="country_id" model="res.country" ref="us"/>
    </record>
    <record model="res.country.state" id="us-nh">
        <field name="name">New Hampshire</field>
        <field name="code">nh</field>
        <field name="country_id" model="res.country" ref="us"/>
    </record>
    <record model="res.country.state" id="us-nj">
        <field name="name">New Jersey</field>
        <field name="code">nj</field>
        <field name="country_id" model="res.country" ref="us"/>
    </record>
    <record model="res.country.state" id="us-nm">
        <field name="name">New Mexico</field>
        <field name="code">nm</field>
        <field name="country_id" model="res.country" ref="us"/>
    </record>
    <record model="res.country.state" id="us-ny">
        <field name="name">New York</field>
        <field name="code">ny</field>
        <field name="country_id" model="res.country" ref="us"/>
    </record>
    <record model="res.country.state" id="us-nc">
        <field name="name">North Carolina</field>
        <field name="code">nc</field>
        <field name="country_id" model="res.country" ref="us"/>
    </record>
    <record model="res.country.state" id="us-nd">
        <field name="name">North Dakota</field>
        <field name="code">nd</field>
        <field name="country_id" model="res.country" ref="us"/>
    </record>
    <record model="res.country.state" id="us-oh">
        <field name="name">Ohio</field>
        <field name="code">oh</field>
        <field name="country_id" model="res.country" ref="us"/>
    </record>
    <record model="res.country.state" id="us-ok">
        <field name="name">Oklahoma</field>
        <field name="code">ok</field>
        <field name="country_id" model="res.country" ref="us"/>
    </record>
    <record model="res.country.state" id="us-or">
        <field name="name">Oregon</field>
        <field name="code">or</field>
        <field name="country_id" model="res.country" ref="us"/>
    </record>
    <record model="res.country.state" id="us-pa">
        <field name="name">Pennsylvania</field>
        <field name="code">pa</field>
        <field name="country_id" model="res.country" ref="us"/>
    </record>
    <record model="res.country.state" id="us-ri">
        <field name="name">Rhode Island</field>
        <field name="code">ri</field>
        <field name="country_id" model="res.country" ref="us"/>
    </record>
    <record model="res.country.state" id="us-sc">
        <field name="name">South Carolina</field>
        <field name="code">sc</field>
        <field name="country_id" model="res.country" ref="us"/>
    </record>
    <record model="res.country.state" id="us-sd">
        <field name="name">South Dakota</field>
        <field name="code">sd</field>
        <field name="country_id" model="res.country" ref="us"/>
    </record>
    <record model="res.country.state" id="us-tn">
        <field name="name">Tennessee</field>
        <field name="code">tn</field>
        <field name="country_id" model="res.country" ref="us"/>
    </record>
    <record model="res.country.state" id="us-tx">
        <field name="name">Texas</field>
        <field name="code">tx</field>
        <field name="country_id" model="res.country" ref="us"/>
    </record>
    <record model="res.country.state" id="us-ut">
        <field name="name">Utah</field>
        <field name="code">ut</field>
        <field name="country_id" model="res.country" ref="us"/>
    </record>
    <record model="res.country.state" id="us-vt">
        <field name="name">Vermont</field>
        <field name="code">vt</field>
        <field name="country_id" model="res.country" ref="us"/>
    </record>
    <record model="res.country.state" id="us-va">
        <field name="name">Virginia</field>
        <field name="code">va</field>
        <field name="country_id" model="res.country" ref="us"/>
    </record>
    <record model="res.country.state" id="us-wa">
        <field name="name">Washington</field>
        <field name="code">wa</field>
        <field name="country_id" model="res.country" ref="us"/>
    </record>
    <record model="res.country.state" id="us-wv">
        <field name="name">West Virginia</field>
        <field name="code">wv</field>
        <field name="country_id" model="res.country" ref="us"/>
    </record>
    <record model="res.country.state" id="us-wi">
        <field name="name">Wisconsin</field>
        <field name="code">wi</field>
        <field name="country_id" model="res.country" ref="us"/>
    </record>
    <record model="res.country.state" id="us-wy">
        <field name="name">Wyoming</field>
        <field name="code">wy</field>
        <field name="country_id" model="res.country" ref="us"/>
    </record>
    
    <record model="res.partner" id="main_partner">
        <field name="name">Tiny sprl</field>
    </record>
    <record model="res.partner.address" id="main_address">
        <field name="partner_id" ref="main_partner"/>
        <field name="name">Fabien Pinckaers</field>
        <field name="street">Chaussee de Namur 40</field>
        <field name="zip">1367</field>
        <field name="city">Gerompont</field>
        <field name="phone">(+32).81.81.37.00</field>
        <field name="type">default</field>
        <field name="country_id" model="res.country" ref="be"/>
    </record>
    
    #
    # Currencies
    #
    
    <record model="res.currency" id="EUR">
        <field name="name">EUR</field>
        <field name="code">EUR</field>
        <field name="rounding">0.01</field>
        <field name="accuracy">4</field>
    </record>
    <record model="res.currency.rate" id="rateEUR">
        <field name="rate">1.0</field>
        <field name="currency_id" ref="EUR"/>
        <field name="name" eval="time.strftime('%Y-01-01')"/>
    </record>
    
    <record model="res.currency" id="USD">
        <field name="name">USD</field>
        <field name="code">USD</field>
        <field name="rounding">0.01</field>
        <field name="accuracy">4</field>
    </record>
    <record model="res.currency.rate" id="rateUSD">
        <field name="rate">1.3785</field>
        <field name="currency_id" ref="USD"/>
        <field name="name" eval="time.strftime('%Y-01-01')"/>
    </record>
    
    <record model="res.currency" id="VEB">
        <field name="name">Bs</field>
        <field name="code">VEB</field>
        <field name="rounding">2.95</field>
        <field name="accuracy">4</field>
    </record>
    <record model="res.currency.rate" id="rateVEB">
        <field name="rate">3132.9</field>
        <field name="currency_id" ref="VEB"/>
        <field name="name" eval="time.strftime('%Y-01-01')"/>
    </record>
    
    
    <record model="res.currency" id="CAD">
        <field name="name">CAD</field>
        <field name="code">CAD</field>
        <field name="rounding">0.01</field>
        <field name="accuracy">4</field>
    </record>
    <record model="res.currency.rate" id="rateCAD">
        <field name="rate">1.451</field>
        <field name="currency_id" ref="CAD"/>
        <field name="name" eval="time.strftime('%Y-01-01')"/>
    </record>
    
    
    <record model="res.currency" id="CHF">
        <field name="name">CHF</field>
        <field name="code">CHF</field>
        <field name="rounding">0.01</field>
        <field name="accuracy">4</field>
    </record>
    <record model="res.currency.rate" id="rateCHF">
        <field name="rate">1.644</field>
        <field name="currency_id" ref="CHF"/>
        <field name="name" eval="time.strftime('%Y-01-01')"/>
    </record>
    
    <record model="res.currency" id="BRL">
        <field name="name">BRL</field>
        <field name="code">BRL</field>
        <field name="rounding">0.01</field>
        <field name="accuracy">4</field>
    </record>
    <record model="res.currency.rate" id="rateBRL">
        <field name="rate">2.588</field>
        <field name="currency_id" ref="BRL"/>
        <field name="name" eval="time.strftime('%Y-01-01')"/>
    </record>
    
    <record model="res.currency" id="CNY">
        <field name="name">CNY</field>
        <field name="code">CNY</field>
        <field name="rounding">0.01</field>
        <field name="accuracy">4</field>
    </record>
    <record model="res.currency.rate" id="rateCNY">
        <field name="rate">10.4311</field>
        <field name="currency_id" ref="CNY"/>
        <field name="name" eval="time.strftime('%Y-01-01')"/>
    </record>
    
    
    <record model="res.currency" id="COP">
        <field name="name">COP</field>
        <field name="code">COP</field>
        <field name="rounding">0.01</field>
        <field name="accuracy">4</field>
    </record>
    
    <record model="res.currency" id="CZK">
        <field name="name">K&#269;</field>
        <field name="code">CZK</field>
        <field name="rounding">0.01</field>
        <field name="accuracy">4</field>
    </record>
    
    <record model="res.currency" id="DKK">
        <field name="name">kr</field>
        <field name="code">DKK</field>
        <field name="rounding">0.01</field>
        <field name="accuracy">4</field>
    </record>
    <record model="res.currency.rate" id="rateDKK">
        <field name="rate">7.4416</field>
        <field name="currency_id" ref="DKK"/>
        <field name="name" eval="time.strftime('%Y-01-01')"/>
    </record>
    
    
    <record model="res.currency" id="HUF">
        <field name="name">Ft</field>
        <field name="code">HUF</field>
        <field name="rounding">0.01</field>
        <field name="accuracy">4</field>
    </record>
    
    <record model="res.currency" id="IDR">
        <field name="name">Rs</field>
        <field name="code">IDR</field>
        <field name="rounding">0.01</field>
        <field name="accuracy">4</field>
    </record>
    
    <record model="res.currency" id="LVL">
        <field name="name">Ls</field>
        <field name="code">LVL</field>
        <field name="rounding">0.01</field>
        <field name="accuracy">4</field>
    </record>
    <record model="res.currency.rate" id="rateLVL">
        <field name="rate">0.71</field>
        <field name="currency_id" ref="LVL"/>
        <field name="name" eval="time.strftime('%Y-01-01')"/>
    </record>
    
    
    <record model="res.currency" id="NOK">
        <field name="name">kr</field>
        <field name="code">NOK</field>
        <field name="rounding">0.01</field>
        <field name="accuracy">4</field>
    </record>
    <record model="res.currency.rate" id="rateNOK">
        <field name="rate">7.93</field>
        <field name="currency_id" ref="NOK"/>
        <field name="name" eval="time.strftime('%Y-01-01')"/>
    </record>
    
    
    <record model="res.currency" id="PAB">
        <field name="name">PAB</field>
        <field name="code">PAB</field>
        <field name="rounding">0.01</field>
        <field name="accuracy">4</field>
    </record>
    <record model="res.currency.rate" id="ratePAB">
        <field name="rate">1.3813</field>
        <field name="currency_id" ref="PAB"/>
        <field name="name" eval="time.strftime('%Y-01-01')"/>
    </record>
    
    
    <record model="res.currency" id="PLN">
        <field name="name">z&#322;</field>
        <field name="code">PLN</field>
        <field name="rounding">0.01</field>
        <field name="accuracy">4</field>
    </record>
    
    <record model="res.currency" id="SEK">
        <field name="name">kr</field>
        <field name="code">SEK</field>
        <field name="rounding">0.01</field>
        <field name="accuracy">4</field>
    </record>
    
    <record model="res.currency" id="GBP">
        <field name="name">GBP</field>
        <field name="code">GBP</field>
        <field name="rounding">0.01</field>
        <field name="accuracy">4</field>
    </record>
    <record model="res.currency.rate" id="rateGBP">
        <field name="rate">0.675</field>
        <field name="currency_id" ref="GBP"/>
        <field name="name" eval="time.strftime('%Y-01-01')"/>
    </record>
    
    <record model="res.currency" id="ARS">
        <field name="name">ARS</field>
        <field name="code">ARS</field>
        <field name="rounding">0.01</field>
        <field name="accuracy">4</field>
    </record>
    
    
    <record model="res.company" id="main_company">
        <field name="name">Tiny sprl</field>
        <field name="partner_id" ref="main_partner"/>
        <field name="rml_header1">Free Business Solutions</field>
        <field name="rml_footer1">Web: http://tiny.be - Tel: (+32).81.81.37.00 - Bank: CPH 126-2013269-07</field>
        <field name="rml_footer2">IBAN: BE74 1262 0132 6907 - SWIFT: GKCCBEBB - VAT: BE0477.472.701</field>
        <field name="currency_id" ref="EUR"/>
    </record>
    
    <assert model="res.company" id="main_company">
        <test expr="currency_id.code == 'eur'.upper()"/>
        <test expr="name">Tiny sprl</test>
    </assert>

</data>
=======
    <data noupdate="1">
        <record id="view_menu" model="ir.ui.view">
            <field name="name">ir.ui.menu.tree</field>
            <field name="model">ir.ui.menu</field>
            <field name="type">tree</field>
            <field name="arch" type="xml">
                <tree string="Menu" toolbar="1">
                    <field icon="icon" name="name"/>
                </tree>
            </field>
            <field name="field_parent">child_id</field>
        </record>
        
        <record id="action_menu_admin" model="ir.actions.act_window">
            <field name="name">Menu</field>
            <field name="usage">menu</field>
            <field name="type">ir.actions.act_window</field>
            <field name="view_id" ref="view_menu"/>
            <field name="res_model">ir.ui.menu</field>
            <field name="view_type">tree</field>
            <field eval="'[(\'parent_id\',\'=\',False)]'" name="domain"/>
        </record>
        
        <record id="group_admin" model="res.groups">
            <field name="name">Administration/Administrator</field>
        </record>
        
        <record id="group_extended" model="res.groups">
            <field name="name">Extended View</field>
        </record>
        <record id="group_no_one" model="res.groups">
            <field name="name">No One</field>
        </record>
        
        <record id="lang_en" model="res.lang">
            <field name="code">en_US</field>
			<field name="name">English</field>
			<field name="translatable">True</field>
        </record>
        
        <record id="ad" model="res.country">
            <field name="name">Andorra, Principality of</field>
            <field name="code">ad</field>
        </record>
        <record id="ae" model="res.country">
            <field name="name">United Arab Emirates</field>
            <field name="code">ae</field>
        </record>
        <record id="af" model="res.country">
            <field name="name">Afghanistan, Islamic State of</field>
            <field name="code">af</field>
        </record>
        <record id="ag" model="res.country">
            <field name="name">Antigua and Barbuda</field>
            <field name="code">ag</field>
        </record>
        <record id="ai" model="res.country">
            <field name="name">Anguilla</field>
            <field name="code">ai</field>
        </record>
        <record id="al" model="res.country">
            <field name="name">Albania</field>
            <field name="code">al</field>
        </record>
        <record id="am" model="res.country">
            <field name="name">Armenia</field>
            <field name="code">am</field>
        </record>
        <record id="an" model="res.country">
            <field name="name">Netherlands Antilles</field>
            <field name="code">an</field>
        </record>
        <record id="ao" model="res.country">
            <field name="name">Angola</field>
            <field name="code">ao</field>
        </record>
        <record id="aq" model="res.country">
            <field name="name">Antarctica</field>
            <field name="code">aq</field>
        </record>
        <record id="ar" model="res.country">
            <field name="name">Argentina</field>
            <field name="code">ar</field>
        </record>
        <record id="as" model="res.country">
            <field name="name">American Samoa</field>
            <field name="code">as</field>
        </record>
        <record id="at" model="res.country">
            <field name="name">Austria</field>
            <field name="code">at</field>
        </record>
        <record id="au" model="res.country">
            <field name="name">Australia</field>
            <field name="code">au</field>
        </record>
        <record id="aw" model="res.country">
            <field name="name">Aruba</field>
            <field name="code">aw</field>
        </record>
        <record id="az" model="res.country">
            <field name="name">Azerbaidjan</field>
            <field name="code">az</field>
        </record>
        <record id="ba" model="res.country">
            <field name="name">Bosnia-Herzegovina</field>
            <field name="code">ba</field>
        </record>
        <record id="bb" model="res.country">
            <field name="name">Barbados</field>
            <field name="code">bb</field>
        </record>
        <record id="bd" model="res.country">
            <field name="name">Bangladesh</field>
            <field name="code">bd</field>
        </record>
        <record id="be" model="res.country">
            <field name="name">Belgium</field>
            <field name="code">be</field>
        </record>
        <record id="bf" model="res.country">
            <field name="name">Burkina Faso</field>
            <field name="code">bf</field>
        </record>
        <record id="bg" model="res.country">
            <field name="name">Bulgaria</field>
            <field name="code">bg</field>
        </record>
        <record id="bh" model="res.country">
            <field name="name">Bahrain</field>
            <field name="code">bh</field>
        </record>
        <record id="bi" model="res.country">
            <field name="name">Burundi</field>
            <field name="code">bi</field>
        </record>
        <record id="bj" model="res.country">
            <field name="name">Benin</field>
            <field name="code">bj</field>
        </record>
        <record id="bm" model="res.country">
            <field name="name">Bermuda</field>
            <field name="code">bm</field>
        </record>
        <record id="bn" model="res.country">
            <field name="name">Brunei Darussalam</field>
            <field name="code">bn</field>
        </record>
        <record id="bo" model="res.country">
            <field name="name">Bolivia</field>
            <field name="code">bo</field>
        </record>
        <record id="br" model="res.country">
            <field name="name">Brazil</field>
            <field name="code">br</field>
        </record>
        <record id="bs" model="res.country">
            <field name="name">Bahamas</field>
            <field name="code">bs</field>
        </record>
        <record id="bt" model="res.country">
            <field name="name">Bhutan</field>
            <field name="code">bt</field>
        </record>
        <record id="bv" model="res.country">
            <field name="name">Bouvet Island</field>
            <field name="code">bv</field>
        </record>
        <record id="bw" model="res.country">
            <field name="name">Botswana</field>
            <field name="code">bw</field>
        </record>
        <record id="by" model="res.country">
            <field name="name">Belarus</field>
            <field name="code">by</field>
        </record>
        <record id="bz" model="res.country">
            <field name="name">Belize</field>
            <field name="code">bz</field>
        </record>
        <record id="ca" model="res.country">
            <field name="name">Canada</field>
            <field name="code">ca</field>
        </record>
        <record id="cc" model="res.country">
            <field name="name">Cocos (Keeling) Islands</field>
            <field name="code">cc</field>
        </record>
        <record id="cf" model="res.country">
            <field name="name">Central African Republic</field>
            <field name="code">cf</field>
        </record>
        <record id="cd" model="res.country">
            <field name="name">Congo, The Democratic Republic of the</field>
            <field name="code">cd</field>
        </record>
        <record id="cg" model="res.country">
            <field name="name">Congo</field>
            <field name="code">cg</field>
        </record>
        <record id="ch" model="res.country">
            <field name="name">Suisse</field>
            <field name="code">ch</field>
        </record>
        <record id="ci" model="res.country">
            <field name="name">Ivory Coast (Cote D'Ivoire)</field>
            <field name="code">ci</field>
        </record>
        <record id="ck" model="res.country">
            <field name="name">Cook Islands</field>
            <field name="code">ck</field>
        </record>
        <record id="cl" model="res.country">
            <field name="name">Chile</field>
            <field name="code">cl</field>
        </record>
        <record id="cm" model="res.country">
            <field name="name">Cameroon</field>
            <field name="code">cm</field>
        </record>
        <record id="cn" model="res.country">
            <field name="name">China</field>
            <field name="code">cn</field>
        </record>
        <record id="co" model="res.country">
            <field name="name">Colombia</field>
            <field name="code">co</field>
        </record>
        <record id="cr" model="res.country">
            <field name="name">Costa Rica</field>
            <field name="code">cr</field>
        </record>
        <record id="cs" model="res.country">
            <field name="name">Serbia and Montenegro</field>
            <field name="code">cs</field>
        </record>
        <record id="cu" model="res.country">
            <field name="name">Cuba</field>
            <field name="code">cu</field>
        </record>
        <record id="cv" model="res.country">
            <field name="name">Cape Verde</field>
            <field name="code">cv</field>
        </record>
        <record id="cx" model="res.country">
            <field name="name">Christmas Island</field>
            <field name="code">cx</field>
        </record>
        <record id="cy" model="res.country">
            <field name="name">Cyprus</field>
            <field name="code">cy</field>
        </record>
        <record id="cz" model="res.country">
            <field name="name">Czech Republic</field>
            <field name="code">cz</field>
        </record>
        <record id="de" model="res.country">
            <field name="name">Germany</field>
            <field name="code">de</field>
        </record>
        <record id="dj" model="res.country">
            <field name="name">Djibouti</field>
            <field name="code">dj</field>
        </record>
        <record id="dk" model="res.country">
            <field name="name">Denmark</field>
            <field name="code">dk</field>
        </record>
        <record id="dm" model="res.country">
            <field name="name">Dominica</field>
            <field name="code">dm</field>
        </record>
        <record id="do" model="res.country">
            <field name="name">Dominican Republic</field>
            <field name="code">do</field>
        </record>
        <record id="dz" model="res.country">
            <field name="name">Algeria</field>
            <field name="code">dz</field>
        </record>
        <record id="ec" model="res.country">
            <field name="name">Ecuador</field>
            <field name="code">ec</field>
        </record>
        <record id="ee" model="res.country">
            <field name="name">Estonia</field>
            <field name="code">ee</field>
        </record>
        <record id="eg" model="res.country">
            <field name="name">Egypt</field>
            <field name="code">eg</field>
        </record>
        <record id="eh" model="res.country">
            <field name="name">Western Sahara</field>
            <field name="code">eh</field>
        </record>
        <record id="er" model="res.country">
            <field name="name">Eritrea</field>
            <field name="code">er</field>
        </record>
        <record id="es" model="res.country">
            <field name="name">Spain</field>
            <field name="code">es</field>
        </record>
        <record id="et" model="res.country">
            <field name="name">Ethiopia</field>
            <field name="code">et</field>
        </record>
        <record id="fi" model="res.country">
            <field name="name">Finland</field>
            <field name="code">fi</field>
        </record>
        <record id="fj" model="res.country">
            <field name="name">Fiji</field>
            <field name="code">fj</field>
        </record>
        <record id="fk" model="res.country">
            <field name="name">Falkland Islands</field>
            <field name="code">fk</field>
        </record>
        <record id="fm" model="res.country">
            <field name="name">Micronesia</field>
            <field name="code">fm</field>
        </record>
        <record id="fo" model="res.country">
            <field name="name">Faroe Islands</field>
            <field name="code">fo</field>
        </record>
        <record id="fr" model="res.country">
            <field name="name">France</field>
            <field name="code">fr</field>
        </record>
        <record id="ga" model="res.country">
            <field name="name">Gabon</field>
            <field name="code">ga</field>
        </record>
        <record id="gd" model="res.country">
            <field name="name">Grenada</field>
            <field name="code">gd</field>
        </record>
        <record id="ge" model="res.country">
            <field name="name">Georgia</field>
            <field name="code">ge</field>
        </record>
        <record id="gf" model="res.country">
            <field name="name">French Guyana</field>
            <field name="code">gf</field>
        </record>
        <record id="gh" model="res.country">
            <field name="name">Ghana</field>
            <field name="code">gh</field>
        </record>
        <record id="gi" model="res.country">
            <field name="name">Gibraltar</field>
            <field name="code">gi</field>
        </record>
        <record id="gl" model="res.country">
            <field name="name">Greenland</field>
            <field name="code">gl</field>
        </record>
        <record id="gm" model="res.country">
            <field name="name">Gambia</field>
            <field name="code">gm</field>
        </record>
        <record id="gn" model="res.country">
            <field name="name">Guinea</field>
            <field name="code">gn</field>
        </record>
        <record id="gp" model="res.country">
            <field name="name">Guadeloupe (French)</field>
            <field name="code">gp</field>
        </record>
        <record id="gq" model="res.country">
            <field name="name">Equatorial Guinea</field>
            <field name="code">gq</field>
        </record>
        <record id="gr" model="res.country">
            <field name="name">Greece</field>
            <field name="code">gr</field>
        </record>
        <record id="gs" model="res.country">
            <field name="name">S. Georgia &amp; S. Sandwich Isls.</field>
            <field name="code">gs</field>
        </record>
        <record id="gt" model="res.country">
            <field name="name">Guatemala</field>
            <field name="code">gt</field>
        </record>
        <record id="gu" model="res.country">
            <field name="name">Guam (USA)</field>
            <field name="code">gu</field>
        </record>
        <record id="gw" model="res.country">
            <field name="name">Guinea Bissau</field>
            <field name="code">gw</field>
        </record>
        <record id="gy" model="res.country">
            <field name="name">Guyana</field>
            <field name="code">gy</field>
        </record>
        <record id="hk" model="res.country">
            <field name="name">Hong Kong</field>
            <field name="code">hk</field>
        </record>
        <record id="hm" model="res.country">
            <field name="name">Heard and McDonald Islands</field>
            <field name="code">hm</field>
        </record>
        <record id="hn" model="res.country">
            <field name="name">Honduras</field>
            <field name="code">hn</field>
        </record>
        <record id="hr" model="res.country">
            <field name="name">Croatia</field>
            <field name="code">hr</field>
        </record>
        <record id="ht" model="res.country">
            <field name="name">Haiti</field>
            <field name="code">ht</field>
        </record>
        <record id="hu" model="res.country">
            <field name="name">Hungary</field>
            <field name="code">hu</field>
        </record>
        <record id="id" model="res.country">
            <field name="name">Indonesia</field>
            <field name="code">id</field>
        </record>
        <record id="ie" model="res.country">
            <field name="name">Ireland</field>
            <field name="code">ie</field>
        </record>
        <record id="il" model="res.country">
            <field name="name">Israel</field>
            <field name="code">il</field>
        </record>
        <record id="in" model="res.country">
            <field name="name">India</field>
            <field name="code">in</field>
        </record>
        <record id="io" model="res.country">
            <field name="name">British Indian Ocean Territory</field>
            <field name="code">io</field>
        </record>
        <record id="iq" model="res.country">
            <field name="name">Iraq</field>
            <field name="code">iq</field>
        </record>
        <record id="ir" model="res.country">
            <field name="name">Iran</field>
            <field name="code">ir</field>
        </record>
        <record id="is" model="res.country">
            <field name="name">Iceland</field>
            <field name="code">is</field>
        </record>
        <record id="it" model="res.country">
            <field name="name">Italy</field>
            <field name="code">it</field>
        </record>
        <record id="jm" model="res.country">
            <field name="name">Jamaica</field>
            <field name="code">jm</field>
        </record>
        <record id="jo" model="res.country">
            <field name="name">Jordan</field>
            <field name="code">jo</field>
        </record>
        <record id="jp" model="res.country">
            <field name="name">Japan</field>
            <field name="code">jp</field>
        </record>
        <record id="ke" model="res.country">
            <field name="name">Kenya</field>
            <field name="code">ke</field>
        </record>
        <record id="kg" model="res.country">
            <field name="name">Kyrgyz Republic (Kyrgyzstan)</field>
            <field name="code">kg</field>
        </record>
        <record id="kh" model="res.country">
            <field name="name">Cambodia, Kingdom of</field>
            <field name="code">kh</field>
        </record>
        <record id="ki" model="res.country">
            <field name="name">Kiribati</field>
            <field name="code">ki</field>
        </record>
        <record id="km" model="res.country">
            <field name="name">Comoros</field>
            <field name="code">km</field>
        </record>
        <record id="kn" model="res.country">
            <field name="name">Saint Kitts &amp; Nevis Anguilla</field>
            <field name="code">kn</field>
        </record>
        <record id="kp" model="res.country">
            <field name="name">North Korea</field>
            <field name="code">kp</field>
        </record>
        <record id="kr" model="res.country">
            <field name="name">South Korea</field>
            <field name="code">kr</field>
        </record>
        <record id="kw" model="res.country">
            <field name="name">Kuwait</field>
            <field name="code">kw</field>
        </record>
        <record id="ky" model="res.country">
            <field name="name">Cayman Islands</field>
            <field name="code">ky</field>
        </record>
        <record id="kz" model="res.country">
            <field name="name">Kazakhstan</field>
            <field name="code">kz</field>
        </record>
        <record id="la" model="res.country">
            <field name="name">Laos</field>
            <field name="code">la</field>
        </record>
        <record id="lb" model="res.country">
            <field name="name">Lebanon</field>
            <field name="code">lb</field>
        </record>
        <record id="lc" model="res.country">
            <field name="name">Saint Lucia</field>
            <field name="code">lc</field>
        </record>
        <record id="li" model="res.country">
            <field name="name">Liechtenstein</field>
            <field name="code">li</field>
        </record>
        <record id="lk" model="res.country">
            <field name="name">Sri Lanka</field>
            <field name="code">lk</field>
        </record>
        <record id="lr" model="res.country">
            <field name="name">Liberia</field>
            <field name="code">lr</field>
        </record>
        <record id="ls" model="res.country">
            <field name="name">Lesotho</field>
            <field name="code">ls</field>
        </record>
        <record id="lt" model="res.country">
            <field name="name">Lithuania</field>
            <field name="code">lt</field>
        </record>
        <record id="lu" model="res.country">
            <field name="name">Luxembourg</field>
            <field name="code">lu</field>
        </record>
        <record id="lv" model="res.country">
            <field name="name">Latvia</field>
            <field name="code">lv</field>
        </record>
        <record id="ly" model="res.country">
            <field name="name">Libya</field>
            <field name="code">ly</field>
        </record>
        <record id="ma" model="res.country">
            <field name="name">Morocco</field>
            <field name="code">ma</field>
        </record>
        <record id="mc" model="res.country">
            <field name="name">Monaco</field>
            <field name="code">mc</field>
        </record>
        <record id="md" model="res.country">
            <field name="name">Moldavia</field>
            <field name="code">md</field>
        </record>
        <record id="mg" model="res.country">
            <field name="name">Madagascar</field>
            <field name="code">mg</field>
        </record>
        <record id="mh" model="res.country">
            <field name="name">Marshall Islands</field>
            <field name="code">mh</field>
        </record>
        <record id="mk" model="res.country">
            <field name="name">Macedonia</field>
            <field name="code">mk</field>
        </record>
        <record id="ml" model="res.country">
            <field name="name">Mali</field>
            <field name="code">ml</field>
        </record>
        <record id="mm" model="res.country">
            <field name="name">Myanmar</field>
            <field name="code">mm</field>
        </record>
        <record id="mn" model="res.country">
            <field name="name">Mongolia</field>
            <field name="code">mn</field>
        </record>
        <record id="mo" model="res.country">
            <field name="name">Macau</field>
            <field name="code">mo</field>
        </record>
        <record id="mp" model="res.country">
            <field name="name">Northern Mariana Islands</field>
            <field name="code">mp</field>
        </record>
        <record id="mq" model="res.country">
            <field name="name">Martinique (French)</field>
            <field name="code">mq</field>
        </record>
        <record id="mr" model="res.country">
            <field name="name">Mauritania</field>
            <field name="code">mr</field>
        </record>
        <record id="ms" model="res.country">
            <field name="name">Montserrat</field>
            <field name="code">ms</field>
        </record>
        <record id="mt" model="res.country">
            <field name="name">Malta</field>
            <field name="code">mt</field>
        </record>
        <record id="mu" model="res.country">
            <field name="name">Mauritius</field>
            <field name="code">mu</field>
        </record>
        <record id="mv" model="res.country">
            <field name="name">Maldives</field>
            <field name="code">mv</field>
        </record>
        <record id="mw" model="res.country">
            <field name="name">Malawi</field>
            <field name="code">mw</field>
        </record>
        <record id="mx" model="res.country">
            <field name="name">Mexico</field>
            <field name="code">mx</field>
        </record>
        <record id="my" model="res.country">
            <field name="name">Malaysia</field>
            <field name="code">my</field>
        </record>
        <record id="mz" model="res.country">
            <field name="name">Mozambique</field>
            <field name="code">mz</field>
        </record>
        <record id="na" model="res.country">
            <field name="name">Namibia</field>
            <field name="code">na</field>
        </record>
        <record id="nc" model="res.country">
            <field name="name">New Caledonia (French)</field>
            <field name="code">nc</field>
        </record>
        <record id="ne" model="res.country">
            <field name="name">Niger</field>
            <field name="code">ne</field>
        </record>
        <record id="nf" model="res.country">
            <field name="name">Norfolk Island</field>
            <field name="code">nf</field>
        </record>
        <record id="ng" model="res.country">
            <field name="name">Nigeria</field>
            <field name="code">ng</field>
        </record>
        <record id="ni" model="res.country">
            <field name="name">Nicaragua</field>
            <field name="code">ni</field>
        </record>
        <record id="nl" model="res.country">
            <field name="name">Netherlands</field>
            <field name="code">nl</field>
        </record>
        <record id="no" model="res.country">
            <field name="name">Norway</field>
            <field name="code">no</field>
        </record>
        <record id="np" model="res.country">
            <field name="name">Nepal</field>
            <field name="code">np</field>
        </record>
        <record id="nr" model="res.country">
            <field name="name">Nauru</field>
            <field name="code">nr</field>
        </record>
        <record id="nt" model="res.country">
            <field name="name">Neutral Zone</field>
            <field name="code">nt</field>
        </record>
        <record id="nu" model="res.country">
            <field name="name">Niue</field>
            <field name="code">nu</field>
        </record>
        <record id="nz" model="res.country">
            <field name="name">New Zealand</field>
            <field name="code">nz</field>
        </record>
        <record id="om" model="res.country">
            <field name="name">Oman</field>
            <field name="code">om</field>
        </record>
        <record id="pa" model="res.country">
            <field name="name">Panama</field>
            <field name="code">pa</field>
        </record>
        <record id="pe" model="res.country">
            <field name="name">Peru</field>
            <field name="code">pe</field>
        </record>
        <record id="pf" model="res.country">
            <field name="name">Polynesia (French)</field>
            <field name="code">pf</field>
        </record>
        <record id="pg" model="res.country">
            <field name="name">Papua New Guinea</field>
            <field name="code">pg</field>
        </record>
        <record id="ph" model="res.country">
            <field name="name">Philippines</field>
            <field name="code">ph</field>
        </record>
        <record id="pk" model="res.country">
            <field name="name">Pakistan</field>
            <field name="code">pk</field>
        </record>
        <record id="pl" model="res.country">
            <field name="name">Poland</field>
            <field name="code">pl</field>
        </record>
        <record id="pm" model="res.country">
            <field name="name">Saint Pierre and Miquelon</field>
            <field name="code">pm</field>
        </record>
        <record id="pn" model="res.country">
            <field name="name">Pitcairn Island</field>
            <field name="code">pn</field>
        </record>
        <record id="pr" model="res.country">
            <field name="name">Puerto Rico</field>
            <field name="code">pr</field>
        </record>
        <record id="pt" model="res.country">
            <field name="name">Portugal</field>
            <field name="code">pt</field>
        </record>
        <record id="pw" model="res.country">
            <field name="name">Palau</field>
            <field name="code">pw</field>
        </record>
        <record id="py" model="res.country">
            <field name="name">Paraguay</field>
            <field name="code">py</field>
        </record>
        <record id="qa" model="res.country">
            <field name="name">Qatar</field>
            <field name="code">qa</field>
        </record>
        <record id="re" model="res.country">
            <field name="name">Reunion (French)</field>
            <field name="code">re</field>
        </record>
        <record id="ro" model="res.country">
            <field name="name">Romania</field>
            <field name="code">ro</field>
        </record>
        <record id="ru" model="res.country">
            <field name="name">Russian Federation</field>
            <field name="code">ru</field>
        </record>
        <record id="rw" model="res.country">
            <field name="name">Rwanda</field>
            <field name="code">rw</field>
        </record>
        <record id="sa" model="res.country">
            <field name="name">Saudi Arabia</field>
            <field name="code">sa</field>
        </record>
        <record id="sb" model="res.country">
            <field name="name">Solomon Islands</field>
            <field name="code">sb</field>
        </record>
        <record id="sc" model="res.country">
            <field name="name">Seychelles</field>
            <field name="code">sc</field>
        </record>
        <record id="sd" model="res.country">
            <field name="name">Sudan</field>
            <field name="code">sd</field>
        </record>
        <record id="se" model="res.country">
            <field name="name">Sweden</field>
            <field name="code">se</field>
        </record>
        <record id="sg" model="res.country">
            <field name="name">Singapore</field>
            <field name="code">sg</field>
        </record>
        <record id="sh" model="res.country">
            <field name="name">Saint Helena</field>
            <field name="code">sh</field>
        </record>
        <record id="si" model="res.country">
            <field name="name">Slovenia</field>
            <field name="code">si</field>
        </record>
        <record id="sj" model="res.country">
            <field name="name">Svalbard and Jan Mayen Islands</field>
            <field name="code">sj</field>
        </record>
        <record id="sk" model="res.country">
            <field name="name">Slovak Republic</field>
            <field name="code">sk</field>
        </record>
        <record id="sl" model="res.country">
            <field name="name">Sierra Leone</field>
            <field name="code">sl</field>
        </record>
        <record id="sm" model="res.country">
            <field name="name">San Marino</field>
            <field name="code">sm</field>
        </record>
        <record id="sn" model="res.country">
            <field name="name">Senegal</field>
            <field name="code">sn</field>
        </record>
        <record id="so" model="res.country">
            <field name="name">Somalia</field>
            <field name="code">so</field>
        </record>
        <record id="sr" model="res.country">
            <field name="name">Suriname</field>
            <field name="code">sr</field>
        </record>
        <record id="st" model="res.country">
            <field name="name">Saint Tome (Sao Tome) and Principe</field>
            <field name="code">st</field>
        </record>
        <record id="sv" model="res.country">
            <field name="name">El Salvador</field>
            <field name="code">sv</field>
        </record>
        <record id="sy" model="res.country">
            <field name="name">Syria</field>
            <field name="code">sy</field>
        </record>
        <record id="sz" model="res.country">
            <field name="name">Swaziland</field>
            <field name="code">sz</field>
        </record>
        <record id="tc" model="res.country">
            <field name="name">Turks and Caicos Islands</field>
            <field name="code">tc</field>
        </record>
        <record id="td" model="res.country">
            <field name="name">Chad</field>
            <field name="code">td</field>
        </record>
        <record id="tf" model="res.country">
            <field name="name">French Southern Territories</field>
            <field name="code">tf</field>
        </record>
        <record id="tg" model="res.country">
            <field name="name">Togo</field>
            <field name="code">tg</field>
        </record>
        <record id="th" model="res.country">
            <field name="name">Thailand</field>
            <field name="code">th</field>
        </record>
        <record id="tj" model="res.country">
            <field name="name">Tadjikistan</field>
            <field name="code">tj</field>
        </record>
        <record id="tk" model="res.country">
            <field name="name">Tokelau</field>
            <field name="code">tk</field>
        </record>
        <record id="tm" model="res.country">
            <field name="name">Turkmenistan</field>
            <field name="code">tm</field>
        </record>
        <record id="tn" model="res.country">
            <field name="name">Tunisia</field>
            <field name="code">tn</field>
        </record>
        <record id="to" model="res.country">
            <field name="name">Tonga</field>
            <field name="code">to</field>
        </record>
        <record id="tp" model="res.country">
            <field name="name">East Timor</field>
            <field name="code">tp</field>
        </record>
        <record id="tr" model="res.country">
            <field name="name">Turkey</field>
            <field name="code">tr</field>
        </record>
        <record id="tt" model="res.country">
            <field name="name">Trinidad and Tobago</field>
            <field name="code">tt</field>
        </record>
        <record id="tv" model="res.country">
            <field name="name">Tuvalu</field>
            <field name="code">tv</field>
        </record>
        <record id="tw" model="res.country">
            <field name="name">Taiwan</field>
            <field name="code">tw</field>
        </record>
        <record id="tz" model="res.country">
            <field name="name">Tanzania</field>
            <field name="code">tz</field>
        </record>
        <record id="ua" model="res.country">
            <field name="name">Ukraine</field>
            <field name="code">ua</field>
        </record>
        <record id="ug" model="res.country">
            <field name="name">Uganda</field>
            <field name="code">ug</field>
        </record>
        <record id="uk" model="res.country">
            <field name="name">United Kingdom</field>
            <field name="code">uk</field>
        </record>
        <record id="um" model="res.country">
            <field name="name">USA Minor Outlying Islands</field>
            <field name="code">um</field>
        </record>
        <record id="us" model="res.country">
            <field name="name">United States</field>
            <field name="code">us</field>
        </record>
        <record id="uy" model="res.country">
            <field name="name">Uruguay</field>
            <field name="code">uy</field>
        </record>
        <record id="uz" model="res.country">
            <field name="name">Uzbekistan</field>
            <field name="code">uz</field>
        </record>
        <record id="va" model="res.country">
            <field name="name">Holy See (Vatican City State)</field>
            <field name="code">va</field>
        </record>
        <record id="vc" model="res.country">
            <field name="name">Saint Vincent &amp; Grenadines</field>
            <field name="code">vc</field>
        </record>
        <record id="ve" model="res.country">
            <field name="name">Venezuela</field>
            <field name="code">ve</field>
        </record>
        <record id="vg" model="res.country">
            <field name="name">Virgin Islands (British)</field>
            <field name="code">vg</field>
        </record>
        <record id="vi" model="res.country">
            <field name="name">Virgin Islands (USA)</field>
            <field name="code">vi</field>
        </record>
        <record id="vn" model="res.country">
            <field name="name">Vietnam</field>
            <field name="code">vn</field>
        </record>
        <record id="vu" model="res.country">
            <field name="name">Vanuatu</field>
            <field name="code">vu</field>
        </record>
        <record id="wf" model="res.country">
            <field name="name">Wallis and Futuna Islands</field>
            <field name="code">wf</field>
        </record>
        <record id="ws" model="res.country">
            <field name="name">Samoa</field>
            <field name="code">ws</field>
        </record>
        <record id="ye" model="res.country">
            <field name="name">Yemen</field>
            <field name="code">ye</field>
        </record>
        <record id="yt" model="res.country">
            <field name="name">Mayotte</field>
            <field name="code">yt</field>
        </record>
        <record id="yu" model="res.country">
            <field name="name">Yugoslavia</field>
            <field name="code">yu</field>
        </record>
        <record id="za" model="res.country">
            <field name="name">South Africa</field>
            <field name="code">za</field>
        </record>
        <record id="zm" model="res.country">
            <field name="name">Zambia</field>
            <field name="code">zm</field>
        </record>
        <!-- DEPRECATED, News name of Zaire is Democratic Republic of the Congo ! -->
        <record id="zr" model="res.country">
            <field name="name">Zaire</field>
            <field name="code">zr</field>
        </record>
        <record id="zw" model="res.country">
            <field name="name">Zimbabwe</field>
            <field name="code">zw</field>
        </record>
        
        <!-- USA States -->
        <record id="us-al" model="res.country.state">
            <field name="name">Alabama</field>
            <field name="code">al</field>
            <field model="res.country" name="country_id" ref="us"/>
        </record>
        <record id="us-ak" model="res.country.state">
            <field name="name">Alaska</field>
            <field name="code">ak</field>
            <field model="res.country" name="country_id" ref="us"/>
        </record>
        <record id="us-az" model="res.country.state">
            <field name="name">Arizona</field>
            <field name="code">az</field>
            <field model="res.country" name="country_id" ref="us"/>
        </record>
        <record id="us-ar" model="res.country.state">
            <field name="name">Arkansas</field>
            <field name="code">ar</field>
            <field model="res.country" name="country_id" ref="us"/>
        </record>
        <record id="us-ca" model="res.country.state">
            <field name="name">California</field>
            <field name="code">ca</field>
            <field model="res.country" name="country_id" ref="us"/>
        </record>
        <record id="us-co" model="res.country.state">
            <field name="name">Colorado</field>
            <field name="code">co</field>
            <field model="res.country" name="country_id" ref="us"/>
        </record>
        <record id="us-ct" model="res.country.state">
            <field name="name">Connecticut</field>
            <field name="code">ct</field>
            <field model="res.country" name="country_id" ref="us"/>
        </record>
        <record id="us-dc" model="res.country.state">
            <field name="name">District of Columbia</field>
            <field name="code">dc</field>
            <field model="res.country" name="country_id" ref="us"/>
        </record>
        <record id="us-de" model="res.country.state">
            <field name="name">Delaware</field>
            <field name="code">de</field>
            <field model="res.country" name="country_id" ref="us"/>
        </record>
        <record id="us-fl" model="res.country.state">
            <field name="name">Florida</field>
            <field name="code">fl</field>
            <field model="res.country" name="country_id" ref="us"/>
        </record>
        <record id="us-ga" model="res.country.state">
            <field name="name">Georgia</field>
            <field name="code">ga</field>
            <field model="res.country" name="country_id" ref="us"/>
        </record>
        <record id="us-hi" model="res.country.state">
            <field name="name">Hawaii</field>
            <field name="code">hi</field>
            <field model="res.country" name="country_id" ref="us"/>
        </record>
        <record id="us-id" model="res.country.state">
            <field name="name">Idaho</field>
            <field name="code">id</field>
            <field model="res.country" name="country_id" ref="us"/>
        </record>
        <record id="us-il" model="res.country.state">
            <field name="name">Illinois</field>
            <field name="code">il</field>
            <field model="res.country" name="country_id" ref="us"/>
        </record>
        <record id="us-in" model="res.country.state">
            <field name="name">Indiana</field>
            <field name="code">in</field>
            <field model="res.country" name="country_id" ref="us"/>
        </record>
        <record id="us-ia" model="res.country.state">
            <field name="name">Iowa</field>
            <field name="code">ia</field>
            <field model="res.country" name="country_id" ref="us"/>
        </record>
        <record id="us-ks" model="res.country.state">
            <field name="name">Kansas</field>
            <field name="code">ks</field>
            <field model="res.country" name="country_id" ref="us"/>
        </record>
        <record id="us-ky" model="res.country.state">
            <field name="name">Kentucky</field>
            <field name="code">ky</field>
            <field model="res.country" name="country_id" ref="us"/>
        </record>
        <record id="us-la" model="res.country.state">
            <field name="name">Louisiana</field>
            <field name="code">la</field>
            <field model="res.country" name="country_id" ref="us"/>
        </record>
        <record id="us-me" model="res.country.state">
            <field name="name">Maine</field>
            <field name="code">me</field>
            <field model="res.country" name="country_id" ref="us"/>
        </record>
        <record id="us-md" model="res.country.state">
            <field name="name">Maryland</field>
            <field name="code">md</field>
            <field model="res.country" name="country_id" ref="us"/>
        </record>
        <record id="us-ma" model="res.country.state">
            <field name="name">Massachusetts</field>
            <field name="code">ma</field>
            <field model="res.country" name="country_id" ref="us"/>
        </record>
        <record id="us-mi" model="res.country.state">
            <field name="name">Michigan</field>
            <field name="code">mi</field>
            <field model="res.country" name="country_id" ref="us"/>
        </record>
        <record id="us-mn" model="res.country.state">
            <field name="name">Minnesota</field>
            <field name="code">mn</field>
            <field model="res.country" name="country_id" ref="us"/>
        </record>
        <record id="us-ms" model="res.country.state">
            <field name="name">Mississippi</field>
            <field name="code">ms</field>
            <field model="res.country" name="country_id" ref="us"/>
        </record>
        <record id="us-mo" model="res.country.state">
            <field name="name">Missouri</field>
            <field name="code">mo</field>
            <field model="res.country" name="country_id" ref="us"/>
        </record>
        <record id="us-mt" model="res.country.state">
            <field name="name">Montana</field>
            <field name="code">mt</field>
            <field model="res.country" name="country_id" ref="us"/>
        </record>
        <record id="us-ne" model="res.country.state">
            <field name="name">Nebraska</field>
            <field name="code">ne</field>
            <field model="res.country" name="country_id" ref="us"/>
        </record>
        <record id="us-nv" model="res.country.state">
            <field name="name">Nevada</field>
            <field name="code">nv</field>
            <field model="res.country" name="country_id" ref="us"/>
        </record>
        <record id="us-nh" model="res.country.state">
            <field name="name">New Hampshire</field>
            <field name="code">nh</field>
            <field model="res.country" name="country_id" ref="us"/>
        </record>
        <record id="us-nj" model="res.country.state">
            <field name="name">New Jersey</field>
            <field name="code">nj</field>
            <field model="res.country" name="country_id" ref="us"/>
        </record>
        <record id="us-nm" model="res.country.state">
            <field name="name">New Mexico</field>
            <field name="code">nm</field>
            <field model="res.country" name="country_id" ref="us"/>
        </record>
        <record id="us-ny" model="res.country.state">
            <field name="name">New York</field>
            <field name="code">ny</field>
            <field model="res.country" name="country_id" ref="us"/>
        </record>
        <record id="us-nc" model="res.country.state">
            <field name="name">North Carolina</field>
            <field name="code">nc</field>
            <field model="res.country" name="country_id" ref="us"/>
        </record>
        <record id="us-nd" model="res.country.state">
            <field name="name">North Dakota</field>
            <field name="code">nd</field>
            <field model="res.country" name="country_id" ref="us"/>
        </record>
        <record id="us-oh" model="res.country.state">
            <field name="name">Ohio</field>
            <field name="code">oh</field>
            <field model="res.country" name="country_id" ref="us"/>
        </record>
        <record id="us-ok" model="res.country.state">
            <field name="name">Oklahoma</field>
            <field name="code">ok</field>
            <field model="res.country" name="country_id" ref="us"/>
        </record>
        <record id="us-or" model="res.country.state">
            <field name="name">Oregon</field>
            <field name="code">or</field>
            <field model="res.country" name="country_id" ref="us"/>
        </record>
        <record id="us-pa" model="res.country.state">
            <field name="name">Pennsylvania</field>
            <field name="code">pa</field>
            <field model="res.country" name="country_id" ref="us"/>
        </record>
        <record id="us-ri" model="res.country.state">
            <field name="name">Rhode Island</field>
            <field name="code">ri</field>
            <field model="res.country" name="country_id" ref="us"/>
        </record>
        <record id="us-sc" model="res.country.state">
            <field name="name">South Carolina</field>
            <field name="code">sc</field>
            <field model="res.country" name="country_id" ref="us"/>
        </record>
        <record id="us-sd" model="res.country.state">
            <field name="name">South Dakota</field>
            <field name="code">sd</field>
            <field model="res.country" name="country_id" ref="us"/>
        </record>
        <record id="us-tn" model="res.country.state">
            <field name="name">Tennessee</field>
            <field name="code">tn</field>
            <field model="res.country" name="country_id" ref="us"/>
        </record>
        <record id="us-tx" model="res.country.state">
            <field name="name">Texas</field>
            <field name="code">tx</field>
            <field model="res.country" name="country_id" ref="us"/>
        </record>
        <record id="us-ut" model="res.country.state">
            <field name="name">Utah</field>
            <field name="code">ut</field>
            <field model="res.country" name="country_id" ref="us"/>
        </record>
        <record id="us-vt" model="res.country.state">
            <field name="name">Vermont</field>
            <field name="code">vt</field>
            <field model="res.country" name="country_id" ref="us"/>
        </record>
        <record id="us-va" model="res.country.state">
            <field name="name">Virginia</field>
            <field name="code">va</field>
            <field model="res.country" name="country_id" ref="us"/>
        </record>
        <record id="us-wa" model="res.country.state">
            <field name="name">Washington</field>
            <field name="code">wa</field>
            <field model="res.country" name="country_id" ref="us"/>
        </record>
        <record id="us-wv" model="res.country.state">
            <field name="name">West Virginia</field>
            <field name="code">wv</field>
            <field model="res.country" name="country_id" ref="us"/>
        </record>
        <record id="us-wi" model="res.country.state">
            <field name="name">Wisconsin</field>
            <field name="code">wi</field>
            <field model="res.country" name="country_id" ref="us"/>
        </record>
        <record id="us-wy" model="res.country.state">
            <field name="name">Wyoming</field>
            <field name="code">wy</field>
            <field model="res.country" name="country_id" ref="us"/>
        </record>
        
        <record id="main_partner" model="res.partner">
            <field name="name">Tiny sprl</field>
        </record>
        <record id="main_address" model="res.partner.address">
            <field name="partner_id" ref="main_partner"/>
            <field name="name">Fabien Pinckaers</field>
            <field name="street">Chaussee de Namur 40</field>
            <field name="zip">1367</field>
            <field name="city">Gerompont</field>
            <field name="phone">(+32).81.81.37.00</field>
            <field name="type">default</field>
            <field model="res.country" name="country_id" ref="be"/>
        </record>
       
        <!-- Currencies -->
        <record id="EUR" model="res.currency">
            <field name="name">EUR</field>
            <field name="code">EUR</field>
            <field name="rounding">0.01</field>
            <field name="accuracy">4</field>
        </record>
        <record id="rateEUR" model="res.currency.rate">
            <field name="rate">1.0</field>
            <field name="currency_id" ref="EUR"/>
            <field eval="time.strftime('%Y-01-01')" name="name"/>
        </record>
        
        <record id="USD" model="res.currency">
            <field name="name">USD</field>
            <field name="code">USD</field>
            <field name="rounding">0.01</field>
            <field name="accuracy">4</field>
        </record>
        <record id="rateUSD" model="res.currency.rate">
            <field name="rate">1.3785</field>
            <field name="currency_id" ref="USD"/>
            <field eval="time.strftime('%Y-01-01')" name="name"/>
        </record>
        
        <record id="VEB" model="res.currency">
            <field name="name">Bs</field>
            <field name="code">VEB</field>
            <field name="rounding">2.95</field>
            <field name="accuracy">4</field>
        </record>
        <record id="rateVEB" model="res.currency.rate">
            <field name="rate">1.0</field>
            <field name="currency_id" ref="VEB"/>
            <field eval="time.strftime('%Y-01-01')" name="name"/>
        </record>
        
        <record id="CAD" model="res.currency">
            <field name="name">CAD</field>
            <field name="code">CAD</field>
            <field name="rounding">0.01</field>
            <field name="accuracy">4</field>
        </record>
        <record id="rateCAD" model="res.currency.rate">
            <field name="rate">1.451</field>
            <field name="currency_id" ref="CAD"/>
            <field eval="time.strftime('%Y-01-01')" name="name"/>
        </record>
        
        
        <record id="CHF" model="res.currency">
            <field name="name">CHF</field>
            <field name="code">CHF</field>
            <field name="rounding">0.01</field>
            <field name="accuracy">4</field>
        </record>
        <record id="rateCHF" model="res.currency.rate">
            <field name="rate">1.644</field>
            <field name="currency_id" ref="CHF"/>
            <field eval="time.strftime('%Y-01-01')" name="name"/>
        </record>
        
        <record id="BRL" model="res.currency">
            <field name="name">BRL</field>
            <field name="code">BRL</field>
            <field name="rounding">0.01</field>
            <field name="accuracy">4</field>
        </record>
        <record id="rateBRL" model="res.currency.rate">
            <field name="rate">2.588</field>
            <field name="currency_id" ref="BRL"/>
            <field eval="time.strftime('%Y-01-01')" name="name"/>
        </record>
        
        <record id="CNY" model="res.currency">
            <field name="name">CNY</field>
            <field name="code">CNY</field>
            <field name="rounding">0.01</field>
            <field name="accuracy">4</field>
        </record>
        <record id="rateCNY" model="res.currency.rate">
            <field name="rate">10.4311</field>
            <field name="currency_id" ref="CNY"/>
            <field eval="time.strftime('%Y-01-01')" name="name"/>
        </record>
        
        
        <record id="COP" model="res.currency">
            <field name="name">COP</field>
            <field name="code">COP</field>
            <field name="rounding">0.01</field>
            <field name="accuracy">4</field>
            <field eval="False" name="active"/>
        </record>
        
        <record id="CZK" model="res.currency">
            <field name="name">Kč</field>
            <field name="code">CZK</field>
            <field name="rounding">0.01</field>
            <field name="accuracy">4</field>
            <field eval="False" name="active"/>
        </record>
        
        <record id="DKK" model="res.currency">
            <field name="name">kr</field>
            <field name="code">DKK</field>
            <field name="rounding">0.01</field>
            <field name="accuracy">4</field>
        </record>
        <record id="rateDKK" model="res.currency.rate">
            <field name="rate">7.4416</field>
            <field name="currency_id" ref="DKK"/>
            <field eval="time.strftime('%Y-01-01')" name="name"/>
        </record>
        
        
        <record id="HUF" model="res.currency">
            <field name="name">Ft</field>
            <field name="code">HUF</field>
            <field name="rounding">0.01</field>
            <field name="accuracy">4</field>
            <field eval="False" name="active"/>
        </record>
        
        <record id="IDR" model="res.currency">
            <field name="name">Rs</field>
            <field name="code">IDR</field>
            <field name="rounding">0.01</field>
            <field name="accuracy">4</field>
            <field eval="False" name="active"/>
        </record>
        
        <record id="LVL" model="res.currency">
            <field name="name">Ls</field>
            <field name="code">LVL</field>
            <field name="rounding">0.01</field>
            <field name="accuracy">4</field>
        </record>
        <record id="rateLVL" model="res.currency.rate">
            <field name="rate">0.71</field>
            <field name="currency_id" ref="LVL"/>
            <field eval="time.strftime('%Y-01-01')" name="name"/>
        </record>
        
        
        <record id="NOK" model="res.currency">
            <field name="name">kr</field>
            <field name="code">NOK</field>
            <field name="rounding">0.01</field>
            <field name="accuracy">4</field>
        </record>
        <record id="rateNOK" model="res.currency.rate">
            <field name="rate">7.93</field>
            <field name="currency_id" ref="NOK"/>
            <field eval="time.strftime('%Y-01-01')" name="name"/>
        </record>
        
        
        <record id="PAB" model="res.currency">
            <field name="name">PAB</field>
            <field name="code">PAB</field>
            <field name="rounding">0.01</field>
            <field name="accuracy">4</field>
        </record>
        <record id="ratePAB" model="res.currency.rate">
            <field name="rate">1.3813</field>
            <field name="currency_id" ref="PAB"/>
            <field eval="time.strftime('%Y-01-01')" name="name"/>
        </record>
        
        
        <record id="PLN" model="res.currency">
            <field name="name">zł</field>
            <field name="code">PLN</field>
            <field name="rounding">0.01</field>
            <field name="accuracy">4</field>
            <field eval="False" name="active"/>
        </record>
        
        <record id="SEK" model="res.currency">
            <field name="name">kr</field>
            <field name="code">SEK</field>
            <field name="rounding">0.01</field>
            <field name="accuracy">4</field>
            <field eval="False" name="active"/>
        </record>
        
        <record id="GBP" model="res.currency">
            <field name="name">GBP</field>
            <field name="code">GBP</field>
            <field name="rounding">0.01</field>
            <field name="accuracy">4</field>
        </record>
        <record id="rateGBP" model="res.currency.rate">
            <field name="rate">0.675</field>
            <field name="currency_id" ref="GBP"/>
            <field eval="time.strftime('%Y-01-01')" name="name"/>
        </record>
        
        <record id="ARS" model="res.currency">
            <field name="name">ARS</field>
            <field name="code">ARS</field>
            <field name="rounding">0.01</field>
            <field name="accuracy">4</field>
            <field eval="False" name="active"/>
        </record>
        
        <!-- Basic Company  -->
        <record id="main_company" model="res.company">
            <field name="name">Tiny sprl</field>
            <field name="partner_id" ref="main_partner"/>
            <field name="rml_header1">Free Business Solutions</field>
            <field name="rml_footer1">Web: http://tiny.be - Tel: (+32).81.81.37.00 - Bank: CPH 126-2013269-07</field>
            <field name="rml_footer2">IBAN: BE74 1262 0132 6907 - SWIFT: GKCCBEBB - VAT: BE0477.472.701</field>
            <field name="currency_id" ref="EUR"/>
        </record>
        
        <assert id="main_company" model="res.company">
            <test expr="currency_id.code == 'eur'.upper()"/>
            <test expr="name">Tiny sprl</test>
        </assert>
        
        <record id="user_admin" model="res.users">
            <field name="login">admin</field>
            <field name="password">admin</field>
            <field name="name">Administrator</field>
            <field name="signature">Administrator</field>
            <field name="action_id" ref="action_menu_admin"/>
            <field name="menu_id" ref="action_menu_admin"/>
            <field name="address_id" ref="main_address"/>
            <field eval="[(6,0,[group_admin])]" name="groups_id"/>
            <field name="company_id" ref="main_company"/>
        </record>
    </data>
>>>>>>> 42cbad9d
</terp><|MERGE_RESOLUTION|>--- conflicted
+++ resolved
@@ -1,1492 +1,5 @@
-<?xml version="1.0"?>
+<?xml version="1.0" encoding="utf-8"?>
 <terp>
-<<<<<<< HEAD
-<data noupdate="1">
-    
-    <record model="ir.ui.view" id="view_menu">
-        <field name="name">ir.ui.menu.tree</field>
-        <field name="model">ir.ui.menu</field>
-        <field name="type">tree</field>
-        <field name="arch" type="xml">
-            <tree string="Menu" toolbar="1">
-                <field name="name" icon="icon"/>
-            </tree>
-        </field>
-        <field name="field_parent">child_id</field>
-    </record>
-    
-    <record model="ir.actions.act_window" id="action_menu_admin">
-        <field name="name">Menu</field>
-        <field name="usage">menu</field>
-        <field name="type">ir.actions.act_window</field>
-        <field name="view_id" ref="view_menu"/>
-        <field name="res_model">ir.ui.menu</field>
-        <field name="view_type">tree</field>
-        <field name="domain" eval="'[(\'parent_id\',\'=\',False)]'"/>
-    </record>
-    
-    <record model="res.lang" id="lang_en">
-        <field name="code">en_US</field>
-        <field name="name">English</field>
-    </record>
-    <record model="res.country" id="ad">
-        <field name="name">Andorra, Principality of</field>
-        <field name="code">ad</field>
-    </record>
-    <record model="res.country" id="ae">
-        <field name="name">United Arab Emirates</field>
-        <field name="code">ae</field>
-    </record>
-    <record model="res.country" id="af">
-        <field name="name">Afghanistan, Islamic State of</field>
-        <field name="code">af</field>
-    </record>
-    <record model="res.country" id="ag">
-        <field name="name">Antigua and Barbuda</field>
-        <field name="code">ag</field>
-    </record>
-    <record model="res.country" id="ai">
-        <field name="name">Anguilla</field>
-        <field name="code">ai</field>
-    </record>
-    <record model="res.country" id="al">
-        <field name="name">Albania</field>
-        <field name="code">al</field>
-    </record>
-    <record model="res.country" id="am">
-        <field name="name">Armenia</field>
-        <field name="code">am</field>
-    </record>
-    <record model="res.country" id="an">
-        <field name="name">Netherlands Antilles</field>
-        <field name="code">an</field>
-    </record>
-    <record model="res.country" id="ao">
-        <field name="name">Angola</field>
-        <field name="code">ao</field>
-    </record>
-    <record model="res.country" id="aq">
-        <field name="name">Antarctica</field>
-        <field name="code">aq</field>
-    </record>
-    <record model="res.country" id="ar">
-        <field name="name">Argentina</field>
-        <field name="code">ar</field>
-    </record>
-    <record model="res.country" id="as">
-        <field name="name">American Samoa</field>
-        <field name="code">as</field>
-    </record>
-    <record model="res.country" id="at">
-        <field name="name">Austria</field>
-        <field name="code">at</field>
-    </record>
-    <record model="res.country" id="au">
-        <field name="name">Australia</field>
-        <field name="code">au</field>
-    </record>
-    <record model="res.country" id="aw">
-        <field name="name">Aruba</field>
-        <field name="code">aw</field>
-    </record>
-    <record model="res.country" id="az">
-        <field name="name">Azerbaidjan</field>
-        <field name="code">az</field>
-    </record>
-    <record model="res.country" id="ba">
-        <field name="name">Bosnia-Herzegovina</field>
-        <field name="code">ba</field>
-    </record>
-    <record model="res.country" id="bb">
-        <field name="name">Barbados</field>
-        <field name="code">bb</field>
-    </record>
-    <record model="res.country" id="bd">
-        <field name="name">Bangladesh</field>
-        <field name="code">bd</field>
-    </record>
-    <record model="res.country" id="be">
-        <field name="name">Belgium</field>
-        <field name="code">be</field>
-    </record>
-    <record model="res.country" id="bf">
-        <field name="name">Burkina Faso</field>
-        <field name="code">bf</field>
-    </record>
-    <record model="res.country" id="bg">
-        <field name="name">Bulgaria</field>
-        <field name="code">bg</field>
-    </record>
-    <record model="res.country" id="bh">
-        <field name="name">Bahrain</field>
-        <field name="code">bh</field>
-    </record>
-    <record model="res.country" id="bi">
-        <field name="name">Burundi</field>
-        <field name="code">bi</field>
-    </record>
-    <record model="res.country" id="bj">
-        <field name="name">Benin</field>
-        <field name="code">bj</field>
-    </record>
-    <record model="res.country" id="bm">
-        <field name="name">Bermuda</field>
-        <field name="code">bm</field>
-    </record>
-    <record model="res.country" id="bn">
-        <field name="name">Brunei Darussalam</field>
-        <field name="code">bn</field>
-    </record>
-    <record model="res.country" id="bo">
-        <field name="name">Bolivia</field>
-        <field name="code">bo</field>
-    </record>
-    <record model="res.country" id="br">
-        <field name="name">Brazil</field>
-        <field name="code">br</field>
-    </record>
-    <record model="res.country" id="bs">
-        <field name="name">Bahamas</field>
-        <field name="code">bs</field>
-    </record>
-    <record model="res.country" id="bt">
-        <field name="name">Bhutan</field>
-        <field name="code">bt</field>
-    </record>
-    <record model="res.country" id="bv">
-        <field name="name">Bouvet Island</field>
-        <field name="code">bv</field>
-    </record>
-    <record model="res.country" id="bw">
-        <field name="name">Botswana</field>
-        <field name="code">bw</field>
-    </record>
-    <record model="res.country" id="by">
-        <field name="name">Belarus</field>
-        <field name="code">by</field>
-    </record>
-    <record model="res.country" id="bz">
-        <field name="name">Belize</field>
-        <field name="code">bz</field>
-    </record>
-    <record model="res.country" id="ca">
-        <field name="name">Canada</field>
-        <field name="code">ca</field>
-    </record>
-    <record model="res.country" id="cc">
-        <field name="name">Cocos (Keeling) Islands</field>
-        <field name="code">cc</field>
-    </record>
-    <record model="res.country" id="cf">
-        <field name="name">Central African Republic</field>
-        <field name="code">cf</field>
-    </record>
-    <record model="res.country" id="cd">
-        <field name="name">Congo, The Democratic Republic of the</field>
-        <field name="code">cd</field>
-    </record>
-    <record model="res.country" id="cg">
-        <field name="name">Congo</field>
-        <field name="code">cg</field>
-    </record>
-    <record model="res.country" id="ch">
-        <field name="name">Suisse</field>
-        <field name="code">ch</field>
-    </record>
-    <record model="res.country" id="ci">
-        <field name="name">Ivory Coast (Cote D'Ivoire)</field>
-        <field name="code">ci</field>
-    </record>
-    <record model="res.country" id="ck">
-        <field name="name">Cook Islands</field>
-        <field name="code">ck</field>
-    </record>
-    <record model="res.country" id="cl">
-        <field name="name">Chile</field>
-        <field name="code">cl</field>
-    </record>
-    <record model="res.country" id="cm">
-        <field name="name">Cameroon</field>
-        <field name="code">cm</field>
-    </record>
-    <record model="res.country" id="cn">
-        <field name="name">China</field>
-        <field name="code">cn</field>
-    </record>
-    <record model="res.country" id="co">
-        <field name="name">Colombia</field>
-        <field name="code">co</field>
-    </record>
-    <record model="res.country" id="cr">
-        <field name="name">Costa Rica</field>
-        <field name="code">cr</field>
-    </record>
-    <record model="res.country" id="cs">
-        <field name="name">Serbia and Montenegro</field>
-        <field name="code">cs</field>
-    </record>
-    <record model="res.country" id="cu">
-        <field name="name">Cuba</field>
-        <field name="code">cu</field>
-    </record>
-    <record model="res.country" id="cv">
-        <field name="name">Cape Verde</field>
-        <field name="code">cv</field>
-    </record>
-    <record model="res.country" id="cx">
-        <field name="name">Christmas Island</field>
-        <field name="code">cx</field>
-    </record>
-    <record model="res.country" id="cy">
-        <field name="name">Cyprus</field>
-        <field name="code">cy</field>
-    </record>
-    <record model="res.country" id="cz">
-        <field name="name">Czech Republic</field>
-        <field name="code">cz</field>
-    </record>
-    <record model="res.country" id="de">
-        <field name="name">Germany</field>
-        <field name="code">de</field>
-    </record>
-    <record model="res.country" id="dj">
-        <field name="name">Djibouti</field>
-        <field name="code">dj</field>
-    </record>
-    <record model="res.country" id="dk">
-        <field name="name">Denmark</field>
-        <field name="code">dk</field>
-    </record>
-    <record model="res.country" id="dm">
-        <field name="name">Dominica</field>
-        <field name="code">dm</field>
-    </record>
-    <record model="res.country" id="do">
-        <field name="name">Dominican Republic</field>
-        <field name="code">do</field>
-    </record>
-    <record model="res.country" id="dz">
-        <field name="name">Algeria</field>
-        <field name="code">dz</field>
-    </record>
-    <record model="res.country" id="ec">
-        <field name="name">Ecuador</field>
-        <field name="code">ec</field>
-    </record>
-    <record model="res.country" id="ee">
-        <field name="name">Estonia</field>
-        <field name="code">ee</field>
-    </record>
-    <record model="res.country" id="eg">
-        <field name="name">Egypt</field>
-        <field name="code">eg</field>
-    </record>
-    <record model="res.country" id="eh">
-        <field name="name">Western Sahara</field>
-        <field name="code">eh</field>
-    </record>
-    <record model="res.country" id="er">
-        <field name="name">Eritrea</field>
-        <field name="code">er</field>
-    </record>
-    <record model="res.country" id="es">
-        <field name="name">Spain</field>
-        <field name="code">es</field>
-    </record>
-    <record model="res.country" id="et">
-        <field name="name">Ethiopia</field>
-        <field name="code">et</field>
-    </record>
-    <record model="res.country" id="fi">
-        <field name="name">Finland</field>
-        <field name="code">fi</field>
-    </record>
-    <record model="res.country" id="fj">
-        <field name="name">Fiji</field>
-        <field name="code">fj</field>
-    </record>
-    <record model="res.country" id="fk">
-        <field name="name">Falkland Islands</field>
-        <field name="code">fk</field>
-    </record>
-    <record model="res.country" id="fm">
-        <field name="name">Micronesia</field>
-        <field name="code">fm</field>
-    </record>
-    <record model="res.country" id="fo">
-        <field name="name">Faroe Islands</field>
-        <field name="code">fo</field>
-    </record>
-    <record model="res.country" id="fr">
-        <field name="name">France</field>
-        <field name="code">fr</field>
-    </record>
-    <record model="res.country" id="ga">
-        <field name="name">Gabon</field>
-        <field name="code">ga</field>
-    </record>
-    <record model="res.country" id="gd">
-        <field name="name">Grenada</field>
-        <field name="code">gd</field>
-    </record>
-    <record model="res.country" id="ge">
-        <field name="name">Georgia</field>
-        <field name="code">ge</field>
-    </record>
-    <record model="res.country" id="gf">
-        <field name="name">French Guyana</field>
-        <field name="code">gf</field>
-    </record>
-    <record model="res.country" id="gh">
-        <field name="name">Ghana</field>
-        <field name="code">gh</field>
-    </record>
-    <record model="res.country" id="gi">
-        <field name="name">Gibraltar</field>
-        <field name="code">gi</field>
-    </record>
-    <record model="res.country" id="gl">
-        <field name="name">Greenland</field>
-        <field name="code">gl</field>
-    </record>
-    <record model="res.country" id="gm">
-        <field name="name">Gambia</field>
-        <field name="code">gm</field>
-    </record>
-    <record model="res.country" id="gn">
-        <field name="name">Guinea</field>
-        <field name="code">gn</field>
-    </record>
-    <record model="res.country" id="gp">
-        <field name="name">Guadeloupe (French)</field>
-        <field name="code">gp</field>
-    </record>
-    <record model="res.country" id="gq">
-        <field name="name">Equatorial Guinea</field>
-        <field name="code">gq</field>
-    </record>
-    <record model="res.country" id="gr">
-        <field name="name">Greece</field>
-        <field name="code">gr</field>
-    </record>
-    <record model="res.country" id="gs">
-        <field name="name">S. Georgia &amp; S. Sandwich Isls.</field>
-        <field name="code">gs</field>
-    </record>
-    <record model="res.country" id="gt">
-        <field name="name">Guatemala</field>
-        <field name="code">gt</field>
-    </record>
-    <record model="res.country" id="gu">
-        <field name="name">Guam (USA)</field>
-        <field name="code">gu</field>
-    </record>
-    <record model="res.country" id="gw">
-        <field name="name">Guinea Bissau</field>
-        <field name="code">gw</field>
-    </record>
-    <record model="res.country" id="gy">
-        <field name="name">Guyana</field>
-        <field name="code">gy</field>
-    </record>
-    <record model="res.country" id="hk">
-        <field name="name">Hong Kong</field>
-        <field name="code">hk</field>
-    </record>
-    <record model="res.country" id="hm">
-        <field name="name">Heard and McDonald Islands</field>
-        <field name="code">hm</field>
-    </record>
-    <record model="res.country" id="hn">
-        <field name="name">Honduras</field>
-        <field name="code">hn</field>
-    </record>
-    <record model="res.country" id="hr">
-        <field name="name">Croatia</field>
-        <field name="code">hr</field>
-    </record>
-    <record model="res.country" id="ht">
-        <field name="name">Haiti</field>
-        <field name="code">ht</field>
-    </record>
-    <record model="res.country" id="hu">
-        <field name="name">Hungary</field>
-        <field name="code">hu</field>
-    </record>
-    <record model="res.country" id="id">
-        <field name="name">Indonesia</field>
-        <field name="code">id</field>
-    </record>
-    <record model="res.country" id="ie">
-        <field name="name">Ireland</field>
-        <field name="code">ie</field>
-    </record>
-    <record model="res.country" id="il">
-        <field name="name">Israel</field>
-        <field name="code">il</field>
-    </record>
-    <record model="res.country" id="in">
-        <field name="name">India</field>
-        <field name="code">in</field>
-    </record>
-    <record model="res.country" id="io">
-        <field name="name">British Indian Ocean Territory</field>
-        <field name="code">io</field>
-    </record>
-    <record model="res.country" id="iq">
-        <field name="name">Iraq</field>
-        <field name="code">iq</field>
-    </record>
-    <record model="res.country" id="ir">
-        <field name="name">Iran</field>
-        <field name="code">ir</field>
-    </record>
-    <record model="res.country" id="is">
-        <field name="name">Iceland</field>
-        <field name="code">is</field>
-    </record>
-    <record model="res.country" id="it">
-        <field name="name">Italy</field>
-        <field name="code">it</field>
-    </record>
-    <record model="res.country" id="jm">
-        <field name="name">Jamaica</field>
-        <field name="code">jm</field>
-    </record>
-    <record model="res.country" id="jo">
-        <field name="name">Jordan</field>
-        <field name="code">jo</field>
-    </record>
-    <record model="res.country" id="jp">
-        <field name="name">Japan</field>
-        <field name="code">jp</field>
-    </record>
-    <record model="res.country" id="ke">
-        <field name="name">Kenya</field>
-        <field name="code">ke</field>
-    </record>
-    <record model="res.country" id="kg">
-        <field name="name">Kyrgyz Republic (Kyrgyzstan)</field>
-        <field name="code">kg</field>
-    </record>
-    <record model="res.country" id="kh">
-        <field name="name">Cambodia, Kingdom of</field>
-        <field name="code">kh</field>
-    </record>
-    <record model="res.country" id="ki">
-        <field name="name">Kiribati</field>
-        <field name="code">ki</field>
-    </record>
-    <record model="res.country" id="km">
-        <field name="name">Comoros</field>
-        <field name="code">km</field>
-    </record>
-    <record model="res.country" id="kn">
-        <field name="name">Saint Kitts &amp; Nevis Anguilla</field>
-        <field name="code">kn</field>
-    </record>
-    <record model="res.country" id="kp">
-        <field name="name">North Korea</field>
-        <field name="code">kp</field>
-    </record>
-    <record model="res.country" id="kr">
-        <field name="name">South Korea</field>
-        <field name="code">kr</field>
-    </record>
-    <record model="res.country" id="kw">
-        <field name="name">Kuwait</field>
-        <field name="code">kw</field>
-    </record>
-    <record model="res.country" id="ky">
-        <field name="name">Cayman Islands</field>
-        <field name="code">ky</field>
-    </record>
-    <record model="res.country" id="kz">
-        <field name="name">Kazakhstan</field>
-        <field name="code">kz</field>
-    </record>
-    <record model="res.country" id="la">
-        <field name="name">Laos</field>
-        <field name="code">la</field>
-    </record>
-    <record model="res.country" id="lb">
-        <field name="name">Lebanon</field>
-        <field name="code">lb</field>
-    </record>
-    <record model="res.country" id="lc">
-        <field name="name">Saint Lucia</field>
-        <field name="code">lc</field>
-    </record>
-    <record model="res.country" id="li">
-        <field name="name">Liechtenstein</field>
-        <field name="code">li</field>
-    </record>
-    <record model="res.country" id="lk">
-        <field name="name">Sri Lanka</field>
-        <field name="code">lk</field>
-    </record>
-    <record model="res.country" id="lr">
-        <field name="name">Liberia</field>
-        <field name="code">lr</field>
-    </record>
-    <record model="res.country" id="ls">
-        <field name="name">Lesotho</field>
-        <field name="code">ls</field>
-    </record>
-    <record model="res.country" id="lt">
-        <field name="name">Lithuania</field>
-        <field name="code">lt</field>
-    </record>
-    <record model="res.country" id="lu">
-        <field name="name">Luxembourg</field>
-        <field name="code">lu</field>
-    </record>
-    <record model="res.country" id="lv">
-        <field name="name">Latvia</field>
-        <field name="code">lv</field>
-    </record>
-    <record model="res.country" id="ly">
-        <field name="name">Libya</field>
-        <field name="code">ly</field>
-    </record>
-    <record model="res.country" id="ma">
-        <field name="name">Morocco</field>
-        <field name="code">ma</field>
-    </record>
-    <record model="res.country" id="mc">
-        <field name="name">Monaco</field>
-        <field name="code">mc</field>
-    </record>
-    <record model="res.country" id="md">
-        <field name="name">Moldavia</field>
-        <field name="code">md</field>
-    </record>
-    <record model="res.country" id="mg">
-        <field name="name">Madagascar</field>
-        <field name="code">mg</field>
-    </record>
-    <record model="res.country" id="mh">
-        <field name="name">Marshall Islands</field>
-        <field name="code">mh</field>
-    </record>
-    <record model="res.country" id="mk">
-        <field name="name">Macedonia</field>
-        <field name="code">mk</field>
-    </record>
-    <record model="res.country" id="ml">
-        <field name="name">Mali</field>
-        <field name="code">ml</field>
-    </record>
-    <record model="res.country" id="mm">
-        <field name="name">Myanmar</field>
-        <field name="code">mm</field>
-    </record>
-    <record model="res.country" id="mn">
-        <field name="name">Mongolia</field>
-        <field name="code">mn</field>
-    </record>
-    <record model="res.country" id="mo">
-        <field name="name">Macau</field>
-        <field name="code">mo</field>
-    </record>
-    <record model="res.country" id="mp">
-        <field name="name">Northern Mariana Islands</field>
-        <field name="code">mp</field>
-    </record>
-    <record model="res.country" id="mq">
-        <field name="name">Martinique (French)</field>
-        <field name="code">mq</field>
-    </record>
-    <record model="res.country" id="mr">
-        <field name="name">Mauritania</field>
-        <field name="code">mr</field>
-    </record>
-    <record model="res.country" id="ms">
-        <field name="name">Montserrat</field>
-        <field name="code">ms</field>
-    </record>
-    <record model="res.country" id="mt">
-        <field name="name">Malta</field>
-        <field name="code">mt</field>
-    </record>
-    <record model="res.country" id="mu">
-        <field name="name">Mauritius</field>
-        <field name="code">mu</field>
-    </record>
-    <record model="res.country" id="mv">
-        <field name="name">Maldives</field>
-        <field name="code">mv</field>
-    </record>
-    <record model="res.country" id="mw">
-        <field name="name">Malawi</field>
-        <field name="code">mw</field>
-    </record>
-    <record model="res.country" id="mx">
-        <field name="name">Mexico</field>
-        <field name="code">mx</field>
-    </record>
-    <record model="res.country" id="my">
-        <field name="name">Malaysia</field>
-        <field name="code">my</field>
-    </record>
-    <record model="res.country" id="mz">
-        <field name="name">Mozambique</field>
-        <field name="code">mz</field>
-    </record>
-    <record model="res.country" id="na">
-        <field name="name">Namibia</field>
-        <field name="code">na</field>
-    </record>
-    <record model="res.country" id="nc">
-        <field name="name">New Caledonia (French)</field>
-        <field name="code">nc</field>
-    </record>
-    <record model="res.country" id="ne">
-        <field name="name">Niger</field>
-        <field name="code">ne</field>
-    </record>
-    <record model="res.country" id="nf">
-        <field name="name">Norfolk Island</field>
-        <field name="code">nf</field>
-    </record>
-    <record model="res.country" id="ng">
-        <field name="name">Nigeria</field>
-        <field name="code">ng</field>
-    </record>
-    <record model="res.country" id="ni">
-        <field name="name">Nicaragua</field>
-        <field name="code">ni</field>
-    </record>
-    <record model="res.country" id="nl">
-        <field name="name">Netherlands</field>
-        <field name="code">nl</field>
-    </record>
-    <record model="res.country" id="no">
-        <field name="name">Norway</field>
-        <field name="code">no</field>
-    </record>
-    <record model="res.country" id="np">
-        <field name="name">Nepal</field>
-        <field name="code">np</field>
-    </record>
-    <record model="res.country" id="nr">
-        <field name="name">Nauru</field>
-        <field name="code">nr</field>
-    </record>
-    <record model="res.country" id="nt">
-        <field name="name">Neutral Zone</field>
-        <field name="code">nt</field>
-    </record>
-    <record model="res.country" id="nu">
-        <field name="name">Niue</field>
-        <field name="code">nu</field>
-    </record>
-    <record model="res.country" id="nz">
-        <field name="name">New Zealand</field>
-        <field name="code">nz</field>
-    </record>
-    <record model="res.country" id="om">
-        <field name="name">Oman</field>
-        <field name="code">om</field>
-    </record>
-    <record model="res.country" id="pa">
-        <field name="name">Panama</field>
-        <field name="code">pa</field>
-    </record>
-    <record model="res.country" id="pe">
-        <field name="name">Peru</field>
-        <field name="code">pe</field>
-    </record>
-    <record model="res.country" id="pf">
-        <field name="name">Polynesia (French)</field>
-        <field name="code">pf</field>
-    </record>
-    <record model="res.country" id="pg">
-        <field name="name">Papua New Guinea</field>
-        <field name="code">pg</field>
-    </record>
-    <record model="res.country" id="ph">
-        <field name="name">Philippines</field>
-        <field name="code">ph</field>
-    </record>
-    <record model="res.country" id="pk">
-        <field name="name">Pakistan</field>
-        <field name="code">pk</field>
-    </record>
-    <record model="res.country" id="pl">
-        <field name="name">Poland</field>
-        <field name="code">pl</field>
-    </record>
-    <record model="res.country" id="pm">
-        <field name="name">Saint Pierre and Miquelon</field>
-        <field name="code">pm</field>
-    </record>
-    <record model="res.country" id="pn">
-        <field name="name">Pitcairn Island</field>
-        <field name="code">pn</field>
-    </record>
-    <record model="res.country" id="pr">
-        <field name="name">Puerto Rico</field>
-        <field name="code">pr</field>
-    </record>
-    <record model="res.country" id="pt">
-        <field name="name">Portugal</field>
-        <field name="code">pt</field>
-    </record>
-    <record model="res.country" id="pw">
-        <field name="name">Palau</field>
-        <field name="code">pw</field>
-    </record>
-    <record model="res.country" id="py">
-        <field name="name">Paraguay</field>
-        <field name="code">py</field>
-    </record>
-    <record model="res.country" id="qa">
-        <field name="name">Qatar</field>
-        <field name="code">qa</field>
-    </record>
-    <record model="res.country" id="re">
-        <field name="name">Reunion (French)</field>
-        <field name="code">re</field>
-    </record>
-    <record model="res.country" id="ro">
-        <field name="name">Romania</field>
-        <field name="code">ro</field>
-    </record>
-    <record model="res.country" id="ru">
-        <field name="name">Russian Federation</field>
-        <field name="code">ru</field>
-    </record>
-    <record model="res.country" id="rw">
-        <field name="name">Rwanda</field>
-        <field name="code">rw</field>
-    </record>
-    <record model="res.country" id="sa">
-        <field name="name">Saudi Arabia</field>
-        <field name="code">sa</field>
-    </record>
-    <record model="res.country" id="sb">
-        <field name="name">Solomon Islands</field>
-        <field name="code">sb</field>
-    </record>
-    <record model="res.country" id="sc">
-        <field name="name">Seychelles</field>
-        <field name="code">sc</field>
-    </record>
-    <record model="res.country" id="sd">
-        <field name="name">Sudan</field>
-        <field name="code">sd</field>
-    </record>
-    <record model="res.country" id="se">
-        <field name="name">Sweden</field>
-        <field name="code">se</field>
-    </record>
-    <record model="res.country" id="sg">
-        <field name="name">Singapore</field>
-        <field name="code">sg</field>
-    </record>
-    <record model="res.country" id="sh">
-        <field name="name">Saint Helena</field>
-        <field name="code">sh</field>
-    </record>
-    <record model="res.country" id="si">
-        <field name="name">Slovenia</field>
-        <field name="code">si</field>
-    </record>
-    <record model="res.country" id="sj">
-        <field name="name">Svalbard and Jan Mayen Islands</field>
-        <field name="code">sj</field>
-    </record>
-    <record model="res.country" id="sk">
-        <field name="name">Slovak Republic</field>
-        <field name="code">sk</field>
-    </record>
-    <record model="res.country" id="sl">
-        <field name="name">Sierra Leone</field>
-        <field name="code">sl</field>
-    </record>
-    <record model="res.country" id="sm">
-        <field name="name">San Marino</field>
-        <field name="code">sm</field>
-    </record>
-    <record model="res.country" id="sn">
-        <field name="name">Senegal</field>
-        <field name="code">sn</field>
-    </record>
-    <record model="res.country" id="so">
-        <field name="name">Somalia</field>
-        <field name="code">so</field>
-    </record>
-    <record model="res.country" id="sr">
-        <field name="name">Suriname</field>
-        <field name="code">sr</field>
-    </record>
-    <record model="res.country" id="st">
-        <field name="name">Saint Tome (Sao Tome) and Principe</field>
-        <field name="code">st</field>
-    </record>
-    <record model="res.country" id="sv">
-        <field name="name">El Salvador</field>
-        <field name="code">sv</field>
-    </record>
-    <record model="res.country" id="sy">
-        <field name="name">Syria</field>
-        <field name="code">sy</field>
-    </record>
-    <record model="res.country" id="sz">
-        <field name="name">Swaziland</field>
-        <field name="code">sz</field>
-    </record>
-    <record model="res.country" id="tc">
-        <field name="name">Turks and Caicos Islands</field>
-        <field name="code">tc</field>
-    </record>
-    <record model="res.country" id="td">
-        <field name="name">Chad</field>
-        <field name="code">td</field>
-    </record>
-    <record model="res.country" id="tf">
-        <field name="name">French Southern Territories</field>
-        <field name="code">tf</field>
-    </record>
-    <record model="res.country" id="tg">
-        <field name="name">Togo</field>
-        <field name="code">tg</field>
-    </record>
-    <record model="res.country" id="th">
-        <field name="name">Thailand</field>
-        <field name="code">th</field>
-    </record>
-    <record model="res.country" id="tj">
-        <field name="name">Tadjikistan</field>
-        <field name="code">tj</field>
-    </record>
-    <record model="res.country" id="tk">
-        <field name="name">Tokelau</field>
-        <field name="code">tk</field>
-    </record>
-    <record model="res.country" id="tm">
-        <field name="name">Turkmenistan</field>
-        <field name="code">tm</field>
-    </record>
-    <record model="res.country" id="tn">
-        <field name="name">Tunisia</field>
-        <field name="code">tn</field>
-    </record>
-    <record model="res.country" id="to">
-        <field name="name">Tonga</field>
-        <field name="code">to</field>
-    </record>
-    <record model="res.country" id="tp">
-        <field name="name">East Timor</field>
-        <field name="code">tp</field>
-    </record>
-    <record model="res.country" id="tr">
-        <field name="name">Turkey</field>
-        <field name="code">tr</field>
-    </record>
-    <record model="res.country" id="tt">
-        <field name="name">Trinidad and Tobago</field>
-        <field name="code">tt</field>
-    </record>
-    <record model="res.country" id="tv">
-        <field name="name">Tuvalu</field>
-        <field name="code">tv</field>
-    </record>
-    <record model="res.country" id="tw">
-        <field name="name">Taiwan</field>
-        <field name="code">tw</field>
-    </record>
-    <record model="res.country" id="tz">
-        <field name="name">Tanzania</field>
-        <field name="code">tz</field>
-    </record>
-    <record model="res.country" id="ua">
-        <field name="name">Ukraine</field>
-        <field name="code">ua</field>
-    </record>
-    <record model="res.country" id="ug">
-        <field name="name">Uganda</field>
-        <field name="code">ug</field>
-    </record>
-    <record model="res.country" id="uk">
-        <field name="name">United Kingdom</field>
-        <field name="code">uk</field>
-    </record>
-    <record model="res.country" id="um">
-        <field name="name">USA Minor Outlying Islands</field>
-        <field name="code">um</field>
-    </record>
-    <record model="res.country" id="us">
-        <field name="name">United States</field>
-        <field name="code">us</field>
-    </record>
-    <record model="res.country" id="uy">
-        <field name="name">Uruguay</field>
-        <field name="code">uy</field>
-    </record>
-    <record model="res.country" id="uz">
-        <field name="name">Uzbekistan</field>
-        <field name="code">uz</field>
-    </record>
-    <record model="res.country" id="va">
-        <field name="name">Holy See (Vatican City State)</field>
-        <field name="code">va</field>
-    </record>
-    <record model="res.country" id="vc">
-        <field name="name">Saint Vincent &amp; Grenadines</field>
-        <field name="code">vc</field>
-    </record>
-    <record model="res.country" id="ve">
-        <field name="name">Venezuela</field>
-        <field name="code">ve</field>
-    </record>
-    <record model="res.country" id="vg">
-        <field name="name">Virgin Islands (British)</field>
-        <field name="code">vg</field>
-    </record>
-    <record model="res.country" id="vi">
-        <field name="name">Virgin Islands (USA)</field>
-        <field name="code">vi</field>
-    </record>
-    <record model="res.country" id="vn">
-        <field name="name">Vietnam</field>
-        <field name="code">vn</field>
-    </record>
-    <record model="res.country" id="vu">
-        <field name="name">Vanuatu</field>
-        <field name="code">vu</field>
-    </record>
-    <record model="res.country" id="wf">
-        <field name="name">Wallis and Futuna Islands</field>
-        <field name="code">wf</field>
-    </record>
-    <record model="res.country" id="ws">
-        <field name="name">Samoa</field>
-        <field name="code">ws</field>
-    </record>
-    <record model="res.country" id="ye">
-        <field name="name">Yemen</field>
-        <field name="code">ye</field>
-    </record>
-    <record model="res.country" id="yt">
-        <field name="name">Mayotte</field>
-        <field name="code">yt</field>
-    </record>
-    <record model="res.country" id="yu">
-        <field name="name">Yugoslavia</field>
-        <field name="code">yu</field>
-    </record>
-    <record model="res.country" id="za">
-        <field name="name">South Africa</field>
-        <field name="code">za</field>
-    </record>
-    <record model="res.country" id="zm">
-        <field name="name">Zambia</field>
-        <field name="code">zm</field>
-    </record>
-    <!-- DEPRECATED, News name of Zaire is Democratic Republic of the Congo ! -->
-    <record model="res.country" id="zr">
-        <field name="name">Zaire</field>
-        <field name="code">zr</field>
-    </record>
-    <record model="res.country" id="zw">
-        <field name="name">Zimbabwe</field>
-        <field name="code">zw</field>
-    </record>
-    
-    <!-- USA States -->
-    <record model="res.country.state" id="us-al">
-        <field name="name">Alabama</field>
-        <field name="code">al</field>
-        <field name="country_id" model="res.country" ref="us"/>
-    </record>
-    <record model="res.country.state" id="us-ak">
-        <field name="name">Alaska</field>
-        <field name="code">ak</field>
-        <field name="country_id" model="res.country" ref="us"/>
-    </record>
-    <record model="res.country.state" id="us-az">
-        <field name="name">Arizona</field>
-        <field name="code">az</field>
-        <field name="country_id" model="res.country" ref="us"/>
-    </record>
-    <record model="res.country.state" id="us-ar">
-        <field name="name">Arkansas</field>
-        <field name="code">ar</field>
-        <field name="country_id" model="res.country" ref="us"/>
-    </record>
-    <record model="res.country.state" id="us-ca">
-        <field name="name">California</field>
-        <field name="code">ca</field>
-        <field name="country_id" model="res.country" ref="us"/>
-    </record>
-    <record model="res.country.state" id="us-co">
-        <field name="name">Colorado</field>
-        <field name="code">co</field>
-        <field name="country_id" model="res.country" ref="us"/>
-    </record>
-    <record model="res.country.state" id="us-ct">
-        <field name="name">Connecticut</field>
-        <field name="code">ct</field>
-        <field name="country_id" model="res.country" ref="us"/>
-    </record>
-    <record model="res.country.state" id="us-dc">
-        <field name="name">District of Columbia</field>
-        <field name="code">dc</field>
-        <field name="country_id" model="res.country" ref="us"/>
-    </record>
-    <record model="res.country.state" id="us-de">
-        <field name="name">Delaware</field>
-        <field name="code">de</field>
-        <field name="country_id" model="res.country" ref="us"/>
-    </record>
-    <record model="res.country.state" id="us-fl">
-        <field name="name">Florida</field>
-        <field name="code">fl</field>
-        <field name="country_id" model="res.country" ref="us"/>
-    </record>
-    <record model="res.country.state" id="us-ga">
-        <field name="name">Georgia</field>
-        <field name="code">ga</field>
-        <field name="country_id" model="res.country" ref="us"/>
-    </record>
-    <record model="res.country.state" id="us-hi">
-        <field name="name">Hawaii</field>
-        <field name="code">hi</field>
-        <field name="country_id" model="res.country" ref="us"/>
-    </record>
-    <record model="res.country.state" id="us-id">
-        <field name="name">Idaho</field>
-        <field name="code">id</field>
-        <field name="country_id" model="res.country" ref="us"/>
-    </record>
-    <record model="res.country.state" id="us-il">
-        <field name="name">Illinois</field>
-        <field name="code">il</field>
-        <field name="country_id" model="res.country" ref="us"/>
-    </record>
-    <record model="res.country.state" id="us-in">
-        <field name="name">Indiana</field>
-        <field name="code">in</field>
-        <field name="country_id" model="res.country" ref="us"/>
-    </record>
-    <record model="res.country.state" id="us-ia">
-        <field name="name">Iowa</field>
-        <field name="code">ia</field>
-        <field name="country_id" model="res.country" ref="us"/>
-    </record>
-    <record model="res.country.state" id="us-ks">
-        <field name="name">Kansas</field>
-        <field name="code">ks</field>
-        <field name="country_id" model="res.country" ref="us"/>
-    </record>
-    <record model="res.country.state" id="us-ky">
-        <field name="name">Kentucky</field>
-        <field name="code">ky</field>
-        <field name="country_id" model="res.country" ref="us"/>
-    </record>
-    <record model="res.country.state" id="us-la">
-        <field name="name">Louisiana</field>
-        <field name="code">la</field>
-        <field name="country_id" model="res.country" ref="us"/>
-    </record>
-    <record model="res.country.state" id="us-me">
-        <field name="name">Maine</field>
-        <field name="code">me</field>
-        <field name="country_id" model="res.country" ref="us"/>
-    </record>
-    <record model="res.country.state" id="us-md">
-        <field name="name">Maryland</field>
-        <field name="code">md</field>
-        <field name="country_id" model="res.country" ref="us"/>
-    </record>
-    <record model="res.country.state" id="us-ma">
-        <field name="name">Massachusetts</field>
-        <field name="code">ma</field>
-        <field name="country_id" model="res.country" ref="us"/>
-    </record>
-    <record model="res.country.state" id="us-mi">
-        <field name="name">Michigan</field>
-        <field name="code">mi</field>
-        <field name="country_id" model="res.country" ref="us"/>
-    </record>
-    <record model="res.country.state" id="us-mn">
-        <field name="name">Minnesota</field>
-        <field name="code">mn</field>
-        <field name="country_id" model="res.country" ref="us"/>
-    </record>
-    <record model="res.country.state" id="us-ms">
-        <field name="name">Mississippi</field>
-        <field name="code">ms</field>
-        <field name="country_id" model="res.country" ref="us"/>
-    </record>
-    <record model="res.country.state" id="us-mo">
-        <field name="name">Missouri</field>
-        <field name="code">mo</field>
-        <field name="country_id" model="res.country" ref="us"/>
-    </record>
-    <record model="res.country.state" id="us-mt">
-        <field name="name">Montana</field>
-        <field name="code">mt</field>
-        <field name="country_id" model="res.country" ref="us"/>
-    </record>
-    <record model="res.country.state" id="us-ne">
-        <field name="name">Nebraska</field>
-        <field name="code">ne</field>
-        <field name="country_id" model="res.country" ref="us"/>
-    </record>
-    <record model="res.country.state" id="us-nv">
-        <field name="name">Nevada</field>
-        <field name="code">nv</field>
-        <field name="country_id" model="res.country" ref="us"/>
-    </record>
-    <record model="res.country.state" id="us-nh">
-        <field name="name">New Hampshire</field>
-        <field name="code">nh</field>
-        <field name="country_id" model="res.country" ref="us"/>
-    </record>
-    <record model="res.country.state" id="us-nj">
-        <field name="name">New Jersey</field>
-        <field name="code">nj</field>
-        <field name="country_id" model="res.country" ref="us"/>
-    </record>
-    <record model="res.country.state" id="us-nm">
-        <field name="name">New Mexico</field>
-        <field name="code">nm</field>
-        <field name="country_id" model="res.country" ref="us"/>
-    </record>
-    <record model="res.country.state" id="us-ny">
-        <field name="name">New York</field>
-        <field name="code">ny</field>
-        <field name="country_id" model="res.country" ref="us"/>
-    </record>
-    <record model="res.country.state" id="us-nc">
-        <field name="name">North Carolina</field>
-        <field name="code">nc</field>
-        <field name="country_id" model="res.country" ref="us"/>
-    </record>
-    <record model="res.country.state" id="us-nd">
-        <field name="name">North Dakota</field>
-        <field name="code">nd</field>
-        <field name="country_id" model="res.country" ref="us"/>
-    </record>
-    <record model="res.country.state" id="us-oh">
-        <field name="name">Ohio</field>
-        <field name="code">oh</field>
-        <field name="country_id" model="res.country" ref="us"/>
-    </record>
-    <record model="res.country.state" id="us-ok">
-        <field name="name">Oklahoma</field>
-        <field name="code">ok</field>
-        <field name="country_id" model="res.country" ref="us"/>
-    </record>
-    <record model="res.country.state" id="us-or">
-        <field name="name">Oregon</field>
-        <field name="code">or</field>
-        <field name="country_id" model="res.country" ref="us"/>
-    </record>
-    <record model="res.country.state" id="us-pa">
-        <field name="name">Pennsylvania</field>
-        <field name="code">pa</field>
-        <field name="country_id" model="res.country" ref="us"/>
-    </record>
-    <record model="res.country.state" id="us-ri">
-        <field name="name">Rhode Island</field>
-        <field name="code">ri</field>
-        <field name="country_id" model="res.country" ref="us"/>
-    </record>
-    <record model="res.country.state" id="us-sc">
-        <field name="name">South Carolina</field>
-        <field name="code">sc</field>
-        <field name="country_id" model="res.country" ref="us"/>
-    </record>
-    <record model="res.country.state" id="us-sd">
-        <field name="name">South Dakota</field>
-        <field name="code">sd</field>
-        <field name="country_id" model="res.country" ref="us"/>
-    </record>
-    <record model="res.country.state" id="us-tn">
-        <field name="name">Tennessee</field>
-        <field name="code">tn</field>
-        <field name="country_id" model="res.country" ref="us"/>
-    </record>
-    <record model="res.country.state" id="us-tx">
-        <field name="name">Texas</field>
-        <field name="code">tx</field>
-        <field name="country_id" model="res.country" ref="us"/>
-    </record>
-    <record model="res.country.state" id="us-ut">
-        <field name="name">Utah</field>
-        <field name="code">ut</field>
-        <field name="country_id" model="res.country" ref="us"/>
-    </record>
-    <record model="res.country.state" id="us-vt">
-        <field name="name">Vermont</field>
-        <field name="code">vt</field>
-        <field name="country_id" model="res.country" ref="us"/>
-    </record>
-    <record model="res.country.state" id="us-va">
-        <field name="name">Virginia</field>
-        <field name="code">va</field>
-        <field name="country_id" model="res.country" ref="us"/>
-    </record>
-    <record model="res.country.state" id="us-wa">
-        <field name="name">Washington</field>
-        <field name="code">wa</field>
-        <field name="country_id" model="res.country" ref="us"/>
-    </record>
-    <record model="res.country.state" id="us-wv">
-        <field name="name">West Virginia</field>
-        <field name="code">wv</field>
-        <field name="country_id" model="res.country" ref="us"/>
-    </record>
-    <record model="res.country.state" id="us-wi">
-        <field name="name">Wisconsin</field>
-        <field name="code">wi</field>
-        <field name="country_id" model="res.country" ref="us"/>
-    </record>
-    <record model="res.country.state" id="us-wy">
-        <field name="name">Wyoming</field>
-        <field name="code">wy</field>
-        <field name="country_id" model="res.country" ref="us"/>
-    </record>
-    
-    <record model="res.partner" id="main_partner">
-        <field name="name">Tiny sprl</field>
-    </record>
-    <record model="res.partner.address" id="main_address">
-        <field name="partner_id" ref="main_partner"/>
-        <field name="name">Fabien Pinckaers</field>
-        <field name="street">Chaussee de Namur 40</field>
-        <field name="zip">1367</field>
-        <field name="city">Gerompont</field>
-        <field name="phone">(+32).81.81.37.00</field>
-        <field name="type">default</field>
-        <field name="country_id" model="res.country" ref="be"/>
-    </record>
-    
-    #
-    # Currencies
-    #
-    
-    <record model="res.currency" id="EUR">
-        <field name="name">EUR</field>
-        <field name="code">EUR</field>
-        <field name="rounding">0.01</field>
-        <field name="accuracy">4</field>
-    </record>
-    <record model="res.currency.rate" id="rateEUR">
-        <field name="rate">1.0</field>
-        <field name="currency_id" ref="EUR"/>
-        <field name="name" eval="time.strftime('%Y-01-01')"/>
-    </record>
-    
-    <record model="res.currency" id="USD">
-        <field name="name">USD</field>
-        <field name="code">USD</field>
-        <field name="rounding">0.01</field>
-        <field name="accuracy">4</field>
-    </record>
-    <record model="res.currency.rate" id="rateUSD">
-        <field name="rate">1.3785</field>
-        <field name="currency_id" ref="USD"/>
-        <field name="name" eval="time.strftime('%Y-01-01')"/>
-    </record>
-    
-    <record model="res.currency" id="VEB">
-        <field name="name">Bs</field>
-        <field name="code">VEB</field>
-        <field name="rounding">2.95</field>
-        <field name="accuracy">4</field>
-    </record>
-    <record model="res.currency.rate" id="rateVEB">
-        <field name="rate">3132.9</field>
-        <field name="currency_id" ref="VEB"/>
-        <field name="name" eval="time.strftime('%Y-01-01')"/>
-    </record>
-    
-    
-    <record model="res.currency" id="CAD">
-        <field name="name">CAD</field>
-        <field name="code">CAD</field>
-        <field name="rounding">0.01</field>
-        <field name="accuracy">4</field>
-    </record>
-    <record model="res.currency.rate" id="rateCAD">
-        <field name="rate">1.451</field>
-        <field name="currency_id" ref="CAD"/>
-        <field name="name" eval="time.strftime('%Y-01-01')"/>
-    </record>
-    
-    
-    <record model="res.currency" id="CHF">
-        <field name="name">CHF</field>
-        <field name="code">CHF</field>
-        <field name="rounding">0.01</field>
-        <field name="accuracy">4</field>
-    </record>
-    <record model="res.currency.rate" id="rateCHF">
-        <field name="rate">1.644</field>
-        <field name="currency_id" ref="CHF"/>
-        <field name="name" eval="time.strftime('%Y-01-01')"/>
-    </record>
-    
-    <record model="res.currency" id="BRL">
-        <field name="name">BRL</field>
-        <field name="code">BRL</field>
-        <field name="rounding">0.01</field>
-        <field name="accuracy">4</field>
-    </record>
-    <record model="res.currency.rate" id="rateBRL">
-        <field name="rate">2.588</field>
-        <field name="currency_id" ref="BRL"/>
-        <field name="name" eval="time.strftime('%Y-01-01')"/>
-    </record>
-    
-    <record model="res.currency" id="CNY">
-        <field name="name">CNY</field>
-        <field name="code">CNY</field>
-        <field name="rounding">0.01</field>
-        <field name="accuracy">4</field>
-    </record>
-    <record model="res.currency.rate" id="rateCNY">
-        <field name="rate">10.4311</field>
-        <field name="currency_id" ref="CNY"/>
-        <field name="name" eval="time.strftime('%Y-01-01')"/>
-    </record>
-    
-    
-    <record model="res.currency" id="COP">
-        <field name="name">COP</field>
-        <field name="code">COP</field>
-        <field name="rounding">0.01</field>
-        <field name="accuracy">4</field>
-    </record>
-    
-    <record model="res.currency" id="CZK">
-        <field name="name">K&#269;</field>
-        <field name="code">CZK</field>
-        <field name="rounding">0.01</field>
-        <field name="accuracy">4</field>
-    </record>
-    
-    <record model="res.currency" id="DKK">
-        <field name="name">kr</field>
-        <field name="code">DKK</field>
-        <field name="rounding">0.01</field>
-        <field name="accuracy">4</field>
-    </record>
-    <record model="res.currency.rate" id="rateDKK">
-        <field name="rate">7.4416</field>
-        <field name="currency_id" ref="DKK"/>
-        <field name="name" eval="time.strftime('%Y-01-01')"/>
-    </record>
-    
-    
-    <record model="res.currency" id="HUF">
-        <field name="name">Ft</field>
-        <field name="code">HUF</field>
-        <field name="rounding">0.01</field>
-        <field name="accuracy">4</field>
-    </record>
-    
-    <record model="res.currency" id="IDR">
-        <field name="name">Rs</field>
-        <field name="code">IDR</field>
-        <field name="rounding">0.01</field>
-        <field name="accuracy">4</field>
-    </record>
-    
-    <record model="res.currency" id="LVL">
-        <field name="name">Ls</field>
-        <field name="code">LVL</field>
-        <field name="rounding">0.01</field>
-        <field name="accuracy">4</field>
-    </record>
-    <record model="res.currency.rate" id="rateLVL">
-        <field name="rate">0.71</field>
-        <field name="currency_id" ref="LVL"/>
-        <field name="name" eval="time.strftime('%Y-01-01')"/>
-    </record>
-    
-    
-    <record model="res.currency" id="NOK">
-        <field name="name">kr</field>
-        <field name="code">NOK</field>
-        <field name="rounding">0.01</field>
-        <field name="accuracy">4</field>
-    </record>
-    <record model="res.currency.rate" id="rateNOK">
-        <field name="rate">7.93</field>
-        <field name="currency_id" ref="NOK"/>
-        <field name="name" eval="time.strftime('%Y-01-01')"/>
-    </record>
-    
-    
-    <record model="res.currency" id="PAB">
-        <field name="name">PAB</field>
-        <field name="code">PAB</field>
-        <field name="rounding">0.01</field>
-        <field name="accuracy">4</field>
-    </record>
-    <record model="res.currency.rate" id="ratePAB">
-        <field name="rate">1.3813</field>
-        <field name="currency_id" ref="PAB"/>
-        <field name="name" eval="time.strftime('%Y-01-01')"/>
-    </record>
-    
-    
-    <record model="res.currency" id="PLN">
-        <field name="name">z&#322;</field>
-        <field name="code">PLN</field>
-        <field name="rounding">0.01</field>
-        <field name="accuracy">4</field>
-    </record>
-    
-    <record model="res.currency" id="SEK">
-        <field name="name">kr</field>
-        <field name="code">SEK</field>
-        <field name="rounding">0.01</field>
-        <field name="accuracy">4</field>
-    </record>
-    
-    <record model="res.currency" id="GBP">
-        <field name="name">GBP</field>
-        <field name="code">GBP</field>
-        <field name="rounding">0.01</field>
-        <field name="accuracy">4</field>
-    </record>
-    <record model="res.currency.rate" id="rateGBP">
-        <field name="rate">0.675</field>
-        <field name="currency_id" ref="GBP"/>
-        <field name="name" eval="time.strftime('%Y-01-01')"/>
-    </record>
-    
-    <record model="res.currency" id="ARS">
-        <field name="name">ARS</field>
-        <field name="code">ARS</field>
-        <field name="rounding">0.01</field>
-        <field name="accuracy">4</field>
-    </record>
-    
-    
-    <record model="res.company" id="main_company">
-        <field name="name">Tiny sprl</field>
-        <field name="partner_id" ref="main_partner"/>
-        <field name="rml_header1">Free Business Solutions</field>
-        <field name="rml_footer1">Web: http://tiny.be - Tel: (+32).81.81.37.00 - Bank: CPH 126-2013269-07</field>
-        <field name="rml_footer2">IBAN: BE74 1262 0132 6907 - SWIFT: GKCCBEBB - VAT: BE0477.472.701</field>
-        <field name="currency_id" ref="EUR"/>
-    </record>
-    
-    <assert model="res.company" id="main_company">
-        <test expr="currency_id.code == 'eur'.upper()"/>
-        <test expr="name">Tiny sprl</test>
-    </assert>
-
-</data>
-=======
     <data noupdate="1">
         <record id="view_menu" model="ir.ui.view">
             <field name="name">ir.ui.menu.tree</field>
@@ -1510,17 +23,6 @@
             <field eval="'[(\'parent_id\',\'=\',False)]'" name="domain"/>
         </record>
         
-        <record id="group_admin" model="res.groups">
-            <field name="name">Administration/Administrator</field>
-        </record>
-        
-        <record id="group_extended" model="res.groups">
-            <field name="name">Extended View</field>
-        </record>
-        <record id="group_no_one" model="res.groups">
-            <field name="name">No One</field>
-        </record>
-        
         <record id="lang_en" model="res.lang">
             <field name="code">en_US</field>
 			<field name="name">English</field>
@@ -2796,7 +1298,7 @@
             <field name="accuracy">4</field>
         </record>
         <record id="rateVEB" model="res.currency.rate">
-            <field name="rate">1.0</field>
+            <field name="rate">3132.9</field>
             <field name="currency_id" ref="VEB"/>
             <field eval="time.strftime('%Y-01-01')" name="name"/>
         </record>
@@ -2985,18 +1487,5 @@
             <test expr="currency_id.code == 'eur'.upper()"/>
             <test expr="name">Tiny sprl</test>
         </assert>
-        
-        <record id="user_admin" model="res.users">
-            <field name="login">admin</field>
-            <field name="password">admin</field>
-            <field name="name">Administrator</field>
-            <field name="signature">Administrator</field>
-            <field name="action_id" ref="action_menu_admin"/>
-            <field name="menu_id" ref="action_menu_admin"/>
-            <field name="address_id" ref="main_address"/>
-            <field eval="[(6,0,[group_admin])]" name="groups_id"/>
-            <field name="company_id" ref="main_company"/>
-        </record>
     </data>
->>>>>>> 42cbad9d
 </terp>