# -*- coding: utf-8 -*-
##############################################################################
#    
#    OpenERP, Open Source Management Solution
#    Copyright (C) 2004-2009 Tiny SPRL (<http://tiny.be>).
#
#    This program is free software: you can redistribute it and/or modify
#    it under the terms of the GNU Affero General Public License as
#    published by the Free Software Foundation, either version 3 of the
#    License, or (at your option) any later version.
#
#    This program is distributed in the hope that it will be useful,
#    but WITHOUT ANY WARRANTY; without even the implied warranty of
#    MERCHANTABILITY or FITNESS FOR A PARTICULAR PURPOSE.  See the
#    GNU Affero General Public License for more details.
#
#    You should have received a copy of the GNU Affero General Public License
#    along with this program.  If not, see <http://www.gnu.org/licenses/>.     
#
##############################################################################

from osv import fields,osv
import time
import tools


class ir_rule_group(osv.osv):
    _name = 'ir.rule.group'

    _columns = {
        'name': fields.char('Name', size=128, select=1),
        'model_id': fields.many2one('ir.model', 'Object',select=1, required=True),
        'global': fields.boolean('Global', select=1, help="Make the rule global, otherwise it needs to be put on a group"),
        'rules': fields.one2many('ir.rule', 'rule_group', 'Tests', help="The rule is satisfied if at least one test is True"),
        'groups': fields.many2many('res.groups', 'group_rule_group_rel', 'rule_group_id', 'group_id', 'Groups'),
        'users': fields.many2many('res.users', 'user_rule_group_rel', 'rule_group_id', 'user_id', 'Users'),
    }

    _order = 'model_id, global DESC'

    _defaults={
        'global': lambda *a: True,
    }

ir_rule_group()


class ir_rule(osv.osv):
    _name = 'ir.rule'
    _rec_name = 'field_id'

    def _operand(self,cr,uid,context):

        def get(object, level=3, recur=None, root_tech='', root=''):
            res = []
            if not recur:
                recur = []
            fields = self.pool.get(object).fields_get(cr,uid)
            key = fields.keys()
            key.sort()
            for k in key:

                if fields[k]['type'] in ('many2one'):
                    res.append((root_tech+'.'+k+'.id',
                        root+'/'+fields[k]['string']))

                elif fields[k]['type'] in ('many2many', 'one2many'):
                    res.append(('\',\'.join(map(lambda x: str(x.id), '+root_tech+'.'+k+'))',
                        root+'/'+fields[k]['string']))

                else:
                    res.append((root_tech+'.'+k,
                        root+'/'+fields[k]['string']))

                if (fields[k]['type'] in recur) and (level>0):
                    res.extend(get(fields[k]['relation'], level-1,
                        recur, root_tech+'.'+k, root+'/'+fields[k]['string']))

            return res

        res = [("False", "False"), ("True", "True"), ("user.id", "User")]
        res += get('res.users', level=1,
                recur=['many2one'], root_tech='user', root='User')
        return res

    def _domain_force_get(self, cr, uid, ids, field_name, arg, context={}):
        res = {}
        for rule in self.browse(cr, uid, ids, context):
            eval_user_data = {'user': self.pool.get('res.users').browse(cr, 1, uid),
                            'time':time}
            
            if rule.domain_force:
                res[rule.id] = eval(rule.domain_force, eval_user_data)
            else:
                if rule.operand and rule.operand.startswith('user.') and rule.operand.count('.') > 1:
                    #Need to check user.field.field1.field2(if field  is False,it will break the chain)
                    op = rule.operand[5:]
                    rule.operand = rule.operand[:5+len(op[:op.find('.')])] +' and '+ rule.operand + ' or False'
                if rule.operator in ('in', 'child_of'):
                    dom = eval("[('%s', '%s', [%s])]" % (rule.field_id.name, rule.operator,
                        eval(rule.operand,eval_user_data)), eval_user_data)
                else:
                    dom = eval("[('%s', '%s', %s)]" % (rule.field_id.name, rule.operator,
                        rule.operand), eval_user_data)
                res[rule.id] = dom
        return res

    _columns = {
        'field_id': fields.many2one('ir.model.fields', 'Field',domain= "[('model_id','=', parent.model_id)]", select=1),
        'operator':fields.selection((('=', '='), ('<>', '<>'), ('<=', '<='), ('>=', '>='), ('in', 'in'), ('child_of', 'child_of')), 'Operator'),
        'operand':fields.selection(_operand,'Operand', size=64),
        'rule_group': fields.many2one('ir.rule.group', 'Group', select=2, required=True, ondelete="cascade"),
        'domain_force': fields.char('Force Domain', size=250),
        'domain': fields.function(_domain_force_get, method=True, string='Domain', type='char', size=250)
    }

    def onchange_all(self, cr, uid, ids, field_id, operator, operand):
        if not (field_id or operator or operand):
            return {}

    def domain_get(self, cr, uid, model_name, context={}):
        if uid == 1:
            return [], [], ['"'+self.pool.get(model_name)._table+'"']

        cr.execute("""SELECT r.id FROM
            ir_rule r
                JOIN (ir_rule_group g
                    JOIN ir_model m ON (g.model_id = m.id))
                    ON (g.id = r.rule_group)
                WHERE m.model = %s
                AND (g.id IN (SELECT rule_group_id FROM group_rule_group_rel g_rel
                            JOIN res_groups_users_rel u_rel ON (g_rel.group_id = u_rel.gid)
                            WHERE u_rel.uid = %s) OR g.global)""", (model_name, uid))
        ids = map(lambda x:x[0], cr.fetchall())
        dom = []
        for rule in self.browse(cr, uid, ids):
<<<<<<< HEAD
            dom += rule.domain
        d1,d2,tables = self.pool.get(model_name)._where_calc(cr, uid, dom, active_test=False)
        return d1, d2, tables
    domain_get = tools.cache()(domain_get)

    def unlink(self, cr, uid, ids, context=None):
        res = super(ir_rule, self).unlink(cr, uid, ids, context=context)
        # Restart the cache on the domain_get method of ir.rule
        self.domain_get.clear_cache(cr.dbname)
        return res

    def create(self, cr, user, vals, context=None):
        res = super(ir_rule, self).create(cr, user, vals, context=context)
        # Restart the cache on the domain_get method of ir.rule
        self.domain_get.clear_cache(cr.dbname)
        return res

    def write(self, cr, uid, ids, vals, context=None):
        if not context:
            context={}
        res = super(ir_rule, self).write(cr, uid, ids, vals, context=context)
        # Restart the cache on the domain_get method
        self.domain_get.clear_cache(cr.dbname)
        return res
=======
            dom = rule.domain
            if rule.rule_group['global']:
                clause_global.setdefault(rule.rule_group.id, [])
                clause_global[rule.rule_group.id].append(obj._where_calc(cr, uid, dom, active_test=False))
            else:
                clause.setdefault(rule.rule_group.id, [])
                clause[rule.rule_group.id].append(obj._where_calc(cr, uid, dom, active_test=False))

        def _query(clause, test):
            query = ''
            val = []
            for g in clause.values():
                if not g:
                    continue
                if len(query):
                    query += ' '+test+' '
                query += '('
                first = True
                for c in g:
                    if not first:
                        query += ' AND '
                    first = False
                    query += '('
                    first2 = True
                    for clause in c[0]:
                        if not first2:
                            query += ' AND '
                        first2 = False
                        query += clause
                    query += ')'
                    val += c[1]
                query += ')'
            return query, val

        query, val = _query(clause, 'OR')
        query_global, val_global = _query(clause_global, 'OR')
        if query_global:
            if query:
                query = '('+query+') OR '+query_global
                val.extend(val_global)
            else:
                query = query_global
                val = val_global


        if query:
            query = '('+query+')'
        return query, val
>>>>>>> 1d527207

ir_rule()

# vim:expandtab:smartindent:tabstop=4:softtabstop=4:shiftwidth=4:
<|MERGE_RESOLUTION|>--- conflicted
+++ resolved
@@ -134,7 +134,6 @@
         ids = map(lambda x:x[0], cr.fetchall())
         dom = []
         for rule in self.browse(cr, uid, ids):
-<<<<<<< HEAD
             dom += rule.domain
         d1,d2,tables = self.pool.get(model_name)._where_calc(cr, uid, dom, active_test=False)
         return d1, d2, tables
@@ -159,56 +158,6 @@
         # Restart the cache on the domain_get method
         self.domain_get.clear_cache(cr.dbname)
         return res
-=======
-            dom = rule.domain
-            if rule.rule_group['global']:
-                clause_global.setdefault(rule.rule_group.id, [])
-                clause_global[rule.rule_group.id].append(obj._where_calc(cr, uid, dom, active_test=False))
-            else:
-                clause.setdefault(rule.rule_group.id, [])
-                clause[rule.rule_group.id].append(obj._where_calc(cr, uid, dom, active_test=False))
-
-        def _query(clause, test):
-            query = ''
-            val = []
-            for g in clause.values():
-                if not g:
-                    continue
-                if len(query):
-                    query += ' '+test+' '
-                query += '('
-                first = True
-                for c in g:
-                    if not first:
-                        query += ' AND '
-                    first = False
-                    query += '('
-                    first2 = True
-                    for clause in c[0]:
-                        if not first2:
-                            query += ' AND '
-                        first2 = False
-                        query += clause
-                    query += ')'
-                    val += c[1]
-                query += ')'
-            return query, val
-
-        query, val = _query(clause, 'OR')
-        query_global, val_global = _query(clause_global, 'OR')
-        if query_global:
-            if query:
-                query = '('+query+') OR '+query_global
-                val.extend(val_global)
-            else:
-                query = query_global
-                val = val_global
-
-
-        if query:
-            query = '('+query+')'
-        return query, val
->>>>>>> 1d527207
 
 ir_rule()
 
