<?xml version="1.0"?>
<openerp>
    <data>
        <record id="view_account_journal_form_inherit" model="ir.ui.view">
            <field name="name">account.journal.form</field>
            <field name="model">account.journal</field>
            <field name="inherit_id" ref="account.view_account_journal_form"/>
            <field name="arch" type="xml">
                <field name="group_invoice_lines" position="after">
                    <field name="update_posted" groups="base.group_no_one"/>
                </field>
            </field>
        </record>

        <record id="invoice_form_cancel_inherit" model="ir.ui.view">
            <field name="name">invoice.form.cancel.inherit</field>
            <field name="model">account.invoice</field>
            <field name="inherit_id" ref="account.invoice_form"/>
            <field name="arch" type="xml">
                <xpath expr="//button[@name='invoice_cancel']" position="replace">
                    <button name="invoice_cancel" states="draft,proforma2,sale,open" string="Cancel Invoice" groups="account.group_account_invoice"/>
                </xpath>
            </field>
        </record>

        <record id="invoice_supplier_cancel_form_inherit" model="ir.ui.view">
            <field name="name">invoice.supplier.cancel.form.inherit</field>
            <field name="model">account.invoice</field>
            <field name="inherit_id" ref="account.invoice_supplier_form"/>
            <field name="arch" type="xml">
                <xpath expr="//button[@name='invoice_cancel']" position="replace">
                    <button name="invoice_cancel" states="draft,proforma2,sale,open" string="Cancel Invoice" groups="account.group_account_invoice"/>
                </xpath>
            </field>
        </record>

        <record id="bank_statement_draft_form_inherit" model="ir.ui.view">
            <field name="name">bank.statement.draft.form.inherit</field>
            <field name="model">account.bank.statement</field>
            <field name="inherit_id" ref="account.view_bank_statement_form"/>
            <field name="arch" type="xml">
                <xpath expr="//button[@name='button_cancel']" position="after">
                    <button name="button_draft" states="confirm" string="Reset to New" type="object"/>
                </xpath>
            </field>
        </record>

        <record id="bank_statement_cancel_form_inherit" model="ir.ui.view">
            <field name="name">bank.statement.cancel.form.inherit</field>
            <field name="model">account.bank.statement</field>
            <field name="inherit_id" ref="account.view_bank_statement_form"/>
            <field name="arch" type="xml">
                <field name="line_ids" position="attributes">
                    <attribute name="options">{'reload_on_button': true}</attribute>
                </field>
                <xpath expr="//field[@name='bank_account_id']" position="after">
<<<<<<< HEAD
                    <button name="button_cancel_reconciliation" attrs="{'invisible': [('journal_entry_ids', '=', [])]}" string="Cancel" type="object" icon="fa-undo text-warning"/>
=======
                    <field name="state" invisible="1"/>
                    <button name="button_cancel_reconciliation" attrs="{'invisible': ['|',('journal_entry_ids', '=', []), ('state', '=', 'confirm')]}" string="Cancel" type="object" icon="gtk-undo"/>
>>>>>>> 8411b893
                </xpath>
            </field>
        </record>

        <record id="payment_cancel_form_inherit" model="ir.ui.view">
            <field name="name">payment.cancel.form.inherit</field>
            <field name="model">account.payment</field>
            <field name="inherit_id" ref="account.view_account_payment_form"/>
            <field name="arch" type="xml">
                <xpath expr="//header/field[@name='state']" position="before">
                    <button name="cancel" attrs="{'invisible': [('state', '=', 'draft')]}" string="Cancel" type="object"/>
                </xpath>
            </field>
        </record>

    </data>
</openerp><|MERGE_RESOLUTION|>--- conflicted
+++ resolved
@@ -54,12 +54,8 @@
                     <attribute name="options">{'reload_on_button': true}</attribute>
                 </field>
                 <xpath expr="//field[@name='bank_account_id']" position="after">
-<<<<<<< HEAD
-                    <button name="button_cancel_reconciliation" attrs="{'invisible': [('journal_entry_ids', '=', [])]}" string="Cancel" type="object" icon="fa-undo text-warning"/>
-=======
                     <field name="state" invisible="1"/>
-                    <button name="button_cancel_reconciliation" attrs="{'invisible': ['|',('journal_entry_ids', '=', []), ('state', '=', 'confirm')]}" string="Cancel" type="object" icon="gtk-undo"/>
->>>>>>> 8411b893
+                    <button name="button_cancel_reconciliation" attrs="{'invisible': ['|',('journal_entry_ids', '=', []), ('state', '=', 'confirm')]}" string="Cancel" type="object" icon="fa fa-undo text-warning"/>
                 </xpath>
             </field>
         </record>
