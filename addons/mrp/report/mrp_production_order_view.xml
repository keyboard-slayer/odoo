--- conflicted
+++ resolved
@@ -11,27 +11,20 @@
             <field name="type">tree</field>
             <field name="arch" type="xml">
                <tree string="Production">
-					<field name="date_planned" invisible="1"/>
-					<field name="origin" invisible="1"/>
-					<field name="bom_id" invisible="1"/>
-					<field name="product_id" invisible="1"/>
+					<field name="date_planned"/>
+					<field name="origin"/>
+					<field name="bom_id" />
+					<field name="product_id"/>
 					<field name="product_qty" sum='Product Qty'/>
-					<field name="products_to_consume" sum='Products to Consume'/>
-					<field name="consumed_products" sum='Consumed Products'/>
 					<field name="nbr" string="#Production Orders" sum='#Production Orders'/>
-					<field name="state" invisible="1"/>
+					<field name="state"/>
 					<field name="routing_id" invisible="1"/>
 					<field name="picking_id" invisible="1"/>
                     <field name="priority" invisible="1"/>
-                    <field name="year" invisible="1" />
+                    <field name="name" invisible="1" />
 					<field name="month" invisible="1"/>
-					<field name="day" invisible="1"/>
-					<field name="company_id" invisible="1"/>
-					<field name="date" invisible="1"/>
 					<field name="location_src_id" invisible="1"/>
 					<field name="location_dest_id" invisible="1"/>
-					<field name="priority" invisible="1"/>
-					<field name="product_uom" invisible="1"/>
 				</tree>
             </field>
         </record>
@@ -42,11 +35,8 @@
             <field name="type">graph</field>
             <field name="arch" type="xml">
                 <graph orientation="horizontal" string="Production" type="bar">
-                    <field name="product_id"/>
+                    <field name="state"/>
                     <field name="nbr" operator="+"/>
-                    <field name="products_to_consume" operator="+"/>
-					<field name="consumed_products" operator="+"/>
-                    <field name="state" group="True"/>
                 </graph>
             </field>
         </record>
@@ -58,91 +48,48 @@
             <field name="arch" type="xml">
                 <search string="Search">
                   <group col="16" colspan="6">
-                  		<filter icon="terp-mrp" string="This Year"
-	                    	    domain="[('date','&lt;=', time.strftime('%%Y-%%m-%%d')),('date','&gt;',(datetime.date.today()-datetime.timedelta(days=365)).strftime('%%Y-%%m-%%d'))]"
-	                    	    help="Orders in this year"/>
-	                    <filter icon="terp-mrp" string="This Month"
-	                    		name="month"
-	                    		domain="[('date','&lt;=', time.strftime('%%Y-%%m-%%d')), ('date','&gt;',(datetime.date.today()-datetime.timedelta(days=30)).strftime('%%Y-%%m-%%d'))]"
-	                    		help="Orders in in this month"/>
-		                <filter icon="gtk-media-rewind"
-	                            string="    7 Days    "
-	                            separator="1"
-	                            domain="[('date','&lt;=', time.strftime('%%Y-%%m-%%d')), ('date','&gt;',(datetime.date.today()-datetime.timedelta(days=7)).strftime('%%Y-%%m-%%d'))]"
-	                            help="Orders in during last 7 days"/>
-	                    <separator orientation="vertical"/>
-<<<<<<< HEAD
-	                    <filter string="Current"
-	                    		icon="terp-mrp"
-	                    		domain="[('state','in',('draft','open'))]"
-	                    		help = "Current Production Orders"/>
-		                <filter string="Waiting Goods"
-		                		icon="terp-mrp"
-		                		domain="[('state', '=' ,'confirmed')]"
-		                		help = "In progress"/>
-	                   	<filter string="In Production"
-	                   			icon="terp-mrp"
-	                   			domain="[('state','=','in_production')]"
-	                   			help = "Pending"/>
-=======
-	                    <filter string="Draft"
-	                    		icon="terp-mrp"
-	                    		domain="[('state','=','draft')]"
-	                    		help = "Draft tasks"/>
-		                <filter string="Waiting Goods"
-		                		icon="terp-mrp"
-		                		domain="[('state', '=' ,'confirmed')]"
-		                		help = "In progress tasks"/>
-	                   	<filter string="In Production"
-	                   			icon="terp-mrp"
-	                   			domain="[('state','=','in_production')]"
-	                   			help = "Pending tasks"/>
->>>>>>> 4b080524
-	  					<separator orientation="vertical"/>
+                   		<filter string="This Year" icon="terp-mrp" domain="[('name','=',time.localtime()[0])]" default="1" />
+						<filter string="This Month" icon="terp-mrp" domain="[('month','=',time.strftime('%%m'))]" default="1"/>
+                        <separator orientation="vertical"/>
+						<filter string="Current" icon="terp-mrp" domain="[('state','in',('open','draft'))]"/>
+						<separator orientation="vertical"/>
 						<field name="origin"/>
-						<field name="product_id"/>
-	                    <field name="bom_id"/>
-	                    <field name="picking_id"/>
+						<field name="date_planned"/>
                    </group>
                    <newline/>
-	                <group expand="0" string="Extended options..." colspan="10" col="12">
+	                <group expand="1" string="Extended options..." colspan="10" col="12">
+	                    <filter icon="terp-mrp" string="Draft" domain="[('state','=','draft')]"/>
 	                    <filter icon="terp-mrp" string="Picking Exception" domain="[('state','=','picking_except')]"/>
+	                    <separator orientation="vertical"/>
+	                    <filter icon="terp-mrp" string="Waiting Goods" domain="[('state','=','confirmed')]"/>
+	                    <filter icon="terp-mrp" string="Ready to Produce" domain="[('state','=','ready')]"/>
+	                    <separator orientation="vertical"/>
+	                    <filter icon="terp-mrp" string="In Production" domain="[('state','=','in_production')]"/>
 	                    <filter icon="terp-mrp" string="Done" domain="[('state','=','done')]"/>
+	                    <filter icon="terp-mrp" string="Cancelled" domain="[('state','=','cancel')]"/>
+	                    <newline/>
+	                    <filter icon="terp-mrp" string="Not urgent" domain="[('priority','=','0')]"/>
+	                    <filter icon="terp-mrp" string="Normal" domain="[('priority','=','1')]"/>
 	                    <separator orientation="vertical"/>
-
+	                    <filter icon="terp-mrp" string="Urgent" domain="[('priority','=','2')]"/>
+	                    <filter icon="terp-mrp" string="Very Urgent" domain="[('priority','=','3')]"/>
+	                    <separator orientation="vertical"/>
 	                    <field name="date_start"/>
-	                    <separator orientation="vertical"/>
-	                    <field name="product_uom" widget="selection"/>
-	                    <field name="location_src_id" widget="selection"/>
-	                    <field name="priority"/>
-	                    <newline/>
-	                    <filter icon="terp-mrp" string="Ready to Produce " domain="[('state','=','ready')]"/>
-	                    <filter icon="terp-mrp" string="Cancelled" domain="[('state','=','cancel')]"/>
-	                    <separator orientation="vertical"/>
-	                    <field name="date_finnished"/>
-	                    <separator orientation="vertical"/>
-	                    <field name="location_dest_id" widget="selection"/>
-	                    <field name="routing_id" widget="selection"/>
-	                    <field name="company_id" widget="selection" groups="base.group_multi_company"/>
-	                    <newline/>
-	                    <field name="date_planned"/>
+						<field name="date_finnished"/>
 	                </group>
                    <newline/>
                   <group expand="1" string="Group By..." colspan="4" col="6">
                     	<filter string="Source Location" icon="terp-mrp" context="{'group_by':'location_src_id'}"/>
-                    	<filter string="Dest. Location" icon="terp-mrp" context="{'group_by':'location_dest_id'}"/>
+                    	<filter string="Destination Location" icon="terp-mrp" context="{'group_by':'location_dest_id'}"/>
                     	<filter string="Picking" icon="terp-mrp" context="{'group_by':'picking_id'}"/>
-                    	<filter string="Company" icon="terp-mrp" context="{'group_by':'company_id'}"  groups="base.group_multi_company"/>
                     	<separator orientation="vertical"/>
                         <filter string="Routing" icon="terp-mrp" context="{'group_by':'routing_id'}"/>
                         <filter string="Product" name="Product" icon="terp-mrp" context="{'group_by':'product_id'}" />
-                        <filter string="BOM" icon="terp-mrp" context="{'group_by':'bom_id'}"/>
                         <filter string="State" icon="terp-mrp" context="{'group_by':'state'}"/>
                     	<separator orientation="vertical"/>
-                    	<filter string="Product UOM" icon="terp-mrp" context="{'group_by':'product_uom'}"/>
-                    	<filter string="Day" icon="terp-mrp" context="{'group_by':'day'}"/>
+                    	<filter string="BOM" icon="terp-mrp" context="{'group_by':'bom_id'}"/>
                     	<filter string="Month" icon="terp-mrp" context="{'group_by':'month'}"/>
-                    	<filter string="Year" icon="terp-mrp" context="{'group_by':'year'}"/>
+                    	<filter string="Year" icon="terp-mrp" context="{'group_by':'name'}"/>
                    </group>
                </search>
             </field>
@@ -154,16 +101,8 @@
             <field name="view_mode">tree,graph</field>
             <field name="view_id" ref="view_report_mrp_production_order_tree"/>
             <field name="search_view_id" ref="view_report_mrp_production_order_filter"/>
-<<<<<<< HEAD
-<<<<<<< TREE
-            <field name="context">{'search_default_month':1,'search_default_Product':1,'group_by_no_leaf':1,'group_by':[]}</field>
-=======
-          <field name="context">{'search_default_Product': 1,'search_default_this_year':1,'search_default_this_month':1}</field>
+          <field name="context">{'search_default_Product': 1}</field>
             
->>>>>>> MERGE-SOURCE
-=======
-            <field name="context">{'search_default_month':1,'search_default_Product':1,'group_by_no_leaf':1,'group_by':[]}</field>
->>>>>>> 4b080524
         </record>
 
        	<record model="ir.actions.act_window.view" id="action_report_mrp_production_order_tree">
