--- conflicted
+++ resolved
@@ -421,11 +421,8 @@
     def _onchange_bom_id(self):
         self.product_qty = self.bom_id.product_qty
         self.product_uom_id = self.bom_id.product_uom_id.id
-<<<<<<< HEAD
         self.move_raw_ids = [(2, move.id) for move in self.move_raw_ids.filtered(lambda m: m.bom_line_id)]
-=======
         self.picking_type_id = self.bom_id.picking_type_id or self.picking_type_id
->>>>>>> 9ed4872e
 
     @api.onchange('date_planned_start')
     def _onchange_date_planned_start(self):
