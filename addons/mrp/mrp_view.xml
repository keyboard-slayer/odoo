--- conflicted
+++ resolved
@@ -770,13 +770,8 @@
             <field name="view_mode">tree,form,calendar,graph,gantt</field>
             <field name="view_id" eval="False"/>
             <field name="search_view_id" ref="view_mrp_production_filter"/>
-<<<<<<< HEAD
-            <field name="context">{'search_default_ready':1}</field>
-            <field name="help">Manufacturing Orders are usually proposed automatically by OpenERP based on the bill of materials and the procurement rules, but you can also create manufacturing orders manually. OpenERP will handle the consumation of the raw materials (stock decrease) and the production of the finished products (stock increase) when the order is processed.</field>
-=======
             <field name="context">{'search_default_current':1}</field>
             <field name="help">Manufacturing Orders are usually proposed automatically by OpenERP based on the bill of materials and the procurement rules, but you can also create manufacturing orders manually. OpenERP will handle the consumption of the raw materials (stock decrease) and the production of the finished products (stock increase) when the order is processed.</field>
->>>>>>> 96fcf28f
         </record>
         <menuitem action="mrp_production_action" id="menu_mrp_production_action" parent="menu_mrp_manufacturing" groups="mrp.group_mrp_user,mrp.group_mrp_manager" sequence="1"/>
 
