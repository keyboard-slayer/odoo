--- conflicted
+++ resolved
@@ -24,7 +24,6 @@
 
 
 class product_product(osv.osv):
-<<<<<<< HEAD
     _inherit = "product.product"    
 
     def get_product_accounts(self, cr, uid, product_id, context={}):
@@ -51,19 +50,17 @@
         
         return res
     
-=======
-    _inherit = "product.product"
+
     _columns = {
         "bom_ids": fields.one2many('mrp.bom', 'product_id','Bill of Materials'),
     }
->>>>>>> d31298b0
+
     def do_change_standard_price(self, cr, uid, ids, datas, context={}):
         """ Changes the Standard Price of Product and parent products and creates an account move accordingly.
         @param datas: dict. contain default datas like new_price, stock_output_account, stock_input_account, stock_journal
         @param context: A standard dictionary
         @return:
         """
-        #TODO : TO Check
         res = super(product_product, self).do_change_standard_price(cr, uid, ids, datas, context=context)
         bom_obj = self.pool.get('mrp.bom')
         def _compute_price(bom):
