<?xml version="1.0" encoding="utf-8"?>
<odoo>
    <data>
        <!-- Manufacturing Order -->
        <record id="mrp_production_tree_view" model="ir.ui.view">
            <field name="name">mrp.production.tree</field>
            <field name="model">mrp.production</field>
            <field name="arch" type="xml">
                <tree decoration-bf="message_needaction==True" default_order="date_planned_start desc" decoration-info="state=='confirmed'" decoration-danger="date_planned_start&lt;current_date and state not in ('done','cancel')" decoration-muted="state in ('done','cancel')" string="Manufacturing Orders">
                    <field name="message_needaction" invisible="1"/>
                    <field name="name"/>
                    <field name="date_planned_start"/>
                    <field name="product_id"/>
                    <field name="origin"/>
                    <field name="product_qty" sum="Total Qty" string="Quantity"/>
                    <field name="product_uom_id" string="Unit of Measure" options="{'no_open':True,'no_create':True}" groups="uom.group_uom"/>
                    <field name="availability"/>
                    <field name="routing_id" groups="mrp.group_mrp_routings"/>
                    <field name="state"/>
                </tree>
            </field>
        </record>

        <record id="production_order_server_action" model="ir.actions.server">
            <field name="name">Mrp: Plan Production Orders</field>
            <field name="model_id" ref="mrp.model_mrp_production"/>
            <field name="binding_model_id" ref="mrp.model_mrp_production"/>
            <field name="state">code</field>
            <field name="code">records.button_plan()</field>
        </record>

        <record id="mrp_production_form_view" model="ir.ui.view">
            <field name="name">mrp.production.form</field>
            <field name="model">mrp.production</field>
            <field name="arch" type="xml">
                <form string="Manufacturing Orders">
                <header>
                    <field name="consumed_less_than_planned" invisible="1"/>
                    <button name="button_mark_done" attrs="{'invisible': ['|', ('check_to_done', '=', False), ('consumed_less_than_planned', '=', True)]}" string="Mark as Done" type="object" class="oe_highlight"/>
                    <button name="button_mark_done" attrs="{'invisible': ['|', ('check_to_done', '=', False), ('consumed_less_than_planned', '=', False)]}" string="Mark as Done" type="object" class="oe_highlight" confirm="You have consumed less material than what was planned. Are you sure you want to close this MO?"/>
                    <button name="action_assign" attrs="{'invisible': ['|', ('availability', 'in', ('assigned', 'none')), ('is_locked', '=', False)]}" string="Check availability" type="object" class="oe_highlight"/>
                    <button name="button_plan" attrs="{'invisible': ['|', '|', ('state', '!=', 'confirmed'), ('routing_id', '=', False), ('is_locked', '=', False)]}" type="object" string="Create Workorders" class="oe_highlight"/>
                    <button name="open_produce_product" attrs="{'invisible': ['|', '|', '|', '|', ('is_locked', '=', False), ('check_to_done', '=', True), ('availability', 'not in', ['partially_available', 'assigned']), ('state', 'not in', ('confirmed','progress')), ('routing_id', '!=', False)]}" string="Produce" type="object" class="oe_highlight"/>
                    <button name="open_produce_product" attrs="{'invisible': ['|', '|', '|', '|', ('is_locked', '=', False), ('check_to_done', '=', True), ('availability', '!=', 'waiting'), ('state', 'not in', ('confirmed','progress')), ('routing_id', '!=', False)]}" string="Produce" type="object"/>
                    <button name="post_inventory" string="Post Inventory" type="object" attrs="{'invisible': [('post_visible', '=', False)]}" groups="base.group_no_one"/>
                    <button name="action_cancel" type="object" string="Cancel" attrs="{'invisible': ['|', '|', ('is_locked', '=', False), ('state', 'in', ('done','cancel')), ('check_to_done', '=', True)]}"/>
                    <button name="button_scrap" type="object" string="Scrap" attrs="{'invisible': ['|', '|', ('availability', '=', 'none'), ('state', 'in', ('cancel')), ('is_locked', '=', False)]}"/>
                    <button name="button_unreserve" type="object" string="Unreserve" attrs="{'invisible': [('unreserve_visible', '=', False)]}"/>
                    <span class="label label-danger" attrs="{'invisible': ['|',('availability', 'in', ('assigned', 'none')), ('state', 'not in', ('confirmed','progress'))]}">Raw materials not available!</span>
                    <field name="state" widget="statusbar" statusbar_visible="confirmed,progress,done"/>
                    <button name="action_toggle_is_locked" attrs="{'invisible': ['|', '|', ('state', '=', 'cancel'), ('id', '=', False), ('is_locked', '=', False)]}" string="Unlock" groups="mrp.group_mrp_manager" type="object" help="Unlock the manufacturing order to correct what has been consumed or produced."/>
                    <button name="action_toggle_is_locked" attrs="{'invisible': [('is_locked', '=', True)]}" string="Lock" class="oe_highlight" groups="mrp.group_mrp_manager" type="object"/>
                </header>
                <sheet>
                    <field name="is_locked" invisible="1"/>
                    <field name="post_visible" invisible="1"/>
                    <field name="unreserve_visible" invisible="1"/>
                    <div class="oe_button_box" name="button_box">
                        <button name="%(stock.action_stock_report)d" icon="fa-arrow-up" class="oe_stat_button" string="Traceability Report" type="action" states="done" groups="stock.group_production_lot"/>
                        <button name="%(action_mrp_workorder_production_specific)d" type="action" attrs="{'invisible': [('workorder_count', '=', 0)]}" class="oe_stat_button" icon="fa-play-circle-o">
                            <div class="o_field_widget o_stat_info">
                                <span class="o_stat_value"><field name="workorder_done_count" widget="statinfo" nolabel="1"/> / <field name="workorder_count" widget="statinfo" nolabel="1"/></span>
                                <span class="o_stat_text">Work Orders</span>
                            </div>
                        </button>
                        <button name="%(action_mrp_production_moves)d" type="action" string="Inventory Moves" class="oe_stat_button" icon="fa-arrows-v" attrs="{'invisible': [('state', 'not in', ('progress', 'done'))]}"/>
                        <button class="oe_stat_button" name="action_see_move_scrap" type="object" icon="fa-arrows-v" attrs="{'invisible': [('scrap_count', '=', 0)]}">
                            <div class="o_field_widget o_stat_info">
                                <span class="o_stat_value"><field name="scrap_count"/></span>
                                <span class="o_stat_text">Scraps</span>
                            </div>
                        </button>
                        <field name="workorder_ids" invisible="1"/>
                    </div>
                    <div class="oe_title">
                        <h1><field name="name" placeholder="Manufacturing Reference" nolabel="1"/></h1>
                    </div>
                    <group>
                        <group>
                            <field name="has_moves" invisible="1"/>
                            <field name="check_to_done" invisible="1"/>
                            <field name="id" invisible="1"/>
                            <field name="product_id" attrs="{'readonly': [('has_moves', '=', True)]}" domain="[('bom_ids', '!=', False), ('bom_ids.active', '=', True), ('bom_ids.type', '=', 'normal')]"/>
                            <field name="product_tmpl_id" invisible="1"/>
                            <label for="product_qty"/>
                            <div class="o_row">
                                <field name="product_qty" attrs="{'readonly': [('has_moves', '=', True)]}"/>
                                <field name="product_uom_id" options="{'no_open':True,'no_create':True}" groups="uom.group_uom" attrs="{'readonly': [('has_moves', '=', True)]}"/>
                                <button type="action"
                                    name="%(mrp.action_change_production_qty)d"
                                    string="Update" class="oe_link" attrs="{'invisible': ['|', ('state', 'in', ('done','cancel')), ('id', '=', False)]}"/>
                            </div>
                            <field name="bom_id"
                                domain="['&amp;', '|',
                                            ('product_id','=',product_id),
                                            '&amp;',
                                                ('product_tmpl_id.product_variant_ids','=',product_id),
                                                ('product_id','=',False),
                                                ('type', '=', 'normal')]"
                                context="{'default_product_tmpl_id': product_tmpl_id}" required="1" attrs="{'readonly': [('has_moves', '=', True)]}"/>
                            <field name="routing_id" groups="mrp.group_mrp_routings"/>
                        </group>
                        <group>
                            <field name="date_planned_start"/>
                            <field name="date_planned_finished" invisible="1"/>
                            <field name="user_id"/>
                            <field name="origin"/>
                            <field name="company_id" groups="base.group_multi_company" options="{'no_create': True}" attrs="{'readonly': [('has_moves', '=', True)]}"/>
                            <field name="show_final_lots" invisible="1"/>
                            <field name="production_location_id" invisible="1" readonly="1"/>
                        </group>
                    </group>
                    <notebook>
                        <page string="Consumed Materials">
                            <field name="move_raw_ids" context="{'final_lots': show_final_lots, 'form_view_ref': 'mrp.view_stock_move_lots', 'default_location_id': location_src_id, 'default_location_dest_id': production_location_id, 'default_state': 'confirmed', 'default_raw_material_production_id': id}" attrs="{'readonly': [('is_locked', '=', True)]}">
                                <tree delete="0" default_order="is_done,sequence" decoration-muted="is_done" decoration-warning="quantity_done&gt;product_uom_qty" decoration-success="quantity_done==product_uom_qty" decoration-danger="reserved_availability &lt; product_uom_qty">
                                    <field name="product_id" required="1"/>
                                    <field name="name" invisible="1"/>
                                    <field name="unit_factor" invisible="1"/>
                                    <field name="product_uom" groups="uom.group_uom"/>
                                    <field name="has_tracking" invisible="1"/>
                                    <field name="needs_lots" readonly="1" groups="stock.group_production_lot"/>
                                    <field name="is_done" invisible="1"/>
                                    <field name="sequence" invisible="1"/>
                                    <field name="location_id" invisible="1"/>
                                    <field name="location_dest_id" domain="[('id', 'child_of', parent.location_dest_id)]" invisible="1"/>
                                    <field name="state" invisible="1" force_save="1"/>
                                    <field name="product_uom_qty" string="To Consume"/>
<<<<<<< HEAD
                                    <field name="reserved_availability" attrs="{'invisible': [('is_done', '=', True)], 'column_invisible': [('parent.state', '=', 'done')]}" string="Reserved"/>
                                    <field name="quantity_done" string="Consumed"/>
=======
                                    <field name="reserved_availability" attrs="{'invisible': [('is_done', '=', True)]}" string="Reserved"/>
                                    <field name="quantity_done" string="Consumed" readonly="1"/>
>>>>>>> 4846c30c
                                </tree>
                            </field>
                        </page>
                        <page string="Finished Products">
                            <field name="finished_move_line_ids" context="{'form_view_ref': 'mrp.view_finisehd_move_line'}" attrs="{'readonly': [('is_locked', '=', True)], 'invisible': [('finished_move_line_ids', '=', [])]}">
                                 <tree default_order="done_move" editable="bottom" create="0" delete="0" decoration-muted="state in ('done', 'cancel')">
                                    <field name="product_id" readonly="1"/>
                                    <field name="lot_id" groups="stock.group_production_lot" domain="[('product_id', '=', product_id)]" context="{'default_product_id': product_id}" attrs="{'invisible': [('lots_visible', '=', False)]}"/>
                                    <field name="product_uom_id" groups="uom.group_uom"/>
                                    <field name="qty_done"/>
                                    <field name="lots_visible" invisible="1"/>
                                    <field name="done_move" invisible="1"/>
                                    <field name="state" invisible="1"/>
                                </tree>
                            </field>
                            <p attrs="{'invisible': [('finished_move_line_ids', '!=', [])]}">
                                Use the Produce button or process the work orders to create some finished products. 
                            </p>
                        </page>
                        <page string="Miscellaneous">
                            <group>
                                <group groups="stock.group_stock_multi_locations">
                                    <field name="picking_type_id" domain="[('code', '=', 'mrp_operation')]" attrs="{'readonly': [('has_moves', '=', True)]}"/>
                                    <field name="location_src_id" domain="[('usage','=','internal')]" attrs="{'readonly': [('has_moves', '=', True)]}"/>
                                    <field name="location_dest_id" domain="[('usage','=','internal')]" attrs="{'readonly': [('has_moves', '=', True)]}"/>
                                </group>
                                <group>
                                    <field name="availability" groups="base.group_no_one"/>
                                </group>
                            </group>
                        </page>
                    </notebook>
                </sheet>
                <div class="oe_chatter">
                    <field name="message_follower_ids" widget="mail_followers"/>
                    <field name="activity_ids" widget="mail_activity"/>
                    <field name="message_ids" widget="mail_thread"/>
                </div>
                </form>
            </field>
        </record>

        <record id="mrp_production_kanban_view" model="ir.ui.view">
            <field name="name">mrp.production.kanban</field>
            <field name="model">mrp.production</field>
            <field name="arch" type="xml">
                <kanban class="o_kanban_mobile">
                    <field name="name"/>
                    <field name="product_id"/>
                    <field name="product_qty"/>
                     <field name="product_uom_id" options="{'no_open':True,'no_create':True}"/>
                    <field name="date_planned_start"/>
                    <field name="state"/>
                    <templates>
                        <t t-name="kanban-box">
                            <div t-attf-class="oe_kanban_card oe_kanban_global_click">
                                <div class="o_kanban_record_top">
                                    <div class="o_kanban_record_headings mt4">
                                        <strong class="o_kanban_record_title"><span><t t-esc="record.product_id.value"/></span></strong>
                                    </div>
                                    <span class="pull-right text-right"><t t-esc="record.product_qty.value"/> <small><t t-esc="record.product_uom_id.value"/></small></span>
                                </div>
                                <div class="o_kanban_record_bottom">
                                    <div class="oe_kanban_bottom_left text-muted">
                                        <span><t t-esc="record.name.value"/> <t t-esc="record.date_planned_start.value and record.date_planned_start.value.split(' ')[0] or False"/></span>
                                    </div>
                                    <div class="oe_kanban_bottom_right">
                                        <span t-attf-class="label #{['draft', 'cancel'].indexOf(record.state.raw_value) > -1 ? 'label-default' : ['none'].indexOf(record.state.raw_value) > -1 ? 'label-danger' : ['confirmed'].indexOf(record.state.raw_value) > -1 ? 'label-warning' : ['done'].indexOf(record.state.raw_value) > -1 ? 'label-success' : 'label-primary'}"><t t-esc="record.state.value"/></span>
                                    </div>
                                </div>
                            </div>
                        </t>
                    </templates>
                </kanban>
            </field>
        </record>
        <record id="view_production_calendar" model="ir.ui.view">
            <field name="name">mrp.production.calendar</field>
            <field name="model">mrp.production</field>
            <field eval="2" name="priority"/>
            <field name="arch" type="xml">
                <calendar date_start="date_planned_start" string="Manufacturing Orders" color="routing_id">
                    <field name="name"/>
                    <field name="product_id"/>
                    <field name="product_qty"/>
                </calendar>
            </field>
        </record>
        <record id="view_production_gantt" model="ir.ui.view">
            <field name="name">mrp.production.gantt</field>
            <field name="model">mrp.production</field>
            <field name="arch" type="xml">
                <gantt date_stop="date_finished" date_start="date_start" progress="progress" string="Productions" default_group_by="routing_id">
                </gantt>
            </field>
        </record>
        <record id="view_production_pivot" model="ir.ui.view">
            <field name="name">mrp.production.pivot</field>
            <field name="model">mrp.production</field>
            <field name="arch" type="xml">
                <pivot string="Manufacturing Orders">
                    <field name="date_planned_start" type="row"/>
                </pivot>
            </field>
        </record>
        <record id="view_production_graph" model="ir.ui.view">
            <field name="name">mrp.production.graph</field>
            <field name="model">mrp.production</field>
            <field name="arch" type="xml">
                <graph string="Manufacturing Orders">
                    <field name="date_planned_start"/>
                </graph>
            </field>
        </record>
        <record id="view_mrp_production_filter" model="ir.ui.view">
            <field name="name">mrp.production.select</field>
            <field name="model">mrp.production</field>
            <field name="arch" type="xml">
                <search string="Search Production">
                    <field name="name" string="Production" filter_domain="['|',('name','ilike',self),('origin','ilike',self)]"/>
                    <filter string="To Do" name="todo" domain="[('state','in',('confirmed', 'planned','progress'))]"
                        help="Manufacturing Orders which are in confirmed state."/>
                    <separator/>
                    <filter string="Confirmed" name="confirmed" domain="[('state','=','confirmed')]"/>
                    <filter string="Planned" name="planned" domain="[('state','=','planned')]"/>
                    <filter string="In Progress" name="inprogress" domain="[('state','=','progress')]"
                        help="Manufacturing Orders which are currently in production."/>
                    <filter string="Done" name="done" domain="[('state', '=', 'done')]"/>
                    <filter string="Waiting" name="waiting" domain="[('availability', '=', 'waiting')]"/>
                    <separator/>
                    <filter string="Late" domain="['&amp;', ('date_planned_start', '&lt;', current_date), ('state', '=', 'confirmed')]"
                        name="late" help="Production started late"/>
                    <separator/>
                    <filter string="No Routing" domain="[('routing_id','=', False)]" name="norouting" groups="mrp.group_mrp_routings"/>
                    <field name="product_id"/>
                    <field name="move_raw_ids" string="Raw Material" filter_domain="[('move_raw_ids.product_id','ilike',self)]"/>
                    <field name="name" string="Work Center" filter_domain="[('routing_id.operation_ids.workcenter_id','ilike',self)]"/>
                    <field name="routing_id" groups="mrp.group_mrp_routings"/>
                    <separator/>
                    <filter string="My Activities" name="activities_my"
                        domain="[('activity_ids.user_id', '=', uid)]"/>
                    <separator/>
                    <filter string="Late Activities" name="activities_overdue"
                        domain="[('activity_ids.date_deadline', '&lt;', context_today().strftime('%Y-%m-%d'))]"
                        help="Show all records which has next action date is before today"/>
                    <filter string="Today Activities" name="activities_today"
                        domain="[('activity_ids.date_deadline', '=', context_today().strftime('%Y-%m-%d'))]"/>
                    <filter string="Future Activities" name="activities_upcoming_all"
                        domain="[('activity_ids.date_deadline', '&gt;', context_today().strftime('%Y-%m-%d'))
                        ]"/>
                    <group expand="0" string="Group By...">
                        <filter string="Product" name="product" domain="[]" context="{'group_by':'product_id'}"/>
                        <filter string="Routing" name="routing" domain="[]" context="{'group_by':'routing_id'}"/>
                        <filter string="Status" name="status" domain="[]" context="{'group_by':'state'}"/>
                        <filter string="Scheduled Date" name="scheduled_month" domain="[]" context="{'group_by':'date_planned_start'}"/>
                    </group>
               </search>
            </field>
        </record>

        <record id="mrp_production_action" model="ir.actions.act_window">
            <field name="name">Manufacturing Orders</field>
            <field name="type">ir.actions.act_window</field>
            <field name="res_model">mrp.production</field>
            <field name="view_type">form</field>
            <field name="view_mode">tree,kanban,form,calendar,pivot,graph</field>
            <field name="view_id" eval="False"/>
            <field name="search_view_id" ref="view_mrp_production_filter"/>
            <field name="context">{'search_default_todo': True}</field>
            <field name="help" type="html">
              <p class="o_view_nocontent_smiling_face">
                Create a new manufacturing order
              </p>
            </field>
        </record>

        <record id="mrp_production_action_picking_deshboard" model="ir.actions.act_window">
            <field name="name">Manufacturing Orders</field>
            <field name="type">ir.actions.act_window</field>
            <field name="res_model">mrp.production</field>
            <field name="view_type">form</field>
            <field name="view_mode">tree,form</field>
            <field name="view_id" eval="False"/>
            <field name="search_view_id" ref="view_mrp_production_filter"/>
            <field name="domain">[('picking_type_id', '=', active_id)]</field>
            <field name="context">{'default_picking_type_id': active_id}</field>
        </record>


        <menuitem action="mrp_production_action"
            id="menu_mrp_production_action"
            parent="menu_mrp_manufacturing"
            sequence="1"/>

        <record id="mrp_production_action_planning" model="ir.actions.act_window">
            <field name="name">Manufacturing Orders</field>
            <field name="type">ir.actions.act_window</field>
            <field name="res_model">mrp.production</field>
            <field name="view_type">form</field>
            <field name="view_mode">tree,kanban,form,calendar,pivot,graph</field>
            <field name="domain">[('state', '=', 'confirmed'), ('routing_id', '!=', False)]</field>
            <field name="help" type="html">
              <p class="o_view_nocontent_smiling_face">
                Create a new manufacturing order
              </p><p>
                A manufacturing order, based on a bill of materials, will
                consume raw materials and produce finished products.
              </p><p>
                Manufacturing orders are usually proposed automatically based
                on customer requirements or automated rules like the minimum
                stock rule.
              </p>
            </field>
        </record>

        <record id="mrp_production_action_waiting" model="ir.actions.act_window">
            <field name="name">Waiting Availability MO</field>
            <field name="type">ir.actions.act_window</field>
            <field name="res_model">mrp.production</field>
            <field name="view_type">form</field>
            <field name="view_mode">tree,form,kanban,calendar,pivot,graph</field>
            <field name="domain">[('availability', 'in', ('waiting', 'partially_available'))]</field>
            <field name="help" type="html">
              <p class="o_view_nocontent_smiling_face">
                Create a new manufacturing order
              </p><p>
                A manufacturing order, based on a bill of materials, will
                consume raw materials and produce finished products.
              </p><p>
                Manufacturing orders are usually proposed automatically based
                on customer requirements or automated rules like the minimum
                stock rule.
              </p>
            </field>
        </record>

    <record id="mrp_production_report" model="ir.actions.act_window">
        <field name="name">Manufacturing Orders</field>
        <field name="type">ir.actions.act_window</field>
        <field name="res_model">mrp.production</field>
        <field name="view_type">form</field>
        <field name="view_mode">graph,pivot,tree,form</field>
    </record>

    <menuitem id="menu_mrp_workorder_todo"
            name="Work Orders"
            action="mrp_workorder_todo"
            parent="menu_mrp_manufacturing"
            groups="group_mrp_routings"/>

    <menuitem id="menu_mrp_production_report"
          name="Manufacturing Orders"
          parent="menu_mrp_reporting"
          action="mrp_production_report"
          sequence="11"/>

    <menuitem id="menu_mrp_work_order_report"
          name="Work Orders"
          parent="menu_mrp_reporting"
          action="mrp_workorder_report"
          groups="group_mrp_routings"
          sequence="11"/>

        <record id="act_product_mrp_production" model="ir.actions.act_window">
            <field name="context">{'search_default_product_id': [active_id]}</field>
            <field name="name">Manufacturing Orders</field>
            <field name="res_model">mrp.production</field>
            <field name="view_id" ref="mrp_production_tree_view"/>
        </record>

    <record id="action_mrp_production_form" model="ir.actions.act_window">
        <field name="name">Manufacturing Orders</field>
        <field name="type">ir.actions.act_window</field>
        <field name="res_model">mrp.production</field>
        <field name="view_type">form</field>
        <field name="view_mode">form</field>
    </record>
    </data>
</odoo><|MERGE_RESOLUTION|>--- conflicted
+++ resolved
@@ -126,13 +126,8 @@
                                     <field name="location_dest_id" domain="[('id', 'child_of', parent.location_dest_id)]" invisible="1"/>
                                     <field name="state" invisible="1" force_save="1"/>
                                     <field name="product_uom_qty" string="To Consume"/>
-<<<<<<< HEAD
                                     <field name="reserved_availability" attrs="{'invisible': [('is_done', '=', True)], 'column_invisible': [('parent.state', '=', 'done')]}" string="Reserved"/>
-                                    <field name="quantity_done" string="Consumed"/>
-=======
-                                    <field name="reserved_availability" attrs="{'invisible': [('is_done', '=', True)]}" string="Reserved"/>
                                     <field name="quantity_done" string="Consumed" readonly="1"/>
->>>>>>> 4846c30c
                                 </tree>
                             </field>
                         </page>
