--- conflicted
+++ resolved
@@ -1,18 +1,3 @@
-<<<<<<< HEAD
-# Italian translation for openobject-addons
-# Copyright (c) 2014 Rosetta Contributors and Canonical Ltd 2014
-# This file is distributed under the same license as the openobject-addons package.
-# FIRST AUTHOR <EMAIL@ADDRESS>, 2014.
-#
-msgid ""
-msgstr ""
-"Project-Id-Version: openobject-addons\n"
-"Report-Msgid-Bugs-To: FULL NAME <EMAIL@ADDRESS>\n"
-"POT-Creation-Date: 2014-08-14 13:08+0000\n"
-"PO-Revision-Date: 2014-10-02 16:46+0000\n"
-"Last-Translator: Nicola Riolini - Micronaet <nicola.riolini@gmail.com>\n"
-"Language-Team: Italian <it@li.org>\n"
-=======
 # Translation of Odoo Server.
 # This file contains the translation of the following modules:
 # * analytic_user_function
@@ -28,12 +13,11 @@
 "PO-Revision-Date: 2016-04-30 10:11+0000\n"
 "Last-Translator: Paolo Valier\n"
 "Language-Team: Italian (http://www.transifex.com/odoo/odoo-8/language/it/)\n"
->>>>>>> 8651d081
 "MIME-Version: 1.0\n"
 "Content-Type: text/plain; charset=UTF-8\n"
-"Content-Transfer-Encoding: 8bit\n"
-"X-Launchpad-Export-Date: 2014-10-03 06:26+0000\n"
-"X-Generator: Launchpad (build 17196)\n"
+"Content-Transfer-Encoding: \n"
+"Language: it\n"
+"Plural-Forms: nplurals=2; plural=(n != 1);\n"
 
 #. module: analytic_user_function
 #: field:analytic.user.funct.grid,account_id:0
@@ -60,14 +44,9 @@
 #: view:account.analytic.account:analytic_user_function.view_account_analytic_account_form_inherit
 msgid ""
 "Define a specific service (e.g. Senior Consultant)\n"
-"                            and price for some users to use these data "
-"instead\n"
-"                            of the default values when invoicing the "
-"customer."
-msgstr ""
-"Definisce un servizio specifico (es. Consulente Senjor)\n"
-"ed un prezzo per alcuni utenti per usare poi questo dato al posto\n"
-"del valore predefinito durante la fatturazione al cliente."
+"                            and price for some users to use these data instead\n"
+"                            of the default values when invoicing the customer."
+msgstr "Definisce un servizio specifico (es. Consulente Senjor)\ned un prezzo per alcuni utenti per usare poi questo dato al posto\ndel valore predefinito durante la fatturazione al cliente."
 
 #. module: analytic_user_function
 #: code:addons/analytic_user_function/analytic_user_function.py:108
@@ -106,15 +85,10 @@
 #: view:account.analytic.account:analytic_user_function.view_account_analytic_account_form_inherit
 msgid ""
 "Odoo will recursively search on parent accounts\n"
-"                            to check if specific conditions are defined for "
-"a\n"
+"                            to check if specific conditions are defined for a\n"
 "                            specific user. This allows to set invoicing\n"
 "                            conditions for a group of contracts."
-msgstr ""
-"ODOO ricercherà ricorsivamente sui conti padre\n"
-"per controllare se le condizioni specifiche sono definite per uno\n"
-"specifico utente. Questo permette di impostare le condizioni\n"
-"di fatturazione per un gruppo di contratti,"
+msgstr "ODOO ricercherà ricorsivamente sui conti padre\nper controllare se le condizioni specifiche sono definite per uno\nspecifico utente. Questo permette di impostare le condizioni\ndi fatturazione per un gruppo di contratti,"
 
 #. module: analytic_user_function
 #: field:analytic.user.funct.grid,price:0
@@ -141,8 +115,7 @@
 #: code:addons/analytic_user_function/analytic_user_function.py:138
 #, python-format
 msgid "There is no expense account defined for this product: \"%s\" (id:%d)"
-msgstr ""
-"Non risulta presente alcun conto definito per questo prodotto:\"%s\" (id:%d)"
+msgstr "Non risulta presente alcun conto definito per questo prodotto:\"%s\" (id:%d)"
 
 #. module: analytic_user_function
 #: model:ir.model,name:analytic_user_function.model_hr_analytic_timesheet
