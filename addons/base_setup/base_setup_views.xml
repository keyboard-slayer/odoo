--- conflicted
+++ resolved
@@ -142,7 +142,6 @@
         <field name="sequence">1</field>
     </record>
 
-<<<<<<< HEAD
     <record id="base.view_sale_config_settings" model="ir.ui.view">
         <field name="name">sale.config.settings</field>
         <field name="model">sale.config.settings</field>
@@ -168,31 +167,32 @@
         <field name="view_id" ref="base.view_sale_config_settings"/>
         <field name="view_mode">form</field>
         <field name="target">new</field>
-=======
+    </record>
 
-   <record id="base.project_settings_form_view" model="ir.ui.view">
+    <record id="base.project_settings_form_view" model="ir.ui.view">
         <field name="name">project.config.settings</field>
         <field name="model">project.config.settings</field>
         <field name="type">form</field>
         <field name="arch" type="xml">
-            <form string="Configure Project">
-                <group name="Project" colspan="4">
-                </group>
-                <group name="Helpdesk and support" colspan="4">
+            <form string="Configure Projects">
+                <group name="project" colspan="4"/>
                 <separator string="Helpdesk and support" colspan="4"/>
-                </group>
+                <group name="helpdesk" colspan="4"/>
+                <newline/>
+                <label colspan="2"/>
+                <button string="Cancel" icon="gtk-cancel" special="cancel"/>
+                <button string="Apply" icon="gtk-ok" type="object" name="execute"/>
             </form>
         </field>
     </record>
 
     <record id="base.action_project_config" model="ir.actions.act_window">
-        <field name="name">Configure Project</field>
+        <field name="name">Configure Projects</field>
         <field name="type">ir.actions.act_window</field>
         <field name="res_model">project.config.settings</field>
         <field name="view_id" ref="base.project_settings_form_view"/>
-        <field name="view_type">form</field>
         <field name="view_mode">form</field>
->>>>>>> 1f0916cc
+        <field name="target">new</field>
     </record>
 
   </data>
