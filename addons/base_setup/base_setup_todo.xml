--- conflicted
+++ resolved
@@ -6,74 +6,69 @@
       <field name="type">form</field>
       <field name="inherit_id" ref="base.res_config_view_base"/>
       <field name="arch" type="xml">
-        <data>
-          <form position="attributes">
-            <attribute name="string">Main Company Setup</attribute>
-          </form>
-          <xpath expr="//label[@string='description']" position="attributes">
-                <attribute name="string">Information of your company will be used to custiomise your documents like Invoices, Sale Orders and many more.</attribute>
-          </xpath>
-          <xpath expr='//separator[@string="title"]' position='attributes'>
-                    <attribute name='string'>Configure Your Company</attribute>
-          </xpath>
-          <xpath expr='//separator[@string="vsep"]' position='attributes'>
-                    <attribute name='rowspan'>25</attribute>
-                    <attribute name='string'></attribute>
-          </xpath>
-          <group string="res_config_contents" position="replace">
-              <group colspan="5">
-                  <group colspan="2">
-                    <field name="company_id" invisible="1"/>
-                    <field name="name" required="True"/><field name="website"/>
-                    <field name="street"/><field name="street2"/>
-                    <field name="zip"/>
-                    <field name="city"/>
-                    <field name="country_id"/>
-                    <field name="state_id"/>
-                    <field name="phone"/>
-                    <field name="email"/>
-                    <field name="account_no"/>
-                    <field name="currency" widget="selection"/>
-                </group>
-                <newline/>
-<<<<<<< HEAD
-<!--                <group colspan="2" groups="base.group_extended">-->
-<!--                    <separator string="Report Information" colspan="4"/>-->
-=======
-                <group colspan="2" groups="base.group_extended" >
-<!--                    <separator string="Report Information" colspan="4" />-->
->>>>>>> 7f5a7ed0
-                    <field name="rml_header1" colspan="5" invisible="1"/>
-                    <field name="rml_footer1" colspan="5" invisible="1"/>
-                    <field name="rml_footer2" colspan="5" invisible="1"/>
+          <data>
+	          <form position="attributes">
+	            <attribute name="string">Main Company Setup</attribute>
+	          </form>
+	          <xpath expr="//label[@string='description']" position="attributes">
+	                <attribute name="string">Information of your company will be used to custiomise your documents like Invoices, Sale Orders and many more.</attribute>
+	          </xpath>
+	          <xpath expr='//separator[@string="title"]' position='attributes'>
+	                    <attribute name='string'>Configure Your Company</attribute>
+	          </xpath>
+	          <xpath expr='//separator[@string="vsep"]' position='attributes'>
+	                    <attribute name='rowspan'>25</attribute>
+	                    <attribute name='string'></attribute>
+	          </xpath>
+	          <group string="res_config_contents" position="replace">
+	              <group colspan="5">
+	                  <group colspan="2">
+	                    <field name="company_id" invisible="1"/>
+	                    <field name="name" required="True"/><field name="website"/>
+	                    <field name="street"/><field name="street2"/>
+	                    <field name="zip"/>
+	                    <field name="city"/>
+	                    <field name="country_id"/>
+	                    <field name="state_id"/>
+	                    <field name="phone"/>
+	                    <field name="email"/>
+	                    <field name="account_no"/>
+	                    <field name="currency" widget="selection"/>
+	                </group>
+	                <newline/>
+	                <group colspan="2" groups="base.group_extended">
+	<!--                    <separator string="Report Information" colspan="4" />-->
+	                    <field name="rml_header1" colspan="5" invisible="1"/>
+	                    <field name="rml_footer1" colspan="5" invisible="1"/>
+	                    <field name="rml_footer2" colspan="5" invisible="1"/>
 
-<!--                    <separator colspan="4"-->
-<!--                               string="Your Logo - Use a size of about 450x150 pixels."/>-->
-                    <field colspan="5" name="logo" widget="image"
-                           nolabel="1" invisible="1"/>
-<!--                </group>-->
-            </group>
-           </group>
+	                   <separator colspan="4"
+	                               string="Your Logo - Use a size of about 450x150 pixels."/>
+	                    <field colspan="5" name="logo" widget="image"
+	                           nolabel="1" invisible="1"/>
+	                </group>
+	              </group>
+	          </group>
 
-          <xpath expr='//button[@name="action_skip"]' position='replace'/>
-        </data>
-      </field>
-    </record>
+	          <xpath expr='//button[@name="action_skip"]' position='replace'/>
+	        </data>
+	      </field>
+	    </record>
 
-    <record id="action_base_setup_company" model="ir.actions.act_window">
-      <field name="name">Setup company information</field>
-      <field name="type">ir.actions.act_window</field>
-      <field name="res_model">base.setup.company</field>
-      <field name="view_id" ref="view_base_setup_company"/>
-      <field name="view_type">form</field>
-      <field name="view_mode">form</field>
-      <field name="target">new</field>
-    </record>
+	    <record id="action_base_setup_company" model="ir.actions.act_window">
+	      <field name="name">Setup company information</field>
+	      <field name="type">ir.actions.act_window</field>
+	      <field name="res_model">base.setup.company</field>
+	      <field name="view_id" ref="view_base_setup_company"/>
+	      <field name="view_type">form</field>
+	      <field name="view_mode">form</field>
+	      <field name="target">new</field>
+	    </record>
 
-    <record id="base_setup_company_todo" model="ir.actions.todo">
-        <field name="action_id" ref="action_base_setup_company"/>
-        <field name="sequence">3</field>
-        <field name="restart">onskip</field>
-    </record>
+	    <record id="base_setup_company_todo" model="ir.actions.todo">
+	        <field name="action_id" ref="action_base_setup_company"/>
+	        <field name="sequence">3</field>
+	        <field name="restart">onskip</field>
+	    </record>
   </data>
 </openerp>