# -*- coding: utf-8 -*-
##############################################################################
#
#    OpenERP, Open Source Management Solution
#    Copyright (C) 2004-2010 Tiny SPRL (<http://tiny.be>).
#
#    This program is free software: you can redistribute it and/or modify
#    it under the terms of the GNU Affero General Public License as
#    published by the Free Software Foundation, either version 3 of the
#    License, or (at your option) any later version.
#
#    This program is distributed in the hope that it will be useful,
#    but WITHOUT ANY WARRANTY; without even the implied warranty of
#    MERCHANTABILITY or FITNESS FOR A PARTICULAR PURPOSE.  See the
#    GNU Affero General Public License for more details.
#
#    You should have received a copy of the GNU Affero General Public License
#    along with this program.  If not, see <http://www.gnu.org/licenses/>.
#
##############################################################################

import addons
import io
import logging
from osv import fields, osv
from PIL import Image
import StringIO

class hr_employee_category(osv.osv):

    def name_get(self, cr, uid, ids, context=None):
        if not ids:
            return []
        reads = self.read(cr, uid, ids, ['name','parent_id'], context=context)
        res = []
        for record in reads:
            name = record['name']
            if record['parent_id']:
                name = record['parent_id'][1]+' / '+name
            res.append((record['id'], name))
        return res

    def _name_get_fnc(self, cr, uid, ids, prop, unknow_none, context=None):
        res = self.name_get(cr, uid, ids, context=context)
        return dict(res)

    _name = "hr.employee.category"
    _description = "Employee Category"
    _columns = {
        'name': fields.char("Category", size=64, required=True),
        'complete_name': fields.function(_name_get_fnc, type="char", string='Name'),
        'parent_id': fields.many2one('hr.employee.category', 'Parent Category', select=True),
        'child_ids': fields.one2many('hr.employee.category', 'parent_id', 'Child Categories'),
        'employee_ids': fields.many2many('hr.employee', 'employee_category_rel', 'category_id', 'emp_id', 'Employees'),
    }

    def _check_recursion(self, cr, uid, ids, context=None):
        level = 100
        while len(ids):
            cr.execute('select distinct parent_id from hr_employee_category where id IN %s', (tuple(ids), ))
            ids = filter(None, map(lambda x:x[0], cr.fetchall()))
            if not level:
                return False
            level -= 1
        return True

    _constraints = [
        (_check_recursion, 'Error ! You cannot create recursive Categories.', ['parent_id'])
    ]

hr_employee_category()

class hr_job(osv.osv):

    def _no_of_employee(self, cr, uid, ids, name, args, context=None):
        res = {}
        for job in self.browse(cr, uid, ids, context=context):
            nb_employees = len(job.employee_ids or [])
            res[job.id] = {
                'no_of_employee': nb_employees,
                'expected_employees': nb_employees + job.no_of_recruitment,
            }
        return res

    def _get_job_position(self, cr, uid, ids, context=None):
        res = []
        for employee in self.pool.get('hr.employee').browse(cr, uid, ids, context=context):
            if employee.job_id:
                res.append(employee.job_id.id)
        return res

    _name = "hr.job"
    _description = "Job Description"
    _columns = {
        'name': fields.char('Job Name', size=128, required=True, select=True),
        'expected_employees': fields.function(_no_of_employee, string='Total Employees',
            help='Expected number of employees for this job position after new recruitment.',
            store = {
                'hr.job': (lambda self,cr,uid,ids,c=None: ids, ['no_of_recruitment'], 10),
                'hr.employee': (_get_job_position, ['job_id'], 10),
            },
            multi='no_of_employee'),
        'no_of_employee': fields.function(_no_of_employee, string="Number of Employees",
            help='Number of employees currently occupying this job position.',
            store = {
                'hr.employee': (_get_job_position, ['job_id'], 10),
            },
            multi='no_of_employee'),
<<<<<<< HEAD
        'no_of_recruitment': fields.float('Expected in Recruitment'),
        'employee_ids': fields.one2many('hr.employee', 'job_id', 'Employees', groups='base.group_user'),
=======
        'no_of_recruitment': fields.float('Expected in Recruitment', help='Number of new employees you expect to recruit.'),
        'employee_ids': fields.one2many('hr.employee', 'job_id', 'Employees'),
>>>>>>> 2b85a687
        'description': fields.text('Job Description'),
        'requirements': fields.text('Requirements'),
        'department_id': fields.many2one('hr.department', 'Department'),
        'company_id': fields.many2one('res.company', 'Company'),
        'state': fields.selection([('open', 'In Position'), ('recruit', 'In Recruitement')], 'Status', readonly=True, required=True,
            help="By default 'In position', set it to 'In Recruitment' if recruitment process is going on for this job position."),
    }
    _defaults = {
        'expected_employees': 1,
        'company_id': lambda self,cr,uid,c: self.pool.get('res.company')._company_default_get(cr, uid, 'hr.job', context=c),
        'state': 'open',
    }

    _sql_constraints = [
        ('name_company_uniq', 'unique(name, company_id)', 'The name of the job position must be unique per company!'),
    ]


    def on_change_expected_employee(self, cr, uid, ids, no_of_recruitment, no_of_employee, context=None):
        if context is None:
            context = {}
        return {'value': {'expected_employees': no_of_recruitment + no_of_employee}}

    def job_recruitement(self, cr, uid, ids, *args):
        for job in self.browse(cr, uid, ids):
            no_of_recruitment = job.no_of_recruitment == 0 and 1 or job.no_of_recruitment
            self.write(cr, uid, [job.id], {'state': 'recruit', 'no_of_recruitment': no_of_recruitment})
        return True

    def job_open(self, cr, uid, ids, *args):
        self.write(cr, uid, ids, {'state': 'open', 'no_of_recruitment': 0})
        return True

hr_job()

class hr_employee(osv.osv):
    _name = "hr.employee"
    _description = "Employee"
    _inherits = {'resource.resource': "resource_id"}

    def onchange_photo(self, cr, uid, ids, value, context=None):
        if not value:
            return {'value': {'photo_big': value, 'photo': value} }
        return {'value': {'photo_big': self._photo_resize(cr, uid, value, 540, 450, context=context), 'photo': self._photo_resize(cr, uid, value, context=context)} }
    
    def _set_photo(self, cr, uid, id, name, value, args, context=None):
        if not value:
            vals = {'photo_big': value}
        else:
            vals = {'photo_big': self._photo_resize(cr, uid, value, 540, 450, context=context)}
        return self.write(cr, uid, [id], vals, context=context)
    
    def _photo_resize(self, cr, uid, photo, heigth=180, width=150, context=None):
        image_stream = io.BytesIO(photo.decode('base64'))
        img = Image.open(image_stream)
        img.thumbnail((heigth, width), Image.ANTIALIAS)
        img_stream = StringIO.StringIO()
        img.save(img_stream, "JPEG")
        return img_stream.getvalue().encode('base64')
    
    def _get_photo(self, cr, uid, ids, name, args, context=None):
        result = dict.fromkeys(ids, False)
        for hr_empl in self.browse(cr, uid, ids, context=context):
            if hr_empl.photo_big:
                result[hr_empl.id] = self._photo_resize(cr, uid, hr_empl.photo_big, context=context)
        return result
    
    _columns = {
        'country_id': fields.many2one('res.country', 'Nationality'),
        'birthday': fields.date("Date of Birth"),
        'ssnid': fields.char('SSN No', size=32, help='Social Security Number'),
        'sinid': fields.char('SIN No', size=32, help="Social Insurance Number"),
        'identification_id': fields.char('Identification No', size=32),
        'otherid': fields.char('Other Id', size=64),
        'gender': fields.selection([('male', 'Male'),('female', 'Female')], 'Gender'),
        'marital': fields.selection([('single', 'Single'), ('married', 'Married'), ('widower', 'Widower'), ('divorced', 'Divorced')], 'Marital Status'),
        'department_id':fields.many2one('hr.department', 'Department'),
        'address_id': fields.many2one('res.partner', 'Working Address'),
        'address_home_id': fields.many2one('res.partner', 'Home Address'),
        'bank_account_id':fields.many2one('res.partner.bank', 'Bank Account Number', domain="[('partner_id','=',address_home_id)]", help="Employee bank salary account"),
        'work_phone': fields.char('Work Phone', size=32, readonly=False),
        'mobile_phone': fields.char('Work Mobile', size=32, readonly=False),
        'work_email': fields.char('Work E-mail', size=240),
        'work_location': fields.char('Office Location', size=32),
        'notes': fields.text('Notes'),
        'parent_id': fields.many2one('hr.employee', 'Manager'),
        'category_ids': fields.many2many('hr.employee.category', 'employee_category_rel', 'emp_id', 'category_id', 'Categories'),
        'child_ids': fields.one2many('hr.employee', 'parent_id', 'Subordinates'),
        'resource_id': fields.many2one('resource.resource', 'Resource', ondelete='cascade', required=True),
        'coach_id': fields.many2one('hr.employee', 'Coach'),
        'job_id': fields.many2one('hr.job', 'Job'),
        'photo_big': fields.binary('Big-sized employee photo', help="This field holds the photo of the employee. The photo field is used as an interface to access this field. The image is base64 encoded, and PIL-supported. Full-sized photo are however resized to 540x450 px."),
        'photo': fields.function(_get_photo, fnct_inv=_set_photo, string='Employee photo', type="binary",
            store = {
                'hr.employee': (lambda self, cr, uid, ids, c={}: ids, ['photo_big'], 10),
            }, help="Image used as photo for the employee. It is automatically resized as a 180x150 px image. A larger photo is stored inside the photo_big field."),
        'passport_id':fields.char('Passport No', size=64),
        'color': fields.integer('Color Index'),
        'city': fields.related('address_id', 'city', type='char', string='City'),
        'login': fields.related('user_id', 'login', type='char', string='Login', readonly=1),
        'last_login': fields.related('user_id', 'date', type='datetime', string='Latest Connection', readonly=1),
    }

    def unlink(self, cr, uid, ids, context=None):
        resource_obj = self.pool.get('resource.resource')
        resource_ids = []
        for employee in self.browse(cr, uid, ids, context=context):
            resource = employee.resource_id
            if resource:
                resource_ids.append(resource.id)
        if resource_ids:
            resource_obj.unlink(cr, uid, resource_ids, context=context)
        return super(hr_employee, self).unlink(cr, uid, ids, context=context)

    def onchange_address_id(self, cr, uid, ids, address, context=None):
        if address:
            address = self.pool.get('res.partner').browse(cr, uid, address, context=context)
            return {'value': {'work_email': address.email, 'work_phone': address.phone, 'mobile_phone': address.mobile}}
        return {'value': {}}

    def onchange_company(self, cr, uid, ids, company, context=None):
        address_id = False
        if company:
            company_id = self.pool.get('res.company').browse(cr, uid, company, context=context)
            address = self.pool.get('res.partner').address_get(cr, uid, [company_id.partner_id.id], ['default'])
            address_id = address and address['default'] or False
        return {'value': {'address_id' : address_id}}

    def onchange_department_id(self, cr, uid, ids, department_id, context=None):
        value = {'parent_id': False}
        if department_id:
            department = self.pool.get('hr.department').browse(cr, uid, department_id)
            value['parent_id'] = department.manager_id.id
        return {'value': value}

    def onchange_user(self, cr, uid, ids, user_id, context=None):
        work_email = False
        if user_id:
            work_email = self.pool.get('res.users').browse(cr, uid, user_id, context=context).user_email
        return {'value': {'work_email' : work_email}}

    def _get_photo(self, cr, uid, context=None):
        photo_path = addons.get_module_resource('hr','images','photo.png')
        return self._photo_resize(cr, uid, open(photo_path, 'rb').read().encode('base64'), context=context)

    _defaults = {
        'active': 1,
        'photo': _get_photo,
        'marital': 'single',
        'color': 0,
    }

    def _check_recursion(self, cr, uid, ids, context=None):
        level = 100
        while len(ids):
            cr.execute('SELECT DISTINCT parent_id FROM hr_employee WHERE id IN %s AND parent_id!=id',(tuple(ids),))
            ids = filter(None, map(lambda x:x[0], cr.fetchall()))
            if not level:
                return False
            level -= 1
        return True

    _constraints = [
        (_check_recursion, 'Error ! You cannot create recursive Hierarchy of Employees.', ['parent_id']),
    ]

hr_employee()

class hr_department(osv.osv):
    _description = "Department"
    _inherit = 'hr.department'
    _columns = {
        'manager_id': fields.many2one('hr.employee', 'Manager'),
        'member_ids': fields.one2many('hr.employee', 'department_id', 'Members', readonly=True),
    }

hr_department()


class res_users(osv.osv):
    _name = 'res.users'
    _inherit = 'res.users'

    def create(self, cr, uid, data, context=None):
        user_id = super(res_users, self).create(cr, uid, data, context=context)

        # add shortcut unless 'noshortcut' is True in context
        if not(context and context.get('noshortcut', False)):
            data_obj = self.pool.get('ir.model.data')
            try:
                data_id = data_obj._get_id(cr, uid, 'hr', 'ir_ui_view_sc_employee')
                view_id  = data_obj.browse(cr, uid, data_id, context=context).res_id
                self.pool.get('ir.ui.view_sc').copy(cr, uid, view_id, default = {
                                            'user_id': user_id}, context=context)
            except:
                # Tolerate a missing shortcut. See product/product.py for similar code.
                logging.getLogger('orm').debug('Skipped meetings shortcut for user "%s"', data.get('name','<new'))

        return user_id

res_users()


# vim:expandtab:smartindent:tabstop=4:softtabstop=4:shiftwidth=4:<|MERGE_RESOLUTION|>--- conflicted
+++ resolved
@@ -106,13 +106,8 @@
                 'hr.employee': (_get_job_position, ['job_id'], 10),
             },
             multi='no_of_employee'),
-<<<<<<< HEAD
-        'no_of_recruitment': fields.float('Expected in Recruitment'),
+        'no_of_recruitment': fields.float('Expected in Recruitment', help='Number of new employees you expect to recruit.'),
         'employee_ids': fields.one2many('hr.employee', 'job_id', 'Employees', groups='base.group_user'),
-=======
-        'no_of_recruitment': fields.float('Expected in Recruitment', help='Number of new employees you expect to recruit.'),
-        'employee_ids': fields.one2many('hr.employee', 'job_id', 'Employees'),
->>>>>>> 2b85a687
         'description': fields.text('Job Description'),
         'requirements': fields.text('Requirements'),
         'department_id': fields.many2one('hr.department', 'Department'),
