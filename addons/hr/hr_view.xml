--- conflicted
+++ resolved
@@ -87,63 +87,27 @@
             <field name="view_id" ref="view_employee_tree"/>
             <field name="domain">[('parent_id','=',False)]</field>
         </record>
-<<<<<<< HEAD
+
         <menuitem action="open_view_employee_tree" id="menu_open_view_employee_tree" parent="hr.menu_hr_root"/>
-=======
->>>>>>> ae21cdb0
+
         
         <record id="open_view_employee_list" model="ir.actions.act_window">
             <field name="name">Employees</field>
             <field name="res_model">hr.employee</field>
             <field name="view_type">form</field>
             <field name="view_mode">tree,form</field>
-        </record>
-<<<<<<< HEAD
+            <field name="view_id" ref="view_employee_list"/>
+        </record>
         <menuitem action="open_view_employee_list" id="menu_open_view_employee_list" parent="hr.menu_open_view_employee_tree"/>
-        
-=======
-        <menuitem
-			action="open_view_employee_list"
-			groups="base.group_admin"
-			id="menu_open_view_employee_list"
-			parent="hr.menu_hr_root"/>
-        <menuitem
-			action="open_view_employee_tree"
-			groups="base.group_admin"
-			id="menu_open_view_employee_tree"
-			parent="menu_open_view_employee_list"/>
-
-       <record id="open_view_employee_list_my" model="ir.actions.act_window">
-            <field name="name">My Employees</field>
-            <field name="res_model">hr.employee</field>
-            <field name="view_type">form</field>
-            <field name="view_mode">tree,form</field>
-            <field name="domain">[('parent_id.user_id','=',uid)]</field>
-        </record>
-        <menuitem
-			action="open_view_employee_list_my"
-			id="menu_open_view_employee_list_my"
-			parent="menu_open_view_employee_list"/>
-
->>>>>>> ae21cdb0
+
         <record id="open_view_employee_new" model="ir.actions.act_window">
             <field name="name">New Employee</field>
             <field name="res_model">hr.employee</field>
             <field name="view_type">form</field>
             <field name="view_mode">form,tree</field>
         </record>
-<<<<<<< HEAD
         <menuitem action="open_view_employee_new" id="menu_open_view_employee_new" parent="hr.menu_open_view_employee_tree"/>
         
-        
-=======
-        <menuitem
-			action="open_view_employee_new"
-			groups="base.group_admin"
-			id="menu_open_view_employee_new" 
-			parent="menu_open_view_employee_list"/>
-
->>>>>>> ae21cdb0
         <!--
         =======================
         Employee architecture
@@ -337,8 +301,6 @@
         <menuitem id="menu_hr_attendance" name="Attendances" parent="hr.menu_hr_root"/>
         <menuitem action="open_view_attendance" id="menu_open_view_attendance" parent="hr.menu_hr_attendance"/>
         
-        
-<<<<<<< HEAD
         <!-- Holidays -->
         <record id="edit_holiday" model="ir.ui.view">
             <field name="name">hr.holidays.form</field>
@@ -422,9 +384,7 @@
             <field name="view_id" ref="view_holiday_status"/>
         </record>
         <menuitem action="open_view_holiday_status" id="menu_open_view_holiday_status" parent="hr.menu_hr_configuration"/>
-        
-=======
->>>>>>> ae21cdb0
+
         <record id="edit_attendance_reason" model="ir.ui.view">
             <field name="name">hr.action.reason.form</field>
             <field name="model">hr.action.reason</field>
