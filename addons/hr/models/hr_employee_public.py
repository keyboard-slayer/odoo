--- conflicted
+++ resolved
@@ -28,11 +28,8 @@
     user_id = fields.Many2one(readonly=True)
     resource_id = fields.Many2one(readonly=True)
     resource_calendar_id = fields.Many2one(readonly=True)
-<<<<<<< HEAD
+    tz = fields.Selection(readonly=True)
     color = fields.Integer(readonly=True)
-=======
-    tz = fields.Selection(readonly=True)
->>>>>>> f26de445
 
     # hr.employee.public specific fields
     child_ids = fields.One2many('hr.employee.public', 'parent_id', string='Direct subordinates', readonly=True)
