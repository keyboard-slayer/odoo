# Bulgarian translation for openobject-addons
# Copyright (c) 2014 Rosetta Contributors and Canonical Ltd 2014
# This file is distributed under the same license as the openobject-addons package.
# FIRST AUTHOR <EMAIL@ADDRESS>, 2014.
#
msgid ""
msgstr ""
<<<<<<< HEAD
"Project-Id-Version: openobject-addons\n"
"Report-Msgid-Bugs-To: FULL NAME <EMAIL@ADDRESS>\n"
"POT-Creation-Date: 2014-09-23 16:28+0000\n"
"PO-Revision-Date: 2014-11-18 13:51+0000\n"
"Last-Translator: Dimitar Dimitrov <dimitrovden@gmail.com>\n"
"Language-Team: Bulgarian <bg@li.org>\n"
=======
"Project-Id-Version: Odoo 8.0\n"
"Report-Msgid-Bugs-To: \n"
"POT-Creation-Date: 2015-01-21 14:08+0000\n"
"PO-Revision-Date: 2016-07-27 20:36+0000\n"
"Last-Translator: Martin Trigaux\n"
"Language-Team: Bulgarian (http://www.transifex.com/odoo/odoo-8/language/bg/)\n"
>>>>>>> 1213de3f
"MIME-Version: 1.0\n"
"Content-Type: text/plain; charset=UTF-8\n"
"Content-Transfer-Encoding: 8bit\n"
"X-Launchpad-Export-Date: 2014-11-19 06:43+0000\n"
"X-Generator: Launchpad (build 17252)\n"

#. module: portal
#: model:ir.actions.client,help:portal.action_mail_inbox_feeds_portal
msgid ""
"<p>\n"
"                    <b>Good Job!</b> Your inbox is empty.\n"
"                </p><p>\n"
"                    Your inbox contains private messages or emails sent to "
"you\n"
"                    as well as information related to documents or people "
"you\n"
"                    follow.\n"
"                </p>\n"
"            "
msgstr ""
"<p>\n"
"                    <b>Добра работа!</b> Входящата ви кутия е празна.\n"
"                </p><p>\n"
"                    Пощенската ви кутия съдържа лични съобщения или имейли, "
"изпратени до вас\n"
"                    както и информация, свързана с документи или хора\n"
"                    които следвате.\n"
"                </p>\n"
"            "

#. module: portal
#: model:ir.actions.client,help:portal.action_mail_star_feeds_portal
msgid ""
"<p>\n"
"                    <b>No todo.</b>\n"
"                </p><p>\n"
"                    When you process messages in your inbox, you can mark "
"some\n"
"                    as <i>todo</i>. From this menu, you can process all your "
"todo.\n"
"                </p>\n"
"            "
msgstr ""
"<p>\n"
"                    <b>Нямате задачи за вършене.</b>\n"
"                </p><p>\n"
"                    Когато преглеждате съобщения в пощенската си кутия, "
"можете да маркирате някои\n"
" като <i> За свършване</ i>. От това меню, можете да обработвате всички си "
"задачи.\n"
"                </p>\n"
"            "

#. module: portal
#: model:ir.actions.client,help:portal.action_mail_archives_feeds_portal
msgid ""
"<p>\n"
"                    No message found and no message sent yet.\n"
"                </p><p>\n"
"                    Click on the top-right icon to compose a message. This\n"
"                    message will be sent by email if it's an internal "
"contact.\n"
"                </p>\n"
"            "
msgstr ""

#. module: portal
#: code:addons/portal/mail_message.py:59
#, python-format
msgid "Access Denied"
msgstr "Отказан достъп"

#. module: portal
#: model:ir.model,name:portal.model_res_groups
msgid "Access Groups"
msgstr "Групи за достъп"

#. module: portal
#: model:ir.ui.menu,name:portal.portal_after_sales
msgid "After Sale Services"
msgstr "След гаранционно обслужване."

#. module: portal
#: view:portal.wizard:portal.wizard_view
msgid "Apply"
msgstr "Приложи"

#. module: portal
#: model:ir.actions.client,name:portal.action_mail_archives_feeds_portal
#: model:ir.ui.menu,name:portal.portal_mail_archivesfeeds
msgid "Archives"
msgstr "Архиви"

#. module: portal
#: model:ir.ui.menu,name:portal.portal_orders
msgid "Billing"
msgstr "За плащане"

#. module: portal
#: view:portal.wizard:portal.wizard_view
msgid "Cancel"
msgstr "Откажи"

#. module: portal
#: field:portal.wizard.user,partner_id:0
msgid "Contact"
msgstr "Контакт"

#. module: portal
#: view:portal.wizard.user:portal.wizard_user_tree_view
msgid "Contacts"
msgstr "Контакти"

#. module: portal
#: code:addons/portal/wizard/portal_wizard.py:163
#, python-format
msgid "Contacts Error"
msgstr "Контакти - грешка"

#. module: portal
#: field:portal.wizard,create_uid:0
#: field:portal.wizard.user,create_uid:0
msgid "Created by"
msgstr "Създадено от"

#. module: portal
#: field:portal.wizard,create_date:0
#: field:portal.wizard.user,create_date:0
msgid "Created on"
msgstr "Създадено на"

#. module: portal
#: code:addons/portal/wizard/portal_wizard.py:34
#, python-format
msgid ""
"Dear %(name)s,\n"
"\n"
"You have been given access to %(company)s's %(portal)s.\n"
"\n"
"Your login account data is:\n"
"  Username: %(login)s\n"
"  Portal: %(portal_url)s\n"
"  Database: %(db)s \n"
"\n"
"You can set or change your password via the following url:\n"
"   %(signup_url)s\n"
"\n"
"%(welcome_message)s\n"
"\n"
"--\n"
"Odoo - Open Source Business Applications\n"
"http://www.openerp.com\n"
msgstr ""

#. module: portal
#: view:share.wizard:portal.share_step2_form_portal
msgid "Details"
msgstr "Подробности"

#. module: portal
#: field:portal.wizard.user,email:0
msgid "Email"
msgstr "Електронна поща"

#. module: portal
#: code:addons/portal/wizard/portal_wizard.py:225
#, python-format
msgid "Email Required"
msgstr "Изисква се имейл"

#. module: portal
#: model:ir.model,name:portal.model_mail_thread
msgid "Email Thread"
msgstr "Емейл Нишка"

#. module: portal
#: code:addons/portal/wizard/share_wizard.py:39
#, python-format
msgid "Existing Groups (e.g Portal Groups)"
msgstr ""

#. module: portal
#: view:share.wizard:portal.share_step1_form_portal
#: field:share.wizard,group_ids:0
msgid "Existing groups"
msgstr "Съществуващи групи"

#. module: portal
#: view:share.wizard:portal.share_step1_form_portal
#: field:share.wizard,user_ids:0
msgid "Existing users"
msgstr "Съществуващи потребители"

#. module: portal
#: field:portal.wizard,id:0
#: field:portal.wizard.user,id:0
msgid "ID"
msgstr ""

#. module: portal
#: help:res.groups,is_portal:0
msgid "If checked, this group is usable as a portal."
msgstr "Ако е избрано, групата е използваема за портал."

#. module: portal
#: field:portal.wizard.user,in_portal:0
msgid "In Portal"
msgstr "В Портала"

#. module: portal
#: model:ir.actions.client,name:portal.action_mail_inbox_feeds_portal
#: model:ir.ui.menu,name:portal.portal_inbox
msgid "Inbox"
msgstr "Входящи"

#. module: portal
#: field:portal.wizard,welcome_message:0
msgid "Invitation Message"
msgstr "Съобщение за покана"

#. module: portal
#: field:portal.wizard,write_uid:0
#: field:portal.wizard.user,write_uid:0
msgid "Last Updated by"
msgstr "Последно обновено от"

#. module: portal
#: field:portal.wizard,write_date:0
#: field:portal.wizard.user,write_date:0
msgid "Last Updated on"
msgstr "Последно обновено на"

#. module: portal
#: model:ir.model,name:portal.model_mail_message
msgid "Message"
msgstr "Съобщение"

#. module: portal
#: model:ir.ui.menu,name:portal.portal_messages
msgid "Messaging"
msgstr ""

#. module: portal
#: view:res.groups:portal.group_search_view
msgid "Non-Portal Groups"
msgstr "Не-портални Групи"

#. module: portal
#: model:ir.model,name:portal.model_mail_mail
msgid "Outgoing Mails"
msgstr ""

#. module: portal
#: code:addons/portal/wizard/share_wizard.py:54
#, python-format
msgid "Please select at least one group to share with"
msgstr ""

#. module: portal
#: code:addons/portal/wizard/share_wizard.py:50
#, python-format
msgid "Please select at least one user to share with"
msgstr ""

#. module: portal
#: model:ir.ui.menu,name:portal.portal_menu
#: field:portal.wizard,portal_id:0
#: field:res.groups,is_portal:0
msgid "Portal"
msgstr "Портал"

#. module: portal
#: model:ir.actions.act_window,name:portal.partner_wizard_action
#: model:ir.model,name:portal.model_portal_wizard
#: view:portal.wizard:portal.wizard_view
msgid "Portal Access Management"
msgstr "Контрол за достъп за Портала"

#. module: portal
#: view:res.groups:portal.group_search_view
msgid "Portal Groups"
msgstr "Портални Групи"

#. module: portal
#: model:ir.model,name:portal.model_portal_wizard_user
msgid "Portal User Config"
msgstr "Потребителска конфигурация за портала"

#. module: portal
#: model:ir.ui.menu,name:portal.portal_projects
msgid "Projects"
msgstr "Проекти"

#. module: portal
#: view:portal.wizard:portal.wizard_view
msgid ""
"Select which contacts should belong to the portal in the list below.\n"
<<<<<<< HEAD
"                        The email address of each selected contact must be "
"valid and unique.\n"
"                        If necessary, you can fix any contact's email "
"address directly in the list."
msgstr ""
=======
"                        The email address of each selected contact must be valid and unique.\n"
"                        If necessary, you can fix any contact's email address directly in the list."
msgstr "Изберете кои контакти принадлежат на портала в списъка по-долу.\n                        Емейлът на всеки избран контакт трябва да е валиден и уникален.\n                        Ако е неободимо, можете да емейл адресът на всеки контакт директно в списъка."
>>>>>>> 1213de3f

#. module: portal
#: code:addons/portal/wizard/portal_wizard.py:149
#, python-format
msgid "Several contacts have the same email: "
msgstr "Няколко контакта имат един и същ емейл адрес:"

#. module: portal
#: model:ir.model,name:portal.model_share_wizard
msgid "Share Wizard"
msgstr ""

#. module: portal
#: code:addons/portal/wizard/portal_wizard.py:146
#, python-format
msgid "Some contacts don't have a valid email: "
msgstr "Някой контакти нямат валиден емейл адрес:"

#. module: portal
#: code:addons/portal/wizard/portal_wizard.py:152
#, python-format
msgid "Some contacts have the same email as an existing portal user:"
msgstr "Няколко контакта имат един и същ емейл адрес с портални потребители:"

#. module: portal
#: help:portal.wizard,portal_id:0
msgid "The portal that users can be added in or removed from."
msgstr "Портални потребители, които могат да бъдат добавени или премахнати."

#. module: portal
#: code:addons/portal/mail_message.py:60
#, python-format
msgid ""
"The requested operation cannot be completed due to security restrictions. "
"Please contact your system administrator.\n"
"\n"
"(Document type: %s, Operation: %s)"
msgstr "Желаната операция не може да завърши поради ограничения на сигурността. Моля свържете се със системния администратор.\n\n(Тип Документ: %s, Действие: %s)"

#. module: portal
#: view:portal.wizard:portal.wizard_view
msgid "This text is included in the email sent to new portal users."
msgstr "Текстът съдържащ се в емейлите, които се изпращат към нови портални потребители."

#. module: portal
#: help:portal.wizard,welcome_message:0
msgid "This text is included in the email sent to new users of the portal."
msgstr "Този текст се съдържащ се в емейлите, които се изпращат към нови портални потребители."

#. module: portal
#: code:addons/portal/wizard/portal_wizard.py:155
#, python-format
msgid ""
"To resolve this error, you can: \n"
"- Correct the emails of the relevant contacts\n"
"- Grant access only to contacts with unique emails"
msgstr ""
"За да коригирате тази грешка, можете да: \n"
"- Корегирате имейлите на съответните контакти\n"
"- Предоставяне на достъп само на контакти с уникални имейли"

#. module: portal
#: model:ir.actions.client,name:portal.action_mail_star_feeds_portal
#: model:ir.ui.menu,name:portal.portal_mail_starfeeds
msgid "To-do"
msgstr ""

#. module: portal
#: field:portal.wizard,user_ids:0
msgid "Users"
msgstr "Потребители"

#. module: portal
#: code:addons/portal/wizard/share_wizard.py:38
#, python-format
msgid "Users you already shared with"
msgstr ""

#. module: portal
#: field:portal.wizard.user,wizard_id:0
msgid "Wizard"
msgstr "Помощник"

#. module: portal
#: code:addons/portal/wizard/portal_wizard.py:226
#, python-format
msgid ""
"You must have an email address in your User Preferences to send emails."
msgstr "Трябва да имате емйл адрес в потребителския профил, за да изпращате емейл съобщения."

#. module: portal
#: code:addons/portal/wizard/portal_wizard.py:33
#, python-format
msgid "Your Odoo account at %(company)s"
msgstr ""

#. module: portal
#: code:addons/portal/mail_mail.py:46
#, python-format
msgid "access directly to"
msgstr ""

#. module: portal
#: code:addons/portal/mail_mail.py:48
#, python-format
msgid "your messages "
msgstr "вашите съобщения "<|MERGE_RESOLUTION|>--- conflicted
+++ resolved
@@ -1,30 +1,22 @@
-# Bulgarian translation for openobject-addons
-# Copyright (c) 2014 Rosetta Contributors and Canonical Ltd 2014
-# This file is distributed under the same license as the openobject-addons package.
-# FIRST AUTHOR <EMAIL@ADDRESS>, 2014.
-#
-msgid ""
-msgstr ""
-<<<<<<< HEAD
-"Project-Id-Version: openobject-addons\n"
-"Report-Msgid-Bugs-To: FULL NAME <EMAIL@ADDRESS>\n"
-"POT-Creation-Date: 2014-09-23 16:28+0000\n"
-"PO-Revision-Date: 2014-11-18 13:51+0000\n"
-"Last-Translator: Dimitar Dimitrov <dimitrovden@gmail.com>\n"
-"Language-Team: Bulgarian <bg@li.org>\n"
-=======
+# Translation of Odoo Server.
+# This file contains the translation of the following modules:
+# * portal
+# 
+# Translators:
+# FIRST AUTHOR <EMAIL@ADDRESS>, 2014
+msgid ""
+msgstr ""
 "Project-Id-Version: Odoo 8.0\n"
 "Report-Msgid-Bugs-To: \n"
 "POT-Creation-Date: 2015-01-21 14:08+0000\n"
 "PO-Revision-Date: 2016-07-27 20:36+0000\n"
 "Last-Translator: Martin Trigaux\n"
 "Language-Team: Bulgarian (http://www.transifex.com/odoo/odoo-8/language/bg/)\n"
->>>>>>> 1213de3f
 "MIME-Version: 1.0\n"
 "Content-Type: text/plain; charset=UTF-8\n"
-"Content-Transfer-Encoding: 8bit\n"
-"X-Launchpad-Export-Date: 2014-11-19 06:43+0000\n"
-"X-Generator: Launchpad (build 17252)\n"
+"Content-Transfer-Encoding: \n"
+"Language: bg\n"
+"Plural-Forms: nplurals=2; plural=(n != 1);\n"
 
 #. module: portal
 #: model:ir.actions.client,help:portal.action_mail_inbox_feeds_portal
@@ -32,23 +24,12 @@
 "<p>\n"
 "                    <b>Good Job!</b> Your inbox is empty.\n"
 "                </p><p>\n"
-"                    Your inbox contains private messages or emails sent to "
-"you\n"
-"                    as well as information related to documents or people "
-"you\n"
+"                    Your inbox contains private messages or emails sent to you\n"
+"                    as well as information related to documents or people you\n"
 "                    follow.\n"
 "                </p>\n"
 "            "
-msgstr ""
-"<p>\n"
-"                    <b>Добра работа!</b> Входящата ви кутия е празна.\n"
-"                </p><p>\n"
-"                    Пощенската ви кутия съдържа лични съобщения или имейли, "
-"изпратени до вас\n"
-"                    както и информация, свързана с документи или хора\n"
-"                    които следвате.\n"
-"                </p>\n"
-"            "
+msgstr "<p>\n                    <b>Добра работа!</b> Входящата ви кутия е празна.\n                </p><p>\n                    Пощенската ви кутия съдържа лични съобщения или имейли, изпратени до вас\n                    както и информация, свързана с документи или хора\n                    които следвате.\n                </p>\n            "
 
 #. module: portal
 #: model:ir.actions.client,help:portal.action_mail_star_feeds_portal
@@ -56,22 +37,11 @@
 "<p>\n"
 "                    <b>No todo.</b>\n"
 "                </p><p>\n"
-"                    When you process messages in your inbox, you can mark "
-"some\n"
-"                    as <i>todo</i>. From this menu, you can process all your "
-"todo.\n"
+"                    When you process messages in your inbox, you can mark some\n"
+"                    as <i>todo</i>. From this menu, you can process all your todo.\n"
 "                </p>\n"
 "            "
-msgstr ""
-"<p>\n"
-"                    <b>Нямате задачи за вършене.</b>\n"
-"                </p><p>\n"
-"                    Когато преглеждате съобщения в пощенската си кутия, "
-"можете да маркирате някои\n"
-" като <i> За свършване</ i>. От това меню, можете да обработвате всички си "
-"задачи.\n"
-"                </p>\n"
-"            "
+msgstr "<p>\n                    <b>Нямате задачи за вършене.</b>\n                </p><p>\n                    Когато преглеждате съобщения в пощенската си кутия, можете да маркирате някои\n като <i> За свършване</ i>. От това меню, можете да обработвате всички си задачи.\n                </p>\n            "
 
 #. module: portal
 #: model:ir.actions.client,help:portal.action_mail_archives_feeds_portal
@@ -80,8 +50,7 @@
 "                    No message found and no message sent yet.\n"
 "                </p><p>\n"
 "                    Click on the top-right icon to compose a message. This\n"
-"                    message will be sent by email if it's an internal "
-"contact.\n"
+"                    message will be sent by email if it's an internal contact.\n"
 "                </p>\n"
 "            "
 msgstr ""
@@ -140,14 +109,12 @@
 msgstr "Контакти - грешка"
 
 #. module: portal
-#: field:portal.wizard,create_uid:0
-#: field:portal.wizard.user,create_uid:0
+#: field:portal.wizard,create_uid:0 field:portal.wizard.user,create_uid:0
 msgid "Created by"
 msgstr "Създадено от"
 
 #. module: portal
-#: field:portal.wizard,create_date:0
-#: field:portal.wizard.user,create_date:0
+#: field:portal.wizard,create_date:0 field:portal.wizard.user,create_date:0
 msgid "Created on"
 msgstr "Създадено на"
 
@@ -214,10 +181,9 @@
 msgstr "Съществуващи потребители"
 
 #. module: portal
-#: field:portal.wizard,id:0
-#: field:portal.wizard.user,id:0
+#: field:portal.wizard,id:0 field:portal.wizard.user,id:0
 msgid "ID"
-msgstr ""
+msgstr "ID"
 
 #. module: portal
 #: help:res.groups,is_portal:0
@@ -241,14 +207,12 @@
 msgstr "Съобщение за покана"
 
 #. module: portal
-#: field:portal.wizard,write_uid:0
-#: field:portal.wizard.user,write_uid:0
+#: field:portal.wizard,write_uid:0 field:portal.wizard.user,write_uid:0
 msgid "Last Updated by"
 msgstr "Последно обновено от"
 
 #. module: portal
-#: field:portal.wizard,write_date:0
-#: field:portal.wizard.user,write_date:0
+#: field:portal.wizard,write_date:0 field:portal.wizard.user,write_date:0
 msgid "Last Updated on"
 msgstr "Последно обновено на"
 
@@ -270,7 +234,7 @@
 #. module: portal
 #: model:ir.model,name:portal.model_mail_mail
 msgid "Outgoing Mails"
-msgstr ""
+msgstr "Изходяща поща"
 
 #. module: portal
 #: code:addons/portal/wizard/share_wizard.py:54
@@ -285,8 +249,7 @@
 msgstr ""
 
 #. module: portal
-#: model:ir.ui.menu,name:portal.portal_menu
-#: field:portal.wizard,portal_id:0
+#: model:ir.ui.menu,name:portal.portal_menu field:portal.wizard,portal_id:0
 #: field:res.groups,is_portal:0
 msgid "Portal"
 msgstr "Портал"
@@ -317,17 +280,9 @@
 #: view:portal.wizard:portal.wizard_view
 msgid ""
 "Select which contacts should belong to the portal in the list below.\n"
-<<<<<<< HEAD
-"                        The email address of each selected contact must be "
-"valid and unique.\n"
-"                        If necessary, you can fix any contact's email "
-"address directly in the list."
-msgstr ""
-=======
 "                        The email address of each selected contact must be valid and unique.\n"
 "                        If necessary, you can fix any contact's email address directly in the list."
 msgstr "Изберете кои контакти принадлежат на портала в списъка по-долу.\n                        Емейлът на всеки избран контакт трябва да е валиден и уникален.\n                        Ако е неободимо, можете да емейл адресът на всеки контакт директно в списъка."
->>>>>>> 1213de3f
 
 #. module: portal
 #: code:addons/portal/wizard/portal_wizard.py:149
@@ -361,8 +316,7 @@
 #: code:addons/portal/mail_message.py:60
 #, python-format
 msgid ""
-"The requested operation cannot be completed due to security restrictions. "
-"Please contact your system administrator.\n"
+"The requested operation cannot be completed due to security restrictions. Please contact your system administrator.\n"
 "\n"
 "(Document type: %s, Operation: %s)"
 msgstr "Желаната операция не може да завърши поради ограничения на сигурността. Моля свържете се със системния администратор.\n\n(Тип Документ: %s, Действие: %s)"
@@ -384,10 +338,7 @@
 "To resolve this error, you can: \n"
 "- Correct the emails of the relevant contacts\n"
 "- Grant access only to contacts with unique emails"
-msgstr ""
-"За да коригирате тази грешка, можете да: \n"
-"- Корегирате имейлите на съответните контакти\n"
-"- Предоставяне на достъп само на контакти с уникални имейли"
+msgstr "За да коригирате тази грешка, можете да: \n- Корегирате имейлите на съответните контакти\n- Предоставяне на достъп само на контакти с уникални имейли"
 
 #. module: portal
 #: model:ir.actions.client,name:portal.action_mail_star_feeds_portal
@@ -431,6 +382,11 @@
 msgstr ""
 
 #. module: portal
+#: view:portal.wizard:portal.wizard_view
+msgid "or"
+msgstr "или"
+
+#. module: portal
 #: code:addons/portal/mail_mail.py:48
 #, python-format
 msgid "your messages "
