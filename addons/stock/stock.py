--- conflicted
+++ resolved
@@ -640,15 +640,9 @@
                  "* Done: has been processed, can't be modified or cancelled anymore\n"\
                  "* Cancelled: has been cancelled, can't be confirmed anymore"),
         'min_date': fields.function(get_min_max_date, fnct_inv=_set_minimum_date, multi="min_max_date",
-<<<<<<< HEAD
-                 store=True, type='datetime', string='Expected Date', select=1, help="Expected date for the picking to be processed"),
+                 store=True, type='datetime', string='Scheduled Date', select=1, help="Expected date for the picking to be processed"),
         'date': fields.datetime('Order Date', help="Date of Order", select=True, states={'done':[('readonly', True)], 'cancel':[('readonly',True)]}),
         'date_done': fields.datetime('Date Done', help="Date of Completion", states={'done':[('readonly', True)], 'cancel':[('readonly',True)]}),
-=======
-                 store=True, type='datetime', string='Scheduled Date', select=1, help="Expected date for the picking to be processed"),
-        'date': fields.datetime('Order Date', help="Date of Order", select=True),
-        'date_done': fields.datetime('Date Done', help="Date of Completion"),
->>>>>>> 72eccdd4
         'max_date': fields.function(get_min_max_date, fnct_inv=_set_maximum_date, multi="min_max_date",
                  store=True, type='datetime', string='Max. Expected Date', select=2),
         'move_lines': fields.one2many('stock.move', 'picking_id', 'Internal Moves', states={'done':[('readonly', True)], 'cancel': [('readonly', True)]}),
@@ -717,22 +711,23 @@
         return res
 
     def action_process(self, cr, uid, ids, context=None):
-        if context is None: context = {}
-        context = dict(context, active_ids=ids, active_model=self._name)
-        partial_id = self.pool.get("stock.partial.picking").create(cr, uid, {}, context=context)
-        return {
-            'name':_("Products to Process"),
-            'view_mode': 'form',
-            'view_id': False,
-            'view_type': 'form',
-            'res_model': 'stock.partial.picking',
-            'res_id': partial_id,
-            'type': 'ir.actions.act_window',
-            'nodestroy': True,
-            'target': 'new',
-            'domain': '[]',
-            'context': context,
-        }
+            if context is None: context = {}
+            mod_obj = self.pool.get('ir.model.data')
+            model_data_ids = mod_obj.search(cr, uid, [('model','=','ir.ui.view'),('name','=','stock_partial_picking_form')], context=context)
+            resource_id = mod_obj.read(cr, uid, model_data_ids, fields=['res_id'], context=context)[0]['res_id']
+            ctx = context.copy()
+            ctx.update({'active_model': 'stock.picking', 'active_ids': ids })
+            return {
+                'view_type': 'form',
+                'view_mode': 'form',
+                'res_model': 'stock.partial.picking',
+                'views': [(resource_id,'form')],
+                'view_id': resource_id,
+                'type': 'ir.actions.act_window',
+                'target': 'new',
+                'context': ctx,
+                'nodestroy': True,
+            }
 
     def copy(self, cr, uid, id, default=None, context=None):
         if default is None:
