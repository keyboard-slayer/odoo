# -*- coding: utf-8 -*-
##############################################################################
#
#    OpenERP, Open Source Management Solution
#    Copyright (C) 2004-2010 Tiny SPRL (<http://tiny.be>).
#
#    This program is free software: you can redistribute it and/or modify
#    it under the terms of the GNU Affero General Public License as
#    published by the Free Software Foundation, either version 3 of the
#    License, or (at your option) any later version.
#
#    This program is distributed in the hope that it will be useful,
#    but WITHOUT ANY WARRANTY; without even the implied warranty of
#    MERCHANTABILITY or FITNESS FOR A PARTICULAR PURPOSE.  See the
#    GNU Affero General Public License for more details.
#
#    You should have received a copy of the GNU Affero General Public License
#    along with this program.  If not, see <http://www.gnu.org/licenses/>.
#
##############################################################################

from lxml import etree
from datetime import datetime
from dateutil.relativedelta import relativedelta
import time
from operator import itemgetter
from itertools import groupby

from osv import fields, osv
from tools.translate import _
import netsvc
import tools
from tools import float_compare
import decimal_precision as dp
import logging


#----------------------------------------------------------
# Incoterms
#----------------------------------------------------------
class stock_incoterms(osv.osv):
    _name = "stock.incoterms"
    _description = "Incoterms"
    _columns = {
        'name': fields.char('Name', size=64, required=True, help="Incoterms are series of sales terms.They are used to divide transaction costs and responsibilities between buyer and seller and reflect state-of-the-art transportation practices."),
        'code': fields.char('Code', size=3, required=True, help="Code for Incoterms"),
        'active': fields.boolean('Active', help="By unchecking the active field, you may hide an INCOTERM without deleting it."),
    }
    _defaults = {
        'active': True,
    }

stock_incoterms()

class stock_journal(osv.osv):
    _name = "stock.journal"
    _description = "Stock Journal"
    _columns = {
        'name': fields.char('Stock Journal', size=32, required=True),
        'user_id': fields.many2one('res.users', 'Responsible'),
    }
    _defaults = {
        'user_id': lambda s, c, u, ctx: u
    }

stock_journal()

#----------------------------------------------------------
# Stock Location
#----------------------------------------------------------
class stock_location(osv.osv):
    _name = "stock.location"
    _description = "Location"
    _parent_name = "location_id"
    _parent_store = True
    _parent_order = 'posz,name'
    _order = 'parent_left'

    def name_get(self, cr, uid, ids, context=None):
        # always return the full hierarchical name
        res = self._complete_name(cr, uid, ids, 'complete_name', None, context=context)
        return res.items()

    def _complete_name(self, cr, uid, ids, name, args, context=None):
        """ Forms complete name of location from parent location to child location.
        @return: Dictionary of values
        """
        res = {}
        for m in self.browse(cr, uid, ids, context=context):
            names = [m.name]
            parent = m.location_id
            while parent:
                names.append(parent.name)
                parent = parent.location_id
            res[m.id] = ' / '.join(reversed(names))
        return res

    def _get_sublocations(self, cr, uid, ids, context=None):
        """ return all sublocations of the given stock locations (included) """
        return self.search(cr, uid, [('id', 'child_of', ids)], context=context)

    def _product_value(self, cr, uid, ids, field_names, arg, context=None):
        """Computes stock value (real and virtual) for a product, as well as stock qty (real and virtual).
        @param field_names: Name of field
        @return: Dictionary of values
        """
        prod_id = context and context.get('product_id', False)

        if not prod_id:
            return dict([(i, {}.fromkeys(field_names, 0.0)) for i in ids])

        product_product_obj = self.pool.get('product.product')

        cr.execute('select distinct product_id, location_id from stock_move where location_id in %s', (tuple(ids), ))
        dict1 = cr.dictfetchall()
        cr.execute('select distinct product_id, location_dest_id as location_id from stock_move where location_dest_id in %s', (tuple(ids), ))
        dict2 = cr.dictfetchall()
        res_products_by_location = sorted(dict1+dict2, key=itemgetter('location_id'))
        products_by_location = dict((k, [v['product_id'] for v in itr]) for k, itr in groupby(res_products_by_location, itemgetter('location_id')))

        result = dict([(i, {}.fromkeys(field_names, 0.0)) for i in ids])
        result.update(dict([(i, {}.fromkeys(field_names, 0.0)) for i in list(set([aaa['location_id'] for aaa in res_products_by_location]))]))

        currency_id = self.pool.get('res.users').browse(cr, uid, uid).company_id.currency_id.id
        currency_obj = self.pool.get('res.currency')
        currency = currency_obj.browse(cr, uid, currency_id, context=context)
        for loc_id, product_ids in products_by_location.items():
            if prod_id:
                product_ids = [prod_id]
            c = (context or {}).copy()
            c['location'] = loc_id
            for prod in product_product_obj.browse(cr, uid, product_ids, context=c):
                for f in field_names:
                    if f == 'stock_real':
                        if loc_id not in result:
                            result[loc_id] = {}
                        result[loc_id][f] += prod.qty_available
                    elif f == 'stock_virtual':
                        result[loc_id][f] += prod.virtual_available
                    elif f == 'stock_real_value':
                        amount = prod.qty_available * prod.standard_price
                        amount = currency_obj.round(cr, uid, currency, amount)
                        result[loc_id][f] += amount
                    elif f == 'stock_virtual_value':
                        amount = prod.virtual_available * prod.standard_price
                        amount = currency_obj.round(cr, uid, currency, amount)
                        result[loc_id][f] += amount
        return result

    _columns = {
        'name': fields.char('Location Name', size=64, required=True, translate=True),
        'active': fields.boolean('Active', help="By unchecking the active field, you may hide a location without deleting it."),
        'usage': fields.selection([('supplier', 'Supplier Location'), ('view', 'View'), ('internal', 'Internal Location'), ('customer', 'Customer Location'), ('inventory', 'Inventory'), ('procurement', 'Procurement'), ('production', 'Production'), ('transit', 'Transit Location for Inter-Companies Transfers')], 'Location Type', required=True,
                 help="""* Supplier Location: Virtual location representing the source location for products coming from your suppliers
                       \n* View: Virtual location used to create a hierarchical structures for your warehouse, aggregating its child locations ; can't directly contain products
                       \n* Internal Location: Physical locations inside your own warehouses,
                       \n* Customer Location: Virtual location representing the destination location for products sent to your customers
                       \n* Inventory: Virtual location serving as counterpart for inventory operations used to correct stock levels (Physical inventories)
                       \n* Procurement: Virtual location serving as temporary counterpart for procurement operations when the source (supplier or production) is not known yet. This location should be empty when the procurement scheduler has finished running.
                       \n* Production: Virtual counterpart location for production operations: this location consumes the raw material and produces finished products
                      """, select = True),
         # temporarily removed, as it's unused: 'allocation_method': fields.selection([('fifo', 'FIFO'), ('lifo', 'LIFO'), ('nearest', 'Nearest')], 'Allocation Method', required=True),
        'complete_name': fields.function(_complete_name, type='char', size=256, string="Location Name",
                            store={'stock.location': (_get_sublocations, ['name', 'location_id'], 10)}),

        'stock_real': fields.function(_product_value, type='float', string='Real Stock', multi="stock"),
        'stock_virtual': fields.function(_product_value, type='float', string='Virtual Stock', multi="stock"),

        'location_id': fields.many2one('stock.location', 'Parent Location', select=True, ondelete='cascade'),
        'child_ids': fields.one2many('stock.location', 'location_id', 'Contains'),

        'chained_journal_id': fields.many2one('stock.journal', 'Chaining Journal',help="Inventory Journal in which the chained move will be written, if the Chaining Type is not Transparent (no journal is used if left empty)"),
        'chained_location_id': fields.many2one('stock.location', 'Chained Location If Fixed'),
        'chained_location_type': fields.selection([('none', 'None'), ('customer', 'Customer'), ('fixed', 'Fixed Location')],
            'Chained Location Type', required=True,
            help="Determines whether this location is chained to another location, i.e. any incoming product in this location \n" \
                "should next go to the chained location. The chained location is determined according to the type :"\
                "\n* None: No chaining at all"\
                "\n* Customer: The chained location will be taken from the Customer Location field on the Partner form of the Partner that is specified in the Picking list of the incoming products." \
                "\n* Fixed Location: The chained location is taken from the next field: Chained Location if Fixed." \
                ),
        'chained_auto_packing': fields.selection(
            [('auto', 'Automatic Move'), ('manual', 'Manual Operation'), ('transparent', 'Automatic No Step Added')],
            'Chaining Type',
            required=True,
            help="This is used only if you select a chained location type.\n" \
                "The 'Automatic Move' value will create a stock move after the current one that will be "\
                "validated automatically. With 'Manual Operation', the stock move has to be validated "\
                "by a worker. With 'Automatic No Step Added', the location is replaced in the original move."
            ),
        'chained_picking_type': fields.selection([('out', 'Sending Goods'), ('in', 'Getting Goods'), ('internal', 'Internal')], 'Shipping Type', help="Shipping Type of the Picking List that will contain the chained move (leave empty to automatically detect the type based on the source and destination locations)."),
        'chained_company_id': fields.many2one('res.company', 'Chained Company', help='The company the Picking List containing the chained move will belong to (leave empty to use the default company determination rules'),
        'chained_delay': fields.integer('Chaining Lead Time',help="Delay between original move and chained move in days"),
        'partner_id': fields.many2one('res.partner', 'Location Address',help="Address of  customer or supplier."),
        'icon': fields.selection(tools.icons, 'Icon', size=64,help="Icon show in  hierarchical tree view"),

        'comment': fields.text('Additional Information'),
        'posx': fields.integer('Corridor (X)',help="Optional localization details, for information purpose only"),
        'posy': fields.integer('Shelves (Y)', help="Optional localization details, for information purpose only"),
        'posz': fields.integer('Height (Z)', help="Optional localization details, for information purpose only"),

        'parent_left': fields.integer('Left Parent', select=1),
        'parent_right': fields.integer('Right Parent', select=1),
        'stock_real_value': fields.function(_product_value, type='float', string='Real Stock Value', multi="stock", digits_compute=dp.get_precision('Account')),
        'stock_virtual_value': fields.function(_product_value, type='float', string='Virtual Stock Value', multi="stock", digits_compute=dp.get_precision('Account')),
        'company_id': fields.many2one('res.company', 'Company', select=1, help='Let this field empty if this location is shared between all companies'),
        'scrap_location': fields.boolean('Scrap Location', help='Check this box to allow using this location to put scrapped/damaged goods.'),
        'valuation_in_account_id': fields.many2one('account.account', 'Stock Valuation Account (Incoming)', domain = [('type','=','other')],
                                                   help="Used for real-time inventory valuation. When set on a virtual location (non internal type), "
                                                        "this account will be used to hold the value of products being moved from an internal location "
                                                        "into this location, instead of the generic Stock Output Account set on the product. "
                                                        "This has no effect for internal locations."),
        'valuation_out_account_id': fields.many2one('account.account', 'Stock Valuation Account (Outgoing)', domain = [('type','=','other')],
                                                   help="Used for real-time inventory valuation. When set on a virtual location (non internal type), "
                                                        "this account will be used to hold the value of products being moved out of this location "
                                                        "and into an internal location, instead of the generic Stock Output Account set on the product. "
                                                        "This has no effect for internal locations."),
    }
    _defaults = {
        'active': True,
        'usage': 'internal',
        'chained_location_type': 'none',
        'chained_auto_packing': 'manual',
        'company_id': lambda self, cr, uid, c: self.pool.get('res.company')._company_default_get(cr, uid, 'stock.location', context=c),
        'posx': 0,
        'posy': 0,
        'posz': 0,
        'icon': False,
        'scrap_location': False,
    }

    def chained_location_get(self, cr, uid, location, partner=None, product=None, context=None):
        """ Finds chained location
        @param location: Location id
        @param partner: Partner id
        @param product: Product id
        @return: List of values
        """
        result = None
        if location.chained_location_type == 'customer':
            if partner:
                result = partner.property_stock_customer
        elif location.chained_location_type == 'fixed':
            result = location.chained_location_id
        if result:
            return result, location.chained_auto_packing, location.chained_delay, location.chained_journal_id and location.chained_journal_id.id or False, location.chained_company_id and location.chained_company_id.id or False, location.chained_picking_type
        return result

    def picking_type_get(self, cr, uid, from_location, to_location, context=None):
        """ Gets type of picking.
        @param from_location: Source location
        @param to_location: Destination location
        @return: Location type
        """
        result = 'internal'
        if (from_location.usage=='internal') and (to_location and to_location.usage in ('customer', 'supplier')):
            result = 'out'
        elif (from_location.usage in ('supplier', 'customer')) and (to_location.usage == 'internal'):
            result = 'in'
        return result

    def _product_get_all_report(self, cr, uid, ids, product_ids=False, context=None):
        return self._product_get_report(cr, uid, ids, product_ids, context, recursive=True)

    def _product_get_report(self, cr, uid, ids, product_ids=False,
            context=None, recursive=False):
        """ Finds the product quantity and price for particular location.
        @param product_ids: Ids of product
        @param recursive: True or False
        @return: Dictionary of values
        """
        if context is None:
            context = {}
        product_obj = self.pool.get('product.product')
        # Take the user company and pricetype
        context['currency_id'] = self.pool.get('res.users').browse(cr, uid, uid, context=context).company_id.currency_id.id

        # To be able to offer recursive or non-recursive reports we need to prevent recursive quantities by default
        context['compute_child'] = False

        if not product_ids:
            product_ids = product_obj.search(cr, uid, [], context={'active_test': False})

        products = product_obj.browse(cr, uid, product_ids, context=context)
        products_by_uom = {}
        products_by_id = {}
        for product in products:
            products_by_uom.setdefault(product.uom_id.id, [])
            products_by_uom[product.uom_id.id].append(product)
            products_by_id.setdefault(product.id, [])
            products_by_id[product.id] = product

        result = {}
        result['product'] = []
        for id in ids:
            quantity_total = 0.0
            total_price = 0.0
            for uom_id in products_by_uom.keys():
                fnc = self._product_get
                if recursive:
                    fnc = self._product_all_get
                ctx = context.copy()
                ctx['uom'] = uom_id
                qty = fnc(cr, uid, id, [x.id for x in products_by_uom[uom_id]],
                        context=ctx)
                for product_id in qty.keys():
                    if not qty[product_id]:
                        continue
                    product = products_by_id[product_id]
                    quantity_total += qty[product_id]

                    # Compute based on pricetype
                    # Choose the right filed standard_price to read
                    amount_unit = product.price_get('standard_price', context=context)[product.id]
                    price = qty[product_id] * amount_unit

                    total_price += price
                    result['product'].append({
                        'price': amount_unit,
                        'prod_name': product.name,
                        'code': product.default_code, # used by lot_overview_all report!
                        'variants': product.variants or '',
                        'uom': product.uom_id.name,
                        'prod_qty': qty[product_id],
                        'price_value': price,
                    })
        result['total'] = quantity_total
        result['total_price'] = total_price
        return result

    def _product_get_multi_location(self, cr, uid, ids, product_ids=False, context=None,
                                    states=['done'], what=('in', 'out')):
        """
        @param product_ids: Ids of product
        @param states: List of states
        @param what: Tuple of
        @return:
        """
        product_obj = self.pool.get('product.product')
        if context is None:
            context = {}
        context.update({
            'states': states,
            'what': what,
            'location': ids
        })
        return product_obj.get_product_available(cr, uid, product_ids, context=context)

    def _product_get(self, cr, uid, id, product_ids=False, context=None, states=['done']):
        """
        @param product_ids:
        @param states:
        @return:
        """
        ids = id and [id] or []
        return self._product_get_multi_location(cr, uid, ids, product_ids, context=context, states=states)

    def _product_all_get(self, cr, uid, id, product_ids=False, context=None, states=['done']):
        # build the list of ids of children of the location given by id
        ids = id and [id] or []
        location_ids = self.search(cr, uid, [('location_id', 'child_of', ids)])
        return self._product_get_multi_location(cr, uid, location_ids, product_ids, context, states)

    def _product_virtual_get(self, cr, uid, id, product_ids=False, context=None, states=['done']):
        return self._product_all_get(cr, uid, id, product_ids, context, ['confirmed', 'waiting', 'assigned', 'done'])

    def _product_reserve(self, cr, uid, ids, product_id, product_qty, context=None, lock=False):
        """
        Attempt to find a quantity ``product_qty`` (in the product's default uom or the uom passed in ``context``) of product ``product_id``
        in locations with id ``ids`` and their child locations. If ``lock`` is True, the stock.move lines
        of product with id ``product_id`` in the searched location will be write-locked using Postgres's
        "FOR UPDATE NOWAIT" option until the transaction is committed or rolled back, to prevent reservin
        twice the same products.
        If ``lock`` is True and the lock cannot be obtained (because another transaction has locked some of
        the same stock.move lines), a log line will be output and False will be returned, as if there was
        not enough stock.

        :param product_id: Id of product to reserve
        :param product_qty: Quantity of product to reserve (in the product's default uom or the uom passed in ``context``)
        :param lock: if True, the stock.move lines of product with id ``product_id`` in all locations (and children locations) with ``ids`` will
                     be write-locked using postgres's "FOR UPDATE NOWAIT" option until the transaction is committed or rolled back. This is
                     to prevent reserving twice the same products.
        :param context: optional context dictionary: if a 'uom' key is present it will be used instead of the default product uom to
                        compute the ``product_qty`` and in the return value.
        :return: List of tuples in the form (qty, location_id) with the (partial) quantities that can be taken in each location to
                 reach the requested product_qty (``qty`` is expressed in the default uom of the product), of False if enough
                 products could not be found, or the lock could not be obtained (and ``lock`` was True).
        """
        result = []
        amount = 0.0
        if context is None:
            context = {}
        uom_obj = self.pool.get('product.uom')
        uom_rounding = self.pool.get('product.product').browse(cr, uid, product_id, context=context).uom_id.rounding
        if context.get('uom'):
            uom_rounding = uom_obj.browse(cr, uid, context.get('uom'), context=context).rounding
        for id in self.search(cr, uid, [('location_id', 'child_of', ids)]):
            if lock:
                try:
                    # Must lock with a separate select query because FOR UPDATE can't be used with
                    # aggregation/group by's (when individual rows aren't identifiable).
                    # We use a SAVEPOINT to be able to rollback this part of the transaction without
                    # failing the whole transaction in case the LOCK cannot be acquired.
                    cr.execute("SAVEPOINT stock_location_product_reserve")
                    cr.execute("""SELECT id FROM stock_move
                                  WHERE product_id=%s AND
                                          (
                                            (location_dest_id=%s AND
                                             location_id<>%s AND
                                             state='done')
                                            OR
                                            (location_id=%s AND
                                             location_dest_id<>%s AND
                                             state in ('done', 'assigned'))
                                          )
                                  FOR UPDATE of stock_move NOWAIT""", (product_id, id, id, id, id), log_exceptions=False)
                except Exception:
                    # Here it's likely that the FOR UPDATE NOWAIT failed to get the LOCK,
                    # so we ROLLBACK to the SAVEPOINT to restore the transaction to its earlier
                    # state, we return False as if the products were not available, and log it:
                    cr.execute("ROLLBACK TO stock_location_product_reserve")
                    logger = logging.getLogger('stock.location')
                    logger.warn("Failed attempt to reserve %s x product %s, likely due to another transaction already in progress. Next attempt is likely to work. Detailed error available at DEBUG level.", product_qty, product_id)
                    logger.debug("Trace of the failed product reservation attempt: ", exc_info=True)
                    return False

            # XXX TODO: rewrite this with one single query, possibly even the quantity conversion
            cr.execute("""SELECT product_uom, sum(product_qty) AS product_qty
                          FROM stock_move
                          WHERE location_dest_id=%s AND
                                location_id<>%s AND
                                product_id=%s AND
                                state='done'
                          GROUP BY product_uom
                       """,
                       (id, id, product_id))
            results = cr.dictfetchall()
            cr.execute("""SELECT product_uom,-sum(product_qty) AS product_qty
                          FROM stock_move
                          WHERE location_id=%s AND
                                location_dest_id<>%s AND
                                product_id=%s AND
                                state in ('done', 'assigned')
                          GROUP BY product_uom
                       """,
                       (id, id, product_id))
            results += cr.dictfetchall()
            total = 0.0
            results2 = 0.0
            for r in results:
                amount = uom_obj._compute_qty(cr, uid, r['product_uom'], r['product_qty'], context.get('uom', False))
                results2 += amount
                total += amount
            if total <= 0.0:
                continue

            amount = results2
            compare_qty = float_compare(amount, 0, precision_rounding=uom_rounding)
            if compare_qty == 1:
                if amount > min(total, product_qty):
                    amount = min(product_qty, total)
                result.append((amount, id))
                product_qty -= amount
                total -= amount
                if product_qty <= 0.0:
                    return result
                if total <= 0.0:
                    continue
        return False

stock_location()


class stock_tracking(osv.osv):
    _name = "stock.tracking"
    _description = "Packs"

    def checksum(sscc):
        salt = '31' * 8 + '3'
        sum = 0
        for sscc_part, salt_part in zip(sscc, salt):
            sum += int(sscc_part) * int(salt_part)
        return (10 - (sum % 10)) % 10
    checksum = staticmethod(checksum)

    def make_sscc(self, cr, uid, context=None):
        sequence = self.pool.get('ir.sequence').get(cr, uid, 'stock.lot.tracking')
        try:
            return sequence + str(self.checksum(sequence))
        except Exception:
            return sequence

    _columns = {
        'name': fields.char('Pack Reference', size=64, required=True, select=True, help="By default, the pack reference is generated following the sscc standard. (Serial number + 1 check digit)"),
        'active': fields.boolean('Active', help="By unchecking the active field, you may hide a pack without deleting it."),
        'serial': fields.char('Additional Reference', size=64, select=True, help="Other reference or serial number"),
        'move_ids': fields.one2many('stock.move', 'tracking_id', 'Moves for this pack', readonly=True),
        'date': fields.datetime('Creation Date', required=True),
    }
    _defaults = {
        'active': 1,
        'name': make_sscc,
        'date': lambda *a: time.strftime('%Y-%m-%d %H:%M:%S'),
    }

    def name_search(self, cr, user, name, args=None, operator='ilike', context=None, limit=100):
        if not args:
            args = []
        ids = self.search(cr, user, [('serial', '=', name)]+ args, limit=limit, context=context)
        ids += self.search(cr, user, [('name', operator, name)]+ args, limit=limit, context=context)
        return self.name_get(cr, user, ids, context)

    def name_get(self, cr, uid, ids, context=None):
        if not len(ids):
            return []
        res = [(r['id'], r['name']+' ['+(r['serial'] or '')+']') for r in self.read(cr, uid, ids, ['name', 'serial'], context)]
        return res

    def unlink(self, cr, uid, ids, context=None):
        raise osv.except_osv(_('Error'), _('You can not remove a lot line !'))

    def action_traceability(self, cr, uid, ids, context={}):
        """ It traces the information of a product
        @param self: The object pointer.
        @param cr: A database cursor
        @param uid: ID of the user currently logged in
        @param ids: List of IDs selected
        @param context: A standard dictionary
        @return: A dictionary of values
        """
        return self.pool.get('action.traceability').action_traceability(cr,uid,ids,context)

stock_tracking()

#----------------------------------------------------------
# Stock Picking
#----------------------------------------------------------
class stock_picking(osv.osv):
    _name = "stock.picking"
    _inherit = ['mail.thread']
    _description = "Picking List"

    def _set_maximum_date(self, cr, uid, ids, name, value, arg, context=None):
        """ Calculates planned date if it is greater than 'value'.
        @param name: Name of field
        @param value: Value of field
        @param arg: User defined argument
        @return: True or False
        """
        if not value:
            return False
        if isinstance(ids, (int, long)):
            ids = [ids]
        for pick in self.browse(cr, uid, ids, context=context):
            sql_str = """update stock_move set
                    date='%s'
                where
                    picking_id=%d """ % (value, pick.id)

            if pick.max_date:
                sql_str += " and (date='" + pick.max_date + "' or date>'" + value + "')"
            cr.execute(sql_str)
        return True

    def _set_minimum_date(self, cr, uid, ids, name, value, arg, context=None):
        """ Calculates planned date if it is less than 'value'.
        @param name: Name of field
        @param value: Value of field
        @param arg: User defined argument
        @return: True or False
        """
        if not value:
            return False
        if isinstance(ids, (int, long)):
            ids = [ids]
        for pick in self.browse(cr, uid, ids, context=context):
            sql_str = """update stock_move set
                    date='%s'
                where
                    picking_id=%s """ % (value, pick.id)
            if pick.min_date:
                sql_str += " and (date='" + pick.min_date + "' or date<'" + value + "')"
            cr.execute(sql_str)
        return True

    def get_min_max_date(self, cr, uid, ids, field_name, arg, context=None):
        """ Finds minimum and maximum dates for picking.
        @return: Dictionary of values
        """
        res = {}
        for id in ids:
            res[id] = {'min_date': False, 'max_date': False}
        if not ids:
            return res
        cr.execute("""select
                picking_id,
                min(date_expected),
                max(date_expected)
            from
                stock_move
            where
                picking_id IN %s
            group by
                picking_id""",(tuple(ids),))
        for pick, dt1, dt2 in cr.fetchall():
            res[pick]['min_date'] = dt1
            res[pick]['max_date'] = dt2
        return res
    
    def create(self, cr, user, vals, context=None):
        if ('name' not in vals) or (vals.get('name')=='/'):
            seq_obj_name =  'stock.picking.' + vals['type']
            vals['name'] = self.pool.get('ir.sequence').get(cr, user, seq_obj_name)
        new_id = super(stock_picking, self).create(cr, user, vals, context)
        if new_id:
            self.create_send_note(cr, user, [new_id], context=context)
        return new_id

    _columns = {
<<<<<<< HEAD
        'name': fields.char('Reference', size=64, select=True, states={'done':[('readonly', True)], 'cancel':[('readonly',True)]}),
        'origin': fields.char('Origin', size=64, states={'done':[('readonly', True)], 'cancel':[('readonly',True)]}, help="Reference of the document", select=True),
        'backorder_id': fields.many2one('stock.picking', 'Back Order of', states={'done':[('readonly', True)], 'cancel':[('readonly',True)]}, help="If this shipment was split, then this field links to the shipment which contains the already processed part.", select=True),
        'type': fields.selection([('out', 'Sending Goods'), ('in', 'Getting Goods'), ('internal', 'Internal')], 'Shipping Type', required=True, select=True, states={'done':[('readonly', True)], 'cancel':[('readonly',True)]}, help="Shipping type specify, goods coming in or going out."),
        'note': fields.text('Notes', states={'done':[('readonly', True)], 'cancel':[('readonly',True)]}),
        'stock_journal_id': fields.many2one('stock.journal','Stock Journal', select=True, states={'done':[('readonly', True)], 'cancel':[('readonly',True)]}),
        'location_id': fields.many2one('stock.location', 'Location', states={'done':[('readonly', True)], 'cancel':[('readonly',True)]}, help="Keep empty if you produce at the location where the finished products are needed." \
=======
        'name': fields.char('Reference', size=64, select=True),
        'origin': fields.char('Source', size=64, help="Reference of the document that produced this picking.", select=True),
        'backorder_id': fields.many2one('stock.picking', 'Back Order of', help="If this picking was split this field links to the picking that contains the other part that has been processed already.", select=True),
        'type': fields.selection([('out', 'Sending Goods'), ('in', 'Getting Goods'), ('internal', 'Internal')], 'Shipping Type', required=True, select=True, help="Shipping type specify, goods coming in or going out."),
        'note': fields.text('Notes'),
        'stock_journal_id': fields.many2one('stock.journal','Stock Journal', select=True),
        'location_id': fields.many2one('stock.location', 'Location', help="Keep empty if you produce at the location where the finished products are needed." \
>>>>>>> 0e6f4821
                "Set a location if you produce at a fixed location. This can be a partner location " \
                "if you subcontract the manufacturing operations.", select=True),
        'location_dest_id': fields.many2one('stock.location', 'Dest. Location', states={'done':[('readonly', True)], 'cancel':[('readonly',True)]}, help="Location where the system will stock the finished products.", select=True),
        'move_type': fields.selection([('direct', 'Partial'), ('one', 'All at once')], 'Delivery Method', required=True, states={'done':[('readonly', True)], 'cancel':[('readonly',True)]}, help="It specifies goods to be deliver partially or all at once"),
        'state': fields.selection([
            ('draft', 'Draft'),
            ('cancel', 'Cancelled'),
            ('auto', 'Waiting Another Operation'),
            ('confirmed', 'Waiting Availability'),
<<<<<<< HEAD
            ('assigned', 'Ready to Transfer'),
            ('done', 'Transferred'),
            ], 'State', readonly=True, select=True, help="""
            * Draft: not confirmed yet and will not be scheduled until confirmed\n
            * Waiting Another Operation: waiting for another move to proceed before it becomes automatically available (e.g. in Make-To-Order flows)\n
            * Waiting Availability: still waiting for the availability of products\n
            * Ready to Transfer: products reserved, simply waiting for confirmation.\n
            * Transferred: has been processed, can't be modified or cancelled anymore\n
            * Cancelled: has been cancelled, can't be confirmed anymore"""
        ),
=======
            ('assigned', 'Ready to Process'),
            ('done', 'Done'),
            ('cancel', 'Cancelled'),
            ], 'Status', readonly=True, select=True,
            help="* Draft: not confirmed yet and will not be scheduled until confirmed\n"\
                 "* Confirmed: still waiting for the availability of products\n"\
                 "* Available: products reserved, simply waiting for confirmation.\n"\
                 "* Waiting: waiting for another move to proceed before it becomes automatically available (e.g. in Make-To-Order flows)\n"\
                 "* Done: has been processed, can't be modified or cancelled anymore\n"\
                 "* Cancelled: has been cancelled, can't be confirmed anymore"),
>>>>>>> 0e6f4821
        'min_date': fields.function(get_min_max_date, fnct_inv=_set_minimum_date, multi="min_max_date",
                 store=True, type='datetime', string='Scheduled Date', select=1, help="Scheduled date for the shipment to be processed"),
        'date': fields.datetime('Order Date', help="Date of order", select=True, states={'done':[('readonly', True)], 'cancel':[('readonly',True)]}),
        'date_done': fields.datetime('Date Done', help="Date of Completion", states={'done':[('readonly', True)], 'cancel':[('readonly',True)]}),
        'max_date': fields.function(get_min_max_date, fnct_inv=_set_maximum_date, multi="min_max_date",
                 store=True, type='datetime', string='Max. Expected Date', select=2),
        'move_lines': fields.one2many('stock.move', 'picking_id', 'Internal Moves', states={'done': [('readonly', True)], 'cancel': [('readonly', True)]}),
        'product_id': fields.related('move_lines', 'product_id', type='many2one', relation='product.product', string='Product'),
        'auto_picking': fields.boolean('Auto-Picking', states={'done':[('readonly', True)], 'cancel':[('readonly',True)]}),
        'partner_id': fields.many2one('res.partner', 'Partner', states={'done':[('readonly', True)], 'cancel':[('readonly',True)]}),
        'invoice_state': fields.selection([
            ("invoiced", "Invoiced"),
            ("2binvoiced", "To Be Invoiced"),
            ("none", "Not Applicable")], "Invoice Control",
            select=True, required=True, readonly=True, states={'draft': [('readonly', False)]}),
        'company_id': fields.many2one('res.company', 'Company', required=True, select=True, states={'done':[('readonly', True)], 'cancel':[('readonly',True)]}),
    }
    _defaults = {
        'name': lambda self, cr, uid, context: '/',
        'state': 'draft',
        'move_type': 'direct',
        'type': 'internal',
        'invoice_state': 'none',
        'date': lambda *a: time.strftime('%Y-%m-%d %H:%M:%S'),
        'company_id': lambda self, cr, uid, c: self.pool.get('res.company')._company_default_get(cr, uid, 'stock.picking', context=c)
    }
    _sql_constraints = [
        ('name_uniq', 'unique(name, company_id)', 'Reference must be unique per Company!'),
    ]

    def action_process(self, cr, uid, ids, context=None):
        return {
            'view_type': 'form',
            'view_mode': 'form',
            'res_model': 'stock.partial.picking',
            'type': 'ir.actions.act_window',
            'target': 'new',
            'context': context,
            'nodestroy': True,
        }

    def copy(self, cr, uid, id, default=None, context=None):
        if default is None:
            default = {}
        default = default.copy()
        picking_obj = self.browse(cr, uid, id, context=context)
        move_obj=self.pool.get('stock.move')
        if ('name' not in default) or (picking_obj.name=='/'):
            seq_obj_name =  'stock.picking.' + picking_obj.type
            default['name'] = self.pool.get('ir.sequence').get(cr, uid, seq_obj_name)
            default['origin'] = ''
            default['backorder_id'] = False
        if picking_obj.invoice_state == 'invoiced':
            default['invoice_state'] = '2binvoiced'
        res=super(stock_picking, self).copy(cr, uid, id, default, context)
        if res:
            picking_obj = self.browse(cr, uid, res, context=context)
            for move in picking_obj.move_lines:
                move_obj.write(cr, uid, [move.id], {'tracking_id': False,'prodlot_id':False, 'move_history_ids2': [(6, 0, [])], 'move_history_ids': [(6, 0, [])]})
        return res

    def onchange_partner_in(self, cr, uid, context=None, partner_id=None):
        return {}

    def action_explode(self, cr, uid, moves, context=None):
        return moves

    def action_confirm(self, cr, uid, ids, context=None):
        """ Confirms picking.
        @return: True
        """
        self.write(cr, uid, ids, {'state': 'confirmed'})
        todo = []
        for picking in self.browse(cr, uid, ids, context=context):
            for r in picking.move_lines:
                if r.state == 'draft':
                    todo.append(r.id)


        todo = self.action_explode(cr, uid, todo, context)
        if len(todo):
            self.pool.get('stock.move').action_confirm(cr, uid, todo, context=context)
        return True

    def test_auto_picking(self, cr, uid, ids):
        # TODO: Check locations to see if in the same location ?
        return True

    def action_assign(self, cr, uid, ids, *args):
        """ Changes state of picking to available if all moves are confirmed.
        @return: True
        """
        for pick in self.browse(cr, uid, ids):
            if pick.state == 'draft':
                wf_service = netsvc.LocalService("workflow")
                wf_service.trg_validate(uid, 'stock.picking', pick.id, 'button_confirm', cr)
            move_ids = [x.id for x in pick.move_lines if x.state == 'confirmed']
            if not move_ids:
                raise osv.except_osv(_('Warning !'),_('Not enough stock, unable to reserve the products.'))
            self.pool.get('stock.move').action_assign(cr, uid, move_ids)
        return True

    def force_assign(self, cr, uid, ids, *args):
        """ Changes state of picking to available if moves are confirmed or waiting.
        @return: True
        """
        wf_service = netsvc.LocalService("workflow")
        for pick in self.browse(cr, uid, ids):
            move_ids = [x.id for x in pick.move_lines if x.state in ['confirmed','waiting']]
            self.pool.get('stock.move').force_assign(cr, uid, move_ids)
            wf_service.trg_write(uid, 'stock.picking', pick.id, cr)
        return True

    def draft_force_assign(self, cr, uid, ids, *args):
        """ Confirms picking directly from draft state.
        @return: True
        """
        wf_service = netsvc.LocalService("workflow")
        for pick in self.browse(cr, uid, ids):
            if not pick.move_lines:
                raise osv.except_osv(_('Error !'),_('You can not process picking without stock moves'))
            wf_service.trg_validate(uid, 'stock.picking', pick.id,
                'button_confirm', cr)
        return True

    def draft_validate(self, cr, uid, ids, context=None):
        """ Validates picking directly from draft state.
        @return: True
        """
        wf_service = netsvc.LocalService("workflow")
        self.draft_force_assign(cr, uid, ids)
        for pick in self.browse(cr, uid, ids, context=context):
            move_ids = [x.id for x in pick.move_lines]
            self.pool.get('stock.move').force_assign(cr, uid, move_ids)
            wf_service.trg_write(uid, 'stock.picking', pick.id, cr)
        return self.action_process(
            cr, uid, ids, context=context)
    def cancel_assign(self, cr, uid, ids, *args):
        """ Cancels picking and moves.
        @return: True
        """
        wf_service = netsvc.LocalService("workflow")
        for pick in self.browse(cr, uid, ids):
            move_ids = [x.id for x in pick.move_lines]
            self.pool.get('stock.move').cancel_assign(cr, uid, move_ids)
            wf_service.trg_write(uid, 'stock.picking', pick.id, cr)
        return True

    def action_assign_wkf(self, cr, uid, ids, context=None):
        """ Changes picking state to assigned.
        @return: True
        """
        self.write(cr, uid, ids, {'state': 'assigned'})
        return True

    def test_finished(self, cr, uid, ids):
        """ Tests whether the move is in done or cancel state or not.
        @return: True or False
        """
        move_ids = self.pool.get('stock.move').search(cr, uid, [('picking_id', 'in', ids)])
        for move in self.pool.get('stock.move').browse(cr, uid, move_ids):
            if move.state not in ('done', 'cancel'):

                if move.product_qty != 0.0:
                    return False
                else:
                    move.write({'state': 'done'})
        return True

    def test_assigned(self, cr, uid, ids):
        """ Tests whether the move is in assigned state or not.
        @return: True or False
        """
        #TOFIX: assignment of move lines should be call before testing assigment otherwise picking never gone in assign state
        ok = True
        for pick in self.browse(cr, uid, ids):
            mt = pick.move_type
            # incomming shipments are always set as available if they aren't chained
            if pick.type == 'in':
                if all([x.state != 'waiting' for x in pick.move_lines]):
                    return True
            for move in pick.move_lines:
                if (move.state in ('confirmed', 'draft')) and (mt == 'one'):
                    return False
                if (mt == 'direct') and (move.state == 'assigned') and (move.product_qty):
                    return True
                ok = ok and (move.state in ('cancel', 'done', 'assigned'))
        return ok

    def action_cancel(self, cr, uid, ids, context=None):
        """ Changes picking state to cancel.
        @return: True
        """
        for pick in self.browse(cr, uid, ids, context=context):
            ids2 = [move.id for move in pick.move_lines]
            self.pool.get('stock.move').action_cancel(cr, uid, ids2, context)
        self.write(cr, uid, ids, {'state': 'cancel', 'invoice_state': 'none'})
        self.ship_cancel_send_note(cr, uid, ids, context)
        return True

    #
    # TODO: change and create a move if not parents
    #
    def action_done(self, cr, uid, ids, context=None):
        """ Changes picking state to done.
        @return: True
        """
        self.write(cr, uid, ids, {'state': 'done', 'date_done': time.strftime('%Y-%m-%d %H:%M:%S')})
        return True

    def action_move(self, cr, uid, ids, context=None):
        """ Changes move state to assigned.
        @return: True
        """
        for pick in self.browse(cr, uid, ids, context=context):
            todo = []
            for move in pick.move_lines:
                if move.state == 'draft':
                    self.pool.get('stock.move').action_confirm(cr, uid, [move.id],
                        context=context)
                    todo.append(move.id)
                elif move.state in ('assigned','confirmed'):
                    todo.append(move.id)
            if len(todo):
                self.pool.get('stock.move').action_done(cr, uid, todo,
                        context=context)
        return True

    def get_currency_id(self, cr, uid, picking):
        return False

    def _get_partner_to_invoice(self, cr, uid, picking, context=None):
        """ Gets the partner that will be invoiced
            Note that this function is inherited in the sale and purchase modules
            @param picking: object of the picking for which we are selecting the partner to invoice
            @return: object of the partner to invoice
        """
        return picking.partner_id and picking.partner_id.id

    def _get_comment_invoice(self, cr, uid, picking):
        """
        @return: comment string for invoice
        """
        return picking.note or ''

    def _get_price_unit_invoice(self, cr, uid, move_line, type, context=None):
        """ Gets price unit for invoice
        @param move_line: Stock move lines
        @param type: Type of invoice
        @return: The price unit for the move line
        """
        if context is None:
            context = {}

        if type in ('in_invoice', 'in_refund'):
            # Take the user company and pricetype
            context['currency_id'] = move_line.company_id.currency_id.id
            amount_unit = move_line.product_id.price_get('standard_price', context=context)[move_line.product_id.id]
            return amount_unit
        else:
            return move_line.product_id.list_price

    def _get_discount_invoice(self, cr, uid, move_line):
        '''Return the discount for the move line'''
        return 0.0

    def _get_taxes_invoice(self, cr, uid, move_line, type):
        """ Gets taxes on invoice
        @param move_line: Stock move lines
        @param type: Type of invoice
        @return: Taxes Ids for the move line
        """
        if type in ('in_invoice', 'in_refund'):
            taxes = move_line.product_id.supplier_taxes_id
        else:
            taxes = move_line.product_id.taxes_id

        if move_line.picking_id and move_line.picking_id.partner_id and move_line.picking_id.partner_id.id:
            return self.pool.get('account.fiscal.position').map_tax(
                cr,
                uid,
                move_line.picking_id.partner_id.property_account_position,
                taxes
            )
        else:
            return map(lambda x: x.id, taxes)

    def _get_account_analytic_invoice(self, cr, uid, picking, move_line):
        return False

    def _invoice_line_hook(self, cr, uid, move_line, invoice_line_id):
        '''Call after the creation of the invoice line'''
        return

    def _invoice_hook(self, cr, uid, picking, invoice_id):
        '''Call after the creation of the invoice'''
        return

    def _get_invoice_type(self, pick):
        src_usage = dest_usage = None
        inv_type = None
        if pick.invoice_state == '2binvoiced':
            if pick.move_lines:
                src_usage = pick.move_lines[0].location_id.usage
                dest_usage = pick.move_lines[0].location_dest_id.usage
            if pick.type == 'out' and dest_usage == 'supplier':
                inv_type = 'in_refund'
            elif pick.type == 'out' and dest_usage == 'customer':
                inv_type = 'out_invoice'
            elif pick.type == 'in' and src_usage == 'supplier':
                inv_type = 'in_invoice'
            elif pick.type == 'in' and src_usage == 'customer':
                inv_type = 'out_refund'
            else:
                inv_type = 'out_invoice'
        return inv_type

    def _prepare_invoice_group(self, cr, uid, picking, partner, invoice, context=None):
        """ Builds the dict for grouped invoices
            @param picking: picking object
            @param partner: object of the partner to invoice (not used here, but may be usefull if this function is inherited)
            @param invoice: object of the invoice that we are updating
            @return: dict that will be used to update the invoice
        """
        comment = self._get_comment_invoice(cr, uid, picking)
        return {
            'name': (invoice.name or '') + ', ' + (picking.name or ''),
            'origin': (invoice.origin or '') + ', ' + (picking.name or '') + (picking.origin and (':' + picking.origin) or ''),
            'comment': (comment and (invoice.comment and invoice.comment + "\n" + comment or comment)) or (invoice.comment and invoice.comment or ''),
            'date_invoice': context.get('date_inv', False),
            'user_id': uid,
        }

    def _prepare_invoice(self, cr, uid, picking, partner, inv_type, journal_id, context=None):
        """ Builds the dict containing the values for the invoice
            @param picking: picking object
            @param partner: object of the partner to invoice
            @param inv_type: type of the invoice ('out_invoice', 'in_invoice', ...)
            @param journal_id: ID of the accounting journal
            @return: dict that will be used to create the invoice object
        """
        if isinstance(partner, int):
            partner = self.pool.get('res.partner').browse(cr, uid, partner, context=context)
        if inv_type in ('out_invoice', 'out_refund'):
            account_id = partner.property_account_receivable.id
        else:
            account_id = partner.property_account_payable.id
        comment = self._get_comment_invoice(cr, uid, picking)
        invoice_vals = {
            'name': picking.name,
            'origin': (picking.name or '') + (picking.origin and (':' + picking.origin) or ''),
            'type': inv_type,
            'account_id': account_id,
            'partner_id': partner.id,
            'comment': comment,
            'payment_term': partner.property_payment_term and partner.property_payment_term.id or False,
            'fiscal_position': partner.property_account_position.id,
            'date_invoice': context.get('date_inv', False),
            'company_id': picking.company_id.id,
            'user_id': uid,
        }
        cur_id = self.get_currency_id(cr, uid, picking)
        if cur_id:
            invoice_vals['currency_id'] = cur_id
        if journal_id:
            invoice_vals['journal_id'] = journal_id
        return invoice_vals

    def _prepare_invoice_line(self, cr, uid, group, picking, move_line, invoice_id,
        invoice_vals, context=None):
        """ Builds the dict containing the values for the invoice line
            @param group: True or False
            @param picking: picking object
            @param: move_line: move_line object
            @param: invoice_id: ID of the related invoice
            @param: invoice_vals: dict used to created the invoice
            @return: dict that will be used to create the invoice line
        """
        if group:
            name = (picking.name or '') + '-' + move_line.name
        else:
            name = move_line.name
        origin = move_line.picking_id.name or ''
        if move_line.picking_id.origin:
            origin += ':' + move_line.picking_id.origin

        if invoice_vals['type'] in ('out_invoice', 'out_refund'):
            account_id = move_line.product_id.product_tmpl_id.\
                    property_account_income.id
            if not account_id:
                account_id = move_line.product_id.categ_id.\
                        property_account_income_categ.id
        else:
            account_id = move_line.product_id.product_tmpl_id.\
                    property_account_expense.id
            if not account_id:
                account_id = move_line.product_id.categ_id.\
                        property_account_expense_categ.id
        if invoice_vals['fiscal_position']:
            fp_obj = self.pool.get('account.fiscal.position')
            fiscal_position = fp_obj.browse(cr, uid, invoice_vals['fiscal_position'], context=context)
            account_id = fp_obj.map_account(cr, uid, fiscal_position, account_id)
        # set UoS if it's a sale and the picking doesn't have one
        uos_id = move_line.product_uos and move_line.product_uos.id or False
        if not uos_id and invoice_vals['type'] in ('out_invoice', 'out_refund'):
            uos_id = move_line.product_uom.id

        return {
            'name': name,
            'origin': origin,
            'invoice_id': invoice_id,
            'uos_id': uos_id,
            'product_id': move_line.product_id.id,
            'account_id': account_id,
            'price_unit': self._get_price_unit_invoice(cr, uid, move_line, invoice_vals['type']),
            'discount': self._get_discount_invoice(cr, uid, move_line),
            'quantity': move_line.product_uos_qty or move_line.product_qty,
            'invoice_line_tax_id': [(6, 0, self._get_taxes_invoice(cr, uid, move_line, invoice_vals['type']))],
            'account_analytic_id': self._get_account_analytic_invoice(cr, uid, picking, move_line),
        }

    def action_invoice_create(self, cr, uid, ids, journal_id=False,
            group=False, type='out_invoice', context=None):
        """ Creates invoice based on the invoice state selected for picking.
        @param journal_id: Id of journal
        @param group: Whether to create a group invoice or not
        @param type: Type invoice to be created
        @return: Ids of created invoices for the pickings
        """
        if context is None:
            context = {}

        invoice_obj = self.pool.get('account.invoice')
        invoice_line_obj = self.pool.get('account.invoice.line')
        partner_obj = self.pool.get('res.partner')
        invoices_group = {}
        res = {}
        inv_type = type
        for picking in self.browse(cr, uid, ids, context=context):
            if picking.invoice_state != '2binvoiced':
                continue
            partner = self._get_partner_to_invoice(cr, uid, picking, context=context)
            if isinstance(partner, int):
                partner = partner_obj.browse(cr, uid, [partner], context=context)[0]
            if not partner:
                raise osv.except_osv(_('Error, no partner !'),
                    _('Please put a partner on the picking list if you want to generate invoice.'))

            if not inv_type:
                inv_type = self._get_invoice_type(picking)

            if group and partner.id in invoices_group:
                invoice_id = invoices_group[partner.id]
                invoice = invoice_obj.browse(cr, uid, invoice_id)
                invoice_vals_group = self._prepare_invoice_group(cr, uid, picking, partner, invoice, context=context)
                invoice_obj.write(cr, uid, [invoice_id], invoice_vals_group, context=context)
            else:
                invoice_vals = self._prepare_invoice(cr, uid, picking, partner, inv_type, journal_id, context=context)
                invoice_id = invoice_obj.create(cr, uid, invoice_vals, context=context)
                invoices_group[partner.id] = invoice_id
            res[picking.id] = invoice_id
            for move_line in picking.move_lines:
                if move_line.state == 'cancel':
                    continue
                vals = self._prepare_invoice_line(cr, uid, group, picking, move_line,
                                invoice_id, invoice_vals, context=context)
                if vals:
                    invoice_line_id = invoice_line_obj.create(cr, uid, vals, context=context)
                    self._invoice_line_hook(cr, uid, move_line, invoice_line_id)

            invoice_obj.button_compute(cr, uid, [invoice_id], context=context,
                    set_total=(inv_type in ('in_invoice', 'in_refund')))
            self.write(cr, uid, [picking.id], {
                'invoice_state': 'invoiced',
                }, context=context)
            self._invoice_hook(cr, uid, picking, invoice_id)
        self.write(cr, uid, res.keys(), {
            'invoice_state': 'invoiced',
            }, context=context)
        return res

    def test_done(self, cr, uid, ids, context=None):
        """ Test whether the move lines are done or not.
        @return: True or False
        """
        ok = False
        for pick in self.browse(cr, uid, ids, context=context):
            if not pick.move_lines:
                return True
            for move in pick.move_lines:
                if move.state not in ('cancel','done'):
                    return False
                if move.state=='done':
                    ok = True
        return ok

    def test_cancel(self, cr, uid, ids, context=None):
        """ Test whether the move lines are canceled or not.
        @return: True or False
        """
        for pick in self.browse(cr, uid, ids, context=context):
            for move in pick.move_lines:
                if move.state not in ('cancel',):
                    return False
        return True

    def allow_cancel(self, cr, uid, ids, context=None):
        for pick in self.browse(cr, uid, ids, context=context):
            if not pick.move_lines:
                return True
            for move in pick.move_lines:
                if move.state == 'done':
                    raise osv.except_osv(_('Error'), _('You cannot cancel picking because stock move is in done state !'))
        return True
    def unlink(self, cr, uid, ids, context=None):
        move_obj = self.pool.get('stock.move')
        if context is None:
            context = {}
        for pick in self.browse(cr, uid, ids, context=context):
            if pick.state in ['done','cancel']:
                raise osv.except_osv(_('Error'), _('You cannot remove the picking which is in %s state !')%(pick.state,))
            else:
                ids2 = [move.id for move in pick.move_lines]
                ctx = context.copy()
                ctx.update({'call_unlink':True})
                if pick.state != 'draft':
                    #Cancelling the move in order to affect Virtual stock of product
                    move_obj.action_cancel(cr, uid, ids2, ctx)
                #Removing the move
                move_obj.unlink(cr, uid, ids2, ctx)

        return super(stock_picking, self).unlink(cr, uid, ids, context=context)

    # FIXME: needs refactoring, this code is partially duplicated in stock_move.do_partial()!
    def do_partial(self, cr, uid, ids, partial_datas, context=None):
        """ Makes partial picking and moves done.
        @param partial_datas : Dictionary containing details of partial picking
                          like partner_id, partner_id, delivery_date,
                          delivery moves with product_id, product_qty, uom
        @return: Dictionary of values
        """
        if context is None:
            context = {}
        else:
            context = dict(context)
        res = {}
        move_obj = self.pool.get('stock.move')
        product_obj = self.pool.get('product.product')
        currency_obj = self.pool.get('res.currency')
        uom_obj = self.pool.get('product.uom')
        sequence_obj = self.pool.get('ir.sequence')
        wf_service = netsvc.LocalService("workflow")
        for pick in self.browse(cr, uid, ids, context=context):
            new_picking = None
            complete, too_many, too_few = [], [], []
            move_product_qty, prodlot_ids, product_avail, partial_qty, product_uoms = {}, {}, {}, {}, {}
            for move in pick.move_lines:
                if move.state in ('done', 'cancel'):
                    continue
                partial_data = partial_datas.get('move%s'%(move.id), {})
                product_qty = partial_data.get('product_qty',0.0)
                move_product_qty[move.id] = product_qty
                product_uom = partial_data.get('product_uom',False)
                product_price = partial_data.get('product_price',0.0)
                product_currency = partial_data.get('product_currency',False)
                prodlot_id = partial_data.get('prodlot_id')
                prodlot_ids[move.id] = prodlot_id
                product_uoms[move.id] = product_uom
                partial_qty[move.id] = uom_obj._compute_qty(cr, uid, product_uoms[move.id], product_qty, move.product_uom.id)
                if move.product_qty == partial_qty[move.id]:
                    complete.append(move)
                elif move.product_qty > partial_qty[move.id]:
                    too_few.append(move)
                else:
                    too_many.append(move)

                # Average price computation
                if (pick.type == 'in') and (move.product_id.cost_method == 'average'):
                    product = product_obj.browse(cr, uid, move.product_id.id)
                    move_currency_id = move.company_id.currency_id.id
                    context['currency_id'] = move_currency_id
                    qty = uom_obj._compute_qty(cr, uid, product_uom, product_qty, product.uom_id.id)

                    if product.id in product_avail:
                        product_avail[product.id] += qty
                    else:
                        product_avail[product.id] = product.qty_available

                    if qty > 0:
                        new_price = currency_obj.compute(cr, uid, product_currency,
                                move_currency_id, product_price)
                        new_price = uom_obj._compute_price(cr, uid, product_uom, new_price,
                                product.uom_id.id)
                        if product.qty_available <= 0:
                            new_std_price = new_price
                        else:
                            # Get the standard price
                            amount_unit = product.price_get('standard_price', context=context)[product.id]
                            new_std_price = ((amount_unit * product_avail[product.id])\
                                + (new_price * qty))/(product_avail[product.id] + qty)
                        # Write the field according to price type field
                        product_obj.write(cr, uid, [product.id], {'standard_price': new_std_price})

                        # Record the values that were chosen in the wizard, so they can be
                        # used for inventory valuation if real-time valuation is enabled.
                        move_obj.write(cr, uid, [move.id],
                                {'price_unit': product_price,
                                 'price_currency_id': product_currency})


            for move in too_few:
                product_qty = move_product_qty[move.id]
                if not new_picking:
                    new_picking = self.copy(cr, uid, pick.id,
                            {
                                'name': sequence_obj.get(cr, uid, 'stock.picking.%s'%(pick.type)),
                                'move_lines' : [],
                                'state':'draft',
                            })
                if product_qty != 0:
                    defaults = {
                            'product_qty' : product_qty,
                            'product_uos_qty': product_qty, #TODO: put correct uos_qty
                            'picking_id' : new_picking,
                            'state': 'assigned',
                            'move_dest_id': False,
                            'price_unit': move.price_unit,
                            'product_uom': product_uoms[move.id]
                    }
                    prodlot_id = prodlot_ids[move.id]
                    if prodlot_id:
                        defaults.update(prodlot_id=prodlot_id)
                    move_obj.copy(cr, uid, move.id, defaults)
                move_obj.write(cr, uid, [move.id],
                        {
                            'product_qty' : move.product_qty - partial_qty[move.id],
                            'product_uos_qty': move.product_qty - partial_qty[move.id], #TODO: put correct uos_qty

                        })

            if new_picking:
                move_obj.write(cr, uid, [c.id for c in complete], {'picking_id': new_picking})
            for move in complete:
                defaults = {'product_uom': product_uoms[move.id], 'product_qty': move_product_qty[move.id]}
                if prodlot_ids.get(move.id):
                    defaults.update({'prodlot_id': prodlot_ids[move.id]})
                move_obj.write(cr, uid, [move.id], defaults)
            for move in too_many:
                product_qty = move_product_qty[move.id]
                defaults = {
                    'product_qty' : product_qty,
                    'product_uos_qty': product_qty, #TODO: put correct uos_qty
                    'product_uom': product_uoms[move.id]
                }
                prodlot_id = prodlot_ids.get(move.id)
                if prodlot_ids.get(move.id):
                    defaults.update(prodlot_id=prodlot_id)
                if new_picking:
                    defaults.update(picking_id=new_picking)
                move_obj.write(cr, uid, [move.id], defaults)

            # At first we confirm the new picking (if necessary)
            if new_picking:
                wf_service.trg_validate(uid, 'stock.picking', new_picking, 'button_confirm', cr)
                # Then we finish the good picking
                self.write(cr, uid, [pick.id], {'backorder_id': new_picking})
                self.action_move(cr, uid, [new_picking])
                wf_service.trg_validate(uid, 'stock.picking', new_picking, 'button_done', cr)
                wf_service.trg_write(uid, 'stock.picking', pick.id, cr)
                delivered_pack_id = new_picking
                back_order_name = self.browse(cr, uid, delivered_pack_id, context=context).name
                self.back_order_send_note(cr, uid, ids, back_order_name, context)
            else:
                self.action_move(cr, uid, [pick.id])
                wf_service.trg_validate(uid, 'stock.picking', pick.id, 'button_done', cr)
                delivered_pack_id = pick.id
                self.ship_done_send_note(cr, uid, ids, context)

            delivered_pack = self.browse(cr, uid, delivered_pack_id, context=context)
            res[pick.id] = {'delivered_picking': delivered_pack.id or False}
            
        return res

    def log_picking(self, cr, uid, ids, context=None):
        """ This function will create log messages for picking.
        @param cr: the database cursor
        @param uid: the current user's ID for security checks,
        @param ids: List of Picking Ids
        @param context: A standard dictionary for contextual values
        """
        if context is None:
            context = {}
        data_obj = self.pool.get('ir.model.data')
        for pick in self.browse(cr, uid, ids, context=context):
            msg=''
            if pick.auto_picking:
                continue
            type_list = {
                'out':_("Delivery Order"),
                'in':_('Reception'),
                'internal': _('Internal picking'),
            }
            view_list = {
                'out': 'view_picking_out_form',
                'in': 'view_picking_in_form',
                'internal': 'view_picking_form',
            }
            message = type_list.get(pick.type, _('Document')) + " '" + (pick.name or '?') + "' "
            if pick.min_date:
                msg= _(' for the ')+ datetime.strptime(pick.min_date, '%Y-%m-%d %H:%M:%S').strftime('%m/%d/%Y')
            state_list = {
                'confirmed': _('is scheduled %s.') % msg,
                'assigned': _('is ready to process.'),
                'cancel': _('is cancelled.'),
                'done': _('is done.'),
                'auto': _('is waiting.'),
                'draft': _('is in draft state.'),
            }
            res = data_obj.get_object_reference(cr, uid, 'stock', view_list.get(pick.type, 'view_picking_form'))
            context.update({'view_id': res and res[1] or False})
            message += state_list[pick.state]
        return True
    
    # -----------------------------------------
    # OpenChatter methods and notifications
    # -----------------------------------------
    
    def _get_document_type(self, type):
        type_dict = {
                'out': 'Delivery order',
                'in': 'Shipment',
                'internal': 'Internal picking',
        }
        return type_dict.get(type, 'Stock picking')
    
    def create_send_note(self, cr, uid, ids, context=None):
        for obj in self.browse(cr, uid, ids, context=context):
            self.message_append_note(cr, uid, [obj.id], body=_("%s has been <b>created</b>.") % (self._get_document_type(obj.type)), context=context)
    
    def scrap_send_note(self, cr, uid, ids, quantity, uom, name, context=None):
        return self.message_append_note(cr, uid, ids, body= _("%s %s %s has been <b>moved to</b> scrap.") % (quantity, uom, name), context=context)
    
    def back_order_send_note(self, cr, uid, ids, back_name, context=None):
        return self.message_append_note(cr, uid, ids, body=_("Back order <em>%s</em> has been <b>created</b>.") % (back_name), context=context)
    
    def ship_done_send_note(self, cr, uid, ids, context=None):
        type_dict = {
                'out': 'delivered',
                'in': 'received',
                'internal': 'moved',
        }
        for obj in self.browse(cr, uid, ids, context=context):
            self.message_append_note(cr, uid, [obj.id], body=_("Products have been <b>%s</b>.") % (type_dict.get(obj.type, 'move done')), context=context)
    
    def ship_cancel_send_note(self, cr, uid, ids, context=None):
        for obj in self.browse(cr, uid, ids, context=context):
            self.message_append_note(cr, uid, [obj.id], body=_("%s has been <b>cancelled</b>.") % (self._get_document_type(obj.type)), context=context)
            

stock_picking()

class stock_production_lot(osv.osv):

    def name_get(self, cr, uid, ids, context=None):
        if not ids:
            return []
        reads = self.read(cr, uid, ids, ['name', 'prefix', 'ref'], context)
        res = []
        for record in reads:
            name = record['name']
            prefix = record['prefix']
            if prefix:
                name = prefix + '/' + name
            if record['ref']:
                name = '%s [%s]' % (name, record['ref'])
            res.append((record['id'], name))
        return res

    def name_search(self, cr, uid, name, args=None, operator='ilike', context=None, limit=100):
        args = args or []
        ids = []
        if name:
            ids = self.search(cr, uid, [('prefix', '=', name)] + args, limit=limit, context=context)
            if not ids:
                ids = self.search(cr, uid, [('name', operator, name)] + args, limit=limit, context=context)
        else:
            ids = self.search(cr, uid, args, limit=limit, context=context)
        return self.name_get(cr, uid, ids, context)

    _name = 'stock.production.lot'
    _description = 'Serial Number'

    def _get_stock(self, cr, uid, ids, field_name, arg, context=None):
        """ Gets stock of products for locations
        @return: Dictionary of values
        """
        if context is None:
            context = {}
        if 'location_id' not in context:
            locations = self.pool.get('stock.location').search(cr, uid, [('usage', '=', 'internal')], context=context)
        else:
            locations = context['location_id'] and [context['location_id']] or []

        if isinstance(ids, (int, long)):
            ids = [ids]

        res = {}.fromkeys(ids, 0.0)
        if locations:
            cr.execute('''select
                    prodlot_id,
                    sum(qty)
                from
                    stock_report_prodlots
                where
                    location_id IN %s and prodlot_id IN %s group by prodlot_id''',(tuple(locations),tuple(ids),))
            res.update(dict(cr.fetchall()))

        return res

    def _stock_search(self, cr, uid, obj, name, args, context=None):
        """ Searches Ids of products
        @return: Ids of locations
        """
        locations = self.pool.get('stock.location').search(cr, uid, [('usage', '=', 'internal')])
        cr.execute('''select
                prodlot_id,
                sum(qty)
            from
                stock_report_prodlots
            where
                location_id IN %s group by prodlot_id
            having  sum(qty) '''+ str(args[0][1]) + str(args[0][2]),(tuple(locations),))
        res = cr.fetchall()
        ids = [('id', 'in', map(lambda x: x[0], res))]
        return ids

    _columns = {
        'name': fields.char('Serial Number', size=64, required=True, help="Unique Serial Number, will be displayed as: PREFIX/SERIAL [INT_REF]"),
        'ref': fields.char('Internal Reference', size=256, help="Internal reference number in case it differs from the manufacturer's serial number"),
        'prefix': fields.char('Prefix', size=64, help="Optional prefix to prepend when displaying this serial number: PREFIX/SERIAL [INT_REF]"),
        'product_id': fields.many2one('product.product', 'Product', required=True, domain=[('type', '<>', 'service')]),
        'date': fields.datetime('Creation Date', required=True),
        'stock_available': fields.function(_get_stock, fnct_search=_stock_search, type="float", string="Available", select=True,
            help="Current quantity of products with this Production Lot Number available in company warehouses",
            digits_compute=dp.get_precision('Product Unit of Measure')),
        'revisions': fields.one2many('stock.production.lot.revision', 'lot_id', 'Revisions'),
        'company_id': fields.many2one('res.company', 'Company', select=True),
        'move_ids': fields.one2many('stock.move', 'prodlot_id', 'Moves for this serial number', readonly=True),
    }
    _defaults = {
        'date': lambda *a: time.strftime('%Y-%m-%d %H:%M:%S'),
        'name': lambda x, y, z, c: x.pool.get('ir.sequence').get(y, z, 'stock.lot.serial'),
        'product_id': lambda x, y, z, c: c.get('product_id', False),
    }
    _sql_constraints = [
        ('name_ref_uniq', 'unique (name, ref)', 'The combination of serial number and internal reference must be unique !'),
    ]
    def action_traceability(self, cr, uid, ids, context=None):
        """ It traces the information of a product
        @param self: The object pointer.
        @param cr: A database cursor
        @param uid: ID of the user currently logged in
        @param ids: List of IDs selected
        @param context: A standard dictionary
        @return: A dictionary of values
        """
        value=self.pool.get('action.traceability').action_traceability(cr,uid,ids,context)
        return value
stock_production_lot()

class stock_production_lot_revision(osv.osv):
    _name = 'stock.production.lot.revision'
    _description = 'Serial Number Revision'

    _columns = {
        'name': fields.char('Revision Name', size=64, required=True),
        'description': fields.text('Description'),
        'date': fields.date('Revision Date'),
        'indice': fields.char('Revision Number', size=16),
        'author_id': fields.many2one('res.users', 'Author'),
        'lot_id': fields.many2one('stock.production.lot', 'Serial Number', select=True, ondelete='cascade'),
        'company_id': fields.related('lot_id','company_id',type='many2one',relation='res.company',string='Company', store=True, readonly=True),
    }

    _defaults = {
        'author_id': lambda x, y, z, c: z,
        'date': fields.date.context_today,
    }

stock_production_lot_revision()

# ----------------------------------------------------
# Move
# ----------------------------------------------------

#
# Fields:
#   location_dest_id is only used for predicting futur stocks
#
class stock_move(osv.osv):

    def _getSSCC(self, cr, uid, context=None):
        cr.execute('select id from stock_tracking where create_uid=%s order by id desc limit 1', (uid,))
        res = cr.fetchone()
        return (res and res[0]) or False
    _name = "stock.move"
    _description = "Stock Move"
    _order = 'date_expected desc, id'
    _log_create = False

    def action_partial_move(self, cr, uid, ids, context=None):
        if context is None: context = {}
        if context.get('active_model') != self._name:
            context.update(active_ids=ids, active_model=self._name)
        partial_id = self.pool.get("stock.partial.move").create(
            cr, uid, {}, context=context)
        return {
            'name':_("Products to Process"),
            'view_mode': 'form',
            'view_id': False,
            'view_type': 'form',
            'res_model': 'stock.partial.move',
            'res_id': partial_id,
            'type': 'ir.actions.act_window',
            'nodestroy': True,
            'target': 'new',
            'domain': '[]',
            'context': context
        }


    def name_get(self, cr, uid, ids, context=None):
        res = []
        for line in self.browse(cr, uid, ids, context=context):
            res.append((line.id, (line.product_id.code or '/')+': '+line.location_id.name+' > '+line.location_dest_id.name))
        return res

    def _check_tracking(self, cr, uid, ids, context=None):
        """ Checks if serial number is assigned to stock move or not.
        @return: True or False
        """
        for move in self.browse(cr, uid, ids, context=context):
            if not move.prodlot_id and \
               (move.state == 'done' and \
               ( \
                   (move.product_id.track_production and move.location_id.usage == 'production') or \
                   (move.product_id.track_production and move.location_dest_id.usage == 'production') or \
                   (move.product_id.track_incoming and move.location_id.usage == 'supplier') or \
                   (move.product_id.track_outgoing and move.location_dest_id.usage == 'customer') \
               )):
                return False
        return True

    def _check_product_lot(self, cr, uid, ids, context=None):
        """ Checks whether move is done or not and production lot is assigned to that move.
        @return: True or False
        """
        for move in self.browse(cr, uid, ids, context=context):
            if move.prodlot_id and move.state == 'done' and (move.prodlot_id.product_id.id != move.product_id.id):
                return False
        return True

    _columns = {
        'name': fields.char('Name', size=250, required=True, select=True),
        'priority': fields.selection([('0', 'Not urgent'), ('1', 'Urgent')], 'Priority'),
        'create_date': fields.datetime('Creation Date', readonly=True, select=True),
        'date': fields.datetime('Date', required=True, select=True, help="Move date: scheduled date until move is done, then date of actual move processing", states={'done': [('readonly', True)]}),
        'date_expected': fields.datetime('Scheduled Date', states={'done': [('readonly', True)]},required=True, select=True, help="Scheduled date for the processing of this move"),
        'product_id': fields.many2one('product.product', 'Product', required=True, select=True, domain=[('type','<>','service')],states={'done': [('readonly', True)]}),

        'product_qty': fields.float('Quantity', digits_compute=dp.get_precision('Product Unit of Measure'), required=True,states={'done': [('readonly', True)]}),
        'product_uom': fields.many2one('product.uom', 'Unit of Measure', required=True,states={'done': [('readonly', True)]}),
        'product_uos_qty': fields.float('Quantity (UOS)', digits_compute=dp.get_precision('Product Unit of Measure'), states={'done': [('readonly', True)]}),
        'product_uos': fields.many2one('product.uom', 'Product UOS', states={'done': [('readonly', True)]}),
        'product_packaging': fields.many2one('product.packaging', 'Packaging', help="It specifies attributes of packaging like type, quantity of packaging,etc."),

        'location_id': fields.many2one('stock.location', 'Source Location', required=True, select=True,states={'done': [('readonly', True)]}, help="Sets a location if you produce at a fixed location. This can be a partner location if you subcontract the manufacturing operations."),
        'location_dest_id': fields.many2one('stock.location', 'Destination Location', required=True,states={'done': [('readonly', True)]}, select=True, help="Location where the system will stock the finished products."),
        'partner_id': fields.many2one('res.partner', 'Destination Address ', states={'done': [('readonly', True)]}, help="Optional address where goods are to be delivered, specifically used for allotment"),

        'prodlot_id': fields.many2one('stock.production.lot', 'Serial Number', states={'done': [('readonly', True)]}, help="Serial number is used to put a serial number on the production", select=True),
        'tracking_id': fields.many2one('stock.tracking', 'Pack', select=True, states={'done': [('readonly', True)]}, help="Logistical shipping unit: pallet, box, pack ..."),

        'auto_validate': fields.boolean('Auto Validate'),

        'move_dest_id': fields.many2one('stock.move', 'Destination Move', help="Optional: next stock move when chaining them", select=True),
        'move_history_ids': fields.many2many('stock.move', 'stock_move_history_ids', 'parent_id', 'child_id', 'Move History (child moves)'),
        'move_history_ids2': fields.many2many('stock.move', 'stock_move_history_ids', 'child_id', 'parent_id', 'Move History (parent moves)'),
        'picking_id': fields.many2one('stock.picking', 'Reference', select=True,states={'done': [('readonly', True)]}),
        'note': fields.text('Notes'),
<<<<<<< HEAD
        'state': fields.selection([('draft', 'New'),
                                   ('cancel', 'Cancelled'),
                                   ('waiting', 'Waiting Another Move'),
                                   ('confirmed', 'Waiting Availability'),
                                   ('assigned', 'Available'),
                                   ('done', 'Done'),
                                   ], 'State', readonly=True, select=True,
                 help= "* New: When the stock move is created and not yet confirmed.\n"\
                       "* Waiting Another Move: This state can be seen when a move is waiting for another one, for example in a chained flow.\n"\
                       "* Waiting Availability: This state is reached when the procurement resolution is not straight forward. It may need the scheduler to run, a component to me manufactured...\n"\
                       "* Available: When products are reserved, it is set to \'Available\'.\n"\
                       "* Done: When the shipment is processed, the state is \'Done\'."),
=======
        'state': fields.selection([('draft', 'New'), ('waiting', 'Waiting Another Move'), ('confirmed', 'Waiting Availability'), ('assigned', 'Available'), ('done', 'Done'), ('cancel', 'Cancelled')], 'Status', readonly=True, select=True,
              help='When the stock move is created it is in the \'Draft\' state.\n After that, it is set to \'Not Available\' state if the scheduler did not find the products.\n When products are reserved it is set to \'Available\'.\n When the picking is done the state is \'Done\'.\
              \nThe state is \'Waiting\' if the move is waiting for another one.'),
>>>>>>> 0e6f4821
        'price_unit': fields.float('Unit Price', digits_compute= dp.get_precision('Account'), help="Technical field used to record the product cost set by the user during a picking confirmation (when average price costing method is used)"),
        'price_currency_id': fields.many2one('res.currency', 'Currency for average price', help="Technical field used to record the currency chosen by the user during a picking confirmation (when average price costing method is used)"),
        'company_id': fields.many2one('res.company', 'Company', required=True, select=True),
        'backorder_id': fields.related('picking_id','backorder_id',type='many2one', relation="stock.picking", string="Back Order", select=True),
        'origin': fields.related('picking_id','origin',type='char', size=64, relation="stock.picking", string="Source", store=True),

        # used for colors in tree views:
        'scrapped': fields.related('location_dest_id','scrap_location',type='boolean',relation='stock.location',string='Scrapped', readonly=True),
    }
    def _check_location(self, cr, uid, ids, context=None):
        for record in self.browse(cr, uid, ids, context=context):
            if (record.state=='done') and (record.location_dest_id.usage == 'view' or record.location_id.usage == 'view'):
                return False
        return True

    _constraints = [
        (_check_tracking,
            'You must assign a serial number for this product',
            ['prodlot_id']),
        (_check_location, 'You can not move products from or to a location of the type view.',
            ['location_id','location_dest_id']),
        (_check_product_lot,
            'You try to assign a lot which is not from the same product',
            ['prodlot_id'])]

    def _default_location_destination(self, cr, uid, context=None):
        """ Gets default address of partner for destination location
        @return: Address id or False
        """
        mod_obj = self.pool.get('ir.model.data')
        picking_type = context.get('picking_type')
        location_id = False
        if context is None:
            context = {}
        if context.get('move_line', []):
            if context['move_line'][0]:
                if isinstance(context['move_line'][0], (tuple, list)):
                    location_id = context['move_line'][0][2] and context['move_line'][0][2].get('location_dest_id',False)
                else:
                    move_list = self.pool.get('stock.move').read(cr, uid, context['move_line'][0], ['location_dest_id'])
                    location_id = move_list and move_list['location_dest_id'][0] or False
        elif context.get('address_out_id', False):
            property_out = self.pool.get('res.partner').browse(cr, uid, context['address_out_id'], context).property_stock_customer
            location_id = property_out and property_out.id or False
        else:
            location_xml_id = False
            if picking_type == 'in':
                location_xml_id = 'stock_location_stock'
            elif picking_type == 'out':
                location_xml_id = 'stock_location_customers'
            if location_xml_id:
                location_model, location_id = mod_obj.get_object_reference(cr, uid, 'stock', location_xml_id)
        return location_id

    def _default_location_source(self, cr, uid, context=None):
        """ Gets default address of partner for source location
        @return: Address id or False
        """
        mod_obj = self.pool.get('ir.model.data')
        picking_type = context.get('picking_type')
        location_id = False

        if context is None:
            context = {}
        if context.get('move_line', []):
            try:
                location_id = context['move_line'][0][2]['location_id']
            except:
                pass
        elif context.get('address_in_id', False):
            part_obj_add = self.pool.get('res.partner').browse(cr, uid, context['address_in_id'], context=context)
            if part_obj_add:
                location_id = part_obj_add.property_stock_supplier.id
        else:
            location_xml_id = False
            if picking_type == 'in':
                location_xml_id = 'stock_location_suppliers'
            elif picking_type == 'out':
                location_xml_id = 'stock_location_stock'
            if location_xml_id:
                location_model, location_id = mod_obj.get_object_reference(cr, uid, 'stock', location_xml_id)
        return location_id

    _defaults = {
        'location_id': _default_location_source,
        'location_dest_id': _default_location_destination,
        'state': 'draft',
        'priority': '1',
        'product_qty': 1.0,
        'scrapped' :  False,
        'date': lambda *a: time.strftime('%Y-%m-%d %H:%M:%S'),
        'company_id': lambda self,cr,uid,c: self.pool.get('res.company')._company_default_get(cr, uid, 'stock.move', context=c),
        'date_expected': lambda *a: time.strftime('%Y-%m-%d %H:%M:%S'),
    }

    def write(self, cr, uid, ids, vals, context=None):
        if isinstance(ids, (int, long)):
            ids = [ids]
        if uid != 1:
            frozen_fields = set(['product_qty', 'product_uom', 'product_uos_qty', 'product_uos', 'location_id', 'location_dest_id', 'product_id'])
            for move in self.browse(cr, uid, ids, context=context):
                if move.state == 'done':
                    if frozen_fields.intersection(vals):
                        raise osv.except_osv(_('Operation forbidden'),
                                             _('Quantities, Unit of Measures, Products and Locations cannot be modified on stock moves that have already been processed (except by the Administrator)'))
        return  super(stock_move, self).write(cr, uid, ids, vals, context=context)

    def copy(self, cr, uid, id, default=None, context=None):
        if default is None:
            default = {}
        default = default.copy()
        default.update({'move_history_ids2': [], 'move_history_ids': []})
        return super(stock_move, self).copy(cr, uid, id, default, context=context)

    def _auto_init(self, cursor, context=None):
        res = super(stock_move, self)._auto_init(cursor, context=context)
        cursor.execute('SELECT indexname \
                FROM pg_indexes \
                WHERE indexname = \'stock_move_location_id_location_dest_id_product_id_state\'')
        if not cursor.fetchone():
            cursor.execute('CREATE INDEX stock_move_location_id_location_dest_id_product_id_state \
                    ON stock_move (product_id, state, location_id, location_dest_id)')
        return res

    def onchange_lot_id(self, cr, uid, ids, prodlot_id=False, product_qty=False,
                        loc_id=False, product_id=False, uom_id=False, context=None):
        """ On change of production lot gives a warning message.
        @param prodlot_id: Changed production lot id
        @param product_qty: Quantity of product
        @param loc_id: Location id
        @param product_id: Product id
        @return: Warning message
        """
        if not prodlot_id or not loc_id:
            return {}
        ctx = context and context.copy() or {}
        ctx['location_id'] = loc_id
        ctx.update({'raise-exception': True})
        uom_obj = self.pool.get('product.uom')
        product_obj = self.pool.get('product.product')
        product_uom = product_obj.browse(cr, uid, product_id, context=ctx).uom_id
        prodlot = self.pool.get('stock.production.lot').browse(cr, uid, prodlot_id, context=ctx)
        location = self.pool.get('stock.location').browse(cr, uid, loc_id, context=ctx)
        uom = uom_obj.browse(cr, uid, uom_id, context=ctx)
        amount_actual = uom_obj._compute_qty_obj(cr, uid, product_uom, prodlot.stock_available, uom, context=ctx)
        warning = {}
        if (location.usage == 'internal') and (product_qty > (amount_actual or 0.0)):
            warning = {
                'title': _('Insufficient Stock in Lot !'),
                'message': _('You are moving %.2f %s products but only %.2f %s available in this lot.') % (product_qty, uom.name, amount_actual, uom.name)
            }
        return {'warning': warning}

    def onchange_quantity(self, cr, uid, ids, product_id, product_qty,
                          product_uom, product_uos):
        """ On change of product quantity finds UoM and UoS quantities
        @param product_id: Product id
        @param product_qty: Changed Quantity of product
        @param product_uom: Unit of measure of product
        @param product_uos: Unit of sale of product
        @return: Dictionary of values
        """
        result = {
                  'product_uos_qty': 0.00
          }

        if (not product_id) or (product_qty <=0.0):
            return {'value': result}

        product_obj = self.pool.get('product.product')
        uos_coeff = product_obj.read(cr, uid, product_id, ['uos_coeff'])

        if product_uos and product_uom and (product_uom != product_uos):
            result['product_uos_qty'] = product_qty * uos_coeff['uos_coeff']
        else:
            result['product_uos_qty'] = product_qty

        return {'value': result}

    def onchange_uos_quantity(self, cr, uid, ids, product_id, product_uos_qty,
                          product_uos, product_uom):
        """ On change of product quantity finds UoM and UoS quantities
        @param product_id: Product id
        @param product_uos_qty: Changed UoS Quantity of product
        @param product_uom: Unit of measure of product
        @param product_uos: Unit of sale of product
        @return: Dictionary of values
        """
        result = {
                  'product_qty': 0.00
          }

        if (not product_id) or (product_uos_qty <=0.0):
            return {'value': result}

        product_obj = self.pool.get('product.product')
        uos_coeff = product_obj.read(cr, uid, product_id, ['uos_coeff'])

        if product_uos and product_uom and (product_uom != product_uos):
            result['product_qty'] = product_uos_qty / uos_coeff['uos_coeff']
        else:
            result['product_qty'] = product_uos_qty

        return {'value': result}

    def onchange_product_id(self, cr, uid, ids, prod_id=False, loc_id=False,
                            loc_dest_id=False, partner_id=False):
        """ On change of product id, if finds UoM, UoS, quantity and UoS quantity.
        @param prod_id: Changed Product id
        @param loc_id: Source location id
        @param loc_dest_id: Destination location id
        @param partner_id: Address id of partner
        @return: Dictionary of values
        """
        if not prod_id:
            return {}
        lang = False
        if partner_id:
            addr_rec = self.pool.get('res.partner').browse(cr, uid, partner_id)
            if addr_rec:
                lang = addr_rec and addr_rec.lang or False
        ctx = {'lang': lang}

        product = self.pool.get('product.product').browse(cr, uid, [prod_id], context=ctx)[0]
        uos_id  = product.uos_id and product.uos_id.id or False
        result = {
            'product_uom': product.uom_id.id,
            'product_uos': uos_id,
            'product_qty': 1.00,
            'product_uos_qty' : self.pool.get('stock.move').onchange_quantity(cr, uid, ids, prod_id, 1.00, product.uom_id.id, uos_id)['value']['product_uos_qty']
        }
        if not ids:
            result['name'] = product.partner_ref
        if loc_id:
            result['location_id'] = loc_id
        if loc_dest_id:
            result['location_dest_id'] = loc_dest_id
        return {'value': result}

    def onchange_date(self, cr, uid, ids, date, date_expected, context=None):
        """ On change of Scheduled Date gives a Move date.
        @param date_expected: Scheduled Date
        @param date: Move Date
        @return: Move Date
        """
        if not date_expected:
            date_expected = time.strftime('%Y-%m-%d %H:%M:%S')
        return {'value':{'date': date_expected}}

    def _chain_compute(self, cr, uid, moves, context=None):
        """ Finds whether the location has chained location type or not.
        @param moves: Stock moves
        @return: Dictionary containing destination location with chained location type.
        """
        result = {}
        for m in moves:
            dest = self.pool.get('stock.location').chained_location_get(
                cr,
                uid,
                m.location_dest_id,
                m.picking_id and m.picking_id.partner_id and m.picking_id.partner_id,
                m.product_id,
                context
            )
            if dest:
                if dest[1] == 'transparent':
                    newdate = (datetime.strptime(m.date, '%Y-%m-%d %H:%M:%S') + relativedelta(days=dest[2] or 0)).strftime('%Y-%m-%d')
                    self.write(cr, uid, [m.id], {
                        'date': newdate,
                        'location_dest_id': dest[0].id})
                    if m.picking_id and (dest[3] or dest[5]):
                        self.pool.get('stock.picking').write(cr, uid, [m.picking_id.id], {
                            'stock_journal_id': dest[3] or m.picking_id.stock_journal_id.id,
                            'type': dest[5] or m.picking_id.type
                        }, context=context)
                    m.location_dest_id = dest[0]
                    res2 = self._chain_compute(cr, uid, [m], context=context)
                    for pick_id in res2.keys():
                        result.setdefault(pick_id, [])
                        result[pick_id] += res2[pick_id]
                else:
                    result.setdefault(m.picking_id, [])
                    result[m.picking_id].append( (m, dest) )
        return result

    def _prepare_chained_picking(self, cr, uid, picking_name, picking, picking_type, moves_todo, context=None):
        """Prepare the definition (values) to create a new chained picking.

           :param str picking_name: desired new picking name
           :param browse_record picking: source picking (being chained to)
           :param str picking_type: desired new picking type
           :param list moves_todo: specification of the stock moves to be later included in this
               picking, in the form::

                   [[move, (dest_location, auto_packing, chained_delay, chained_journal,
                                  chained_company_id, chained_picking_type)],
                    ...
                   ]

               See also :meth:`stock_location.chained_location_get`.
        """
        res_company = self.pool.get('res.company')
        return {
                    'name': picking_name,
                    'origin': tools.ustr(picking.origin or ''),
                    'type': picking_type,
                    'note': picking.note,
                    'move_type': picking.move_type,
                    'auto_picking': moves_todo[0][1][1] == 'auto',
                    'stock_journal_id': moves_todo[0][1][3],
                    'company_id': moves_todo[0][1][4] or res_company._company_default_get(cr, uid, 'stock.company', context=context),
                    'partner_id': picking.partner_id.id,
                    'invoice_state': 'none',
                    'date': picking.date,
                }

    def _create_chained_picking(self, cr, uid, picking_name, picking, picking_type, moves_todo, context=None):
        picking_obj = self.pool.get('stock.picking')
        return picking_obj.create(cr, uid, self._prepare_chained_picking(cr, uid, picking_name, picking, picking_type, moves_todo, context=context))

    def create_chained_picking(self, cr, uid, moves, context=None):
        res_obj = self.pool.get('res.company')
        location_obj = self.pool.get('stock.location')
        move_obj = self.pool.get('stock.move')
        wf_service = netsvc.LocalService("workflow")
        new_moves = []
        if context is None:
            context = {}
        seq_obj = self.pool.get('ir.sequence')
        for picking, todo in self._chain_compute(cr, uid, moves, context=context).items():
            ptype = todo[0][1][5] and todo[0][1][5] or location_obj.picking_type_get(cr, uid, todo[0][0].location_dest_id, todo[0][1][0])
            if picking:
                # name of new picking according to its type
                new_pick_name = seq_obj.get(cr, uid, 'stock.picking.' + ptype)
                pickid = self._create_chained_picking(cr, uid, new_pick_name, picking, ptype, todo, context=context)
                # Need to check name of old picking because it always considers picking as "OUT" when created from Sale Order
                old_ptype = location_obj.picking_type_get(cr, uid, picking.move_lines[0].location_id, picking.move_lines[0].location_dest_id)
                if old_ptype != picking.type:
                    old_pick_name = seq_obj.get(cr, uid, 'stock.picking.' + old_ptype)
                    self.pool.get('stock.picking').write(cr, uid, [picking.id], {'name': old_pick_name}, context=context)
            else:
                pickid = False
            for move, (loc, dummy, delay, dummy, company_id, ptype) in todo:
                new_id = move_obj.copy(cr, uid, move.id, {
                    'location_id': move.location_dest_id.id,
                    'location_dest_id': loc.id,
                    'date_moved': time.strftime('%Y-%m-%d'),
                    'picking_id': pickid,
                    'state': 'waiting',
                    'company_id': company_id or res_obj._company_default_get(cr, uid, 'stock.company', context=context)  ,
                    'move_history_ids': [],
                    'date': (datetime.strptime(move.date, '%Y-%m-%d %H:%M:%S') + relativedelta(days=delay or 0)).strftime('%Y-%m-%d'),
                    'move_history_ids2': []}
                )
                move_obj.write(cr, uid, [move.id], {
                    'move_dest_id': new_id,
                    'move_history_ids': [(4, new_id)]
                })
                new_moves.append(self.browse(cr, uid, [new_id])[0])
            if pickid:
                wf_service.trg_validate(uid, 'stock.picking', pickid, 'button_confirm', cr)
        if new_moves:
            new_moves += self.create_chained_picking(cr, uid, new_moves, context)
        return new_moves

    def action_confirm(self, cr, uid, ids, context=None):
        """ Confirms stock move.
        @return: List of ids.
        """
        moves = self.browse(cr, uid, ids, context=context)
        self.write(cr, uid, ids, {'state': 'confirmed'})
        self.create_chained_picking(cr, uid, moves, context)
        return []

    def action_assign(self, cr, uid, ids, *args):
        """ Changes state to confirmed or waiting.
        @return: List of values
        """
        todo = []
        for move in self.browse(cr, uid, ids):
            if move.state in ('confirmed', 'waiting'):
                todo.append(move.id)
        res = self.check_assign(cr, uid, todo)
        return res

    def force_assign(self, cr, uid, ids, context=None):
        """ Changes the state to assigned.
        @return: True
        """
        self.write(cr, uid, ids, {'state': 'assigned'})
        return True

    def cancel_assign(self, cr, uid, ids, context=None):
        """ Changes the state to confirmed.
        @return: True
        """
        self.write(cr, uid, ids, {'state': 'confirmed'})

        # fix for bug lp:707031
        # called write of related picking because changing move availability does
        # not trigger workflow of picking in order to change the state of picking
        wf_service = netsvc.LocalService('workflow')
        for move in self.browse(cr, uid, ids, context):
            if move.picking_id:
                wf_service.trg_write(uid, 'stock.picking', move.picking_id.id, cr)
        return True

    #
    # Duplicate stock.move
    #
    def check_assign(self, cr, uid, ids, context=None):
        """ Checks the product type and accordingly writes the state.
        @return: No. of moves done
        """
        done = []
        count = 0
        pickings = {}
        if context is None:
            context = {}
        for move in self.browse(cr, uid, ids, context=context):
            if move.product_id.type == 'consu' or move.location_id.usage == 'supplier':
                if move.state in ('confirmed', 'waiting'):
                    done.append(move.id)
                pickings[move.picking_id.id] = 1
                continue
            if move.state in ('confirmed', 'waiting'):
                # Important: we must pass lock=True to _product_reserve() to avoid race conditions and double reservations
                res = self.pool.get('stock.location')._product_reserve(cr, uid, [move.location_id.id], move.product_id.id, move.product_qty, {'uom': move.product_uom.id}, lock=True)
                if res:
                    #_product_available_test depends on the next status for correct functioning
                    #the test does not work correctly if the same product occurs multiple times
                    #in the same order. This is e.g. the case when using the button 'split in two' of
                    #the stock outgoing form
                    self.write(cr, uid, [move.id], {'state':'assigned'})
                    done.append(move.id)
                    pickings[move.picking_id.id] = 1
                    r = res.pop(0)
                    cr.execute('update stock_move set location_id=%s, product_qty=%s where id=%s', (r[1], r[0], move.id))

                    while res:
                        r = res.pop(0)
                        move_id = self.copy(cr, uid, move.id, {'product_qty': r[0], 'location_id': r[1]})
                        done.append(move_id)
        if done:
            count += len(done)
            self.write(cr, uid, done, {'state': 'assigned'})

        if count:
            for pick_id in pickings:
                wf_service = netsvc.LocalService("workflow")
                wf_service.trg_write(uid, 'stock.picking', pick_id, cr)
        return count

    def setlast_tracking(self, cr, uid, ids, context=None):
        tracking_obj = self.pool.get('stock.tracking')
        picking = self.browse(cr, uid, ids, context=context)[0].picking_id
        if picking:
            last_track = [line.tracking_id.id for line in picking.move_lines if line.tracking_id]
            if not last_track:
                last_track = tracking_obj.create(cr, uid, {}, context=context)
            else:
                last_track.sort()
                last_track = last_track[-1]
            self.write(cr, uid, ids, {'tracking_id': last_track})
        return True

    #
    # Cancel move => cancel others move and pickings
    #
    def action_cancel(self, cr, uid, ids, context=None):
        """ Cancels the moves and if all moves are cancelled it cancels the picking.
        @return: True
        """
        if not len(ids):
            return True
        if context is None:
            context = {}
        pickings = set()
        for move in self.browse(cr, uid, ids, context=context):
            if move.state in ('confirmed', 'waiting', 'assigned', 'draft'):
                if move.picking_id:
                    pickings.add(move.picking_id.id)
            if move.move_dest_id and move.move_dest_id.state == 'waiting':
                self.write(cr, uid, [move.move_dest_id.id], {'state': 'assigned'})
                if context.get('call_unlink',False) and move.move_dest_id.picking_id:
                    wf_service = netsvc.LocalService("workflow")
                    wf_service.trg_write(uid, 'stock.picking', move.move_dest_id.picking_id.id, cr)
        self.write(cr, uid, ids, {'state': 'cancel', 'move_dest_id': False})
        if not context.get('call_unlink',False):
            for pick in self.pool.get('stock.picking').browse(cr, uid, list(pickings), context=context):
                if all(move.state == 'cancel' for move in pick.move_lines):
                    self.pool.get('stock.picking').write(cr, uid, [pick.id], {'state': 'cancel'})

        wf_service = netsvc.LocalService("workflow")
        for id in ids:
            wf_service.trg_trigger(uid, 'stock.move', id, cr)
        return True

    def _get_accounting_data_for_valuation(self, cr, uid, move, context=None):
        """
        Return the accounts and journal to use to post Journal Entries for the real-time
        valuation of the move.

        :param context: context dictionary that can explicitly mention the company to consider via the 'force_company' key
        :raise: osv.except_osv() is any mandatory account or journal is not defined.
        """
        product_obj=self.pool.get('product.product')
        accounts = product_obj.get_product_accounts(cr, uid, move.product_id.id, context)
        if move.location_id.valuation_out_account_id:
            acc_src = move.location_id.valuation_out_account_id.id
        else:
            acc_src = accounts['stock_account_input']

        if move.location_dest_id.valuation_in_account_id:
            acc_dest = move.location_dest_id.valuation_in_account_id.id
        else:
            acc_dest = accounts['stock_account_output']

        acc_valuation = accounts.get('property_stock_valuation_account_id', False)
        journal_id = accounts['stock_journal']

        if acc_dest == acc_valuation:
            raise osv.except_osv(_('Error!'),  _('Can not create Journal Entry, Output Account defined on this product and Valuation account on category of this product are same.'))

        if acc_src == acc_valuation:
            raise osv.except_osv(_('Error!'),  _('Can not create Journal Entry, Input Account defined on this product and Valuation account on category of this product are same.'))

        if not acc_src:
            raise osv.except_osv(_('Error!'),  _('There is no stock input account defined for this product or its category: "%s" (id: %d)') % \
                                    (move.product_id.name, move.product_id.id,))
        if not acc_dest:
            raise osv.except_osv(_('Error!'),  _('There is no stock output account defined for this product or its category: "%s" (id: %d)') % \
                                    (move.product_id.name, move.product_id.id,))
        if not journal_id:
            raise osv.except_osv(_('Error!'), _('There is no journal defined on the product category: "%s" (id: %d)') % \
                                    (move.product_id.categ_id.name, move.product_id.categ_id.id,))
        if not acc_valuation:
            raise osv.except_osv(_('Error!'), _('There is no inventory Valuation account defined on the product category: "%s" (id: %d)') % \
                                    (move.product_id.categ_id.name, move.product_id.categ_id.id,))
        return journal_id, acc_src, acc_dest, acc_valuation

    def _get_reference_accounting_values_for_valuation(self, cr, uid, move, context=None):
        """
        Return the reference amount and reference currency representing the inventory valuation for this move.
        These reference values should possibly be converted before being posted in Journals to adapt to the primary
        and secondary currencies of the relevant accounts.
        """
        product_uom_obj = self.pool.get('product.uom')

        # by default the reference currency is that of the move's company
        reference_currency_id = move.company_id.currency_id.id

        default_uom = move.product_id.uom_id.id
        qty = product_uom_obj._compute_qty(cr, uid, move.product_uom.id, move.product_qty, default_uom)

        # if product is set to average price and a specific value was entered in the picking wizard,
        # we use it
        if move.product_id.cost_method == 'average' and move.price_unit:
            reference_amount = qty * move.price_unit
            reference_currency_id = move.price_currency_id.id or reference_currency_id

        # Otherwise we default to the company's valuation price type, considering that the values of the
        # valuation field are expressed in the default currency of the move's company.
        else:
            if context is None:
                context = {}
            currency_ctx = dict(context, currency_id = move.company_id.currency_id.id)
            amount_unit = move.product_id.price_get('standard_price', context=currency_ctx)[move.product_id.id]
            reference_amount = amount_unit * qty

        return reference_amount, reference_currency_id


    def _create_product_valuation_moves(self, cr, uid, move, context=None):
        """
        Generate the appropriate accounting moves if the product being moves is subject
        to real_time valuation tracking, and the source or destination location is
        a transit location or is outside of the company.
        """
        if move.product_id.valuation == 'real_time': # FIXME: product valuation should perhaps be a property?
            if context is None:
                context = {}
            src_company_ctx = dict(context,force_company=move.location_id.company_id.id)
            dest_company_ctx = dict(context,force_company=move.location_dest_id.company_id.id)
            account_moves = []
            # Outgoing moves (or cross-company output part)
            if move.location_id.company_id \
                and (move.location_id.usage == 'internal' and move.location_dest_id.usage != 'internal'\
                     or move.location_id.company_id != move.location_dest_id.company_id):
                journal_id, acc_src, acc_dest, acc_valuation = self._get_accounting_data_for_valuation(cr, uid, move, src_company_ctx)
                reference_amount, reference_currency_id = self._get_reference_accounting_values_for_valuation(cr, uid, move, src_company_ctx)
                account_moves += [(journal_id, self._create_account_move_line(cr, uid, move, acc_valuation, acc_dest, reference_amount, reference_currency_id, context))]

            # Incoming moves (or cross-company input part)
            if move.location_dest_id.company_id \
                and (move.location_id.usage != 'internal' and move.location_dest_id.usage == 'internal'\
                     or move.location_id.company_id != move.location_dest_id.company_id):
                journal_id, acc_src, acc_dest, acc_valuation = self._get_accounting_data_for_valuation(cr, uid, move, dest_company_ctx)
                reference_amount, reference_currency_id = self._get_reference_accounting_values_for_valuation(cr, uid, move, src_company_ctx)
                account_moves += [(journal_id, self._create_account_move_line(cr, uid, move, acc_src, acc_valuation, reference_amount, reference_currency_id, context))]

            move_obj = self.pool.get('account.move')
            for j_id, move_lines in account_moves:
                move_obj.create(cr, uid,
                        {
                         'journal_id': j_id,
                         'line_id': move_lines,
                         'ref': move.picking_id and move.picking_id.name})


    def action_done(self, cr, uid, ids, context=None):
        """ Makes the move done and if all moves are done, it will finish the picking.
        @return:
        """
        picking_ids = []
        move_ids = []
        wf_service = netsvc.LocalService("workflow")
        if context is None:
            context = {}

        todo = []
        for move in self.browse(cr, uid, ids, context=context):
            if move.state=="draft":
                todo.append(move.id)
        if todo:
            self.action_confirm(cr, uid, todo, context=context)
            todo = []

        for move in self.browse(cr, uid, ids, context=context):
            if move.state in ['done','cancel']:
                continue
            move_ids.append(move.id)

            if move.picking_id:
                picking_ids.append(move.picking_id.id)
            if move.move_dest_id.id and (move.state != 'done'):
                self.write(cr, uid, [move.id], {'move_history_ids': [(4, move.move_dest_id.id)]})
                #cr.execute('insert into stock_move_history_ids (parent_id,child_id) values (%s,%s)', (move.id, move.move_dest_id.id))
                if move.move_dest_id.state in ('waiting', 'confirmed'):
                    self.force_assign(cr, uid, [move.move_dest_id.id], context=context)
                    if move.move_dest_id.picking_id:
                        wf_service.trg_write(uid, 'stock.picking', move.move_dest_id.picking_id.id, cr)
                    if move.move_dest_id.auto_validate:
                        self.action_done(cr, uid, [move.move_dest_id.id], context=context)

            self._create_product_valuation_moves(cr, uid, move, context=context)
            if move.state not in ('confirmed','done','assigned'):
                todo.append(move.id)

        if todo:
            self.action_confirm(cr, uid, todo, context=context)

        self.write(cr, uid, move_ids, {'state': 'done', 'date': time.strftime('%Y-%m-%d %H:%M:%S')}, context=context)
        for id in move_ids:
             wf_service.trg_trigger(uid, 'stock.move', id, cr)

        for pick_id in picking_ids:
            wf_service.trg_write(uid, 'stock.picking', pick_id, cr)

        return True

    def _create_account_move_line(self, cr, uid, move, src_account_id, dest_account_id, reference_amount, reference_currency_id, context=None):
        """
        Generate the account.move.line values to post to track the stock valuation difference due to the
        processing of the given stock move.
        """
        # prepare default values considering that the destination accounts have the reference_currency_id as their main currency
        partner_id = (move.picking_id.partner_id and move.picking_id.partner_id.id and move.picking_id.partner_id.id) or False
        debit_line_vals = {
                    'name': move.name,
                    'product_id': move.product_id and move.product_id.id or False,
                    'quantity': move.product_qty,
                    'ref': move.picking_id and move.picking_id.name or False,
                    'date': time.strftime('%Y-%m-%d'),
                    'partner_id': partner_id,
                    'debit': reference_amount,
                    'account_id': dest_account_id,
        }
        credit_line_vals = {
                    'name': move.name,
                    'product_id': move.product_id and move.product_id.id or False,
                    'quantity': move.product_qty,
                    'ref': move.picking_id and move.picking_id.name or False,
                    'date': time.strftime('%Y-%m-%d'),
                    'partner_id': partner_id,
                    'credit': reference_amount,
                    'account_id': src_account_id,
        }

        # if we are posting to accounts in a different currency, provide correct values in both currencies correctly
        # when compatible with the optional secondary currency on the account.
        # Financial Accounts only accept amounts in secondary currencies if there's no secondary currency on the account
        # or if it's the same as that of the secondary amount being posted.
        account_obj = self.pool.get('account.account')
        src_acct, dest_acct = account_obj.browse(cr, uid, [src_account_id, dest_account_id], context=context)
        src_main_currency_id = src_acct.company_id.currency_id.id
        dest_main_currency_id = dest_acct.company_id.currency_id.id
        cur_obj = self.pool.get('res.currency')
        if reference_currency_id != src_main_currency_id:
            # fix credit line:
            credit_line_vals['credit'] = cur_obj.compute(cr, uid, reference_currency_id, src_main_currency_id, reference_amount, context=context)
            if (not src_acct.currency_id) or src_acct.currency_id.id == reference_currency_id:
                credit_line_vals.update(currency_id=reference_currency_id, amount_currency=reference_amount)
        if reference_currency_id != dest_main_currency_id:
            # fix debit line:
            debit_line_vals['debit'] = cur_obj.compute(cr, uid, reference_currency_id, dest_main_currency_id, reference_amount, context=context)
            if (not dest_acct.currency_id) or dest_acct.currency_id.id == reference_currency_id:
                debit_line_vals.update(currency_id=reference_currency_id, amount_currency=reference_amount)

        return [(0, 0, debit_line_vals), (0, 0, credit_line_vals)]

    def unlink(self, cr, uid, ids, context=None):
        if context is None:
            context = {}
        ctx = context.copy()
        for move in self.browse(cr, uid, ids, context=context):
            if move.state != 'draft' and not ctx.get('call_unlink',False):
                raise osv.except_osv(_('UserError'),
                        _('You can only delete draft moves.'))
        return super(stock_move, self).unlink(
            cr, uid, ids, context=ctx)

    # _create_lot function is not used anywhere
    def _create_lot(self, cr, uid, ids, product_id, prefix=False):
        """ Creates production lot
        @return: Production lot id
        """
        prodlot_obj = self.pool.get('stock.production.lot')
        prodlot_id = prodlot_obj.create(cr, uid, {'prefix': prefix, 'product_id': product_id})
        return prodlot_id

    def action_scrap(self, cr, uid, ids, quantity, location_id, context=None):
        """ Move the scrap/damaged product into scrap location
        @param cr: the database cursor
        @param uid: the user id
        @param ids: ids of stock move object to be scrapped
        @param quantity : specify scrap qty
        @param location_id : specify scrap location
        @param context: context arguments
        @return: Scraped lines
        """
        #quantity should in MOVE UOM
        if quantity <= 0:
            raise osv.except_osv(_('Warning!'), _('Please provide a positive quantity to scrap!'))
        res = []
        for move in self.browse(cr, uid, ids, context=context):
            move_qty = move.product_qty
            uos_qty = quantity / move_qty * move.product_uos_qty
            default_val = {
                'product_qty': quantity,
                'product_uos_qty': uos_qty,
                'state': move.state,
                'scrapped' : True,
                'location_dest_id': location_id,
                'tracking_id': move.tracking_id.id,
                'prodlot_id': move.prodlot_id.id,
            }
            if move.location_id.usage <> 'internal':
                default_val.update({'location_id': move.location_dest_id.id})
            new_move = self.copy(cr, uid, move.id, default_val)

            res += [new_move]
            product_obj = self.pool.get('product.product')
            for product in product_obj.browse(cr, uid, [move.product_id.id], context=context):
                if move.picking_id:
                    uom = product.uom_id.name if product.uom_id else ''
                    move.picking_id.scrap_send_note(quantity, uom, product.name, context=context)

        self.action_done(cr, uid, res, context=context)
        return res

    # action_split function is not used anywhere
    def action_split(self, cr, uid, ids, quantity, split_by_qty=1, prefix=False, with_lot=True, context=None):
        """ Split Stock Move lines into production lot which specified split by quantity.
        @param cr: the database cursor
        @param uid: the user id
        @param ids: ids of stock move object to be splited
        @param split_by_qty : specify split by qty
        @param prefix : specify prefix of production lot
        @param with_lot : if true, prodcution lot will assign for split line otherwise not.
        @param context: context arguments
        @return: Splited move lines
        """

        if context is None:
            context = {}
        if quantity <= 0:
            raise osv.except_osv(_('Warning!'), _('Please provide Proper Quantity !'))

        res = []

        for move in self.browse(cr, uid, ids, context=context):
            if split_by_qty <= 0 or quantity == 0:
                return res

            uos_qty = split_by_qty / move.product_qty * move.product_uos_qty

            quantity_rest = quantity % split_by_qty
            uos_qty_rest = split_by_qty / move.product_qty * move.product_uos_qty

            update_val = {
                'product_qty': split_by_qty,
                'product_uos_qty': uos_qty,
            }
            for idx in range(int(quantity//split_by_qty)):
                if not idx and move.product_qty<=quantity:
                    current_move = move.id
                else:
                    current_move = self.copy(cr, uid, move.id, {'state': move.state})
                res.append(current_move)
                if with_lot:
                    update_val['prodlot_id'] = self._create_lot(cr, uid, [current_move], move.product_id.id)

                self.write(cr, uid, [current_move], update_val)


            if quantity_rest > 0:
                idx = int(quantity//split_by_qty)
                update_val['product_qty'] = quantity_rest
                update_val['product_uos_qty'] = uos_qty_rest
                if not idx and move.product_qty<=quantity:
                    current_move = move.id
                else:
                    current_move = self.copy(cr, uid, move.id, {'state': move.state})

                res.append(current_move)


                if with_lot:
                    update_val['prodlot_id'] = self._create_lot(cr, uid, [current_move], move.product_id.id)

                self.write(cr, uid, [current_move], update_val)
        return res

    def action_consume(self, cr, uid, ids, quantity, location_id=False, context=None):
        """ Consumed product with specific quatity from specific source location
        @param cr: the database cursor
        @param uid: the user id
        @param ids: ids of stock move object to be consumed
        @param quantity : specify consume quantity
        @param location_id : specify source location
        @param context: context arguments
        @return: Consumed lines
        """
        #quantity should in MOVE UOM
        if context is None:
            context = {}
        if quantity <= 0:
            raise osv.except_osv(_('Warning!'), _('Please provide Proper Quantity !'))
        res = []
        for move in self.browse(cr, uid, ids, context=context):
            move_qty = move.product_qty
            if move_qty <= 0:
                raise osv.except_osv(_('Error!'), _('Can not consume a move with negative or zero quantity !'))
            quantity_rest = move.product_qty
            quantity_rest -= quantity
            uos_qty_rest = quantity_rest / move_qty * move.product_uos_qty
            if quantity_rest <= 0:
                quantity_rest = 0
                uos_qty_rest = 0
                quantity = move.product_qty

            uos_qty = quantity / move_qty * move.product_uos_qty
            if quantity_rest > 0:
                default_val = {
                    'product_qty': quantity,
                    'product_uos_qty': uos_qty,
                    'state': move.state,
                    'location_id': location_id or move.location_id.id,
                }
                current_move = self.copy(cr, uid, move.id, default_val)
                res += [current_move]
                update_val = {}
                update_val['product_qty'] = quantity_rest
                update_val['product_uos_qty'] = uos_qty_rest
                self.write(cr, uid, [move.id], update_val)

            else:
                quantity_rest = quantity
                uos_qty_rest =  uos_qty
                res += [move.id]
                update_val = {
                        'product_qty' : quantity_rest,
                        'product_uos_qty' : uos_qty_rest,
                        'location_id': location_id or move.location_id.id,
                }
                self.write(cr, uid, [move.id], update_val)
        
        product_obj = self.pool.get('product.product')
        for new_move in self.browse(cr, uid, res, context=context):
            message = _("Product has been consumed with '%s' quantity.") % (new_move.product_qty)
            product_obj.message_append_note(cr, uid, [new_move.product_id.id], body=message, context=context)

        self.action_done(cr, uid, res, context=context)

        return res

    # FIXME: needs refactoring, this code is partially duplicated in stock_picking.do_partial()!
    def do_partial(self, cr, uid, ids, partial_datas, context=None):
        """ Makes partial pickings and moves done.
        @param partial_datas: Dictionary containing details of partial picking
                          like partner_id, delivery_date, delivery
                          moves with product_id, product_qty, uom
        """
        res = {}
        picking_obj = self.pool.get('stock.picking')
        product_obj = self.pool.get('product.product')
        currency_obj = self.pool.get('res.currency')
        uom_obj = self.pool.get('product.uom')
        wf_service = netsvc.LocalService("workflow")

        if context is None:
            context = {}

        complete, too_many, too_few = [], [], []
        move_product_qty = {}
        prodlot_ids = {}
        for move in self.browse(cr, uid, ids, context=context):
            if move.state in ('done', 'cancel'):
                continue
            partial_data = partial_datas.get('move%s'%(move.id), False)
            assert partial_data, _('Missing partial picking data for move #%s') % (move.id)
            product_qty = partial_data.get('product_qty',0.0)
            move_product_qty[move.id] = product_qty
            product_uom = partial_data.get('product_uom',False)
            product_price = partial_data.get('product_price',0.0)
            product_currency = partial_data.get('product_currency',False)
            prodlot_ids[move.id] = partial_data.get('prodlot_id')
            if move.product_qty == product_qty:
                complete.append(move)
            elif move.product_qty > product_qty:
                too_few.append(move)
            else:
                too_many.append(move)

            # Average price computation
            if (move.picking_id.type == 'in') and (move.product_id.cost_method == 'average'):
                product = product_obj.browse(cr, uid, move.product_id.id)
                move_currency_id = move.company_id.currency_id.id
                context['currency_id'] = move_currency_id
                qty = uom_obj._compute_qty(cr, uid, product_uom, product_qty, product.uom_id.id)
                if qty > 0:
                    new_price = currency_obj.compute(cr, uid, product_currency,
                            move_currency_id, product_price)
                    new_price = uom_obj._compute_price(cr, uid, product_uom, new_price,
                            product.uom_id.id)
                    if product.qty_available <= 0:
                        new_std_price = new_price
                    else:
                        # Get the standard price
                        amount_unit = product.price_get('standard_price', context=context)[product.id]
                        new_std_price = ((amount_unit * product.qty_available)\
                            + (new_price * qty))/(product.qty_available + qty)

                    product_obj.write(cr, uid, [product.id],{'standard_price': new_std_price})

                    # Record the values that were chosen in the wizard, so they can be
                    # used for inventory valuation if real-time valuation is enabled.
                    self.write(cr, uid, [move.id],
                                {'price_unit': product_price,
                                 'price_currency_id': product_currency,
                                })

        for move in too_few:
            product_qty = move_product_qty[move.id]
            if product_qty != 0:
                defaults = {
                            'product_qty' : product_qty,
                            'product_uos_qty': product_qty,
                            'picking_id' : move.picking_id.id,
                            'state': 'assigned',
                            'move_dest_id': False,
                            'price_unit': move.price_unit,
                            }
                prodlot_id = prodlot_ids[move.id]
                if prodlot_id:
                    defaults.update(prodlot_id=prodlot_id)
                new_move = self.copy(cr, uid, move.id, defaults)
                complete.append(self.browse(cr, uid, new_move))
            self.write(cr, uid, [move.id],
                    {
                        'product_qty' : move.product_qty - product_qty,
                        'product_uos_qty':move.product_qty - product_qty,
                    })


        for move in too_many:
            self.write(cr, uid, [move.id],
                    {
                        'product_qty': move.product_qty,
                        'product_uos_qty': move.product_qty,
                    })
            complete.append(move)

        for move in complete:
            if prodlot_ids.get(move.id):
                self.write(cr, uid, [move.id],{'prodlot_id': prodlot_ids.get(move.id)})
            self.action_done(cr, uid, [move.id], context=context)
            if  move.picking_id.id :
                # TOCHECK : Done picking if all moves are done
                cr.execute("""
                    SELECT move.id FROM stock_picking pick
                    RIGHT JOIN stock_move move ON move.picking_id = pick.id AND move.state = %s
                    WHERE pick.id = %s""",
                            ('done', move.picking_id.id))
                res = cr.fetchall()
                if len(res) == len(move.picking_id.move_lines):
                    picking_obj.action_move(cr, uid, [move.picking_id.id])
                    wf_service.trg_validate(uid, 'stock.picking', move.picking_id.id, 'button_done', cr)

        return [move.id for move in complete]

stock_move()

class stock_inventory(osv.osv):
    _name = "stock.inventory"
    _description = "Inventory"
    _columns = {
        'name': fields.char('Inventory Reference', size=64, required=True, readonly=True, states={'draft': [('readonly', False)]}),
        'date': fields.datetime('Creation Date', required=True, readonly=True, states={'draft': [('readonly', False)]}),
        'date_done': fields.datetime('Date done'),
        'inventory_line_id': fields.one2many('stock.inventory.line', 'inventory_id', 'Inventories', states={'done': [('readonly', True)]}),
        'move_ids': fields.many2many('stock.move', 'stock_inventory_move_rel', 'inventory_id', 'move_id', 'Created Moves'),
<<<<<<< HEAD
        'state': fields.selection( (('draft', 'Draft'), ('cancel','Cancelled'), ('confirm','Confirmed'), ('done', 'Done')), 'State', readonly=True, select=True),
=======
        'state': fields.selection( (('draft', 'Draft'), ('done', 'Done'), ('confirm','Confirmed'),('cancel','Cancelled')), 'Status', readonly=True, select=True),
>>>>>>> 0e6f4821
        'company_id': fields.many2one('res.company', 'Company', required=True, select=True, readonly=True, states={'draft':[('readonly',False)]}),

    }
    _defaults = {
        'date': lambda *a: time.strftime('%Y-%m-%d %H:%M:%S'),
        'state': 'draft',
        'company_id': lambda self,cr,uid,c: self.pool.get('res.company')._company_default_get(cr, uid, 'stock.inventory', context=c)
    }

    def copy(self, cr, uid, id, default=None, context=None):
        if default is None:
            default = {}
        default = default.copy()
        default.update({'move_ids': [], 'date_done': False})
        return super(stock_inventory, self).copy(cr, uid, id, default, context=context)

    def _inventory_line_hook(self, cr, uid, inventory_line, move_vals):
        """ Creates a stock move from an inventory line
        @param inventory_line:
        @param move_vals:
        @return:
        """
        return self.pool.get('stock.move').create(cr, uid, move_vals)

    def action_done(self, cr, uid, ids, context=None):
        """ Finish the inventory
        @return: True
        """
        if context is None:
            context = {}
        move_obj = self.pool.get('stock.move')
        for inv in self.browse(cr, uid, ids, context=context):
            move_obj.action_done(cr, uid, [x.id for x in inv.move_ids], context=context)
            self.write(cr, uid, [inv.id], {'state':'done', 'date_done': time.strftime('%Y-%m-%d %H:%M:%S')}, context=context)
        return True

    def action_confirm(self, cr, uid, ids, context=None):
        """ Confirm the inventory and writes its finished date
        @return: True
        """
        if context is None:
            context = {}
        # to perform the correct inventory corrections we need analyze stock location by
        # location, never recursively, so we use a special context
        product_context = dict(context, compute_child=False)

        location_obj = self.pool.get('stock.location')
        for inv in self.browse(cr, uid, ids, context=context):
            move_ids = []
            for line in inv.inventory_line_id:
                pid = line.product_id.id
                product_context.update(uom=line.product_uom.id, date=inv.date, prodlot_id=line.prod_lot_id.id)
                amount = location_obj._product_get(cr, uid, line.location_id.id, [pid], product_context)[pid]
                change = line.product_qty - amount
                lot_id = line.prod_lot_id.id
                if change:
                    location_id = line.product_id.product_tmpl_id.property_stock_inventory.id
                    value = {
                        'name': 'INV:' + str(line.inventory_id.id) + ':' + line.inventory_id.name,
                        'product_id': line.product_id.id,
                        'product_uom': line.product_uom.id,
                        'prodlot_id': lot_id,
                        'date': inv.date,
                    }

                    if change > 0:
                        value.update( {
                            'product_qty': change,
                            'location_id': location_id,
                            'location_dest_id': line.location_id.id,
                        })
                    else:
                        value.update( {
                            'product_qty': -change,
                            'location_id': line.location_id.id,
                            'location_dest_id': location_id,
                        })
                    move_ids.append(self._inventory_line_hook(cr, uid, line, value))
            self.write(cr, uid, [inv.id], {'state': 'confirm', 'move_ids': [(6, 0, move_ids)]})
            self.pool.get('stock.move').action_confirm(cr, uid, move_ids, context=context)
        return True

    def action_cancel_draft(self, cr, uid, ids, context=None):
        """ Cancels the stock move and change inventory state to draft.
        @return: True
        """
        for inv in self.browse(cr, uid, ids, context=context):
            self.pool.get('stock.move').action_cancel(cr, uid, [x.id for x in inv.move_ids], context=context)
            self.write(cr, uid, [inv.id], {'state':'draft'}, context=context)
        return True

    def action_cancel_inventory(self, cr, uid, ids, context=None):
        """ Cancels both stock move and inventory
        @return: True
        """
        move_obj = self.pool.get('stock.move')
        account_move_obj = self.pool.get('account.move')
        for inv in self.browse(cr, uid, ids, context=context):
            move_obj.action_cancel(cr, uid, [x.id for x in inv.move_ids], context=context)
            for move in inv.move_ids:
                 account_move_ids = account_move_obj.search(cr, uid, [('name', '=', move.name)])
                 if account_move_ids:
                     account_move_data_l = account_move_obj.read(cr, uid, account_move_ids, ['state'], context=context)
                     for account_move in account_move_data_l:
                         if account_move['state'] == 'posted':
                             raise osv.except_osv(_('UserError'),
                                                  _('In order to cancel this inventory, you must first unpost related journal entries.'))
                         account_move_obj.unlink(cr, uid, [account_move['id']], context=context)
            self.write(cr, uid, [inv.id], {'state': 'cancel'}, context=context)
        return True

stock_inventory()

class stock_inventory_line(osv.osv):
    _name = "stock.inventory.line"
    _description = "Inventory Line"
    _rec_name = "inventory_id"
    _columns = {
        'inventory_id': fields.many2one('stock.inventory', 'Inventory', ondelete='cascade', select=True),
        'location_id': fields.many2one('stock.location', 'Location', required=True),
        'product_id': fields.many2one('product.product', 'Product', required=True, select=True),
        'product_uom': fields.many2one('product.uom', 'Product Unit of Measure', required=True),
        'product_qty': fields.float('Quantity', digits_compute=dp.get_precision('Product Unit of Measure')),
        'company_id': fields.related('inventory_id','company_id',type='many2one',relation='res.company',string='Company',store=True, select=True, readonly=True),
<<<<<<< HEAD
        'prod_lot_id': fields.many2one('stock.production.lot', 'Serial Number', domain="[('product_id','=',product_id)]"),
        'state': fields.related('inventory_id','state',type='char',string='State',readonly=True),
=======
        'prod_lot_id': fields.many2one('stock.production.lot', 'Production Lot', domain="[('product_id','=',product_id)]"),
        'state': fields.related('inventory_id','state',type='char',string='Status',readonly=True),
>>>>>>> 0e6f4821
    }

    def on_change_product_id(self, cr, uid, ids, location_id, product, uom=False, to_date=False):
        """ Changes UoM and name if product_id changes.
        @param location_id: Location id
        @param product: Changed product_id
        @param uom: UoM product
        @return:  Dictionary of changed values
        """
        if not product:
            return {'value': {'product_qty': 0.0, 'product_uom': False}}
        obj_product = self.pool.get('product.product').browse(cr, uid, product)
        uom = uom or obj_product.uom_id.id
        amount = self.pool.get('stock.location')._product_get(cr, uid, location_id, [product], {'uom': uom, 'to_date': to_date, 'compute_child': False})[product]
        result = {'product_qty': amount, 'product_uom': uom}
        return {'value': result}

stock_inventory_line()

#----------------------------------------------------------
# Stock Warehouse
#----------------------------------------------------------
class stock_warehouse(osv.osv):
    _name = "stock.warehouse"
    _description = "Warehouse"
    _columns = {
        'name': fields.char('Name', size=128, required=True, select=True),
        'company_id': fields.many2one('res.company', 'Company', required=True, select=True),
        'partner_id': fields.many2one('res.partner', 'Owner Address'),
        'lot_input_id': fields.many2one('stock.location', 'Location Input', required=True, domain=[('usage','<>','view')]),
        'lot_stock_id': fields.many2one('stock.location', 'Location Stock', required=True, domain=[('usage','=','internal')]),
        'lot_output_id': fields.many2one('stock.location', 'Location Output', required=True, domain=[('usage','<>','view')]),
    }
    _defaults = {
        'company_id': lambda self, cr, uid, c: self.pool.get('res.company')._company_default_get(cr, uid, 'stock.inventory', context=c),
    }

stock_warehouse()

#----------------------------------------------------------
# "Empty" Classes that are used to vary from the original stock.picking  (that are dedicated to the internal pickings)
#   in order to offer a different usability with different views, labels, available reports/wizards...
#----------------------------------------------------------
class stock_picking_in(osv.osv):
    _name = "stock.picking.in"
    _inherit = "stock.picking"
    _table = "stock_picking"
    _description = "Incomming Shipments"

    def check_access_rights(self, cr, uid, operation, raise_exception=True):
        #override in order to redirect the check of acces rights on the stock.picking object
        return self.pool.get('stock.picking').check_access_rights(cr, uid, operation, raise_exception=raise_exception)

    def check_access_rule(self, cr, uid, ids, operation, context=None):
        #override in order to redirect the check of acces rules on the stock.picking object
        return self.pool.get('stock.picking').check_access_rule(cr, uid, ids, operation, context=context)

    def _workflow_trigger(self, cr, uid, ids, trigger, context=None):
        #override in order to trigger the workflow of stock.picking at the end of create, write and unlink operation
        #instead of it's own workflow (which is not existing)
        return self.pool.get('stock.picking')._workflow_trigger(cr, uid, ids, trigger, context=context)

    _columns = {
        'state': fields.selection(
            [('draft', 'Draft'),
            ('auto', 'Waiting Another Operation'),
            ('confirmed', 'Waiting Availability'),
            ('assigned', 'Ready to Receive'),
            ('done', 'Received'),
            ('cancel', 'Cancelled'),], 
            'State', readonly=True, select=True, 
            help="""* Draft: not confirmed yet and will not be scheduled until confirmed\n
                 * Waiting Another Operation: waiting for another move to proceed before it becomes automatically available (e.g. in Make-To-Order flows)\n
                 * Waiting Availability: still waiting for the availability of products\n
                 * Ready to Receive: products reserved, simply waiting for confirmation.\n
                 * Received: has been processed, can't be modified or cancelled anymore\n
                 * Cancelled: has been cancelled, can't be confirmed anymore"""),
    }
    _defaults = {
        'type': 'in',
    }

class stock_picking_out(osv.osv):
    _name = "stock.picking.out"
    _inherit = "stock.picking"
    _table = "stock_picking"
    _description = "Delivery Orders"

    def check_access_rights(self, cr, uid, operation, raise_exception=True):
        #override in order to redirect the check of acces rights on the stock.picking object
        return self.pool.get('stock.picking').check_access_rights(cr, uid, operation, raise_exception=raise_exception)

    def check_access_rule(self, cr, uid, ids, operation, context=None):
        #override in order to redirect the check of acces rules on the stock.picking object
        return self.pool.get('stock.picking').check_access_rule(cr, uid, ids, operation, context=context)

    def _workflow_trigger(self, cr, uid, ids, trigger, context=None):
        #override in order to trigger the workflow of stock.picking at the end of create, write and unlink operation
        #instead of it's own workflow (which is not existing)
        return self.pool.get('stock.picking')._workflow_trigger(cr, uid, ids, trigger, context=context)

    _columns = {
        'state': fields.selection(
            [('draft', 'Draft'),
            ('auto', 'Waiting Another Operation'),
            ('confirmed', 'Waiting Availability'),
            ('assigned', 'Ready to Deliver'),
            ('done', 'Delivered'),
            ('cancel', 'Cancelled'),], 
            'State', readonly=True, select=True, 
            help="""* Draft: not confirmed yet and will not be scheduled until confirmed\n
                 * Waiting Another Operation: waiting for another move to proceed before it becomes automatically available (e.g. in Make-To-Order flows)\n
                 * Waiting Availability: still waiting for the availability of products\n
                 * Ready to Deliver: products reserved, simply waiting for confirmation.\n
                 * Delivered: has been processed, can't be modified or cancelled anymore\n
                 * Cancelled: has been cancelled, can't be confirmed anymore"""),
    }
    _defaults = {
        'type': 'out',
    }

# vim:expandtab:smartindent:tabstop=4:softtabstop=4:shiftwidth=4:<|MERGE_RESOLUTION|>--- conflicted
+++ resolved
@@ -617,23 +617,13 @@
         return new_id
 
     _columns = {
-<<<<<<< HEAD
         'name': fields.char('Reference', size=64, select=True, states={'done':[('readonly', True)], 'cancel':[('readonly',True)]}),
-        'origin': fields.char('Origin', size=64, states={'done':[('readonly', True)], 'cancel':[('readonly',True)]}, help="Reference of the document", select=True),
+        'origin': fields.char('Source', size=64, states={'done':[('readonly', True)], 'cancel':[('readonly',True)]}, help="Reference of the document", select=True),
         'backorder_id': fields.many2one('stock.picking', 'Back Order of', states={'done':[('readonly', True)], 'cancel':[('readonly',True)]}, help="If this shipment was split, then this field links to the shipment which contains the already processed part.", select=True),
         'type': fields.selection([('out', 'Sending Goods'), ('in', 'Getting Goods'), ('internal', 'Internal')], 'Shipping Type', required=True, select=True, states={'done':[('readonly', True)], 'cancel':[('readonly',True)]}, help="Shipping type specify, goods coming in or going out."),
         'note': fields.text('Notes', states={'done':[('readonly', True)], 'cancel':[('readonly',True)]}),
         'stock_journal_id': fields.many2one('stock.journal','Stock Journal', select=True, states={'done':[('readonly', True)], 'cancel':[('readonly',True)]}),
         'location_id': fields.many2one('stock.location', 'Location', states={'done':[('readonly', True)], 'cancel':[('readonly',True)]}, help="Keep empty if you produce at the location where the finished products are needed." \
-=======
-        'name': fields.char('Reference', size=64, select=True),
-        'origin': fields.char('Source', size=64, help="Reference of the document that produced this picking.", select=True),
-        'backorder_id': fields.many2one('stock.picking', 'Back Order of', help="If this picking was split this field links to the picking that contains the other part that has been processed already.", select=True),
-        'type': fields.selection([('out', 'Sending Goods'), ('in', 'Getting Goods'), ('internal', 'Internal')], 'Shipping Type', required=True, select=True, help="Shipping type specify, goods coming in or going out."),
-        'note': fields.text('Notes'),
-        'stock_journal_id': fields.many2one('stock.journal','Stock Journal', select=True),
-        'location_id': fields.many2one('stock.location', 'Location', help="Keep empty if you produce at the location where the finished products are needed." \
->>>>>>> 0e6f4821
                 "Set a location if you produce at a fixed location. This can be a partner location " \
                 "if you subcontract the manufacturing operations.", select=True),
         'location_dest_id': fields.many2one('stock.location', 'Dest. Location', states={'done':[('readonly', True)], 'cancel':[('readonly',True)]}, help="Location where the system will stock the finished products.", select=True),
@@ -643,10 +633,9 @@
             ('cancel', 'Cancelled'),
             ('auto', 'Waiting Another Operation'),
             ('confirmed', 'Waiting Availability'),
-<<<<<<< HEAD
             ('assigned', 'Ready to Transfer'),
             ('done', 'Transferred'),
-            ], 'State', readonly=True, select=True, help="""
+            ], 'Status', readonly=True, select=True, help="""
             * Draft: not confirmed yet and will not be scheduled until confirmed\n
             * Waiting Another Operation: waiting for another move to proceed before it becomes automatically available (e.g. in Make-To-Order flows)\n
             * Waiting Availability: still waiting for the availability of products\n
@@ -654,18 +643,6 @@
             * Transferred: has been processed, can't be modified or cancelled anymore\n
             * Cancelled: has been cancelled, can't be confirmed anymore"""
         ),
-=======
-            ('assigned', 'Ready to Process'),
-            ('done', 'Done'),
-            ('cancel', 'Cancelled'),
-            ], 'Status', readonly=True, select=True,
-            help="* Draft: not confirmed yet and will not be scheduled until confirmed\n"\
-                 "* Confirmed: still waiting for the availability of products\n"\
-                 "* Available: products reserved, simply waiting for confirmation.\n"\
-                 "* Waiting: waiting for another move to proceed before it becomes automatically available (e.g. in Make-To-Order flows)\n"\
-                 "* Done: has been processed, can't be modified or cancelled anymore\n"\
-                 "* Cancelled: has been cancelled, can't be confirmed anymore"),
->>>>>>> 0e6f4821
         'min_date': fields.function(get_min_max_date, fnct_inv=_set_minimum_date, multi="min_max_date",
                  store=True, type='datetime', string='Scheduled Date', select=1, help="Scheduled date for the shipment to be processed"),
         'date': fields.datetime('Order Date', help="Date of order", select=True, states={'done':[('readonly', True)], 'cancel':[('readonly',True)]}),
@@ -1656,24 +1633,18 @@
         'move_history_ids2': fields.many2many('stock.move', 'stock_move_history_ids', 'child_id', 'parent_id', 'Move History (parent moves)'),
         'picking_id': fields.many2one('stock.picking', 'Reference', select=True,states={'done': [('readonly', True)]}),
         'note': fields.text('Notes'),
-<<<<<<< HEAD
         'state': fields.selection([('draft', 'New'),
                                    ('cancel', 'Cancelled'),
                                    ('waiting', 'Waiting Another Move'),
                                    ('confirmed', 'Waiting Availability'),
                                    ('assigned', 'Available'),
                                    ('done', 'Done'),
-                                   ], 'State', readonly=True, select=True,
+                                   ], 'Status', readonly=True, select=True,
                  help= "* New: When the stock move is created and not yet confirmed.\n"\
                        "* Waiting Another Move: This state can be seen when a move is waiting for another one, for example in a chained flow.\n"\
                        "* Waiting Availability: This state is reached when the procurement resolution is not straight forward. It may need the scheduler to run, a component to me manufactured...\n"\
                        "* Available: When products are reserved, it is set to \'Available\'.\n"\
                        "* Done: When the shipment is processed, the state is \'Done\'."),
-=======
-        'state': fields.selection([('draft', 'New'), ('waiting', 'Waiting Another Move'), ('confirmed', 'Waiting Availability'), ('assigned', 'Available'), ('done', 'Done'), ('cancel', 'Cancelled')], 'Status', readonly=True, select=True,
-              help='When the stock move is created it is in the \'Draft\' state.\n After that, it is set to \'Not Available\' state if the scheduler did not find the products.\n When products are reserved it is set to \'Available\'.\n When the picking is done the state is \'Done\'.\
-              \nThe state is \'Waiting\' if the move is waiting for another one.'),
->>>>>>> 0e6f4821
         'price_unit': fields.float('Unit Price', digits_compute= dp.get_precision('Account'), help="Technical field used to record the product cost set by the user during a picking confirmation (when average price costing method is used)"),
         'price_currency_id': fields.many2one('res.currency', 'Currency for average price', help="Technical field used to record the currency chosen by the user during a picking confirmation (when average price costing method is used)"),
         'company_id': fields.many2one('res.company', 'Company', required=True, select=True),
@@ -2697,11 +2668,7 @@
         'date_done': fields.datetime('Date done'),
         'inventory_line_id': fields.one2many('stock.inventory.line', 'inventory_id', 'Inventories', states={'done': [('readonly', True)]}),
         'move_ids': fields.many2many('stock.move', 'stock_inventory_move_rel', 'inventory_id', 'move_id', 'Created Moves'),
-<<<<<<< HEAD
-        'state': fields.selection( (('draft', 'Draft'), ('cancel','Cancelled'), ('confirm','Confirmed'), ('done', 'Done')), 'State', readonly=True, select=True),
-=======
-        'state': fields.selection( (('draft', 'Draft'), ('done', 'Done'), ('confirm','Confirmed'),('cancel','Cancelled')), 'Status', readonly=True, select=True),
->>>>>>> 0e6f4821
+        'state': fields.selection( (('draft', 'Draft'), ('cancel','Cancelled'), ('confirm','Confirmed'), ('done', 'Done')), 'Status', readonly=True, select=True),
         'company_id': fields.many2one('res.company', 'Company', required=True, select=True, readonly=True, states={'draft':[('readonly',False)]}),
 
     }
@@ -2826,13 +2793,8 @@
         'product_uom': fields.many2one('product.uom', 'Product Unit of Measure', required=True),
         'product_qty': fields.float('Quantity', digits_compute=dp.get_precision('Product Unit of Measure')),
         'company_id': fields.related('inventory_id','company_id',type='many2one',relation='res.company',string='Company',store=True, select=True, readonly=True),
-<<<<<<< HEAD
         'prod_lot_id': fields.many2one('stock.production.lot', 'Serial Number', domain="[('product_id','=',product_id)]"),
-        'state': fields.related('inventory_id','state',type='char',string='State',readonly=True),
-=======
-        'prod_lot_id': fields.many2one('stock.production.lot', 'Production Lot', domain="[('product_id','=',product_id)]"),
         'state': fields.related('inventory_id','state',type='char',string='Status',readonly=True),
->>>>>>> 0e6f4821
     }
 
     def on_change_product_id(self, cr, uid, ids, location_id, product, uom=False, to_date=False):
