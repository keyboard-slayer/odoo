--- conflicted
+++ resolved
@@ -22,11 +22,8 @@
 import time
 from osv import fields, osv
 from tools.misc import DEFAULT_SERVER_DATETIME_FORMAT
-<<<<<<< HEAD
 from tools.translate import _
-=======
 import decimal_precision as dp
->>>>>>> d3866325
 
 class stock_partial_picking_line(osv.TransientModel):
 
@@ -44,13 +41,8 @@
     _name = "stock.partial.picking.line"
     _rec_name = 'product_id'
     _columns = {
-<<<<<<< HEAD
         'product_id' : fields.many2one('product.product', string="Product", required=True, readonly=True, ondelete='CASCADE'),
-        'quantity' : fields.float("Quantity", required=True),
-=======
-        'product_id' : fields.many2one('product.product', string="Product", required=True, ondelete='CASCADE'),
         'quantity' : fields.float("Quantity", digits_compute=dp.get_precision('Product UoM'), required=True),
->>>>>>> d3866325
         'product_uom': fields.many2one('product.uom', 'Unit of Measure', required=True, ondelete='CASCADE'),
         'prodlot_id' : fields.many2one('stock.production.lot', 'Production Lot', ondelete='CASCADE'),
         'location_id': fields.many2one('stock.location', 'Location', required=True, ondelete='CASCADE', domain = [('usage','<>','view')]),
