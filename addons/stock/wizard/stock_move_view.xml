--- conflicted
+++ resolved
@@ -99,20 +99,12 @@
         </record>
 
         <record id="view_split_in_lots" model="ir.ui.view">
-<<<<<<< HEAD
-                <field name="name">Split in lots</field>
-                <field name="model">stock.move.split</field>
-                <field name="type">form</field>
-                <field name="arch" type="xml">
-              <form string="Split in lots">
-=======
 	            <field name="name">Split in lots</field>
 	            <field name="model">stock.move.split</field>
 	            <field name="type">form</field>
 	            <field name="arch" type="xml">
 				<form string="Split in lots">
 				<group width="660" height="275">
->>>>>>> de589d0d
                   <field name="product_id" colspan="4" readonly="1"/>
                   <newline/>
                   <group colspan="4" col="4">
@@ -151,37 +143,17 @@
                             </form>
                         </field>
                     </group>
-<<<<<<< HEAD
-                        <separator string="" colspan="4" />
-                        <label string="" colspan="2" />
-                        <button icon='gtk-cancel' special="cancel"
-                            string="Cancel" />
-                        <button name="split_lot" string="Ok"
-                            type="object" icon="gtk-ok" />
-                    </form>
-                </field>
-            </record>
-
-            <record id="track_line" model="ir.actions.act_window">
-                <field name="name">Split in lots</field>
-                <field name="type">ir.actions.act_window</field>
-                <field name="res_model">stock.move.split</field>
-                <field name="view_type">form</field>
-                <field name="view_mode">form</field>
-                <field name="target">new</field>
-            </record>
-=======
 	                	<separator string="" colspan="4" />
 	                	<label string="" colspan="2" />
 	                	<button icon='gtk-cancel' special="cancel"
 	                		string="Cancel" />
 	                	<button name="split_lot" string="Ok"
 	                		type="object" icon="gtk-ok" />
-					</group>	                		
+					</group>
 	                </form>
 	            </field>
 	        </record>
-	
+
 	        <record id="track_line" model="ir.actions.act_window">
 	            <field name="name">Split in lots</field>
 	            <field name="type">ir.actions.act_window</field>
@@ -189,8 +161,7 @@
 	            <field name="view_type">form</field>
 	            <field name="view_mode">form</field>
 	            <field name="target">new</field>
-	        </record>          
->>>>>>> de589d0d
+	        </record>
 
-    </data>
+	</data>
 </openerp>