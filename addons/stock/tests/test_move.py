# -*- coding: utf-8 -*-
# Part of Odoo. See LICENSE file for full copyright and licensing details.

from odoo.exceptions import UserError
<<<<<<< HEAD
from odoo.tests.common import TransactionCase


class StockMove(TransactionCase):
    def setUp(self):
        super(StockMove, self).setUp()
        self.stock_location = self.env.ref('stock.stock_location_stock')
        self.customer_location = self.env.ref('stock.stock_location_customers')
        self.supplier_location = self.env.ref('stock.stock_location_suppliers')
        self.pack_location = self.env.ref('stock.location_pack_zone')
        self.pack_location.active = True
        self.transit_location = self.env['stock.location'].search([
            ('company_id', '=', self.env.company_id.id),
=======
from odoo.tests.common import SavepointCase


class StockMove(SavepointCase):
    @classmethod
    def setUpClass(cls):
        super(StockMove, cls).setUpClass()
        cls.stock_location = cls.env.ref('stock.stock_location_stock')
        cls.customer_location = cls.env.ref('stock.stock_location_customers')
        cls.supplier_location = cls.env.ref('stock.stock_location_suppliers')
        cls.pack_location = cls.env.ref('stock.location_pack_zone')
        cls.pack_location.active = True
        cls.transit_location = cls.env['stock.location'].search([
            ('company_id', '=', cls.env.user.company_id.id),
>>>>>>> 60e71302
            ('usage', '=', 'transit'),
        ], limit=1)
        cls.uom_unit = cls.env.ref('uom.product_uom_unit')
        cls.uom_dozen = cls.env.ref('uom.product_uom_dozen')
        cls.product = cls.env['product.product'].create({
            'name': 'Product A',
            'type': 'product',
            'categ_id': cls.env.ref('product.product_category_all').id,
        })
        cls.product_serial = cls.env['product.product'].create({
            'name': 'Product A',
            'type': 'product',
            'tracking': 'serial',
            'categ_id': cls.env.ref('product.product_category_all').id,
        })
        cls.product_lot = cls.env['product.product'].create({
            'name': 'Product A',
            'type': 'product',
            'tracking': 'lot',
            'categ_id': cls.env.ref('product.product_category_all').id,
        })
        cls.product_consu = cls.env['product.product'].create({
            'name': 'Product A',
            'type': 'consu',
            'categ_id': cls.env.ref('product.product_category_all').id,
        })

    def gather_relevant(self, product_id, location_id, lot_id=None, package_id=None, owner_id=None, strict=False):
        quants = self.env['stock.quant']._gather(product_id, location_id, lot_id=lot_id, package_id=package_id, owner_id=owner_id, strict=strict)
        return quants.filtered(lambda q: not (q.quantity == 0 and q.reserved_quantity == 0))

    def test_in_1(self):
        """ Receive products from a supplier. Check that a move line is created and that the
        reception correctly increase a single quant in stock.
        """
        # creation
        move1 = self.env['stock.move'].create({
            'name': 'test_in_1',
            'location_id': self.supplier_location.id,
            'location_dest_id': self.stock_location.id,
            'product_id': self.product.id,
            'product_uom': self.uom_unit.id,
            'product_uom_qty': 100.0,
        })
        self.assertEqual(move1.state, 'draft')

        # confirmation
        move1._action_confirm()
        self.assertEqual(move1.state, 'confirmed')

        # assignment
        move1._action_assign()
        self.assertEqual(move1.state, 'assigned')
        self.assertEqual(len(move1.move_line_ids), 1)

        # fill the move line
        move_line = move1.move_line_ids[0]
        self.assertEqual(move_line.product_qty, 100.0)
        self.assertEqual(move_line.qty_done, 0.0)
        move_line.qty_done = 100.0

        # validation
        move1._action_done()
        self.assertEqual(move1.state, 'done')
        # no quants are created in the supplier location
        self.assertEqual(self.env['stock.quant']._get_available_quantity(self.product, self.supplier_location), 0.0)
        self.assertEqual(self.env['stock.quant']._get_available_quantity(self.product, self.supplier_location, allow_negative=True), -100.0)
        self.assertEqual(self.env['stock.quant']._get_available_quantity(self.product, self.stock_location), 100.0)
        self.assertEqual(len(self.gather_relevant(self.product, self.supplier_location)), 1.0)
        self.assertEqual(len(self.gather_relevant(self.product, self.stock_location)), 1.0)

    def test_in_2(self):
        """ Receive 5 tracked products from a supplier. The create move line should have 5
        reserved. If i assign the 5 items to lot1, the reservation should not change. Once
        i validate, the reception correctly increase a single quant in stock.
        """
        # creation
        move1 = self.env['stock.move'].create({
            'name': 'test_in_1',
            'location_id': self.supplier_location.id,
            'location_dest_id': self.stock_location.id,
            'product_id': self.product_lot.id,
            'product_uom': self.uom_unit.id,
            'product_uom_qty': 5.0,
            'picking_type_id': self.env.ref('stock.picking_type_in').id,
        })
        self.assertEqual(move1.state, 'draft')

        # confirmation
        move1._action_confirm()
        self.assertEqual(move1.state, 'confirmed')

        # assignment
        move1._action_assign()
        self.assertEqual(move1.state, 'assigned')
        self.assertEqual(len(move1.move_line_ids), 1)
        move_line = move1.move_line_ids[0]
        self.assertEqual(move_line.product_qty, 5)
        move_line.lot_name = 'lot1'
        move_line.qty_done = 5.0
        self.assertEqual(move_line.product_qty, 5)  # don't change reservation

        move1._action_done()
        self.assertEqual(move_line.product_qty, 0)  # change reservation to 0 for done move
        self.assertEqual(move1.state, 'done')

        self.assertEqual(self.env['stock.quant']._get_available_quantity(self.product_lot, self.supplier_location), 0.0)
        supplier_quants = self.gather_relevant(self.product_lot, self.supplier_location)
        self.assertEqual(sum(supplier_quants.mapped('quantity')), -5.0)

        self.assertEqual(self.env['stock.quant']._get_available_quantity(self.product_lot, self.stock_location), 5.0)
        self.assertEqual(len(self.gather_relevant(self.product_lot, self.supplier_location)), 1.0)
        quants = self.gather_relevant(self.product_lot, self.stock_location)
        self.assertEqual(len(quants), 1.0)
        for quant in quants:
            self.assertNotEqual(quant.in_date, False)

    def test_in_3(self):
        """ Receive 5 serial-tracked products from a supplier. The system should create 5 differents
        move line.
        """
        # creation
        move1 = self.env['stock.move'].create({
            'name': 'test_in_1',
            'location_id': self.supplier_location.id,
            'location_dest_id': self.stock_location.id,
            'product_id': self.product_serial.id,
            'product_uom': self.uom_unit.id,
            'product_uom_qty': 5.0,
            'picking_type_id': self.env.ref('stock.picking_type_in').id,
        })
        self.assertEqual(move1.state, 'draft')

        # confirmation
        move1._action_confirm()
        self.assertEqual(move1.state, 'confirmed')

        # assignment
        move1._action_assign()
        self.assertEqual(move1.state, 'assigned')
        self.assertEqual(len(move1.move_line_ids), 5)
        move_line = move1.move_line_ids[0]
        self.assertEqual(move1.reserved_availability, 5)

        i = 0
        for move_line in move1.move_line_ids:
            move_line.lot_name = 'sn%s' % i
            move_line.qty_done = 1
            i += 1
        self.assertEqual(move1.quantity_done, 5.0)
        self.assertEqual(move1.product_qty, 5)  # don't change reservation

        move1._action_done()

        self.assertEqual(move1.quantity_done, 5.0)
        self.assertEqual(move1.product_qty, 5)  # don't change reservation
        self.assertEqual(move1.state, 'done')

        # Quant balance should result with 5 quant in supplier and stock
        self.assertEqual(self.env['stock.quant']._get_available_quantity(self.product_serial, self.supplier_location), 0.0)
        supplier_quants = self.gather_relevant(self.product_serial, self.supplier_location)
        self.assertEqual(sum(supplier_quants.mapped('quantity')), -5.0)
        self.assertEqual(self.env['stock.quant']._get_available_quantity(self.product_serial, self.stock_location), 5.0)

        self.assertEqual(len(self.gather_relevant(self.product_serial, self.supplier_location)), 5.0)
        quants = self.gather_relevant(self.product_serial, self.stock_location)
        self.assertEqual(len(quants), 5.0)
        for quant in quants:
            self.assertNotEqual(quant.in_date, False)

    def test_out_1(self):
        """ Send products to a client. Check that a move line is created reserving products in
        stock and that the delivery correctly remove the single quant in stock.
        """
        # make some stock
        self.env['stock.quant']._update_available_quantity(self.product, self.stock_location, 100)
        self.assertEqual(len(self.gather_relevant(self.product, self.stock_location)), 1.0)
        self.assertEqual(self.env['stock.quant']._get_available_quantity(self.product, self.stock_location), 100.0)

        # creation
        move1 = self.env['stock.move'].create({
            'name': 'test_out_1',
            'location_id': self.stock_location.id,
            'location_dest_id': self.customer_location.id,
            'product_id': self.product.id,
            'product_uom': self.uom_unit.id,
            'product_uom_qty': 100.0,
        })
        self.assertEqual(move1.state, 'draft')

        # confirmation
        move1._action_confirm()
        self.assertEqual(move1.state, 'confirmed')

        # assignment
        move1._action_assign()
        self.assertEqual(move1.state, 'assigned')
        self.assertEqual(len(move1.move_line_ids), 1)
        self.assertEqual(self.env['stock.quant']._get_available_quantity(self.product, self.stock_location), 0.0)
        # Should be a reserved quantity and thus a quant.
        self.assertEqual(len(self.gather_relevant(self.product, self.stock_location)), 1.0)

        # fill the move line
        move_line = move1.move_line_ids[0]
        self.assertEqual(move_line.product_qty, 100.0)
        self.assertEqual(move_line.qty_done, 0.0)
        move_line.qty_done = 100.0

        # validation
        move1._action_done()
        self.assertEqual(move1.state, 'done')
        # Check there is one quant in customer location
        self.assertEqual(self.env['stock.quant']._get_available_quantity(self.product, self.customer_location), 100.0)
        self.assertEqual(len(self.gather_relevant(self.product, self.customer_location)), 1.0)
        # there should be no quant amymore in the stock location
        self.assertEqual(self.env['stock.quant']._get_available_quantity(self.product, self.stock_location), 0.0)
        self.assertEqual(len(self.gather_relevant(self.product, self.stock_location)), 0.0)

    def test_out_2(self):
        """ Send a consumable product to a client. Check that a move line is created but
            quants are not impacted.
        """
        # make some stock

        self.product.type = 'consu'
        self.assertEqual(len(self.gather_relevant(self.product, self.stock_location)), 0.0)
        self.assertEqual(self.env['stock.quant']._get_available_quantity(self.product, self.stock_location), 0.0)

        # creation
        move1 = self.env['stock.move'].create({
            'name': 'test_out_1',
            'location_id': self.stock_location.id,
            'location_dest_id': self.customer_location.id,
            'product_id': self.product.id,
            'product_uom': self.uom_unit.id,
            'product_uom_qty': 100.0,
        })
        self.assertEqual(move1.state, 'draft')

        # confirmation
        move1._action_confirm()
        self.assertEqual(move1.state, 'confirmed')

        # assignment
        move1._action_assign()
        self.assertEqual(move1.state, 'assigned')
        self.assertEqual(len(move1.move_line_ids), 1)
        self.assertEqual(self.env['stock.quant']._get_available_quantity(self.product, self.stock_location), 0.0)
        # Should be a reserved quantity and thus a quant.
        self.assertEqual(len(self.gather_relevant(self.product, self.stock_location)), 0.0)

        # fill the move line
        move_line = move1.move_line_ids[0]
        self.assertEqual(move_line.product_qty, 100.0)
        self.assertEqual(move_line.qty_done, 0.0)
        move_line.qty_done = 100.0

        # validation
        move1._action_done()
        self.assertEqual(move1.state, 'done')
        # no quants are created in the customer location since it's a consumable
        self.assertEqual(self.env['stock.quant']._get_available_quantity(self.product, self.customer_location), 0.0)
        self.assertEqual(len(self.gather_relevant(self.product, self.customer_location)), 0.0)
        # there should be no quant amymore in the stock location
        self.assertEqual(self.env['stock.quant']._get_available_quantity(self.product, self.stock_location), 0.0)
        self.assertEqual(len(self.gather_relevant(self.product, self.stock_location)), 0.0)

    def test_mixed_tracking_reservation_1(self):
        """ Send products tracked by lot to a customer. In your stock, there are tracked and
        untracked quants. Two moves lines should be created: one for the tracked ones, another
        for the untracked ones.
        """
        lot1 = self.env['stock.production.lot'].create({
            'name': 'lot1',
            'product_id': self.product_lot.id,
        })
        self.env['stock.quant']._update_available_quantity(self.product_lot, self.stock_location, 2)
        self.env['stock.quant']._update_available_quantity(self.product_lot, self.stock_location, 3, lot_id=lot1)

        self.assertEqual(self.env['stock.quant']._get_available_quantity(self.product_lot, self.stock_location), 5.0)
        # creation
        move1 = self.env['stock.move'].create({
            'name': 'test_in_1',
            'location_id': self.stock_location.id,
            'location_dest_id': self.customer_location.id,
            'product_id': self.product_lot.id,
            'product_uom': self.uom_unit.id,
            'product_uom_qty': 5.0,
        })
        move1._action_confirm()
        move1._action_assign()

        self.assertEqual(len(move1.move_line_ids), 2)

    def test_mixed_tracking_reservation_2(self):
        """ Send products tracked by lot to a customer. In your stock, there are two tracked and
        mulitple untracked quants. There should be as many move lines as there are quants
        reserved. Edit the reserve move lines to set them to new serial numbers, the reservation
        should stay. Validate and the final quantity in stock should be 0, not negative.
        """
        lot1 = self.env['stock.production.lot'].create({
            'name': 'lot1',
            'product_id': self.product_serial.id,
        })
        lot2 = self.env['stock.production.lot'].create({
            'name': 'lot2',
            'product_id': self.product_serial.id,
        })
        self.env['stock.quant']._update_available_quantity(self.product_serial, self.stock_location, 2)
        self.env['stock.quant']._update_available_quantity(self.product_serial, self.stock_location, 1, lot_id=lot1)
        self.env['stock.quant']._update_available_quantity(self.product_serial, self.stock_location, 1, lot_id=lot2)
        self.assertEqual(self.env['stock.quant']._get_available_quantity(self.product_serial, self.stock_location), 4.0)
        # creation
        move1 = self.env['stock.move'].create({
            'name': 'test_in_1',
            'location_id': self.stock_location.id,
            'location_dest_id': self.customer_location.id,
            'product_id': self.product_serial.id,
            'product_uom': self.uom_unit.id,
            'product_uom_qty': 4.0,
        })
        move1._action_confirm()
        move1._action_assign()
        self.assertEqual(len(move1.move_line_ids), 4)
        for ml in move1.move_line_ids:
            self.assertEqual(ml.product_qty, 1.0)

        # assign lot3 and lot 4 to both untracked move lines
        lot3 = self.env['stock.production.lot'].create({
            'name': 'lot3',
            'product_id': self.product_serial.id,
        })
        lot4 = self.env['stock.production.lot'].create({
            'name': 'lot4',
            'product_id': self.product_serial.id,
        })
        untracked_move_line = move1.move_line_ids.filtered(lambda ml: not ml.lot_id)
        untracked_move_line[0].lot_id = lot3
        untracked_move_line[1].lot_id = lot4
        for ml in move1.move_line_ids:
            self.assertEqual(ml.product_qty, 1.0)

        # no changes on quants, even if i made some move lines with a lot id whom reserved on untracked quants
        self.assertEqual(len(self.gather_relevant(self.product_serial, self.stock_location, strict=True)), 1.0)  # with a qty of 2
        self.assertEqual(len(self.gather_relevant(self.product_serial, self.stock_location, lot_id=lot1, strict=True)), 1.0)
        self.assertEqual(len(self.gather_relevant(self.product_serial, self.stock_location, lot_id=lot2, strict=True)), 1.0)
        self.assertEqual(len(self.gather_relevant(self.product_serial, self.stock_location, lot_id=lot3, strict=True)), 0)
        self.assertEqual(len(self.gather_relevant(self.product_serial, self.stock_location, lot_id=lot4, strict=True)), 0)

        move1.move_line_ids.write({'qty_done': 1.0})

        move1._action_done()

        self.assertEqual(self.env['stock.quant']._get_available_quantity(self.product_serial, self.stock_location), 0.0)
        self.assertEqual(self.env['stock.quant']._get_available_quantity(self.product_serial, self.stock_location, lot_id=lot1, strict=True), 0.0)
        self.assertEqual(self.env['stock.quant']._get_available_quantity(self.product_serial, self.stock_location, lot_id=lot2, strict=True), 0.0)
        self.assertEqual(self.env['stock.quant']._get_available_quantity(self.product_serial, self.stock_location, lot_id=lot3, strict=True), 0.0)
        self.assertEqual(self.env['stock.quant']._get_available_quantity(self.product_serial, self.stock_location, lot_id=lot4, strict=True), 0.0)

    def test_mixed_tracking_reservation_3(self):
        """ Send two products tracked by lot to a customer. In your stock, there two tracked quants
        and two untracked. Once the move is validated, add move lines to also move the two untracked
        ones and assign them serial numbers on the fly. The final quantity in stock should be 0, not
        negative.
        """
        lot1 = self.env['stock.production.lot'].create({
            'name': 'lot1',
            'product_id': self.product_serial.id,
        })
        lot2 = self.env['stock.production.lot'].create({
            'name': 'lot2',
            'product_id': self.product_serial.id,
        })
        self.env['stock.quant']._update_available_quantity(self.product_serial, self.stock_location, 1, lot_id=lot1)
        self.env['stock.quant']._update_available_quantity(self.product_serial, self.stock_location, 1, lot_id=lot2)

        self.assertEqual(self.env['stock.quant']._get_available_quantity(self.product_serial, self.stock_location), 2.0)
        # creation
        move1 = self.env['stock.move'].create({
            'name': 'test_in_1',
            'location_id': self.stock_location.id,
            'location_dest_id': self.customer_location.id,
            'product_id': self.product_serial.id,
            'product_uom': self.uom_unit.id,
            'product_uom_qty': 2.0,
        })
        move1._action_confirm()
        move1._action_assign()
        move1.move_line_ids.write({'qty_done': 1.0})
        move1._action_done()

        self.env['stock.quant']._update_available_quantity(self.product_serial, self.stock_location, 2)
        lot3 = self.env['stock.production.lot'].create({
            'name': 'lot3',
            'product_id': self.product_serial.id,
        })
        lot4 = self.env['stock.production.lot'].create({
            'name': 'lot4',
            'product_id': self.product_serial.id,
        })

        self.env['stock.move.line'].create({
            'move_id': move1.id,
            'product_id': move1.product_id.id,
            'qty_done': 1,
            'product_uom_id': move1.product_uom.id,
            'location_id': move1.location_id.id,
            'location_dest_id': move1.location_dest_id.id,
            'lot_id': lot3.id,
        })
        self.env['stock.move.line'].create({
            'move_id': move1.id,
            'product_id': move1.product_id.id,
            'qty_done': 1,
            'product_uom_id': move1.product_uom.id,
            'location_id': move1.location_id.id,
            'location_dest_id': move1.location_dest_id.id,
            'lot_id': lot4.id
        })

        self.assertEqual(self.env['stock.quant']._get_available_quantity(self.product_serial, self.stock_location), 0.0)
        self.assertEqual(self.env['stock.quant']._get_available_quantity(self.product_serial, self.stock_location, lot_id=lot1, strict=True), 0.0)
        self.assertEqual(self.env['stock.quant']._get_available_quantity(self.product_serial, self.stock_location, lot_id=lot2, strict=True), 0.0)
        self.assertEqual(self.env['stock.quant']._get_available_quantity(self.product_serial, self.stock_location, lot_id=lot3, strict=True), 0.0)
        self.assertEqual(self.env['stock.quant']._get_available_quantity(self.product_serial, self.stock_location, lot_id=lot4, strict=True), 0.0)

    def test_mixed_tracking_reservation_4(self):
        """ Send two products tracked by lot to a customer. In your stock, there two tracked quants
        and on untracked. Once the move is validated, edit one of the done move line to change the
        serial number to one that is not in stock. The original serial should go back to stock and
        the untracked quant should be tracked on the fly and sent instead.
        """
        lot1 = self.env['stock.production.lot'].create({
            'name': 'lot1',
            'product_id': self.product_serial.id,
        })
        lot2 = self.env['stock.production.lot'].create({
            'name': 'lot2',
            'product_id': self.product_serial.id,
        })
        self.env['stock.quant']._update_available_quantity(self.product_serial, self.stock_location, 1, lot_id=lot1)
        self.env['stock.quant']._update_available_quantity(self.product_serial, self.stock_location, 1, lot_id=lot2)

        self.assertEqual(self.env['stock.quant']._get_available_quantity(self.product_serial, self.stock_location), 2.0)
        # creation
        move1 = self.env['stock.move'].create({
            'name': 'test_in_1',
            'location_id': self.stock_location.id,
            'location_dest_id': self.customer_location.id,
            'product_id': self.product_serial.id,
            'product_uom': self.uom_unit.id,
            'product_uom_qty': 2.0,
        })
        move1._action_confirm()
        move1._action_assign()
        move1.move_line_ids.write({'qty_done': 1.0})
        move1._action_done()

        self.assertEqual(self.env['stock.quant']._get_available_quantity(self.product_serial, self.stock_location), 0.0)
        self.assertEqual(self.env['stock.quant']._get_available_quantity(self.product_serial, self.stock_location, lot_id=lot1, strict=True), 0.0)
        self.assertEqual(self.env['stock.quant']._get_available_quantity(self.product_serial, self.stock_location, lot_id=lot2, strict=True), 0.0)

        self.env['stock.quant']._update_available_quantity(self.product_serial, self.stock_location, 1)
        lot3 = self.env['stock.production.lot'].create({
            'name': 'lot3',
            'product_id': self.product_serial.id,
        })

        move1.move_line_ids[1].lot_id = lot3

        self.assertEqual(self.env['stock.quant']._get_available_quantity(self.product_serial, self.stock_location), 1.0)
        self.assertEqual(self.env['stock.quant']._get_available_quantity(self.product_serial, self.stock_location, lot_id=lot1, strict=True), 0.0)
        self.assertEqual(self.env['stock.quant']._get_available_quantity(self.product_serial, self.stock_location, lot_id=lot2, strict=True), 1.0)
        self.assertEqual(self.env['stock.quant']._get_available_quantity(self.product_serial, self.stock_location, lot_id=lot3, strict=True), 0.0)

    def test_mixed_tracking_reservation_5(self):
        move1 = self.env['stock.move'].create({
            'name': 'test_jenaimarre_1',
            'location_id': self.stock_location.id,
            'location_dest_id': self.customer_location.id,
            'product_id': self.product_serial.id,
            'product_uom': self.uom_unit.id,
            'product_uom_qty': 1.0,
        })
        move1._action_confirm()
        move1._action_assign()
        self.assertEqual(move1.state, 'confirmed')

        # create an untracked quant
        self.env['stock.quant']._update_available_quantity(self.product_serial, self.stock_location, 1.0)
        lot1 = self.env['stock.production.lot'].create({
            'name': 'lot1',
            'product_id': self.product_serial.id,
        })

        # create a new move line with a lot not assigned to any quant
        self.env['stock.move.line'].create({
            'move_id': move1.id,
            'product_id': move1.product_id.id,
            'qty_done': 1,
            'product_uom_id': move1.product_uom.id,
            'location_id': move1.location_id.id,
            'location_dest_id': move1.location_dest_id.id,
            'lot_id': lot1.id
        })
        self.assertEqual(len(move1.move_line_ids), 1)
        self.assertEqual(move1.reserved_availability, 0)

        # validating the move line should move the lot, not create a negative quant in stock
        move1._action_done()
        self.assertEqual(self.env['stock.quant']._get_available_quantity(self.product_serial, self.stock_location), 0.0)
        self.assertEqual(len(self.gather_relevant(self.product_serial, self.stock_location)), 0.0)

    def test_mixed_tracking_reservation_6(self):
        # create an untracked quant
        self.env['stock.quant']._update_available_quantity(self.product_serial, self.stock_location, 1.0)
        move1 = self.env['stock.move'].create({
            'name': 'test_jenaimarre_1',
            'location_id': self.stock_location.id,
            'location_dest_id': self.customer_location.id,
            'product_id': self.product_serial.id,
            'product_uom': self.uom_unit.id,
            'product_uom_qty': 1.0,
        })
        move1._action_confirm()
        move1._action_assign()
        self.assertEqual(move1.state, 'assigned')

        lot1 = self.env['stock.production.lot'].create({
            'name': 'lot1',
            'product_id': self.product_serial.id,
        })
        lot2 = self.env['stock.production.lot'].create({
            'name': 'lot2',
            'product_id': self.product_serial.id,
        })

        move_line = move1.move_line_ids
        move_line.lot_id = lot1
        self.assertEqual(move_line.product_qty, 1.0)
        move_line.lot_id = lot2
        self.assertEqual(move_line.product_qty, 1.0)
        move_line.qty_done = 1

        # validating the move line should move the lot, not create a negative quant in stock
        move1._action_done()
        self.assertEqual(self.env['stock.quant']._get_available_quantity(self.product_serial, self.stock_location), 0.0)
        self.assertEqual(len(self.gather_relevant(self.product_serial, self.stock_location)), 0.0)

    def test_mixed_tracking_reservation_7(self):
        """ Similar test_mixed_tracking_reservation_2 but creates first the tracked quant, then the
        untracked ones. When adding a lot to the untracked move line, it should not decrease the
        untracked quant then increase a non-existing tracked one that will fallback on the
        untracked quant.
        """
        lot1 = self.env['stock.production.lot'].create({
            'name': 'lot1',
            'product_id': self.product_serial.id,
        })
        lot2 = self.env['stock.production.lot'].create({
            'name': 'lot2',
            'product_id': self.product_serial.id,
        })
        self.env['stock.quant']._update_available_quantity(self.product_serial, self.stock_location, 1, lot_id=lot1)
        self.env['stock.quant']._update_available_quantity(self.product_serial, self.stock_location, 1)

        self.assertEqual(self.env['stock.quant']._get_available_quantity(self.product_serial, self.stock_location), 2.0)
        # creation
        move1 = self.env['stock.move'].create({
            'name': 'test_in_1',
            'location_id': self.stock_location.id,
            'location_dest_id': self.customer_location.id,
            'product_id': self.product_serial.id,
            'product_uom': self.uom_unit.id,
            'product_uom_qty': 2.0,
        })
        move1._action_confirm()
        move1._action_assign()
        self.assertEqual(len(move1.move_line_ids), 2)
        for ml in move1.move_line_ids:
            self.assertEqual(ml.product_qty, 1.0)

        untracked_move_line = move1.move_line_ids.filtered(lambda ml: not ml.lot_id).lot_id = lot2
        for ml in move1.move_line_ids:
            self.assertEqual(ml.product_qty, 1.0)

        move1.move_line_ids.write({'qty_done': 1.0})

        move1._action_done()

        self.assertEqual(self.env['stock.quant']._get_available_quantity(self.product_serial, self.stock_location), 0.0)
        self.assertEqual(self.env['stock.quant']._get_available_quantity(self.product_serial, self.stock_location, lot_id=lot1, strict=True), 0.0)
        self.assertEqual(self.env['stock.quant']._get_available_quantity(self.product_serial, self.stock_location, lot_id=lot2, strict=True), 0.0)
        quants = self.gather_relevant(self.product_serial, self.stock_location)
        self.assertEqual(len(quants), 0)

    def test_mixed_tracking_reservation_8(self):
        """ Send one product tracked by lot to a customer. In your stock, there are one tracked and
        one untracked quant. Reserve the move, then edit the lot to one not present in stock. The
        system will update the reservation and use the untracked quant. Now unreserve, no error
        should happen
        """
        lot1 = self.env['stock.production.lot'].create({
            'name': 'lot1',
            'product_id': self.product_serial.id,
        })

        # at first, we only make the tracked quant available in stock to make sure this one is selected
        self.env['stock.quant']._update_available_quantity(self.product_serial, self.stock_location, 1, lot_id=lot1)

        # creation
        move1 = self.env['stock.move'].create({
            'name': 'test_mixed_tracking_reservation_7',
            'location_id': self.stock_location.id,
            'location_dest_id': self.customer_location.id,
            'product_id': self.product_serial.id,
            'product_uom': self.uom_unit.id,
            'product_uom_qty': 1.0,
        })
        move1._action_confirm()
        move1._action_assign()

        self.assertEqual(move1.reserved_availability, 1.0)
        self.assertEqual(move1.move_line_ids.lot_id.id, lot1.id)

        # change the lot_id to one not available in stock while an untracked quant is available
        self.env['stock.quant']._update_available_quantity(self.product_serial, self.stock_location, 1)
        lot2 = self.env['stock.production.lot'].create({
            'name': 'lot2',
            'product_id': self.product_serial.id,
        })
        move1.move_line_ids.lot_id = lot2
        self.assertEqual(move1.reserved_availability, 1.0)
        self.assertEqual(move1.move_line_ids.lot_id.id, lot2.id)
        self.assertEqual(self.env['stock.quant']._get_available_quantity(self.product_serial, self.stock_location, strict=True), 0.0)
        self.assertEqual(self.env['stock.quant']._get_available_quantity(self.product_serial, self.stock_location, lot_id=lot1, strict=True), 1.0)

        # unreserve
        move1._do_unreserve()

        self.assertEqual(move1.reserved_availability, 0.0)
        self.assertEqual(len(move1.move_line_ids), 0)
        self.assertEqual(self.env['stock.quant']._get_available_quantity(self.product_serial, self.stock_location, strict=True), 1.0)
        self.assertEqual(self.env['stock.quant']._get_available_quantity(self.product_serial, self.stock_location, lot_id=lot1, strict=True), 1.0)

    def test_putaway_1(self):
        """ Receive products from a supplier. Check that putaway rules are rightly applied on
        the receipt move line.
        """
        # This test will apply a putaway strategy on the stock location to put everything
        # incoming in the sublocation shelf1.
        shelf1_location = self.env['stock.location'].create({
            'name': 'shelf1',
            'usage': 'internal',
            'location_id': self.stock_location.id,
        })
        # putaway from stock to shelf1
        putaway = self.env['stock.putaway.rule'].create({
            'category_id': self.env.ref('product.product_category_all').id,
            'location_in_id': self.stock_location.id,
            'location_out_id': shelf1_location.id,
        })
        self.stock_location.write({
            'putaway_rule_ids': [(4, putaway.id, 0)]
        })

        # creation
        move1 = self.env['stock.move'].create({
            'name': 'test_putaway_1',
            'location_id': self.supplier_location.id,
            'location_dest_id': self.stock_location.id,
            'product_id': self.product.id,
            'product_uom': self.uom_unit.id,
            'product_uom_qty': 100.0,
        })
        move1._action_confirm()
        self.assertEqual(move1.state, 'confirmed')

        # assignment
        move1._action_assign()
        self.assertEqual(move1.state, 'assigned')
        self.assertEqual(len(move1.move_line_ids), 1)

        # check if the putaway was rightly applied
        self.assertEqual(move1.move_line_ids.location_dest_id.id, shelf1_location.id)

    def test_putaway_2(self):
        """ Receive products from a supplier. Check that putaway rules are rightly applied on
        the receipt move line.
        """
        # This test will apply a putaway strategy by product on the stock location to put everything
        # incoming in the sublocation shelf1.
        shelf1_location = self.env['stock.location'].create({
            'name': 'shelf1',
            'usage': 'internal',
            'location_id': self.stock_location.id,
        })
        # putaway from stock to shelf1
        putaway = self.env['stock.putaway.rule'].create({
            'product_id': self.env.ref('product.product_product_5').id,
            'location_in_id': self.stock_location.id,
            'location_out_id': shelf1_location.id,
        })
        self.stock_location.write({
            'putaway_rule_ids': [(4, putaway.id, 0)],
        })

        # creation
        move1 = self.env['stock.move'].create({
            'name': 'test_putaway_2',
            'location_id': self.supplier_location.id,
            'location_dest_id': self.stock_location.id,
            'product_id': self.env.ref('product.product_product_5').id,
            'product_uom': self.uom_unit.id,
            'product_uom_qty': 100.0,
        })
        move1._action_confirm()
        self.assertEqual(move1.state, 'confirmed')

        # assignment
        move1._action_assign()
        self.assertEqual(move1.state, 'assigned')
        self.assertEqual(len(move1.move_line_ids), 1)

        # check if the putaway was rightly applied
        self.assertEqual(move1.move_line_ids.location_dest_id.id, shelf1_location.id)

    def test_putaway_3(self):
        """ Receive products from a supplier. Check that putaway rules are rightly applied on
        the receipt move line.
        """
        # This test will apply both the putaway strategy by product and category. We check here
        # that the putaway by product takes precedence.

        shelf1_location = self.env['stock.location'].create({
            'name': 'shelf1',
            'usage': 'internal',
            'location_id': self.stock_location.id,
        })
        shelf2_location = self.env['stock.location'].create({
            'name': 'shelf2',
            'usage': 'internal',
            'location_id': self.stock_location.id,
        })
        putaway_category = self.env['stock.putaway.rule'].create({
            'category_id': self.env.ref('product.product_category_all').id,
            'location_in_id': self.supplier_location.id,
            'location_out_id': shelf1_location.id,
        })
        putaway_product = self.env['stock.putaway.rule'].create({
            'product_id': self.env.ref('stock.product_cable_management_box').id,
            'location_in_id': self.supplier_location.id,
            'location_out_id': shelf2_location.id,
        })
        self.stock_location.write({
            'putaway_rule_ids': [(6, 0, [
                putaway_category.id,
                putaway_product.id
            ])],
        })

        # creation
        move1 = self.env['stock.move'].create({
            'name': 'test_putaway_3',
            'location_id': self.supplier_location.id,
            'location_dest_id': self.stock_location.id,
            'product_id': self.env.ref('stock.product_cable_management_box').id,
            'product_uom': self.env.ref('uom.product_uom_kgm').id,
            'product_uom_qty': 100.0,
        })
        move1._action_confirm()
        self.assertEqual(move1.state, 'confirmed')

        # assignment
        move1._action_assign()
        self.assertEqual(move1.state, 'assigned')
        self.assertEqual(len(move1.move_line_ids), 1)

        # check if the putaway was rightly applied
        self.assertEqual(move1.move_line_ids.location_dest_id.id, shelf2_location.id)

    def test_putaway_4(self):
        """ Receive products from a supplier. Check that putaway rules are rightly applied on
        the receipt move line.
        """
        # This test will apply both the putaway strategy by product and category. We check here
        # that if a putaway by product is not matched, the fallback to the category is correctly
        # done.

        shelf1_location = self.env['stock.location'].create({
            'name': 'shelf1',
            'usage': 'internal',
            'location_id': self.stock_location.id,
        })
        shelf2_location = self.env['stock.location'].create({
            'name': 'shelf2',
            'usage': 'internal',
            'location_id': self.stock_location.id,
        })
        # putaway from stock to shelf1
        putaway_category = self.env['stock.putaway.rule'].create({
            'category_id': self.env.ref('product.product_category_all').id,
            'location_in_id': self.stock_location.id,
            'location_out_id': shelf1_location.id,
        })
        putaway_product = self.env['stock.putaway.rule'].create({
            'product_id': self.env.ref('stock.product_cable_management_box').id,
            'location_in_id': self.stock_location.id,
            'location_out_id': shelf2_location.id,
        })
        self.stock_location.write({
            'putaway_rule_ids': [(6, 0, [
                putaway_category.id,
                putaway_product.id,
            ])],
        })

        # creation
        move1 = self.env['stock.move'].create({
            'name': 'test_putaway_4',
            'location_id': self.supplier_location.id,
            'location_dest_id': self.stock_location.id,
            'product_id': self.product.id,
            'product_uom': self.uom_unit.id,
            'product_uom_qty': 100.0,
        })
        move1._action_confirm()
        self.assertEqual(move1.state, 'confirmed')

        # assignment
        move1._action_assign()
        self.assertEqual(move1.state, 'assigned')
        self.assertEqual(len(move1.move_line_ids), 1)

        # check if the putaway was rightly applied
        self.assertEqual(move1.move_line_ids.location_dest_id.id, shelf1_location.id)

    def test_putaway_5(self):
        """ Receive products from a supplier. Check that putaway rules are rightly applied on
        the receipt move line.
        """
        # This test will apply putaway strategy by category.
        # We check here that the putaway by category works when the category is
        # set on parent category of the product.

        shelf_location = self.env['stock.location'].create({
            'name': 'shelf',
            'usage': 'internal',
            'location_id': self.stock_location.id,
        })
        putaway = self.env['stock.putaway.rule'].create({
            'category_id': self.env.ref('product.product_category_all').id,
            'location_in_id': self.supplier_location.id,
            'location_out_id': shelf_location.id,
        })
        self.stock_location.write({
            'putaway_rule_ids': [(6, 0, [
                putaway.id,
            ])],
        })

        # creation
        move1 = self.env['stock.move'].create({
            'name': 'test_putaway_5',
            'location_id': self.supplier_location.id,
            'location_dest_id': self.stock_location.id,
            'product_id': self.env.ref('stock.product_cable_management_box').id,
            'product_uom': self.env.ref('uom.product_uom_kgm').id,
            'product_uom_qty': 100.0,
        })
        move1._action_confirm()
        self.assertEqual(move1.state, 'confirmed')

        # assignment
        move1._action_assign()
        self.assertEqual(move1.state, 'assigned')
        self.assertEqual(len(move1.move_line_ids), 1)

        # check if the putaway was rightly applied
        self.assertEqual(move1.move_line_ids.location_dest_id.id, shelf_location.id)

    def test_putaway_6(self):
        """ Receive products from a supplier. Check that putaway rules are rightly applied on
        the receipt move line.
        """
        # This test will apply two putaway strategies by category. We check here
        # that the most specific putaway takes precedence.

        shelf1_location = self.env['stock.location'].create({
            'name': 'shelf1',
            'usage': 'internal',
            'location_id': self.stock_location.id,
        })
        shelf2_location = self.env['stock.location'].create({
            'name': 'shelf2',
            'usage': 'internal',
            'location_id': self.stock_location.id,
        })
        putaway_category_all = self.env['stock.putaway.rule'].create({
            'category_id': self.env.ref('product.product_category_all').id,
            'location_in_id': self.supplier_location.id,
            'location_out_id': shelf1_location.id,
        })
        putaway_category_office_furn = self.env['stock.putaway.rule'].create({
            'category_id': self.env.ref('product.product_category_5').id,
            'location_in_id': self.supplier_location.id,
            'location_out_id': shelf2_location.id,
        })
        self.stock_location.write({
            'putaway_rule_ids': [(6, 0, [
                putaway_category_all.id,
                putaway_category_office_furn.id,
            ])],
        })

        # creation
        move1 = self.env['stock.move'].create({
            'name': 'test_putaway_6',
            'location_id': self.supplier_location.id,
            'location_dest_id': self.stock_location.id,
            'product_id': self.env.ref('stock.product_cable_management_box').id,
            'product_uom': self.env.ref('uom.product_uom_kgm').id,
            'product_uom_qty': 100.0,
        })
        move1._action_confirm()
        self.assertEqual(move1.state, 'confirmed')

        # assignment
        move1._action_assign()
        self.assertEqual(move1.state, 'assigned')
        self.assertEqual(len(move1.move_line_ids), 1)

        # check if the putaway was rightly applied
        self.assertEqual(move1.move_line_ids.location_dest_id.id, shelf2_location.id)

    def test_availability_1(self):
        """ Check that the `availability` field on a move is correctly computed when there is
        more than enough products in stock.
        """
        # make some stock
        self.env['stock.quant']._update_available_quantity(self.product, self.stock_location, 150.0)
        self.assertEqual(len(self.gather_relevant(self.product, self.stock_location)), 1.0)

        move1 = self.env['stock.move'].create({
            'name': 'test_putaway_1',
            'location_id': self.stock_location.id,
            'location_dest_id': self.supplier_location.id,
            'product_id': self.product.id,
            'product_uom': self.uom_unit.id,
            'product_uom_qty': 100.0,
        })

        self.assertEqual(self.env['stock.quant']._get_available_quantity(self.product, self.stock_location), 150.0)
        self.assertEqual(len(self.gather_relevant(self.product, self.stock_location)), 1.0)
        self.assertEqual(move1.availability, 100.0)

    def test_availability_2(self):
        """ Check that the `availability` field on a move is correctly computed when there is
        not enough products in stock.
        """
        # make some stock
        self.env['stock.quant']._update_available_quantity(self.product, self.stock_location, 50.0)
        self.assertEqual(len(self.gather_relevant(self.product, self.stock_location)), 1.0)

        move1 = self.env['stock.move'].create({
            'name': 'test_putaway_1',
            'location_id': self.stock_location.id,
            'location_dest_id': self.supplier_location.id,
            'product_id': self.product.id,
            'product_uom': self.uom_unit.id,
            'product_uom_qty': 100.0,
        })

        self.assertEqual(self.env['stock.quant']._get_available_quantity(self.product, self.stock_location), 50.0)
        self.assertEqual(len(self.gather_relevant(self.product, self.stock_location)), 1.0)
        self.assertEqual(move1.availability, 50.0)

    def test_availability_3(self):
        lot1 = self.env['stock.production.lot'].create({
            'name': 'lot1',
            'product_id': self.product_serial.id,
        })
        lot2 = self.env['stock.production.lot'].create({
            'name': 'lot2',
            'product_id': self.product_serial.id,
        })
        self.env['stock.quant']._update_available_quantity(self.product_serial, self.stock_location, -1.0, lot_id=lot1)
        self.env['stock.quant']._update_available_quantity(self.product_serial, self.stock_location, 1.0, lot_id=lot2)
        move1 = self.env['stock.move'].create({
            'name': 'test_availability_3',
            'location_id': self.stock_location.id,
            'location_dest_id': self.customer_location.id,
            'product_id': self.product_serial.id,
            'product_uom': self.uom_unit.id,
            'product_uom_qty': 1.0,
        })
        move1._action_confirm()
        move1._action_assign()
        self.assertEqual(move1.state, 'assigned')
        self.assertEqual(move1.reserved_availability, 1.0)

    def test_availability_4(self):
        self.env['stock.quant']._update_available_quantity(self.product, self.stock_location, 30.0)
        move1 = self.env['stock.move'].create({
            'name': 'test_availability_4',
            'location_id': self.stock_location.id,
            'location_dest_id': self.customer_location.id,
            'product_id': self.product.id,
            'product_uom': self.uom_unit.id,
            'product_uom_qty': 15.0,
        })
        move1._action_confirm()
        move1._action_assign()
        self.assertEqual(move1.state, 'assigned')

        move2 = self.env['stock.move'].create({
            'name': 'test_availability_4',
            'location_id': self.stock_location.id,
            'location_dest_id': self.customer_location.id,
            'product_id': self.product.id,
            'product_uom': self.uom_unit.id,
            'product_uom_qty': 15.0,
        })
        move2._action_confirm()
        move2._action_assign()

        # set 15 as quantity done for the first and 30 as the second
        move1.move_line_ids.qty_done = 15
        move2.move_line_ids.qty_done = 30

        # validate the second, the first should be unreserved
        move2._action_done()

        self.assertEqual(move1.state, 'confirmed')
        self.assertEqual(move1.move_line_ids.qty_done, 15)
        self.assertEqual(move2.state, 'done')

        stock_quants = self.gather_relevant(self.product, self.stock_location)
        self.assertEqual(len(stock_quants), 0)
        customer_quants = self.gather_relevant(self.product, self.customer_location)
        self.assertEqual(customer_quants.quantity, 30)
        self.assertEqual(customer_quants.reserved_quantity, 0)

    def test_availability_5(self):
        """ Check that rerun action assign only create new stock move
        lines instead of adding quantity in existing one.
        """
        self.env['stock.quant']._update_available_quantity(self.product_serial, self.stock_location, 2.0)
        # move from shelf1
        move = self.env['stock.move'].create({
            'name': 'test_edit_moveline_1',
            'location_id': self.stock_location.id,
            'location_dest_id': self.customer_location.id,
            'product_id': self.product_serial.id,
            'product_uom': self.uom_unit.id,
            'product_uom_qty': 4.0,
        })
        move._action_confirm()
        move._action_assign()

        self.env['stock.quant']._update_available_quantity(self.product_serial, self.stock_location, 4.0)
        move._action_assign()

        self.assertEqual(len(move.move_line_ids), 4.0)

    def test_availability_6(self):
        """ Check that, in the scenario where a move is in a bigger uom than the uom of the quants
        and this uom only allows entire numbers, we don't make a partial reservation when the
        quantity available is not enough to reserve the move. Check also that it is not possible
        to set `quantity_done` with a value not honouring the UOM's rounding.
        """
        # on the dozen uom, set the rounding set 1.0
        self.uom_dozen.rounding = 1

        # 6 units are available in stock
        self.env['stock.quant']._update_available_quantity(self.product, self.stock_location, 6.0)

        # the move should not be reserved
        move = self.env['stock.move'].create({
            'name': 'test_availability_6',
            'location_id': self.stock_location.id,
            'location_dest_id': self.customer_location.id,
            'product_id': self.product.id,
            'product_uom': self.uom_dozen.id,
            'product_uom_qty': 1,
        })
        move._action_confirm()
        move._action_assign()
        self.assertEqual(move.state, 'confirmed')

        # the quants should be left untouched
        self.assertEqual(self.env['stock.quant']._get_available_quantity(self.product, self.stock_location), 6.0)

        # make 8 units available, the move should again not be reservabale
        self.env['stock.quant']._update_available_quantity(self.product, self.stock_location, 2.0)
        move._action_assign()
        self.assertEqual(move.state, 'confirmed')
        self.assertEqual(self.env['stock.quant']._get_available_quantity(self.product, self.stock_location), 8.0)

        # make 12 units available, this time the move should be reservable
        self.env['stock.quant']._update_available_quantity(self.product, self.stock_location, 4.0)
        move._action_assign()
        self.assertEqual(move.state, 'assigned')
        self.assertEqual(self.env['stock.quant']._get_available_quantity(self.product, self.stock_location), 0.0)

        # Check it isn't possible to set any value to quantity_done
        with self.assertRaises(UserError):
            move.quantity_done = 0.1
            move._action_done()

        with self.assertRaises(UserError):
            move.quantity_done = 1.1
            move._action_done()

        with self.assertRaises(UserError):
            move.quantity_done = 0.9
            move._action_done()

        move.quantity_done = 1
        move._action_done()
        self.assertEqual(self.env['stock.quant']._get_available_quantity(self.product, self.customer_location), 12.0)

    def test_availability_7(self):
        """ Check that, in the scenario where a move is in a bigger uom than the uom of the quants
        and this uom only allows entire numbers, we only reserve quantity honouring the uom's
        rounding even if the quantity is set across multiple quants.
        """
        # on the dozen uom, set the rounding set 1.0
        self.uom_dozen.rounding = 1

        # make 12 quants of 1
        for i in range(1, 13):
            lot_id = self.env['stock.production.lot'].create({
                'name': 'lot%s' % str(i),
                'product_id': self.product_serial.id,
            })
            self.env['stock.quant']._update_available_quantity(self.product_serial, self.stock_location, 1.0, lot_id=lot_id)

        # the move should be reserved
        move = self.env['stock.move'].create({
            'name': 'test_availability_7',
            'location_id': self.stock_location.id,
            'location_dest_id': self.customer_location.id,
            'product_id': self.product_serial.id,
            'product_uom': self.uom_dozen.id,
            'product_uom_qty': 1,
        })
        move._action_confirm()
        move._action_assign()
        self.assertEqual(move.state, 'assigned')
        self.assertEqual(len(move.move_line_ids.mapped('product_uom_id')), 1)
        self.assertEqual(move.move_line_ids.mapped('product_uom_id'), self.uom_unit)

        for move_line in move.move_line_ids:
            move_line.qty_done = 1
        move._action_done()

        self.assertEqual(move.product_uom_qty, 1)
        self.assertEqual(move.product_uom.id, self.uom_dozen.id)
        self.assertEqual(move.state, 'done')
        self.assertEqual(self.env['stock.quant']._get_available_quantity(self.product_serial, self.customer_location), 12.0)
        self.assertEqual(len(self.gather_relevant(self.product_serial, self.customer_location)), 12)

    def test_availability_8(self):
        """ Test the assignment mechanism when the product quantity is decreased on a partially
            reserved stock move.
        """
        # make some stock
        self.env['stock.quant']._update_available_quantity(self.product, self.stock_location, 3.0)
        self.assertAlmostEqual(self.product.qty_available, 3.0)

        move_partial = self.env['stock.move'].create({
            'name': 'test_partial',
            'location_id': self.stock_location.id,
            'location_dest_id': self.customer_location.id,
            'product_id': self.product.id,
            'product_uom': self.uom_unit.id,
            'product_uom_qty': 5.0,
        })

        move_partial._action_confirm()
        move_partial._action_assign()
        self.assertAlmostEqual(self.product.virtual_available, -2.0)
        self.assertEqual(move_partial.state, 'partially_available')
        move_partial.product_uom_qty = 3.0
        move_partial._action_assign()
        self.assertEqual(move_partial.state, 'assigned')

    def test_availability_9(self):
        """ Test the assignment mechanism when the product quantity is increase
        on a receipt move.
        """
        move_receipt = self.env['stock.move'].create({
            'name': 'test_receipt_edit',
            'location_id': self.supplier_location.id,
            'location_dest_id': self.stock_location.id,
            'product_id': self.product.id,
            'product_uom': self.uom_dozen.id,
            'product_uom_qty': 1.0,
        })

        move_receipt._action_confirm()
        move_receipt._action_assign()
        self.assertEqual(move_receipt.state, 'assigned')
        move_receipt.product_uom_qty = 3.0
        move_receipt._action_assign()
        self.assertEqual(move_receipt.state, 'assigned')
        self.assertEqual(move_receipt.move_line_ids.product_uom_qty, 3)

    def test_unreserve_1(self):
        """ Check that unreserving a stock move sets the products reserved as available and
        set the state back to confirmed.
        """
        # make some stock
        self.env['stock.quant']._update_available_quantity(self.product, self.stock_location, 150.0)

        # creation
        move1 = self.env['stock.move'].create({
            'name': 'test_putaway_1',
            'location_id': self.stock_location.id,
            'location_dest_id': self.supplier_location.id,
            'product_id': self.product.id,
            'product_uom': self.uom_unit.id,
            'product_uom_qty': 100.0,
        })

        self.assertEqual(self.env['stock.quant']._get_available_quantity(self.product, self.stock_location), 150.0)
        self.assertEqual(move1.availability, 100.0)

        # confirmation
        move1._action_confirm()
        self.assertEqual(move1.state, 'confirmed')

        # assignment
        move1._action_assign()
        self.assertEqual(move1.state, 'assigned')
        self.assertEqual(len(move1.move_line_ids), 1)
        self.assertEqual(self.env['stock.quant']._get_available_quantity(self.product, self.stock_location), 50.0)

        # unreserve
        move1._do_unreserve()
        self.assertEqual(len(move1.move_line_ids), 0)
        self.assertEqual(self.env['stock.quant']._get_available_quantity(self.product, self.stock_location), 150.0)
        self.assertEqual(move1.state, 'confirmed')

    def test_unreserve_2(self):
        """ Check that unreserving a stock move sets the products reserved as available and
        set the state back to confirmed even if they are in a pack.
        """
        package1 = self.env['stock.quant.package'].create({'name': 'test_unreserve_2_pack'})

        # make some stock
        self.env['stock.quant']._update_available_quantity(self.product, self.stock_location, 150.0, package_id=package1)

        # creation
        move1 = self.env['stock.move'].create({
            'name': 'test_putaway_1',
            'location_id': self.stock_location.id,
            'location_dest_id': self.supplier_location.id,
            'product_id': self.product.id,
            'product_uom': self.uom_unit.id,
            'product_uom_qty': 100.0,
        })

        self.assertEqual(self.env['stock.quant']._get_available_quantity(self.product, self.stock_location, package_id=package1), 150.0)
        self.assertEqual(move1.availability, 100.0)

        # confirmation
        move1._action_confirm()
        self.assertEqual(move1.state, 'confirmed')

        # assignment
        move1._action_assign()
        self.assertEqual(move1.state, 'assigned')
        self.assertEqual(len(move1.move_line_ids), 1)
        self.assertEqual(self.env['stock.quant']._get_available_quantity(self.product, self.stock_location, package_id=package1), 50.0)

        # unreserve
        move1._do_unreserve()
        self.assertEqual(len(move1.move_line_ids), 0)
        self.assertEqual(self.env['stock.quant']._get_available_quantity(self.product, self.stock_location, package_id=package1), 150.0)
        self.assertEqual(move1.state, 'confirmed')

    def test_unreserve_3(self):
        """ Similar to `test_unreserve_1` but checking the quants more in details.
        """
        # make some stock
        self.env['stock.quant']._update_available_quantity(self.product, self.stock_location, 2)
        self.assertEqual(len(self.gather_relevant(self.product, self.stock_location)), 1.0)
        self.assertEqual(self.env['stock.quant']._get_available_quantity(self.product, self.stock_location), 2)

        # creation
        move1 = self.env['stock.move'].create({
            'name': 'test_out_1',
            'location_id': self.stock_location.id,
            'location_dest_id': self.customer_location.id,
            'product_id': self.product.id,
            'product_uom': self.uom_unit.id,
            'product_uom_qty': 2.0,
        })
        self.assertEqual(move1.state, 'draft')

        # confirmation
        move1._action_confirm()
        self.assertEqual(move1.state, 'confirmed')

        # assignment
        move1._action_assign()
        self.assertEqual(move1.state, 'assigned')
        self.assertEqual(len(move1.move_line_ids), 1)

        self.assertEqual(self.env['stock.quant']._get_available_quantity(self.product, self.stock_location), 0.0)
        quants = self.gather_relevant(self.product, self.stock_location)
        self.assertEqual(len(quants), 1.0)
        self.assertEqual(quants.quantity, 2.0)
        self.assertEqual(quants.reserved_quantity, 2.0)

        move1._do_unreserve()
        self.assertEqual(self.env['stock.quant']._get_available_quantity(self.product, self.stock_location), 2.0)
        self.assertEqual(len(quants), 1.0)
        self.assertEqual(quants.quantity, 2.0)
        self.assertEqual(quants.reserved_quantity, 0.0)
        self.assertEqual(len(move1.move_line_ids), 0.0)

    def test_unreserve_4(self):
        """ Check the unreservation of a partially available stock move.
        """
        # make some stock
        self.env['stock.quant']._update_available_quantity(self.product, self.stock_location, 2)
        self.assertEqual(len(self.gather_relevant(self.product, self.stock_location)), 1.0)
        self.assertEqual(self.env['stock.quant']._get_available_quantity(self.product, self.stock_location), 2)

        # creation
        move1 = self.env['stock.move'].create({
            'name': 'test_out_1',
            'location_id': self.stock_location.id,
            'location_dest_id': self.customer_location.id,
            'product_id': self.product.id,
            'product_uom': self.uom_unit.id,
            'product_uom_qty': 3.0,
        })
        self.assertEqual(move1.state, 'draft')

        # confirmation
        move1._action_confirm()
        self.assertEqual(move1.state, 'confirmed')

        # assignment
        move1._action_assign()
        self.assertEqual(move1.state, 'partially_available')
        self.assertEqual(len(move1.move_line_ids), 1)

        self.assertEqual(self.env['stock.quant']._get_available_quantity(self.product, self.stock_location), 0.0)
        quants = self.gather_relevant(self.product, self.stock_location)
        self.assertEqual(len(quants), 1.0)
        self.assertEqual(quants.quantity, 2.0)
        self.assertEqual(quants.reserved_quantity, 2.0)

        move1._do_unreserve()
        self.assertEqual(self.env['stock.quant']._get_available_quantity(self.product, self.stock_location), 2.0)
        self.assertEqual(len(quants), 1.0)
        self.assertEqual(quants.quantity, 2.0)
        self.assertEqual(quants.reserved_quantity, 0.0)
        self.assertEqual(len(move1.move_line_ids), 0.0)

    def test_unreserve_5(self):
        """ Check the unreservation of a stock move reserved on multiple quants.
        """
        # make some stock
        self.env['stock.quant']._update_available_quantity(self.product, self.stock_location, 3)
        self.env['stock.quant'].create({
            'product_id': self.product.id,
            'location_id': self.stock_location.id,
            'quantity': 2,
        })
        self.assertEqual(len(self.gather_relevant(self.product, self.stock_location)), 2)
        self.assertEqual(self.env['stock.quant']._get_available_quantity(self.product, self.stock_location), 5)

        # creation
        move1 = self.env['stock.move'].create({
            'name': 'test_unreserve_5',
            'location_id': self.stock_location.id,
            'location_dest_id': self.customer_location.id,
            'product_id': self.product.id,
            'product_uom': self.uom_unit.id,
            'product_uom_qty': 5.0,
        })
        self.assertEqual(move1.state, 'draft')

        # confirmation
        move1._action_confirm()
        self.assertEqual(move1.state, 'confirmed')

        # assignment
        move1._action_assign()
        self.assertEqual(move1.state, 'assigned')
        self.assertEqual(len(move1.move_line_ids), 1)
        move1._do_unreserve()

        quants = self.gather_relevant(self.product, self.stock_location)
        self.assertEqual(len(quants), 2.0)
        for quant in quants:
            self.assertEqual(quant.reserved_quantity, 0)

    def test_unreserve_6(self):
        """ In a situation with a negative and a positive quant, reserve and unreserve.
        """
        q1 = self.env['stock.quant'].create({
            'product_id': self.product.id,
            'location_id': self.stock_location.id,
            'quantity': -10,
            'reserved_quantity': 0,
        })

        q2 = self.env['stock.quant'].create({
            'product_id': self.product.id,
            'location_id': self.stock_location.id,
            'quantity': 30.0,
            'reserved_quantity': 10.0,
        })

        self.assertEqual(self.env['stock.quant']._get_available_quantity(self.product, self.stock_location), 10.0)

        move1 = self.env['stock.move'].create({
            'name': 'test_unreserve_6',
            'location_id': self.stock_location.id,
            'location_dest_id': self.customer_location.id,
            'product_id': self.product.id,
            'product_uom': self.uom_unit.id,
            'product_uom_qty': 10.0,
        })
        move1._action_confirm()
        move1._action_assign()
        self.assertEqual(move1.state, 'assigned')
        self.assertEqual(len(move1.move_line_ids), 1)
        self.assertEqual(move1.move_line_ids.product_qty, 10)
        self.assertEqual(self.env['stock.quant']._get_available_quantity(self.product, self.stock_location), 0.0)
        self.assertEqual(q2.reserved_quantity, 20)

        move1._do_unreserve()
        self.assertEqual(move1.state, 'confirmed')
        self.assertEqual(len(move1.move_line_ids), 0)
        self.assertEqual(self.env['stock.quant']._get_available_quantity(self.product, self.stock_location), 10.0)
        self.assertEqual(q2.reserved_quantity, 10)

    def test_link_assign_1(self):
        """ Test the assignment mechanism when two chained stock moves try to move one unit of an
        untracked product.
        """
        # make some stock
        self.env['stock.quant']._update_available_quantity(self.product, self.stock_location, 1.0)
        self.assertEqual(len(self.gather_relevant(self.product, self.stock_location)), 1.0)

        move_stock_pack = self.env['stock.move'].create({
            'name': 'test_link_assign_1_1',
            'location_id': self.stock_location.id,
            'location_dest_id': self.pack_location.id,
            'product_id': self.product.id,
            'product_uom': self.uom_unit.id,
            'product_uom_qty': 1.0,
        })
        move_pack_cust = self.env['stock.move'].create({
            'name': 'test_link_assign_1_2',
            'location_id': self.pack_location.id,
            'location_dest_id': self.customer_location.id,
            'product_id': self.product.id,
            'product_uom': self.uom_unit.id,
            'product_uom_qty': 1.0,
        })
        move_stock_pack.write({'move_dest_ids': [(4, move_pack_cust.id, 0)]})
        move_pack_cust.write({'move_orig_ids': [(4, move_stock_pack.id, 0)]})

        (move_stock_pack + move_pack_cust)._action_confirm()
        move_stock_pack._action_assign()
        move_stock_pack.move_line_ids[0].qty_done = 1.0
        move_stock_pack._action_done()
        self.assertEqual(len(move_pack_cust.move_line_ids), 1)
        move_line = move_pack_cust.move_line_ids[0]
        self.assertEqual(move_line.location_id.id, self.pack_location.id)
        self.assertEqual(move_line.location_dest_id.id, self.customer_location.id)
        self.assertEqual(move_pack_cust.state, 'assigned')

    def test_link_assign_2(self):
        """ Test the assignment mechanism when two chained stock moves try to move one unit of a
        tracked product.
        """
        lot1 = self.env['stock.production.lot'].create({
            'name': 'lot1',
            'product_id': self.product.id,
        })

        # make some stock
        self.env['stock.quant']._update_available_quantity(self.product, self.stock_location, 1.0, lot_id=lot1)
        self.assertEqual(len(self.gather_relevant(self.product, self.stock_location, lot1)), 1.0)

        move_stock_pack = self.env['stock.move'].create({
            'name': 'test_link_2_1',
            'location_id': self.stock_location.id,
            'location_dest_id': self.pack_location.id,
            'product_id': self.product.id,
            'product_uom': self.uom_unit.id,
            'product_uom_qty': 1.0,
        })
        move_pack_cust = self.env['stock.move'].create({
            'name': 'test_link_2_2',
            'location_id': self.pack_location.id,
            'location_dest_id': self.customer_location.id,
            'product_id': self.product.id,
            'product_uom': self.uom_unit.id,
            'product_uom_qty': 1.0,
        })
        move_stock_pack.write({'move_dest_ids': [(4, move_pack_cust.id, 0)]})
        move_pack_cust.write({'move_orig_ids': [(4, move_stock_pack.id, 0)]})

        (move_stock_pack + move_pack_cust)._action_confirm()
        move_stock_pack._action_assign()

        move_line_stock_pack = move_stock_pack.move_line_ids[0]
        self.assertEqual(move_line_stock_pack.lot_id.id, lot1.id)
        self.assertEqual(self.env['stock.quant']._get_available_quantity(self.product, self.stock_location, lot_id=lot1), 0.0)
        self.assertEqual(len(self.gather_relevant(self.product, self.stock_location, lot1)), 1.0)
        self.assertEqual(len(self.gather_relevant(self.product, self.pack_location, lot1)), 0.0)

        move_line_stock_pack.qty_done = 1.0
        move_stock_pack._action_done()
        self.assertEqual(self.env['stock.quant']._get_available_quantity(self.product, self.stock_location, lot_id=lot1), 0.0)
        self.assertEqual(len(self.gather_relevant(self.product, self.stock_location, lot1)), 0.0)

        move_line_pack_cust = move_pack_cust.move_line_ids[0]
        self.assertEqual(move_line_pack_cust.lot_id.id, lot1.id)
        self.assertEqual(self.env['stock.quant']._get_available_quantity(self.product, self.pack_location, lot_id=lot1), 0.0)
        self.assertEqual(len(self.gather_relevant(self.product, self.pack_location, lot1)), 1.0)

    def test_link_assign_3(self):
        """ Test the assignment mechanism when three chained stock moves (2 sources, 1 dest) try to
        move multiple units of an untracked product.
        """
        # make some stock
        self.env['stock.quant']._update_available_quantity(self.product, self.stock_location, 2.0)
        self.assertEqual(len(self.gather_relevant(self.product, self.stock_location)), 1.0)

        move_stock_pack_1 = self.env['stock.move'].create({
            'name': 'test_link_assign_1_1',
            'location_id': self.stock_location.id,
            'location_dest_id': self.pack_location.id,
            'product_id': self.product.id,
            'product_uom': self.uom_unit.id,
            'product_uom_qty': 1.0,
        })
        move_stock_pack_2 = self.env['stock.move'].create({
            'name': 'test_link_assign_1_1',
            'location_id': self.stock_location.id,
            'location_dest_id': self.pack_location.id,
            'product_id': self.product.id,
            'product_uom': self.uom_unit.id,
            'product_uom_qty': 1.0,
        })
        move_pack_cust = self.env['stock.move'].create({
            'name': 'test_link_assign_1_2',
            'location_id': self.pack_location.id,
            'location_dest_id': self.customer_location.id,
            'product_id': self.product.id,
            'product_uom': self.uom_unit.id,
            'product_uom_qty': 2.0,
        })
        move_stock_pack_1.write({'move_dest_ids': [(4, move_pack_cust.id, 0)]})
        move_stock_pack_2.write({'move_dest_ids': [(4, move_pack_cust.id, 0)]})
        move_pack_cust.write({'move_orig_ids': [(4, move_stock_pack_1.id, 0), (4, move_stock_pack_2.id, 0)]})

        (move_stock_pack_1 + move_stock_pack_2 + move_pack_cust)._action_confirm()

        # assign and fulfill the first move
        move_stock_pack_1._action_assign()
        self.assertEqual(move_stock_pack_1.state, 'assigned')
        self.assertEqual(len(move_stock_pack_1.move_line_ids), 1)
        move_stock_pack_1.move_line_ids[0].qty_done = 1.0
        move_stock_pack_1._action_done()
        self.assertEqual(move_stock_pack_1.state, 'done')

        # the destination move should be partially available and have one move line
        self.assertEqual(move_pack_cust.state, 'partially_available')
        self.assertEqual(len(move_pack_cust.move_line_ids), 1)
        # Should have 1 quant in stock_location and another in pack_location
        self.assertEqual(len(self.gather_relevant(self.product, self.stock_location)), 1.0)
        self.assertEqual(len(self.gather_relevant(self.product, self.pack_location)), 1.0)

        move_stock_pack_2._action_assign()
        self.assertEqual(move_stock_pack_2.state, 'assigned')
        self.assertEqual(len(move_stock_pack_2.move_line_ids), 1)
        move_stock_pack_2.move_line_ids[0].qty_done = 1.0
        move_stock_pack_2._action_done()
        self.assertEqual(move_stock_pack_2.state, 'done')

        self.assertEqual(len(self.gather_relevant(self.product, self.stock_location)), 0.0)
        self.assertEqual(len(self.gather_relevant(self.product, self.pack_location)), 1.0)

        self.assertEqual(move_pack_cust.state, 'assigned')
        self.assertEqual(len(move_pack_cust.move_line_ids), 1)
        move_line_1 = move_pack_cust.move_line_ids[0]
        self.assertEqual(move_line_1.location_id.id, self.pack_location.id)
        self.assertEqual(move_line_1.location_dest_id.id, self.customer_location.id)
        self.assertEqual(move_line_1.product_qty, 2.0)
        self.assertEqual(move_pack_cust.state, 'assigned')

    def test_link_assign_4(self):
        """ Test the assignment mechanism when three chained stock moves (2 sources, 1 dest) try to
        move multiple units of a tracked by lot product.
        """
        lot1 = self.env['stock.production.lot'].create({
            'name': 'lot1',
            'product_id': self.product.id,
        })

        # make some stock
        self.env['stock.quant']._update_available_quantity(self.product, self.stock_location, 2.0, lot_id=lot1)
        self.assertEqual(len(self.gather_relevant(self.product, self.stock_location, lot1)), 1.0)

        move_stock_pack_1 = self.env['stock.move'].create({
            'name': 'test_link_assign_1_1',
            'location_id': self.stock_location.id,
            'location_dest_id': self.pack_location.id,
            'product_id': self.product.id,
            'product_uom': self.uom_unit.id,
            'product_uom_qty': 1.0,
        })
        move_stock_pack_2 = self.env['stock.move'].create({
            'name': 'test_link_assign_1_1',
            'location_id': self.stock_location.id,
            'location_dest_id': self.pack_location.id,
            'product_id': self.product.id,
            'product_uom': self.uom_unit.id,
            'product_uom_qty': 1.0,
        })
        move_pack_cust = self.env['stock.move'].create({
            'name': 'test_link_assign_1_2',
            'location_id': self.pack_location.id,
            'location_dest_id': self.customer_location.id,
            'product_id': self.product.id,
            'product_uom': self.uom_unit.id,
            'product_uom_qty': 2.0,
        })
        move_stock_pack_1.write({'move_dest_ids': [(4, move_pack_cust.id, 0)]})
        move_stock_pack_2.write({'move_dest_ids': [(4, move_pack_cust.id, 0)]})
        move_pack_cust.write({'move_orig_ids': [(4, move_stock_pack_1.id, 0), (4, move_stock_pack_2.id, 0)]})

        (move_stock_pack_1 + move_stock_pack_2 + move_pack_cust)._action_confirm()

        # assign and fulfill the first move
        move_stock_pack_1._action_assign()
        self.assertEqual(len(move_stock_pack_1.move_line_ids), 1)
        self.assertEqual(move_stock_pack_1.move_line_ids[0].lot_id.id, lot1.id)
        move_stock_pack_1.move_line_ids[0].qty_done = 1.0
        move_stock_pack_1._action_done()

        # the destination move should be partially available and have one move line
        self.assertEqual(len(move_pack_cust.move_line_ids), 1)

        move_stock_pack_2._action_assign()
        self.assertEqual(len(move_stock_pack_2.move_line_ids), 1)
        self.assertEqual(move_stock_pack_2.move_line_ids[0].lot_id.id, lot1.id)
        move_stock_pack_2.move_line_ids[0].qty_done = 1.0
        move_stock_pack_2._action_done()

        self.assertEqual(len(move_pack_cust.move_line_ids), 1)
        move_line_1 = move_pack_cust.move_line_ids[0]
        self.assertEqual(move_line_1.location_id.id, self.pack_location.id)
        self.assertEqual(move_line_1.location_dest_id.id, self.customer_location.id)
        self.assertEqual(move_line_1.product_qty, 2.0)
        self.assertEqual(move_line_1.lot_id.id, lot1.id)
        self.assertEqual(move_pack_cust.state, 'assigned')

    def test_link_assign_5(self):
        """ Test the assignment mechanism when three chained stock moves (1 sources, 2 dest) try to
        move multiple units of an untracked product.
        """
        # make some stock
        self.env['stock.quant']._update_available_quantity(self.product, self.stock_location, 2.0)

        move_stock_pack = self.env['stock.move'].create({
            'name': 'test_link_assign_1_1',
            'location_id': self.stock_location.id,
            'location_dest_id': self.pack_location.id,
            'product_id': self.product.id,
            'product_uom': self.uom_unit.id,
            'product_uom_qty': 2.0,
        })
        move_pack_cust_1 = self.env['stock.move'].create({
            'name': 'test_link_assign_1_1',
            'location_id': self.pack_location.id,
            'location_dest_id': self.customer_location.id,
            'product_id': self.product.id,
            'product_uom': self.uom_unit.id,
            'product_uom_qty': 1.0,
        })
        move_pack_cust_2 = self.env['stock.move'].create({
            'name': 'test_link_assign_1_2',
            'location_id': self.pack_location.id,
            'location_dest_id': self.customer_location.id,
            'product_id': self.product.id,
            'product_uom': self.uom_unit.id,
            'product_uom_qty': 1.0,
        })
        move_stock_pack.write({'move_dest_ids': [(4, move_pack_cust_1.id, 0), (4, move_pack_cust_2.id, 0)]})
        move_pack_cust_1.write({'move_orig_ids': [(4, move_stock_pack.id, 0)]})
        move_pack_cust_2.write({'move_orig_ids': [(4, move_stock_pack.id, 0)]})

        (move_stock_pack + move_pack_cust_1 + move_pack_cust_2)._action_confirm()

        # assign and fulfill the first move
        move_stock_pack._action_assign()
        self.assertEqual(len(move_stock_pack.move_line_ids), 1)
        move_stock_pack.move_line_ids[0].qty_done = 2.0
        move_stock_pack._action_done()

        # the destination moves should be available and have one move line
        self.assertEqual(len(move_pack_cust_1.move_line_ids), 1)
        self.assertEqual(len(move_pack_cust_2.move_line_ids), 1)

        move_pack_cust_1.move_line_ids[0].qty_done = 1.0
        move_pack_cust_2.move_line_ids[0].qty_done = 1.0
        (move_pack_cust_1 + move_pack_cust_2)._action_done()

    def test_link_assign_6(self):
        """ Test the assignment mechanism when four chained stock moves (2 sources, 2 dest) try to
        move multiple units of an untracked by lot product. This particular test case simulates a two
        step receipts with backorder.
        """
        move_supp_stock_1 = self.env['stock.move'].create({
            'name': 'test_link_assign_6_1',
            'location_id': self.supplier_location.id,
            'location_dest_id': self.stock_location.id,
            'product_id': self.product.id,
            'product_uom': self.uom_unit.id,
            'product_uom_qty': 3.0,
        })
        move_supp_stock_2 = self.env['stock.move'].create({
            'name': 'test_link_assign_6_1',
            'location_id': self.supplier_location.id,
            'location_dest_id': self.stock_location.id,
            'product_id': self.product.id,
            'product_uom': self.uom_unit.id,
            'product_uom_qty': 2.0,
        })
        move_stock_stock_1 = self.env['stock.move'].create({
            'name': 'test_link_assign_6_1',
            'location_id': self.stock_location.id,
            'location_dest_id': self.stock_location.id,
            'product_id': self.product.id,
            'product_uom': self.uom_unit.id,
            'product_uom_qty': 3.0,
        })
        move_stock_stock_1.write({'move_orig_ids': [(4, move_supp_stock_1.id, 0), (4, move_supp_stock_2.id, 0)]})
        move_stock_stock_2 = self.env['stock.move'].create({
            'name': 'test_link_assign_6_1',
            'location_id': self.stock_location.id,
            'location_dest_id': self.stock_location.id,
            'product_id': self.product.id,
            'product_uom': self.uom_unit.id,
            'product_uom_qty': 3.0,
        })
        move_stock_stock_2.write({'move_orig_ids': [(4, move_supp_stock_1.id, 0), (4, move_supp_stock_2.id, 0)]})

        (move_supp_stock_1 + move_supp_stock_2 + move_stock_stock_1 + move_stock_stock_2)._action_confirm()
        move_supp_stock_1._action_assign()
        self.assertEqual(move_supp_stock_1.state, 'assigned')
        self.assertEqual(move_supp_stock_2.state, 'confirmed')
        self.assertEqual(move_stock_stock_1.state, 'waiting')
        self.assertEqual(move_stock_stock_2.state, 'waiting')
        self.assertEqual(self.env['stock.quant']._get_available_quantity(self.product, self.stock_location), 0.0)

        # do the fist move, it'll bring 3 units in stock location so only `move_stock_stock_1`
        # should be assigned
        move_supp_stock_1.move_line_ids.qty_done = 3.0
        move_supp_stock_1._action_done()
        self.assertEqual(move_supp_stock_1.state, 'done')
        self.assertEqual(move_supp_stock_2.state, 'confirmed')
        self.assertEqual(move_stock_stock_1.state, 'assigned')
        self.assertEqual(move_stock_stock_2.state, 'waiting')

    def test_link_assign_7(self):
        # on the dozen uom, set the rounding set 1.0
        self.uom_dozen.rounding = 1

        # 6 units are available in stock
        self.env['stock.quant']._update_available_quantity(self.product, self.stock_location, 6.0)

        # create pickings and moves for a pick -> pack mto scenario
        picking_stock_pack = self.env['stock.picking'].create({
            'location_id': self.stock_location.id,
            'location_dest_id': self.pack_location.id,
            'picking_type_id': self.env.ref('stock.picking_type_internal').id,
        })
        move_stock_pack = self.env['stock.move'].create({
            'name': 'test_link_assign_7',
            'location_id': self.stock_location.id,
            'location_dest_id': self.pack_location.id,
            'product_id': self.product.id,
            'product_uom': self.uom_dozen.id,
            'product_uom_qty': 1.0,
            'picking_id': picking_stock_pack.id,
        })
        picking_pack_cust = self.env['stock.picking'].create({
            'location_id': self.pack_location.id,
            'location_dest_id': self.customer_location.id,
            'picking_type_id': self.env.ref('stock.picking_type_out').id,
        })
        move_pack_cust = self.env['stock.move'].create({
            'name': 'test_link_assign_7',
            'location_id': self.pack_location.id,
            'location_dest_id': self.customer_location.id,
            'product_id': self.product.id,
            'product_uom': self.uom_dozen.id,
            'product_uom_qty': 1.0,
            'picking_id': picking_pack_cust.id,
        })
        move_stock_pack.write({'move_dest_ids': [(4, move_pack_cust.id, 0)]})
        move_pack_cust.write({'move_orig_ids': [(4, move_stock_pack.id, 0)]})
        (move_stock_pack + move_pack_cust)._action_confirm()

        # the pick should not be reservable because of the rounding of the dozen
        move_stock_pack._action_assign()
        self.assertEqual(move_stock_pack.state, 'confirmed')
        move_pack_cust._action_assign()
        self.assertEqual(move_pack_cust.state, 'waiting')

        # move the 6 units by adding an unreserved move line
        move_stock_pack.write({'move_line_ids': [(0, 0, {
            'product_id': self.product.id,
            'product_uom_id': self.uom_unit.id,
            'qty_done': 6,
            'product_uom_qty': 0,
            'lot_id': False,
            'package_id': False,
            'result_package_id': False,
            'location_id': move_stock_pack.location_id.id,
            'location_dest_id': move_stock_pack.location_dest_id.id,
            'picking_id': picking_stock_pack.id,
        })]})

        # the quantity done on the move should not respect the rounding of the move line
        self.assertEqual(move_stock_pack.quantity_done, 0.5)

        # create the backorder in the uom of the quants
        backorder_wizard_dict = picking_stock_pack.button_validate()
        backorder_wizard = self.env[backorder_wizard_dict['res_model']].browse(backorder_wizard_dict['res_id'])
        backorder_wizard.process()
        self.assertEqual(move_stock_pack.state, 'done')
        self.assertEqual(move_stock_pack.quantity_done, 0.5)
        self.assertEqual(move_stock_pack.product_uom_qty, 0.5)

        # the second move should not be reservable because of the rounding on the dozen
        move_pack_cust._action_assign()
        self.assertEqual(move_pack_cust.state, 'partially_available')
        move_line_pack_cust = move_pack_cust.move_line_ids
        self.assertEqual(move_line_pack_cust.product_uom_qty, 6)
        self.assertEqual(move_line_pack_cust.product_uom_id.id, self.uom_unit.id)

        # move a dozen on the backorder to see how we handle the extra move
        backorder = self.env['stock.picking'].search([('backorder_id', '=', picking_stock_pack.id)])
        backorder.move_lines.write({'move_line_ids': [(0, 0, {
            'product_id': self.product.id,
            'product_uom_id': self.uom_dozen.id,
            'qty_done': 1,
            'product_uom_qty': 0,
            'lot_id': False,
            'package_id': False,
            'result_package_id': False,
            'location_id': backorder.location_id.id,
            'location_dest_id': backorder.location_dest_id.id,
            'picking_id': backorder.id,
        })]})
        overprocessed_wizard_dict = backorder.button_validate()
        overprocessed_wizard = self.env[overprocessed_wizard_dict['res_model']].browse(overprocessed_wizard_dict['res_id'])
        overprocessed_wizard.action_confirm()
        backorder_move = backorder.move_lines
        self.assertEqual(backorder_move.state, 'done')
        self.assertEqual(backorder_move.quantity_done, 12.0)
        self.assertEqual(backorder_move.product_uom_qty, 12.0)
        self.assertEqual(backorder_move.product_uom, self.uom_unit)

        # the second move should now be reservable
        move_pack_cust._action_assign()
        self.assertEqual(move_pack_cust.state, 'assigned')
        self.assertEqual(move_line_pack_cust.product_uom_qty, 12)
        self.assertEqual(move_line_pack_cust.product_uom_id.id, self.uom_unit.id)
        self.assertEqual(self.env['stock.quant']._get_available_quantity(self.product, move_stock_pack.location_dest_id), 6)

    def test_link_assign_8(self):
        """ Set the rounding of the dozen to 1.0, create a chain of two move for a dozen, the product
        concerned is tracked by serial number. Check that the flow is ok.
        """
        # on the dozen uom, set the rounding set 1.0
        self.uom_dozen.rounding = 1

        # 6 units are available in stock
        for i in range(1, 13):
            lot_id = self.env['stock.production.lot'].create({
                'name': 'lot%s' % str(i),
                'product_id': self.product_serial.id,
            })
            self.env['stock.quant']._update_available_quantity(self.product_serial, self.stock_location, 1.0, lot_id=lot_id)

        # create pickings and moves for a pick -> pack mto scenario
        picking_stock_pack = self.env['stock.picking'].create({
            'location_id': self.stock_location.id,
            'location_dest_id': self.pack_location.id,
            'picking_type_id': self.env.ref('stock.picking_type_internal').id,
        })
        move_stock_pack = self.env['stock.move'].create({
            'name': 'test_link_assign_7',
            'location_id': self.stock_location.id,
            'location_dest_id': self.pack_location.id,
            'product_id': self.product_serial.id,
            'product_uom': self.uom_dozen.id,
            'product_uom_qty': 1.0,
            'picking_id': picking_stock_pack.id,
        })
        picking_pack_cust = self.env['stock.picking'].create({
            'location_id': self.pack_location.id,
            'location_dest_id': self.customer_location.id,
            'picking_type_id': self.env.ref('stock.picking_type_out').id,
        })
        move_pack_cust = self.env['stock.move'].create({
            'name': 'test_link_assign_7',
            'location_id': self.pack_location.id,
            'location_dest_id': self.customer_location.id,
            'product_id': self.product_serial.id,
            'product_uom': self.uom_dozen.id,
            'product_uom_qty': 1.0,
            'picking_id': picking_pack_cust.id,
        })
        move_stock_pack.write({'move_dest_ids': [(4, move_pack_cust.id, 0)]})
        move_pack_cust.write({'move_orig_ids': [(4, move_stock_pack.id, 0)]})
        (move_stock_pack + move_pack_cust)._action_confirm()

        move_stock_pack._action_assign()
        self.assertEqual(move_stock_pack.state, 'assigned')
        move_pack_cust._action_assign()
        self.assertEqual(move_pack_cust.state, 'waiting')

        for ml in move_stock_pack.move_line_ids:
            ml.qty_done = 1
        picking_stock_pack.button_validate()
        self.assertEqual(move_pack_cust.state, 'assigned')
        for ml in move_pack_cust.move_line_ids:
            self.assertEqual(ml.product_uom_qty, 1)
            self.assertEqual(ml.product_uom_id.id, self.uom_unit.id)
            self.assertTrue(bool(ml.lot_id.id))

    def test_link_assign_9(self):
        """ Create an uom "3 units" which is 3 times the units but without rounding. Create 3
        quants in stock and two chained moves. The first move will bring the 3 quants but the
        second only validate 2 and create a backorder for the last one. Check that the reservation
        is correctly cleared up for the last one.
        """
        uom_3units = self.env['uom.uom'].create({
            'name': '3 units',
            'category_id': self.uom_unit.category_id.id,
            'factor_inv': 3,
            'rounding': 1,
            'uom_type': 'bigger',
        })
        for i in range(1, 4):
            lot_id = self.env['stock.production.lot'].create({
                'name': 'lot%s' % str(i),
                'product_id': self.product_serial.id,
            })
            self.env['stock.quant']._update_available_quantity(self.product_serial, self.stock_location, 1.0, lot_id=lot_id)

        picking_stock_pack = self.env['stock.picking'].create({
            'location_id': self.stock_location.id,
            'location_dest_id': self.pack_location.id,
            'picking_type_id': self.env.ref('stock.picking_type_internal').id,
        })
        move_stock_pack = self.env['stock.move'].create({
            'name': 'test_link_assign_9',
            'location_id': self.stock_location.id,
            'location_dest_id': self.pack_location.id,
            'product_id': self.product_serial.id,
            'product_uom': uom_3units.id,
            'product_uom_qty': 1.0,
            'picking_id': picking_stock_pack.id,
        })
        picking_pack_cust = self.env['stock.picking'].create({
            'location_id': self.pack_location.id,
            'location_dest_id': self.customer_location.id,
            'picking_type_id': self.env.ref('stock.picking_type_out').id,
        })
        move_pack_cust = self.env['stock.move'].create({
            'name': 'test_link_assign_0',
            'location_id': self.pack_location.id,
            'location_dest_id': self.customer_location.id,
            'product_id': self.product_serial.id,
            'product_uom': uom_3units.id,
            'product_uom_qty': 1.0,
            'picking_id': picking_pack_cust.id,
        })
        move_stock_pack.write({'move_dest_ids': [(4, move_pack_cust.id, 0)]})
        move_pack_cust.write({'move_orig_ids': [(4, move_stock_pack.id, 0)]})
        (move_stock_pack + move_pack_cust)._action_confirm()

        picking_stock_pack.action_assign()
        for ml in picking_stock_pack.move_lines.move_line_ids:
            ml.qty_done = 1
        picking_stock_pack.button_validate()
        self.assertEqual(picking_pack_cust.state, 'assigned')
        for ml in picking_pack_cust.move_lines.move_line_ids:
            if ml.lot_id.name != 'lot3':
                ml.qty_done = 1
        res_dict_for_back_order = picking_pack_cust.button_validate()
        backorder_wizard = self.env[(res_dict_for_back_order.get('res_model'))].browse(res_dict_for_back_order.get('res_id'))
        backorder_wizard.process()
        backorder = self.env['stock.picking'].search([('backorder_id', '=', picking_pack_cust.id)])
        backordered_move = backorder.move_lines

        # due to the rounding, the backordered quantity is 0.999 ; we shoudln't be able to reserve
        # 0.999 on a tracked by serial number quant
        backordered_move._action_assign()
        self.assertEqual(backordered_move.reserved_availability, 0)

        # force the serial number and validate
        lot3 = self.env['stock.production.lot'].search([('name', '=', "lot3")])
        backorder.write({'move_line_ids': [(0, 0, {
            'product_id': self.product_serial.id,
            'product_uom_id': self.uom_unit.id,
            'qty_done': 1,
            'product_uom_qty': 0,
            'lot_id': lot3.id,
            'package_id': False,
            'result_package_id': False,
            'location_id': backordered_move.location_id.id,
            'location_dest_id': backordered_move.location_dest_id.id,
            'move_id': backordered_move.id,
        })]})

        overprocessed_wizard = backorder.button_validate()
        overprocessed_wizard = self.env['stock.overprocessed.transfer'].browse(overprocessed_wizard['res_id'])
        overprocessed_wizard.action_confirm()

        self.assertEqual(self.env['stock.quant']._get_available_quantity(self.product_serial, self.customer_location), 3)
        self.assertEqual(self.env['stock.quant']._get_available_quantity(self.product_serial, self.pack_location), 0)

    def test_link_assign_10(self):
        """ Test the assignment mechanism with partial availability.
        """
        # make some stock:
        #   stock location: 2.0
        #   pack location: -1.0
        self.env['stock.quant']._update_available_quantity(self.product, self.stock_location, 2.0)
        self.assertEqual(len(self.gather_relevant(self.product, self.stock_location)), 1.0)

        move_out = self.env['stock.move'].create({
            'name': 'test_link_assign_out',
            'location_id': self.pack_location.id,
            'location_dest_id': self.customer_location.id,
            'product_id': self.product.id,
            'product_uom': self.uom_unit.id,
            'product_uom_qty': 1.0,
        })
        move_out._action_confirm()
        move_out._action_assign()
        move_out.quantity_done = 1.0
        move_out._action_done()
        self.assertEqual(len(self.gather_relevant(self.product, self.pack_location)), 1.0)

        move_stock_pack = self.env['stock.move'].create({
            'name': 'test_link_assign_1_1',
            'location_id': self.stock_location.id,
            'location_dest_id': self.pack_location.id,
            'product_id': self.product.id,
            'product_uom': self.uom_unit.id,
            'product_uom_qty': 2.0,
        })
        move_pack_cust = self.env['stock.move'].create({
            'name': 'test_link_assign_1_2',
            'location_id': self.pack_location.id,
            'location_dest_id': self.customer_location.id,
            'product_id': self.product.id,
            'product_uom': self.uom_unit.id,
            'product_uom_qty': 2.0,
        })
        move_stock_pack.write({'move_dest_ids': [(4, move_pack_cust.id, 0)]})
        move_pack_cust.write({'move_orig_ids': [(4, move_stock_pack.id, 0)]})

        (move_stock_pack + move_pack_cust)._action_confirm()
        move_stock_pack._action_assign()
        move_stock_pack.quantity_done = 2.0
        move_stock_pack._action_done()
        self.assertEqual(len(move_pack_cust.move_line_ids), 1)

        self.assertAlmostEqual(move_pack_cust.reserved_availability, 1.0)
        self.assertEqual(move_pack_cust.state, 'partially_available')

    def test_use_reserved_move_line_1(self):
        """ Test that _free_reservation work when quantity is only available on
        reserved move lines.
        """
        self.env['stock.quant']._update_available_quantity(self.product, self.stock_location, 10.0)
        move1 = self.env['stock.move'].create({
            'name': 'test_use_unreserved_move_line_1_1',
            'location_id': self.stock_location.id,
            'location_dest_id': self.customer_location.id,
            'product_id': self.product.id,
            'product_uom': self.uom_unit.id,
            'product_uom_qty': 5.0,
        })
        move2 = self.env['stock.move'].create({
            'name': 'test_use_unreserved_move_line_1_1',
            'location_id': self.stock_location.id,
            'location_dest_id': self.customer_location.id,
            'product_id': self.product.id,
            'product_uom': self.uom_unit.id,
            'product_uom_qty': 5.0,
        })
        move1._action_confirm()
        move1._action_assign()
        move2._action_confirm()
        move2._action_assign()
        move3 = self.env['stock.move'].create({
            'name': 'test_use_unreserved_move_line_1_1',
            'location_id': self.stock_location.id,
            'location_dest_id': self.customer_location.id,
            'product_id': self.product.id,
            'product_uom': self.uom_unit.id,
            'product_uom_qty': 0.0,
            'quantity_done': 1.0,
        })
        move3._action_confirm()
        move3._action_assign()
        move3._action_done()
        self.assertEqual(move3.state, 'done')
        quant = self.env['stock.quant']._gather(self.product, self.stock_location)
        self.assertEqual(quant.quantity, 9.0)
        self.assertEqual(quant.reserved_quantity, 9.0)

    def test_use_unreserved_move_line_1(self):
        """ Test that validating a stock move linked to an untracked product reserved by another one
        correctly unreserves the other one.
        """
        # make some stock
        self.env['stock.quant']._update_available_quantity(self.product, self.stock_location, 1.0)

        # prepare the conflicting move
        move1 = self.env['stock.move'].create({
            'name': 'test_use_unreserved_move_line_1_1',
            'location_id': self.stock_location.id,
            'location_dest_id': self.customer_location.id,
            'product_id': self.product.id,
            'product_uom': self.uom_unit.id,
            'product_uom_qty': 1.0,
        })
        move2 = self.env['stock.move'].create({
            'name': 'test_use_unreserved_move_line_1_1',
            'location_id': self.stock_location.id,
            'location_dest_id': self.customer_location.id,
            'product_id': self.product.id,
            'product_uom': self.uom_unit.id,
            'product_uom_qty': 1.0,
        })

        # reserve those move
        self.assertEqual(self.env['stock.quant']._get_available_quantity(self.product, self.stock_location), 1.0)
        move1._action_confirm()
        move1._action_assign()
        self.assertEqual(move1.state, 'assigned')
        move2._action_confirm()
        move2._action_assign()
        self.assertEqual(move2.state, 'confirmed')

        # use the product from the first one
        move2.write({'move_line_ids': [(0, 0, {
            'product_id': self.product.id,
            'product_uom_id': self.uom_unit.id,
            'qty_done': 1,
            'product_uom_qty': 0,
            'lot_id': False,
            'package_id': False,
            'result_package_id': False,
            'location_id': move2.location_id.id,
            'location_dest_id': move2.location_dest_id.id,
        })]})
        move2._action_done()

        # the first move should go back to confirmed
        self.assertEqual(move1.state, 'confirmed')
        self.assertEqual(self.env['stock.quant']._get_available_quantity(self.product, self.stock_location), 0.0)

    def test_use_unreserved_move_line_2(self):
        """ Test that validating a stock move linked to a tracked product reserved by another one
        correctly unreserves the other one.
        """
        lot1 = self.env['stock.production.lot'].create({
            'name': 'lot1',
            'product_id': self.product.id,
        })

        # make some stock
        self.env['stock.quant']._update_available_quantity(self.product, self.stock_location, 1.0, lot_id=lot1)

        # prepare the conflicting move
        move1 = self.env['stock.move'].create({
            'name': 'test_use_unreserved_move_line_1_1',
            'location_id': self.stock_location.id,
            'location_dest_id': self.customer_location.id,
            'product_id': self.product.id,
            'product_uom': self.uom_unit.id,
            'product_uom_qty': 1.0,
        })
        move2 = self.env['stock.move'].create({
            'name': 'test_use_unreserved_move_line_1_1',
            'location_id': self.stock_location.id,
            'location_dest_id': self.customer_location.id,
            'product_id': self.product.id,
            'product_uom': self.uom_unit.id,
            'product_uom_qty': 1.0,
        })

        # reserve those move
        self.assertEqual(self.env['stock.quant']._get_available_quantity(self.product, self.stock_location, lot_id=lot1), 1.0)
        move1._action_confirm()
        move1._action_assign()
        self.assertEqual(move1.state, 'assigned')
        move2._action_confirm()
        move2._action_assign()
        self.assertEqual(move2.state, 'confirmed')

        # use the product from the first one
        move2.write({'move_line_ids': [(0, 0, {
            'product_id': self.product.id,
            'product_uom_id': self.uom_unit.id,
            'qty_done': 1,
            'product_uom_qty': 0,
            'lot_id': lot1.id,
            'package_id': False,
            'result_package_id': False,
            'location_id': move2.location_id.id,
            'location_dest_id': move2.location_dest_id.id,
        })]})
        move2._action_done()

        # the first move should go back to confirmed
        self.assertEqual(move1.state, 'confirmed')
        self.assertEqual(self.env['stock.quant']._get_available_quantity(self.product, self.stock_location, lot_id=lot1), 0.0)

    def test_use_unreserved_move_line_3(self):
        """ Test the behavior of `_free_reservation` when ran on a recordset of move lines where
        some are assigned and some are force assigned. `_free_reservation` should not use an
        already processed move line when looking for a move line candidate to unreserve.
        """
        self.env['stock.quant']._update_available_quantity(self.product, self.stock_location, 1.0)

        move1 = self.env['stock.move'].create({
            'name': 'test_use_unreserved_move_line_3',
            'location_id': self.stock_location.id,
            'location_dest_id': self.customer_location.id,
            'product_id': self.product.id,
            'product_uom': self.uom_unit.id,
            'product_uom_qty': 3.0,
        })
        move1._action_confirm()
        move1._action_assign()
        move1.quantity_done = 1

        # add a forced move line in `move1`
        move1.write({'move_line_ids': [(0, 0, {
            'product_id': self.product.id,
            'product_uom_id': self.uom_unit.id,
            'qty_done': 2,
            'product_uom_qty': 0,
            'lot_id': False,
            'package_id': False,
            'result_package_id': False,
            'location_id': move1.location_id.id,
            'location_dest_id': move1.location_dest_id.id,
        })]})
        move1._action_done()

        self.assertEqual(self.env['stock.quant']._get_available_quantity(self.product, self.customer_location), 3.0)

    def test_edit_reserved_move_line_1(self):
        """ Test that editing a stock move line linked to an untracked product correctly and
        directly adapts the reservation. In this case, we edit the sublocation where we take the
        product to another sublocation where a product is available.
        """
        shelf1_location = self.env['stock.location'].create({
            'name': 'shelf1',
            'usage': 'internal',
            'location_id': self.stock_location.id,
        })
        shelf2_location = self.env['stock.location'].create({
            'name': 'shelf1',
            'usage': 'internal',
            'location_id': self.stock_location.id,
        })
        self.env['stock.quant']._update_available_quantity(self.product, shelf1_location, 1.0)
        self.env['stock.quant']._update_available_quantity(self.product, shelf2_location, 1.0)
        self.assertEqual(self.env['stock.quant']._get_available_quantity(self.product, shelf1_location), 1.0)
        self.assertEqual(self.env['stock.quant']._get_available_quantity(self.product, shelf2_location), 1.0)
        self.assertEqual(self.env['stock.quant']._get_available_quantity(self.product, self.stock_location), 2.0)

        move1 = self.env['stock.move'].create({
            'name': 'test_edit_moveline_1',
            'location_id': self.stock_location.id,
            'location_dest_id': self.customer_location.id,
            'product_id': self.product.id,
            'product_uom': self.uom_unit.id,
            'product_uom_qty': 1.0,
        })
        move1._action_confirm()
        move1._action_assign()

        self.assertEqual(self.env['stock.quant']._get_available_quantity(self.product, shelf1_location), 0.0)
        self.assertEqual(self.env['stock.quant']._get_available_quantity(self.product, shelf2_location), 1.0)
        self.assertEqual(self.env['stock.quant']._get_available_quantity(self.product, self.stock_location), 1.0)

        move1.move_line_ids.location_id = shelf2_location.id

        self.assertEqual(move1.reserved_availability, 1.0)
        self.assertEqual(self.env['stock.quant']._get_available_quantity(self.product, shelf1_location), 1.0)
        self.assertEqual(self.env['stock.quant']._get_available_quantity(self.product, shelf2_location), 0.0)
        self.assertEqual(self.env['stock.quant']._get_available_quantity(self.product, self.stock_location), 1.0)

    def test_edit_reserved_move_line_2(self):
        """ Test that editing a stock move line linked to a tracked product correctly and directly
        adapts the reservation. In this case, we edit the lot to another available one.
        """
        lot1 = self.env['stock.production.lot'].create({
            'name': 'lot1',
            'product_id': self.product.id,
        })
        lot2 = self.env['stock.production.lot'].create({
            'name': 'lot2',
            'product_id': self.product.id,
        })
        self.env['stock.quant']._update_available_quantity(self.product, self.stock_location, 1.0, lot_id=lot1)
        self.env['stock.quant']._update_available_quantity(self.product, self.stock_location, 1.0, lot_id=lot2)
        self.assertEqual(self.env['stock.quant']._get_available_quantity(self.product, self.stock_location), 2.0)
        self.assertEqual(self.env['stock.quant']._get_available_quantity(self.product, self.stock_location, lot_id=lot1), 1.0)
        self.assertEqual(self.env['stock.quant']._get_available_quantity(self.product, self.stock_location, lot_id=lot2), 1.0)

        move1 = self.env['stock.move'].create({
            'name': 'test_edit_moveline_1',
            'location_id': self.stock_location.id,
            'location_dest_id': self.customer_location.id,
            'product_id': self.product.id,
            'product_uom': self.uom_unit.id,
            'product_uom_qty': 1.0,
        })
        move1._action_confirm()
        move1._action_assign()

        self.assertEqual(move1.reserved_availability, 1.0)
        self.assertEqual(self.env['stock.quant']._get_available_quantity(self.product, self.stock_location), 1.0)
        self.assertEqual(self.env['stock.quant']._get_available_quantity(self.product, self.stock_location, lot_id=lot1), 0.0)
        self.assertEqual(self.env['stock.quant']._get_available_quantity(self.product, self.stock_location, lot_id=lot2), 1.0)

        move1.move_line_ids.lot_id = lot2.id

        self.assertEqual(move1.reserved_availability, 1.0)
        self.assertEqual(self.env['stock.quant']._get_available_quantity(self.product, self.stock_location), 1.0)
        self.assertEqual(self.env['stock.quant']._get_available_quantity(self.product, self.stock_location, lot_id=lot1), 1.0)
        self.assertEqual(self.env['stock.quant']._get_available_quantity(self.product, self.stock_location, lot_id=lot2), 0.0)

    def test_edit_reserved_move_line_3(self):
        """ Test that editing a stock move line linked to a packed product correctly and directly
        adapts the reservation. In this case, we edit the package to another available one.
        """
        package1 = self.env['stock.quant.package'].create({'name': 'test_edit_reserved_move_line_3'})
        package2 = self.env['stock.quant.package'].create({'name': 'test_edit_reserved_move_line_3'})

        self.env['stock.quant']._update_available_quantity(self.product, self.stock_location, 1.0, package_id=package1)
        self.env['stock.quant']._update_available_quantity(self.product, self.stock_location, 1.0, package_id=package2)
        self.assertEqual(self.env['stock.quant']._get_available_quantity(self.product, self.stock_location), 2.0)
        self.assertEqual(self.env['stock.quant']._get_available_quantity(self.product, self.stock_location, package_id=package1), 1.0)
        self.assertEqual(self.env['stock.quant']._get_available_quantity(self.product, self.stock_location, package_id=package2), 1.0)

        move1 = self.env['stock.move'].create({
            'name': 'test_edit_moveline_1',
            'location_id': self.stock_location.id,
            'location_dest_id': self.customer_location.id,
            'product_id': self.product.id,
            'product_uom': self.uom_unit.id,
            'product_uom_qty': 1.0,
        })
        move1._action_confirm()
        move1._action_assign()

        self.assertEqual(self.env['stock.quant']._get_available_quantity(self.product, self.stock_location), 1.0)
        self.assertEqual(self.env['stock.quant']._get_available_quantity(self.product, self.stock_location, package_id=package1), 0.0)
        self.assertEqual(self.env['stock.quant']._get_available_quantity(self.product, self.stock_location, package_id=package2), 1.0)

        move1.move_line_ids.package_id = package2.id

        self.assertEqual(move1.reserved_availability, 1.0)
        self.assertEqual(self.env['stock.quant']._get_available_quantity(self.product, self.stock_location), 1.0)
        self.assertEqual(self.env['stock.quant']._get_available_quantity(self.product, self.stock_location, package_id=package1), 1.0)
        self.assertEqual(self.env['stock.quant']._get_available_quantity(self.product, self.stock_location, package_id=package2), 0.0)

    def test_edit_reserved_move_line_4(self):
        """ Test that editing a stock move line linked to an owned product correctly and directly
        adapts the reservation. In this case, we edit the owner to another available one.
        """
        owner1 = self.env['res.partner'].create({'name': 'test_edit_reserved_move_line_4_1'})
        owner2 = self.env['res.partner'].create({'name': 'test_edit_reserved_move_line_4_2'})

        self.env['stock.quant']._update_available_quantity(self.product, self.stock_location, 1.0, owner_id=owner1)
        self.env['stock.quant']._update_available_quantity(self.product, self.stock_location, 1.0, owner_id=owner2)
        self.assertEqual(self.env['stock.quant']._get_available_quantity(self.product, self.stock_location), 2.0)
        self.assertEqual(self.env['stock.quant']._get_available_quantity(self.product, self.stock_location, owner_id=owner1), 1.0)
        self.assertEqual(self.env['stock.quant']._get_available_quantity(self.product, self.stock_location, owner_id=owner2), 1.0)

        move1 = self.env['stock.move'].create({
            'name': 'test_edit_moveline_1',
            'location_id': self.stock_location.id,
            'location_dest_id': self.customer_location.id,
            'product_id': self.product.id,
            'product_uom': self.uom_unit.id,
            'product_uom_qty': 1.0,
        })
        move1._action_confirm()
        move1._action_assign()

        self.assertEqual(self.env['stock.quant']._get_available_quantity(self.product, self.stock_location), 1.0)
        self.assertEqual(self.env['stock.quant']._get_available_quantity(self.product, self.stock_location, owner_id=owner1), 0.0)
        self.assertEqual(self.env['stock.quant']._get_available_quantity(self.product, self.stock_location, owner_id=owner2), 1.0)

        move1.move_line_ids.owner_id = owner2.id

        self.assertEqual(move1.reserved_availability, 1.0)
        self.assertEqual(self.env['stock.quant']._get_available_quantity(self.product, self.stock_location), 1.0)
        self.assertEqual(self.env['stock.quant']._get_available_quantity(self.product, self.stock_location, owner_id=owner1), 1.0)
        self.assertEqual(self.env['stock.quant']._get_available_quantity(self.product, self.stock_location, owner_id=owner2), 0.0)

    def test_edit_reserved_move_line_5(self):
        """ Test that editing a stock move line linked to a packed and tracked product correctly
        and directly adapts the reservation. In this case, we edit the lot to another available one
        that is not in a pack.
        """
        lot1 = self.env['stock.production.lot'].create({
            'name': 'lot1',
            'product_id': self.product.id,
        })
        lot2 = self.env['stock.production.lot'].create({
            'name': 'lot2',
            'product_id': self.product.id,
        })
        package1 = self.env['stock.quant.package'].create({'name': 'test_edit_reserved_move_line_5'})

        self.env['stock.quant']._update_available_quantity(self.product, self.stock_location, 1.0, lot_id=lot1, package_id=package1)
        self.env['stock.quant']._update_available_quantity(self.product, self.stock_location, 1.0, lot_id=lot2)
        self.assertEqual(self.env['stock.quant']._get_available_quantity(self.product, self.stock_location), 2.0)
        self.assertEqual(self.env['stock.quant']._get_available_quantity(self.product, self.stock_location, lot_id=lot1, package_id=package1), 1.0)
        self.assertEqual(self.env['stock.quant']._get_available_quantity(self.product, self.stock_location, lot_id=lot2), 1.0)

        move1 = self.env['stock.move'].create({
            'name': 'test_edit_moveline_1',
            'location_id': self.stock_location.id,
            'location_dest_id': self.customer_location.id,
            'product_id': self.product.id,
            'product_uom': self.uom_unit.id,
            'product_uom_qty': 1.0,
        })
        move1._action_confirm()
        move1._action_assign()

        self.assertEqual(self.env['stock.quant']._get_available_quantity(self.product, self.stock_location), 1.0)
        self.assertEqual(self.env['stock.quant']._get_available_quantity(self.product, self.stock_location, lot_id=lot1, package_id=package1), 0.0)
        self.assertEqual(self.env['stock.quant']._get_available_quantity(self.product, self.stock_location, lot_id=lot2), 1.0)
        move_line = move1.move_line_ids[0]
        move_line.write({'package_id': False, 'lot_id': lot2.id})

        self.assertEqual(move1.reserved_availability, 1.0)
        self.assertEqual(self.env['stock.quant']._get_available_quantity(self.product, self.stock_location), 1.0)
        self.assertEqual(self.env['stock.quant']._get_available_quantity(self.product, self.stock_location, lot_id=lot1, package_id=package1), 1.0)
        self.assertEqual(self.env['stock.quant']._get_available_quantity(self.product, self.stock_location, lot_id=lot2), 0.0)

    def test_edit_reserved_move_line_6(self):
        """ Test that editing a stock move line linked to an untracked product correctly and
        directly adapts the reservation. In this case, we edit the sublocation where we take the
        product to another sublocation where a product is NOT available.
        """
        shelf1_location = self.env['stock.location'].create({
            'name': 'shelf1',
            'usage': 'internal',
            'location_id': self.stock_location.id,
        })
        shelf2_location = self.env['stock.location'].create({
            'name': 'shelf1',
            'usage': 'internal',
            'location_id': self.stock_location.id,
        })
        self.env['stock.quant']._update_available_quantity(self.product, shelf1_location, 1.0)
        self.assertEqual(self.env['stock.quant']._get_available_quantity(self.product, self.stock_location), 1.0)
        self.assertEqual(self.env['stock.quant']._get_available_quantity(self.product, shelf1_location), 1.0)
        self.assertEqual(self.env['stock.quant']._get_available_quantity(self.product, shelf2_location), 0.0)

        move1 = self.env['stock.move'].create({
            'name': 'test_edit_moveline_1',
            'location_id': self.stock_location.id,
            'location_dest_id': self.customer_location.id,
            'product_id': self.product.id,
            'product_uom': self.uom_unit.id,
            'product_uom_qty': 1.0,
        })
        move1._action_confirm()
        move1._action_assign()

        self.assertEqual(self.env['stock.quant']._get_available_quantity(self.product, shelf1_location), 0.0)
        self.assertEqual(self.env['stock.quant']._get_available_quantity(self.product, shelf2_location), 0.0)
        self.assertEqual(self.env['stock.quant']._get_available_quantity(self.product, self.stock_location), 0.0)

        move1.move_line_ids.location_id = shelf2_location.id

        self.assertEqual(move1.reserved_availability, 0.0)
        self.assertEqual(self.env['stock.quant']._get_available_quantity(self.product, self.stock_location), 1.0)
        self.assertEqual(self.env['stock.quant']._get_available_quantity(self.product, shelf1_location), 1.0)
        self.assertEqual(self.env['stock.quant']._get_available_quantity(self.product, shelf2_location), 0.0)

    def test_edit_reserved_move_line_7(self):
        """ Send 5 tracked products to a client, but these products do not have any lot set in our
        inventory yet: we only set them at delivery time. The created move line should have 5 items
        without any lot set, if we edit to set them to lot1, the reservation should not change.
        Validating the stock move should should not create a negative quant for this lot in stock
        location.
        # """
        lot1 = self.env['stock.production.lot'].create({
            'name': 'lot1',
            'product_id': self.product_lot.id,
        })
        # make some stock without assigning a lot id
        self.env['stock.quant']._update_available_quantity(self.product_lot, self.stock_location, 5)

        # creation
        move1 = self.env['stock.move'].create({
            'name': 'test_in_1',
            'location_id': self.stock_location.id,
            'location_dest_id': self.customer_location.id,
            'product_id': self.product_lot.id,
            'product_uom': self.uom_unit.id,
            'product_uom_qty': 5.0,
        })
        self.assertEqual(move1.state, 'draft')

        # confirmation
        move1._action_confirm()
        self.assertEqual(move1.state, 'confirmed')

        # assignment
        move1._action_assign()
        self.assertEqual(move1.state, 'assigned')
        self.assertEqual(len(move1.move_line_ids), 1)
        move_line = move1.move_line_ids[0]
        self.assertEqual(move_line.product_qty, 5)
        move_line.qty_done = 5.0
        self.assertEqual(move_line.product_qty, 5)  # don't change reservation
        move_line.lot_id = lot1
        self.assertEqual(move_line.product_qty, 5)  # don't change reservation when assgning a lot now

        move1._action_done()
        self.assertEqual(move_line.product_qty, 0)  # change reservation to 0 for done move
        self.assertEqual(move1.state, 'done')

        self.assertEqual(self.env['stock.quant']._get_available_quantity(self.product_lot, self.stock_location), 0.0)
        self.assertEqual(self.env['stock.quant']._get_available_quantity(self.product_lot, self.stock_location, lot_id=lot1, strict=True), 0.0)
        self.assertEqual(len(self.gather_relevant(self.product_lot, self.stock_location)), 0.0)
        self.assertEqual(len(self.gather_relevant(self.product_lot, self.stock_location, lot_id=lot1, strict=True)), 0.0)

    def test_edit_reserved_move_line_8(self):
        """ Send 5 tracked products to a client, but some of these products do not have any lot set
        in our inventory yet: we only set them at delivery time. Adding a lot_id on the move line
        that does not have any should not change its reservation, and validating should not create
        a negative quant for this lot in stock.
        """
        lot1 = self.env['stock.production.lot'].create({
            'name': 'lot1',
            'product_id': self.product_lot.id,
        })
        lot2 = self.env['stock.production.lot'].create({
            'name': 'lot2',
            'product_id': self.product_lot.id,
        })
        # make some stock without assigning a lot id
        self.env['stock.quant']._update_available_quantity(self.product_lot, self.stock_location, 3)
        self.env['stock.quant']._update_available_quantity(self.product_lot, self.stock_location, 2, lot_id=lot1)

        # creation
        move1 = self.env['stock.move'].create({
            'name': 'test_in_1',
            'location_id': self.stock_location.id,
            'location_dest_id': self.customer_location.id,
            'product_id': self.product_lot.id,
            'product_uom': self.uom_unit.id,
            'product_uom_qty': 5.0,
        })
        self.assertEqual(move1.state, 'draft')

        # confirmation
        move1._action_confirm()
        self.assertEqual(move1.state, 'confirmed')

        # assignment
        move1._action_assign()
        self.assertEqual(move1.state, 'assigned')
        self.assertEqual(len(move1.move_line_ids), 2)

        tracked_move_line = None
        untracked_move_line = None
        for move_line in move1.move_line_ids:
            if move_line.lot_id:
                tracked_move_line = move_line
            else:
                untracked_move_line = move_line

        self.assertEqual(tracked_move_line.product_qty, 2)
        tracked_move_line.qty_done = 2

        self.assertEqual(untracked_move_line.product_qty, 3)
        untracked_move_line.lot_id = lot2
        self.assertEqual(untracked_move_line.product_qty, 3)  # don't change reservation
        untracked_move_line.qty_done = 3
        self.assertEqual(untracked_move_line.product_qty, 3)  # don't change reservation

        move1._action_done()
        self.assertEqual(untracked_move_line.product_qty, 0)  # change reservation to 0 for done move
        self.assertEqual(tracked_move_line.product_qty, 0)  # change reservation to 0 for done move
        self.assertEqual(move1.state, 'done')

        self.assertEqual(self.env['stock.quant']._get_available_quantity(self.product_lot, self.stock_location), 0.0)
        self.assertEqual(self.env['stock.quant']._get_available_quantity(self.product_lot, self.stock_location, lot_id=lot1, strict=True), 0.0)
        self.assertEqual(self.env['stock.quant']._get_available_quantity(self.product_lot, self.stock_location, lot_id=lot2, strict=True), 0.0)
        self.assertEqual(len(self.gather_relevant(self.product_lot, self.stock_location)), 0.0)
        self.assertEqual(len(self.gather_relevant(self.product_lot, self.stock_location, lot_id=lot1, strict=True)), 0.0)
        self.assertEqual(len(self.gather_relevant(self.product_lot, self.stock_location, lot_id=lot2, strict=True)), 0.0)

    def test_edit_done_move_line_1(self):
        """ Test that editing a done stock move line linked to an untracked product correctly and
        directly adapts the transfer. In this case, we edit the sublocation where we take the
        product to another sublocation where a product is available.
        """
        shelf1_location = self.env['stock.location'].create({
            'name': 'shelf1',
            'usage': 'internal',
            'location_id': self.stock_location.id,
        })
        shelf2_location = self.env['stock.location'].create({
            'name': 'shelf1',
            'usage': 'internal',
            'location_id': self.stock_location.id,
        })
        self.env['stock.quant']._update_available_quantity(self.product, shelf1_location, 1.0)
        self.env['stock.quant']._update_available_quantity(self.product, shelf2_location, 1.0)
        self.assertEqual(self.env['stock.quant']._get_available_quantity(self.product, shelf1_location), 1.0)
        self.assertEqual(self.env['stock.quant']._get_available_quantity(self.product, shelf2_location), 1.0)
        self.assertEqual(self.env['stock.quant']._get_available_quantity(self.product, self.stock_location), 2.0)

        # move from shelf1
        move1 = self.env['stock.move'].create({
            'name': 'test_edit_moveline_1',
            'location_id': self.stock_location.id,
            'location_dest_id': self.customer_location.id,
            'product_id': self.product.id,
            'product_uom': self.uom_unit.id,
            'product_uom_qty': 1.0,
        })
        move1._action_confirm()
        move1._action_assign()
        move1.move_line_ids.qty_done = 1
        move1._action_done()

        self.assertEqual(self.env['stock.quant']._get_available_quantity(self.product, shelf1_location), 0.0)
        self.assertEqual(self.env['stock.quant']._get_available_quantity(self.product, shelf2_location), 1.0)
        self.assertEqual(self.env['stock.quant']._get_available_quantity(self.product, self.stock_location), 1.0)

        # edit once done, we actually moved from shelf2
        move1.move_line_ids.location_id = shelf2_location.id

        self.assertEqual(self.env['stock.quant']._get_available_quantity(self.product, shelf1_location), 1.0)
        self.assertEqual(self.env['stock.quant']._get_available_quantity(self.product, shelf2_location), 0.0)
        self.assertEqual(self.env['stock.quant']._get_available_quantity(self.product, self.stock_location), 1.0)

    def test_edit_done_move_line_2(self):
        """ Test that editing a done stock move line linked to a tracked product correctly and directly
        adapts the transfer. In this case, we edit the lot to another available one.
        """
        lot1 = self.env['stock.production.lot'].create({
            'name': 'lot1',
            'product_id': self.product.id,
        })
        lot2 = self.env['stock.production.lot'].create({
            'name': 'lot2',
            'product_id': self.product.id,
        })
        self.env['stock.quant']._update_available_quantity(self.product, self.stock_location, 1.0, lot_id=lot1)
        self.env['stock.quant']._update_available_quantity(self.product, self.stock_location, 1.0, lot_id=lot2)
        self.assertEqual(self.env['stock.quant']._get_available_quantity(self.product, self.stock_location), 2.0)
        self.assertEqual(self.env['stock.quant']._get_available_quantity(self.product, self.stock_location, lot_id=lot1), 1.0)
        self.assertEqual(self.env['stock.quant']._get_available_quantity(self.product, self.stock_location, lot_id=lot2), 1.0)

        move1 = self.env['stock.move'].create({
            'name': 'test_edit_moveline_1',
            'location_id': self.stock_location.id,
            'location_dest_id': self.customer_location.id,
            'product_id': self.product.id,
            'product_uom': self.uom_unit.id,
            'product_uom_qty': 1.0,
        })
        move1._action_confirm()
        move1._action_assign()
        move1.move_line_ids.qty_done = 1
        move1._action_done()

        self.assertEqual(self.env['stock.quant']._get_available_quantity(self.product, self.stock_location), 1.0)
        self.assertEqual(self.env['stock.quant']._get_available_quantity(self.product, self.stock_location, lot_id=lot1), 0.0)
        self.assertEqual(self.env['stock.quant']._get_available_quantity(self.product, self.stock_location, lot_id=lot2), 1.0)

        move1.move_line_ids.lot_id = lot2.id

        # reserved_availability should always been 0 for done move.
        self.assertEqual(move1.reserved_availability, 0.0)
        self.assertEqual(self.env['stock.quant']._get_available_quantity(self.product, self.stock_location), 1.0)
        self.assertEqual(self.env['stock.quant']._get_available_quantity(self.product, self.stock_location, lot_id=lot1), 1.0)
        self.assertEqual(self.env['stock.quant']._get_available_quantity(self.product, self.stock_location, lot_id=lot2), 0.0)

    def test_edit_done_move_line_3(self):
        """ Test that editing a done stock move line linked to a packed product correctly and directly
        adapts the transfer. In this case, we edit the package to another available one.
        """
        package1 = self.env['stock.quant.package'].create({'name': 'test_edit_reserved_move_line_3'})
        package2 = self.env['stock.quant.package'].create({'name': 'test_edit_reserved_move_line_3'})

        self.env['stock.quant']._update_available_quantity(self.product, self.stock_location, 1.0, package_id=package1)
        self.env['stock.quant']._update_available_quantity(self.product, self.stock_location, 1.0, package_id=package2)
        self.assertEqual(self.env['stock.quant']._get_available_quantity(self.product, self.stock_location), 2.0)
        self.assertEqual(self.env['stock.quant']._get_available_quantity(self.product, self.stock_location, package_id=package1), 1.0)
        self.assertEqual(self.env['stock.quant']._get_available_quantity(self.product, self.stock_location, package_id=package2), 1.0)

        move1 = self.env['stock.move'].create({
            'name': 'test_edit_moveline_1',
            'location_id': self.stock_location.id,
            'location_dest_id': self.customer_location.id,
            'product_id': self.product.id,
            'product_uom': self.uom_unit.id,
            'product_uom_qty': 1.0,
        })
        move1._action_confirm()
        move1._action_assign()
        move1.move_line_ids.qty_done = 1
        move1._action_done()

        self.assertEqual(self.env['stock.quant']._get_available_quantity(self.product, self.stock_location), 1.0)
        self.assertEqual(self.env['stock.quant']._get_available_quantity(self.product, self.stock_location, package_id=package1), 0.0)
        self.assertEqual(self.env['stock.quant']._get_available_quantity(self.product, self.stock_location, package_id=package2), 1.0)

        move1.move_line_ids.package_id = package2.id

        self.assertEqual(self.env['stock.quant']._get_available_quantity(self.product, self.stock_location), 1.0)
        self.assertEqual(self.env['stock.quant']._get_available_quantity(self.product, self.stock_location, package_id=package1), 1.0)
        self.assertEqual(self.env['stock.quant']._get_available_quantity(self.product, self.stock_location, package_id=package2), 0.0)

    def test_edit_done_move_line_4(self):
        """ Test that editing a done stock move line linked to an owned product correctly and directly
        adapts the transfer. In this case, we edit the owner to another available one.
        """
        owner1 = self.env['res.partner'].create({'name': 'test_edit_reserved_move_line_4_1'})
        owner2 = self.env['res.partner'].create({'name': 'test_edit_reserved_move_line_4_2'})

        self.env['stock.quant']._update_available_quantity(self.product, self.stock_location, 1.0, owner_id=owner1)
        self.env['stock.quant']._update_available_quantity(self.product, self.stock_location, 1.0, owner_id=owner2)
        self.assertEqual(self.env['stock.quant']._get_available_quantity(self.product, self.stock_location), 2.0)
        self.assertEqual(self.env['stock.quant']._get_available_quantity(self.product, self.stock_location, owner_id=owner1), 1.0)
        self.assertEqual(self.env['stock.quant']._get_available_quantity(self.product, self.stock_location, owner_id=owner2), 1.0)

        move1 = self.env['stock.move'].create({
            'name': 'test_edit_moveline_1',
            'location_id': self.stock_location.id,
            'location_dest_id': self.customer_location.id,
            'product_id': self.product.id,
            'product_uom': self.uom_unit.id,
            'product_uom_qty': 1.0,
        })
        move1._action_confirm()
        move1._action_assign()
        move1.move_line_ids.qty_done = 1
        move1._action_done()

        self.assertEqual(self.env['stock.quant']._get_available_quantity(self.product, self.stock_location), 1.0)
        self.assertEqual(self.env['stock.quant']._get_available_quantity(self.product, self.stock_location, owner_id=owner1), 0.0)
        self.assertEqual(self.env['stock.quant']._get_available_quantity(self.product, self.stock_location, owner_id=owner2), 1.0)

        move1.move_line_ids.owner_id = owner2.id

        self.assertEqual(self.env['stock.quant']._get_available_quantity(self.product, self.stock_location), 1.0)
        self.assertEqual(self.env['stock.quant']._get_available_quantity(self.product, self.stock_location, owner_id=owner1), 1.0)
        self.assertEqual(self.env['stock.quant']._get_available_quantity(self.product, self.stock_location, owner_id=owner2), 0.0)

    def test_edit_done_move_line_5(self):
        """ Test that editing a done stock move line linked to a packed and tracked product correctly
        and directly adapts the transfer. In this case, we edit the lot to another available one
        that is not in a pack.
        """
        lot1 = self.env['stock.production.lot'].create({
            'name': 'lot1',
            'product_id': self.product.id,
        })
        lot2 = self.env['stock.production.lot'].create({
            'name': 'lot2',
            'product_id': self.product.id,
        })
        package1 = self.env['stock.quant.package'].create({'name': 'test_edit_reserved_move_line_5'})

        self.env['stock.quant']._update_available_quantity(self.product, self.stock_location, 1.0, lot_id=lot1, package_id=package1)
        self.env['stock.quant']._update_available_quantity(self.product, self.stock_location, 1.0, lot_id=lot2)
        self.assertEqual(self.env['stock.quant']._get_available_quantity(self.product, self.stock_location), 2.0)
        self.assertEqual(self.env['stock.quant']._get_available_quantity(self.product, self.stock_location, lot_id=lot1, package_id=package1), 1.0)
        self.assertEqual(self.env['stock.quant']._get_available_quantity(self.product, self.stock_location, lot_id=lot2), 1.0)

        move1 = self.env['stock.move'].create({
            'name': 'test_edit_moveline_1',
            'location_id': self.stock_location.id,
            'location_dest_id': self.customer_location.id,
            'product_id': self.product.id,
            'product_uom': self.uom_unit.id,
            'product_uom_qty': 1.0,
        })
        move1._action_confirm()
        move1._action_assign()
        move1.move_line_ids.qty_done = 1
        move1._action_done()

        self.assertEqual(self.env['stock.quant']._get_available_quantity(self.product, self.stock_location), 1.0)
        self.assertEqual(self.env['stock.quant']._get_available_quantity(self.product, self.stock_location, lot_id=lot1, package_id=package1), 0.0)
        self.assertEqual(self.env['stock.quant']._get_available_quantity(self.product, self.stock_location, lot_id=lot2), 1.0)
        move_line = move1.move_line_ids[0]
        move_line.write({'package_id': False, 'lot_id': lot2.id})

        self.assertEqual(self.env['stock.quant']._get_available_quantity(self.product, self.stock_location), 1.0)
        self.assertEqual(self.env['stock.quant']._get_available_quantity(self.product, self.stock_location, lot_id=lot1, package_id=package1), 1.0)
        self.assertEqual(self.env['stock.quant']._get_available_quantity(self.product, self.stock_location, lot_id=lot2), 0.0)

    def test_edit_done_move_line_6(self):
        """ Test that editing a done stock move line linked to an untracked product correctly and
        directly adapts the transfer. In this case, we edit the sublocation where we take the
        product to another sublocation where a product is NOT available.
        """
        shelf1_location = self.env['stock.location'].create({
            'name': 'shelf1',
            'usage': 'internal',
            'location_id': self.stock_location.id,
        })
        shelf2_location = self.env['stock.location'].create({
            'name': 'shelf1',
            'usage': 'internal',
            'location_id': self.stock_location.id,
        })
        self.env['stock.quant']._update_available_quantity(self.product, shelf1_location, 1.0)
        self.assertEqual(self.env['stock.quant']._get_available_quantity(self.product, self.stock_location), 1.0)
        self.assertEqual(self.env['stock.quant']._get_available_quantity(self.product, shelf1_location), 1.0)
        self.assertEqual(self.env['stock.quant']._get_available_quantity(self.product, shelf2_location), 0.0)

        move1 = self.env['stock.move'].create({
            'name': 'test_edit_moveline_1',
            'location_id': self.stock_location.id,
            'location_dest_id': self.customer_location.id,
            'product_id': self.product.id,
            'product_uom': self.uom_unit.id,
            'product_uom_qty': 1.0,
        })
        move1._action_confirm()
        move1._action_assign()
        move1.move_line_ids.qty_done = 1
        move1._action_done()

        self.assertEqual(self.env['stock.quant']._get_available_quantity(self.product, shelf1_location), 0.0)
        self.assertEqual(self.env['stock.quant']._get_available_quantity(self.product, shelf2_location), 0.0)
        self.assertEqual(self.env['stock.quant']._get_available_quantity(self.product, self.stock_location), 0.0)

        move1.move_line_ids.location_id = shelf2_location.id

        self.assertEqual(self.env['stock.quant']._get_available_quantity(self.product, self.stock_location), 0.0)
        self.assertEqual(self.env['stock.quant']._get_available_quantity(self.product, shelf1_location), 1.0)
        self.assertEqual(self.env['stock.quant']._get_available_quantity(self.product, shelf2_location), 0.0)
        self.assertEqual(self.env['stock.quant']._get_available_quantity(self.product, shelf2_location, allow_negative=True), -1.0)

    def test_edit_done_move_line_7(self):
        """ Test that editing a done stock move line linked to an untracked product correctly and
        directly adapts the transfer. In this case, we edit the sublocation where we take the
        product to another sublocation where a product is NOT available because it has been reserved
        by another move.
        """
        shelf1_location = self.env['stock.location'].create({
            'name': 'shelf1',
            'usage': 'internal',
            'location_id': self.stock_location.id,
        })
        shelf2_location = self.env['stock.location'].create({
            'name': 'shelf1',
            'usage': 'internal',
            'location_id': self.stock_location.id,
        })
        self.env['stock.quant']._update_available_quantity(self.product, shelf1_location, 1.0)
        self.env['stock.quant']._update_available_quantity(self.product, shelf2_location, 1.0)
        self.assertEqual(self.env['stock.quant']._get_available_quantity(self.product, self.stock_location), 2.0)
        self.assertEqual(self.env['stock.quant']._get_available_quantity(self.product, shelf1_location), 1.0)
        self.assertEqual(self.env['stock.quant']._get_available_quantity(self.product, shelf2_location), 1.0)

        move1 = self.env['stock.move'].create({
            'name': 'test_edit_moveline_1',
            'location_id': self.stock_location.id,
            'location_dest_id': self.customer_location.id,
            'product_id': self.product.id,
            'product_uom': self.uom_unit.id,
            'product_uom_qty': 1.0,
        })
        move1._action_confirm()
        move1._action_assign()
        move1.move_line_ids.qty_done = 1
        move1._action_done()

        move2 = self.env['stock.move'].create({
            'name': 'test_edit_moveline_1',
            'location_id': self.stock_location.id,
            'location_dest_id': self.customer_location.id,
            'product_id': self.product.id,
            'product_uom': self.uom_unit.id,
            'product_uom_qty': 1.0,
        })
        move2._action_confirm()
        move2._action_assign()

        self.assertEqual(move2.state, 'assigned')
        self.assertEqual(self.env['stock.quant']._get_available_quantity(self.product, shelf1_location), 0.0)
        self.assertEqual(self.env['stock.quant']._get_available_quantity(self.product, shelf2_location), 0.0)
        self.assertEqual(self.env['stock.quant']._get_available_quantity(self.product, self.stock_location), 0.0)

        move1.move_line_ids.location_id = shelf2_location.id

        self.assertEqual(self.env['stock.quant']._get_available_quantity(self.product, self.stock_location), 1.0)
        self.assertEqual(self.env['stock.quant']._get_available_quantity(self.product, shelf1_location), 1.0)
        self.assertEqual(self.env['stock.quant']._get_available_quantity(self.product, shelf2_location), 0.0)
        self.assertEqual(move2.state, 'confirmed')

    def test_edit_done_move_line_8(self):
        """ Test that editing a done stock move line linked to an untracked product correctly and
        directly adapts the transfer. In this case, we increment the quantity done (and we do not
        have more in stock.
        """
        shelf1_location = self.env['stock.location'].create({
            'name': 'shelf1',
            'usage': 'internal',
            'location_id': self.stock_location.id,
        })
        self.env['stock.quant']._update_available_quantity(self.product, shelf1_location, 1.0)
        self.assertEqual(self.env['stock.quant']._get_available_quantity(self.product, shelf1_location), 1.0)
        self.assertEqual(self.env['stock.quant']._get_available_quantity(self.product, self.stock_location), 1.0)

        # move from shelf1
        move1 = self.env['stock.move'].create({
            'name': 'test_edit_moveline_1',
            'location_id': self.stock_location.id,
            'location_dest_id': self.customer_location.id,
            'product_id': self.product.id,
            'product_uom': self.uom_unit.id,
            'product_uom_qty': 1.0,
        })
        move1._action_confirm()
        move1._action_assign()
        move1.move_line_ids.qty_done = 1
        move1._action_done()

        self.assertEqual(move1.product_uom_qty, 1.0)
        self.assertEqual(self.env['stock.quant']._get_available_quantity(self.product, shelf1_location), 0.0)
        self.assertEqual(self.env['stock.quant']._get_available_quantity(self.product, self.stock_location), 0.0)

        # edit once done, we actually moved 2 products
        move1.move_line_ids.qty_done = 2

        self.assertEqual(self.env['stock.quant']._get_available_quantity(self.product, shelf1_location), 0.0)
        self.assertEqual(self.env['stock.quant']._get_available_quantity(self.product, shelf1_location, allow_negative=True), -1.0)
        self.assertEqual(self.env['stock.quant']._get_available_quantity(self.product, self.stock_location), 0.0)
        self.assertEqual(self.env['stock.quant']._get_available_quantity(self.product, self.stock_location, allow_negative=True), -1.0)
        self.assertEqual(move1.product_uom_qty, 2.0)

    def test_edit_done_move_line_9(self):
        """ Test that editing a done stock move line linked to an untracked product correctly and
        directly adapts the transfer. In this case, we "cancel" the move by zeroing the qty done.
        """
        shelf1_location = self.env['stock.location'].create({
            'name': 'shelf1',
            'usage': 'internal',
            'location_id': self.stock_location.id,
        })
        self.env['stock.quant']._update_available_quantity(self.product, shelf1_location, 1.0)
        self.assertEqual(self.env['stock.quant']._get_available_quantity(self.product, shelf1_location), 1.0)
        self.assertEqual(self.env['stock.quant']._get_available_quantity(self.product, self.stock_location), 1.0)

        # move from shelf1
        move1 = self.env['stock.move'].create({
            'name': 'test_edit_moveline_1',
            'location_id': self.stock_location.id,
            'location_dest_id': self.customer_location.id,
            'product_id': self.product.id,
            'product_uom': self.uom_unit.id,
            'product_uom_qty': 1.0,
        })
        move1._action_confirm()
        move1._action_assign()
        move1.move_line_ids.qty_done = 1
        move1._action_done()

        self.assertEqual(move1.product_uom_qty, 1.0)
        self.assertEqual(self.env['stock.quant']._get_available_quantity(self.product, shelf1_location), 0.0)
        self.assertEqual(self.env['stock.quant']._get_available_quantity(self.product, self.stock_location), 0.0)

        # edit once done, we actually moved 2 products
        move1.move_line_ids.qty_done = 0

        self.assertEqual(move1.product_uom_qty, 0.0)
        self.assertEqual(self.env['stock.quant']._get_available_quantity(self.product, shelf1_location), 1.0)
        self.assertEqual(self.env['stock.quant']._get_available_quantity(self.product, self.stock_location), 1.0)

    def test_edit_done_move_line_10(self):
        """ Edit the quantity done for an incoming move shoudld also remove the quant if there
            are no product in stock.
        """
        # move from shelf1
        move1 = self.env['stock.move'].create({
            'name': 'test_edit_moveline_1',
            'location_id': self.supplier_location.id,
            'location_dest_id': self.stock_location.id,
            'product_id': self.product.id,
            'product_uom': self.uom_unit.id,
            'product_uom_qty': 10.0,
        })
        move1._action_confirm()
        move1._action_assign()
        move1.move_line_ids.qty_done = 10
        move1._action_done()

        quant = self.gather_relevant(self.product, self.stock_location)
        self.assertEqual(len(quant), 1.0)

        # edit once done, we actually moved 2 products
        move1.move_line_ids.qty_done = 0

        quant = self.gather_relevant(self.product, self.stock_location)
        self.assertEqual(len(quant), 0.0)
        self.assertEqual(move1.product_uom_qty, 0.0)

    def test_edit_done_move_line_11(self):
        """ Add a move line and check if the quant is updated
        """
        owner = self.env['res.partner'].create({'name': 'Jean'})
        picking = self.env['stock.picking'].create({
            'location_id': self.supplier_location.id,
            'location_dest_id': self.stock_location.id,
            'partner_id': owner.id,
            'picking_type_id': self.env.ref('stock.picking_type_in').id,
        })
        # move from shelf1
        move1 = self.env['stock.move'].create({
            'name': 'test_edit_moveline_1',
            'location_id': self.supplier_location.id,
            'location_dest_id': self.stock_location.id,
            'picking_id': picking.id,
            'product_id': self.product.id,
            'product_uom': self.uom_unit.id,
            'product_uom_qty': 10.0,
        })
        picking.action_confirm()
        picking.action_assign()
        move1.move_line_ids.qty_done = 10
        picking.action_done()
        self.assertEqual(move1.product_uom_qty, 10.0)
        self.assertEqual(self.env['stock.quant']._get_available_quantity(self.product, self.stock_location), 10.0)
        self.env['stock.move.line'].create({
            'picking_id': move1.move_line_ids.picking_id.id,
            'move_id': move1.move_line_ids.move_id.id,
            'product_id': move1.move_line_ids.product_id.id,
            'qty_done': move1.move_line_ids.qty_done,
            'product_uom_id': move1.product_uom.id,
            'location_id': move1.move_line_ids.location_id.id,
            'location_dest_id': move1.move_line_ids.location_dest_id.id,
        })
        self.assertEqual(self.env['stock.quant']._get_available_quantity(self.product, self.stock_location), 20.0)
        move1.move_line_ids[1].qty_done = 5
        self.assertEqual(move1.product_uom_qty, 15.0)
        self.assertEqual(self.env['stock.quant']._get_available_quantity(self.product, self.stock_location), 15.0)

    def test_edit_done_move_line_12(self):
        """ Test that editing a done stock move line linked a tracked product correctly and directly
        adapts the transfer. In this case, we edit the lot to another one, but the original move line
        is not in the default product's UOM.
        """
        lot1 = self.env['stock.production.lot'].create({
            'name': 'lot1',
            'product_id': self.product_lot.id,
        })
        lot2 = self.env['stock.production.lot'].create({
            'name': 'lot2',
            'product_id': self.product_lot.id,
        })
        package1 = self.env['stock.quant.package'].create({'name': 'test_edit_done_move_line_12'})
        move1 = self.env['stock.move'].create({
            'name': 'test_edit_moveline_1',
            'location_id': self.supplier_location.id,
            'location_dest_id': self.stock_location.id,
            'product_id': self.product_lot.id,
            'product_uom': self.uom_dozen.id,
            'product_uom_qty': 1.0,
        })
        move1._action_confirm()
        move1._action_assign()
        move1.move_line_ids.qty_done = 1
        move1.move_line_ids.lot_id = lot1.id
        move1._action_done()
        self.assertEqual(self.env['stock.quant']._get_available_quantity(self.product_lot, self.stock_location, lot_id=lot1), 12.0)

        # Change the done quantity from 1 dozen to two dozen
        move1.move_line_ids.qty_done = 2
        self.assertEqual(self.env['stock.quant']._get_available_quantity(self.product_lot, self.stock_location, lot_id=lot1), 24.0)

    def test_edit_done_move_line_13(self):
        """ Test that editing a done stock move line linked to a packed and tracked product correctly
        and directly adapts the transfer. In this case, we edit the lot to another available one
        that we put in the same pack.
        """
        lot1 = self.env['stock.production.lot'].create({
            'name': 'lot1',
            'product_id': self.product_lot.id,
        })
        lot2 = self.env['stock.production.lot'].create({
            'name': 'lot2',
            'product_id': self.product_lot.id,
        })
        package1 = self.env['stock.quant.package'].create({'name': 'test_edit_reserved_move_line_5'})

        move1 = self.env['stock.move'].create({
            'name': 'test_edit_moveline_1',
            'location_id': self.supplier_location.id,
            'location_dest_id': self.stock_location.id,
            'product_id': self.product_lot.id,
            'product_uom': self.uom_unit.id,
            'product_uom_qty': 1.0,
        })
        move1._action_confirm()
        move1._action_assign()
        move1.move_line_ids.qty_done = 1
        move1.move_line_ids.lot_id = lot1.id
        move1.move_line_ids.result_package_id = package1.id
        move1._action_done()

        self.assertEqual(self.env['stock.quant']._get_available_quantity(self.product_lot, self.stock_location), 1.0)
        self.assertEqual(self.env['stock.quant']._get_available_quantity(self.product_lot, self.stock_location, lot_id=lot1, package_id=package1), 1.0)

        move1.move_line_ids.write({'lot_id': lot2.id})

        self.assertEqual(self.env['stock.quant']._get_available_quantity(self.product_lot, self.stock_location), 1.0)
        self.assertEqual(self.env['stock.quant']._get_available_quantity(self.product_lot, self.stock_location, lot_id=lot1), 0.0)
        self.assertEqual(self.env['stock.quant']._get_available_quantity(self.product_lot, self.stock_location, lot_id=lot1, package_id=package1), 0.0)
        self.assertEqual(self.env['stock.quant']._get_available_quantity(self.product_lot, self.stock_location, lot_id=lot2, package_id=package1), 1.0)

    def test_immediate_validate_1(self):
        """ In a picking with a single available move, clicking on validate without filling any
        quantities should open a wizard asking to process all the reservation (so, the whole move).
        """
        partner = self.env['res.partner'].create({'name': 'Jean'})
        picking = self.env['stock.picking'].create({
            'location_id': self.supplier_location.id,
            'location_dest_id': self.stock_location.id,
            'partner_id': partner.id,
            'picking_type_id': self.env.ref('stock.picking_type_in').id,
        })
        self.env['stock.move'].create({
            'name': 'test_immediate_validate_1',
            'location_id': self.supplier_location.id,
            'location_dest_id': self.stock_location.id,
            'picking_id': picking.id,
            'product_id': self.product.id,
            'product_uom': self.uom_unit.id,
            'product_uom_qty': 10.0,
        })
        picking.action_confirm()
        picking.action_assign()
        res_dict = picking.button_validate()
        self.assertEqual(res_dict.get('res_model'), 'stock.immediate.transfer')
        wizard = self.env[(res_dict.get('res_model'))].browse(res_dict.get('res_id'))
        wizard.process()
        self.assertEqual(self.env['stock.quant']._get_available_quantity(self.product, self.stock_location), 10.0)

    def test_immediate_validate_2(self):
        """ In a picking with a single partially available move, clicking on validate without
        filling any quantities should open a wizard asking to process all the reservation (so, only
        a part of the initial demand). Validating this wizard should open another one asking for
        the creation of a backorder. If the backorder is created, it should contain the quantities
        not processed.
        """
        partner = self.env['res.partner'].create({'name': 'Jean'})
        self.env['stock.quant']._update_available_quantity(self.product, self.stock_location, 5.0)
        picking = self.env['stock.picking'].create({
            'location_id': self.stock_location.id,
            'location_dest_id': self.customer_location.id,
            'partner_id': partner.id,
            'picking_type_id': self.env.ref('stock.picking_type_out').id,
        })
        self.env['stock.move'].create({
            'name': 'test_immediate_validate_2',
            'location_id': self.stock_location.id,
            'location_dest_id': self.customer_location.id,
            'picking_id': picking.id,
            'product_id': self.product.id,
            'product_uom': self.uom_unit.id,
            'product_uom_qty': 10.0,
        })
        picking.action_confirm()
        picking.action_assign()
        # Only 5 products are reserved on the move of 10, click on `button_validate`.
        res_dict = picking.button_validate()
        self.assertEqual(res_dict.get('res_model'), 'stock.immediate.transfer')
        wizard = self.env[(res_dict.get('res_model'))].browse(res_dict.get('res_id'))
        res_dict_for_back_order = wizard.process()
        self.assertEqual(res_dict_for_back_order.get('res_model'), 'stock.backorder.confirmation')
        backorder_wizard = self.env[(res_dict_for_back_order.get('res_model'))].browse(res_dict_for_back_order.get('res_id'))
        # Chose to create a backorder.
        backorder_wizard.process()

        # Only 5 products should be processed on the initial move.
        self.assertEqual(picking.move_lines.state, 'done')
        self.assertEqual(picking.move_lines.quantity_done, 5.0)
        self.assertEqual(self.env['stock.quant']._get_available_quantity(self.product, self.stock_location), 0.0)
        self.assertEqual(len(self.gather_relevant(self.product, self.stock_location)), 0.0)

        # The backoder should contain a move for the other 5 produts.
        backorder = self.env['stock.picking'].search([('backorder_id', '=', picking.id)])
        self.assertEqual(len(backorder), 1.0)
        self.assertEqual(backorder.move_lines.product_uom_qty, 5.0)

    def test_immediate_validate_3(self):
        """ In a picking with two moves, one partially available and one unavailable, clicking
        on validate without filling any quantities should open a wizard asking to process all the
        reservation (so, only a part of one of the moves). Validating this wizard should open
        another one asking for the creation of a backorder. If the backorder is created, it should
        contain the quantities not processed.
        """
        product5 = self.env['product.product'].create({
            'name': 'Product 5',
            'type': 'product',
            'categ_id': self.env.ref('product.product_category_all').id,
        })

        self.env['stock.quant']._update_available_quantity(self.product, self.stock_location, 1)

        picking = self.env['stock.picking'].create({
            'location_id': self.stock_location.id,
            'location_dest_id': self.pack_location.id,
            'picking_type_id': self.env.ref('stock.picking_type_internal').id,
        })
        product1_move = self.env['stock.move'].create({
            'name': 'product1_move',
            'location_id': self.stock_location.id,
            'location_dest_id': self.pack_location.id,
            'picking_id': picking.id,
            'product_id': self.product.id,
            'product_uom': self.uom_unit.id,
            'product_uom_qty': 100,
        })
        product5_move = self.env['stock.move'].create({
            'name': 'product3_move',
            'location_id': self.stock_location.id,
            'location_dest_id': self.pack_location.id,
            'picking_id': picking.id,
            'product_id': product5.id,
            'product_uom': self.uom_unit.id,
            'product_uom_qty': 100,
        })
        picking.action_confirm()
        picking.action_assign()

        # product1_move should be partially available (1/100), product5_move should be totally
        # unavailable (0/100)
        self.assertEqual(product1_move.state, 'partially_available')
        self.assertEqual(product5_move.state, 'confirmed')

        action = picking.button_validate()
        self.assertEqual(action.get('res_model'), 'stock.immediate.transfer')
        wizard = self.env[(action.get('res_model'))].browse(action.get('res_id'))
        action = wizard.process()
        self.assertTrue(isinstance(action, dict), 'Should open backorder wizard')
        self.assertEqual(action.get('res_model'), 'stock.backorder.confirmation')
        wizard = self.env[(action.get('res_model'))].browse(action.get('res_id'))
        wizard.process()
        backorder = self.env['stock.picking'].search([('backorder_id', '=', picking.id)])
        self.assertEqual(len(backorder), 1.0)

        # The backorder should contain 99 product1 and 100 product5.
        for backorder_move in backorder.move_lines:
            if backorder_move.product_id.id == self.product.id:
                self.assertEqual(backorder_move.product_qty, 99)
            elif backorder_move.product_id.id == product5.id:
                self.assertEqual(backorder_move.product_qty, 100)

    def test_immediate_validate_4(self):
        """ In a picking with a single available tracked by lot move, clicking on validate without
        filling any quantities should pop up the immediate transfer wizard.
        """
        partner = self.env['res.partner'].create({'name': 'Jean'})
        lot1 = self.env['stock.production.lot'].create({
            'name': 'lot1',
            'product_id': self.product_lot.id,
        })
        self.env['stock.quant']._update_available_quantity(self.product_lot, self.stock_location, 5.0, lot_id=lot1)
        picking = self.env['stock.picking'].create({
            'location_id': self.stock_location.id,
            'location_dest_id': self.customer_location.id,
            'partner_id': partner.id,
            'picking_type_id': self.env.ref('stock.picking_type_out').id,
        })
        # move from shelf1
        self.env['stock.move'].create({
            'name': 'test_immediate_validate_4',
            'location_id': self.stock_location.id,
            'location_dest_id': self.customer_location.id,
            'picking_id': picking.id,
            'product_id': self.product_lot.id,
            'product_uom': self.uom_unit.id,
            'product_uom_qty': 5.0,
        })
        picking.action_confirm()
        picking.action_assign()
        # No quantites filled, immediate transfer wizard should pop up.
        immediate_trans_wiz_dict = picking.button_validate()
        self.assertEqual(immediate_trans_wiz_dict.get('res_model'), 'stock.immediate.transfer')
        immediate_trans_wiz = self.env[immediate_trans_wiz_dict['res_model']].browse(immediate_trans_wiz_dict['res_id'])
        immediate_trans_wiz.process()

        self.assertEqual(picking.move_lines.quantity_done, 5.0)
        # Check move_lines data
        self.assertEqual(len(picking.move_lines.move_line_ids), 1)
        self.assertEqual(picking.move_lines.move_line_ids.lot_id, lot1)
        self.assertEqual(picking.move_lines.move_line_ids.qty_done, 5.0)
        # Check quants data
        self.assertEqual(self.env['stock.quant']._get_available_quantity(self.product, self.stock_location), 0.0)
        self.assertEqual(len(self.gather_relevant(self.product, self.stock_location)), 0.0)

    def _create_picking_test_immediate_validate_5(self, picking_type_id, product_id):
        picking = self.env['stock.picking'].create({
            'location_id': self.supplier_location.id,
            'location_dest_id': self.stock_location.id,
            'picking_type_id': picking_type_id.id,
        })
        self.env['stock.move'].create({
            'name': 'move1',
            'location_id': self.supplier_location.id,
            'location_dest_id': self.stock_location.id,
            'picking_id': picking.id,
            'picking_type_id': picking_type_id.id,
            'product_id': product_id.id,
            'product_uom': self.uom_unit.id,
            'product_uom_qty': 5.0,
        })

        picking.action_confirm()

        for line in picking.move_line_ids:
            line.qty_done = line.product_uom_qty

        return picking

    def test_immediate_validate_5(self):
        """ In a receipt with a single tracked by serial numbers move, clicking on validate without
        filling any quantities nor lot should open an UserError except if the picking type is
        configured to allow otherwise.
        """
        picking_type_id = self.env.ref('stock.picking_type_in')
        product_id = self.product_serial
        self.assertTrue(picking_type_id.use_create_lots or picking_type_id.use_existing_lots)
        self.assertEqual(product_id.tracking, 'serial')

        picking = self._create_picking_test_immediate_validate_5(picking_type_id, product_id)
        # should raise because no serial numbers were specified
        self.assertRaises(UserError, picking.button_validate)

        picking_type_id.use_create_lots = False
        picking_type_id.use_existing_lots = False
        picking = self._create_picking_test_immediate_validate_5(picking_type_id, product_id)
        picking.button_validate()
        self.assertEqual(picking.state, 'done')

    def test_immediate_validate_6(self):
        """ In a receipt picking with two moves, one tracked and one untracked, clicking on
        validate without filling any quantities should displays an UserError as long as no quantity
        done and lot_name is set on the tracked move. Now if the user validates the picking, the
        wizard telling the user all reserved quantities will be processed will NOT be opened. This
        wizard is only opene if no quantities were filled. So validating the picking at this state
        will open another wizard asking for the creation of a backorder. Now, if the user processed
        on the second move more than the reservation, a wizard will ask him to confirm.
        """
        picking_type = self.env.ref('stock.picking_type_in')
        picking_type.use_create_lots = True
        picking_type.use_existing_lots = False
        picking = self.env['stock.picking'].create({
            'location_id': self.supplier_location.id,
            'location_dest_id': self.stock_location.id,
            'picking_type_id': picking_type.id,
        })
        self.env['stock.move'].create({
            'name': 'product1_move',
            'location_id': self.supplier_location.id,
            'location_dest_id': self.stock_location.id,
            'picking_id': picking.id,
            'product_id': self.product.id,
            'product_uom': self.uom_unit.id,
            'product_uom_qty': 1,
        })
        product3_move = self.env['stock.move'].create({
            'name': 'product3_move',
            'location_id': self.supplier_location.id,
            'location_dest_id': self.stock_location.id,
            'picking_id': picking.id,
            'product_id': self.product_lot.id,
            'product_uom': self.uom_unit.id,
            'product_uom_qty': 1,
        })
        picking.action_confirm()
        picking.action_assign()

        with self.assertRaises(UserError):
            picking.button_validate()
        product3_move.move_line_ids[0].qty_done = 1
        with self.assertRaises(UserError):
            picking.button_validate()
        product3_move.move_line_ids[0].lot_name = '271828'
        action = picking.button_validate()  # should open backorder wizard

        self.assertTrue(isinstance(action, dict), 'Should open backorder wizard')
        self.assertEqual(action.get('res_model'), 'stock.backorder.confirmation')

        product3_move.move_line_ids[0].qty_done = 2
        action = picking.button_validate()  # should request confirmation
        self.assertTrue(isinstance(action, dict), 'Should open overprocessing wizard')
        self.assertEqual(action.get('res_model'), 'stock.overprocessed.transfer')

    def test_immediate_validate_7(self):
        """ In a picking with a single unavailable move, clicking on validate without filling any
        quantities should display an UserError telling the user he cannot process a picking without
        any processed quantity.
        """
        partner = self.env['res.partner'].create({'name': 'Jean'})
        picking = self.env['stock.picking'].create({
            'location_id': self.stock_location.id,
            'location_dest_id': self.customer_location.id,
            'partner_id': partner.id,
            'picking_type_id': self.env.ref('stock.picking_type_out').id,
        })
        self.env['stock.move'].create({
            'name': 'test_immediate_validate_2',
            'location_id': self.stock_location.id,
            'location_dest_id': self.customer_location.id,
            'picking_id': picking.id,
            'product_id': self.product.id,
            'product_uom': self.uom_unit.id,
            'product_uom_qty': 10.0,
        })
        picking.action_confirm()
        picking.action_assign()

        scrap = self.env['stock.scrap'].create({
            'picking_id': picking.id,
            'product_id': self.product.id,
            'product_uom_id': self.uom_unit.id,
            'scrap_qty': 5.0,
        })
        scrap.do_scrap()

        # No products are reserved on the move of 10, click on `button_validate`.
        with self.assertRaises(UserError):
            picking.button_validate()

    def test_set_quantity_done_1(self):
        move1 = self.env['stock.move'].create({
            'name': 'test_set_quantity_done_1',
            'location_id': self.supplier_location.id,
            'location_dest_id': self.stock_location.id,
            'product_id': self.product.id,
            'product_uom': self.uom_unit.id,
            'product_uom_qty': 2.0,
        })
        move2 = self.env['stock.move'].create({
            'name': 'test_set_quantity_done_2',
            'location_id': self.supplier_location.id,
            'location_dest_id': self.stock_location.id,
            'product_id': self.product.id,
            'product_uom': self.uom_unit.id,
            'product_uom_qty': 2.0,
        })
        (move1 + move2)._action_confirm()
        (move1 + move2).write({'quantity_done': 1})
        self.assertEqual(move1.quantity_done, 1)
        self.assertEqual(move2.quantity_done, 1)

    def test_initial_demand_1(self):
        """ Check that the initial demand is set to 0 when creating a move by hand, and
        that changing the product on the move do not reset the initial demand.
        """
        move1 = self.env['stock.move'].create({
            'name': 'test_in_1',
            'location_id': self.supplier_location.id,
            'location_dest_id': self.stock_location.id,
            'product_id': self.product.id,
            'product_uom': self.uom_unit.id,
        })
        self.assertEqual(move1.state, 'draft')
        self.assertEqual(move1.product_uom_qty, 0)
        move1.product_uom_qty = 100
        move1.product_id = self.product_serial
        move1.onchange_product_id()
        self.assertEqual(move1.product_uom_qty, 100)

    def test_scrap_1(self):
        """ Check the created stock move and the impact on quants when we scrap a
        storable product.
        """
        self.env['stock.quant']._update_available_quantity(self.product, self.stock_location, 1)
        scrap = self.env['stock.scrap'].create({
            'product_id': self.product.id,
            'product_uom_id':self.product.uom_id.id,
            'scrap_qty': 1,
        })
        scrap.do_scrap()
        self.assertEqual(scrap.state, 'done')
        move = scrap.move_id
        self.assertEqual(move.state, 'done')
        self.assertEqual(move.quantity_done, 1)
        self.assertEqual(move.scrapped, True)
        self.assertEqual(self.env['stock.quant']._get_available_quantity(self.product, self.stock_location), 0)

    def test_scrap_2(self):
        """ Check the created stock move and the impact on quants when we scrap a
        consumable product.
        """
        scrap = self.env['stock.scrap'].create({
            'product_id': self.product_consu.id,
            'product_uom_id':self.product_consu.uom_id.id,
            'scrap_qty': 1,
        })
        scrap.do_scrap()
        self.assertEqual(scrap.state, 'done')
        move = scrap.move_id
        self.assertEqual(move.state, 'done')
        self.assertEqual(move.quantity_done, 1)
        self.assertEqual(move.scrapped, True)
        self.assertEqual(self.env['stock.quant']._get_available_quantity(self.product_consu, self.stock_location), 0)

    def test_scrap_3(self):
        """ Scrap the product of a reserved move line. Check that the move line is
        correctly deleted and that the associated stock move is not assigned anymore.
        """
        self.env['stock.quant']._update_available_quantity(self.product, self.stock_location, 1)
        move1 = self.env['stock.move'].create({
            'name': 'test_scrap_3',
            'location_id': self.stock_location.id,
            'location_dest_id': self.customer_location.id,
            'product_id': self.product.id,
            'product_uom': self.uom_unit.id,
            'product_uom_qty': 1.0,
        })
        move1._action_confirm()
        move1._action_assign()
        self.assertEqual(move1.state, 'assigned')
        self.assertEqual(len(move1.move_line_ids), 1)

        scrap = self.env['stock.scrap'].create({
            'product_id': self.product.id,
            'product_uom_id':self.product.uom_id.id,
            'scrap_qty': 1,
        })
        scrap.do_scrap()
        self.assertEqual(move1.state, 'confirmed')
        self.assertEqual(len(move1.move_line_ids), 0)

    def test_scrap_4(self):
        """ Scrap the product of a picking. Then modify the
        done linked stock move and ensure the scrap quantity is also
        updated.
        """
        self.env['stock.quant']._update_available_quantity(self.product, self.stock_location, 10)
        partner = self.env['res.partner'].create({'name': 'Kimberley'})
        picking = self.env['stock.picking'].create({
            'name': 'A single picking with one move to scrap',
            'location_id': self.stock_location.id,
            'location_dest_id': self.customer_location.id,
            'partner_id': partner.id,
            'picking_type_id': self.env.ref('stock.picking_type_out').id,
        })
        move1 = self.env['stock.move'].create({
            'name': 'A move to confirm and scrap its product',
            'location_id': self.stock_location.id,
            'location_dest_id': self.customer_location.id,
            'product_id': self.product.id,
            'product_uom': self.uom_unit.id,
            'product_uom_qty': 1.0,
            'picking_id': picking.id,
        })
        move1._action_confirm()

        self.assertEqual(move1.state, 'confirmed')
        scrap = self.env['stock.scrap'].create({
            'product_id': self.product.id,
            'product_uom_id': self.product.uom_id.id,
            'scrap_qty': 5,
            'picking_id': picking.id,
        })

        scrap.action_validate()
        self.assertEqual(len(picking.move_lines), 2)
        scrapped_move = picking.move_lines.filtered(lambda m: m.state == 'done')
        self.assertTrue(scrapped_move, 'No scrapped move created.')
        self.assertEqual(scrapped_move.scrap_ids.ids, [scrap.id], 'Wrong scrap linked to the move.')
        self.assertEqual(scrap.scrap_qty, 5, 'Scrap quantity has been modified and is not correct anymore.')

        scrapped_move.quantity_done = 8
        self.assertEqual(scrap.scrap_qty, 8, 'Scrap quantity is not updated.')

    def test_scrap_5(self):
        """ Scrap the product of a reserved move line where the product is reserved in another
        unit of measure. Check that the move line is correctly updated after the scrap.
        """
        # 4 units are available in stock
        self.env['stock.quant']._update_available_quantity(self.product, self.stock_location, 4)

        # try to reserve a dozen
        partner = self.env['res.partner'].create({'name': 'Kimberley'})
        picking = self.env['stock.picking'].create({
            'name': 'A single picking with one move to scrap',
            'location_id': self.stock_location.id,
            'location_dest_id': self.customer_location.id,
            'partner_id': partner.id,
            'picking_type_id': self.env.ref('stock.picking_type_out').id,
        })
        move1 = self.env['stock.move'].create({
            'name': 'A move to confirm and scrap its product',
            'location_id': self.stock_location.id,
            'location_dest_id': self.customer_location.id,
            'product_id': self.product.id,
            'product_uom': self.uom_dozen.id,
            'product_uom_qty': 1.0,
            'picking_id': picking.id,
        })
        move1._action_confirm()
        move1._action_assign()
        self.assertEqual(move1.reserved_availability, 0.33)

        # scrap a unit
        scrap = self.env['stock.scrap'].create({
            'product_id': self.product.id,
            'product_uom_id': self.product.uom_id.id,
            'scrap_qty': 1,
            'picking_id': picking.id,
        })
        scrap.action_validate()

        self.assertEqual(scrap.state, 'done')
        self.assertEqual(move1.reserved_availability, 0.25)

    def test_scrap_6(self):
        """ Check that scrap correctly handle UoM. """
        self.env['stock.quant']._update_available_quantity(self.product, self.stock_location, 1)
        scrap = self.env['stock.scrap'].create({
            'product_id': self.product.id,
            'product_uom_id': self.uom_dozen.id,
            'scrap_qty': 1,
        })
        warning_message = scrap.action_validate()
        self.assertEqual(warning_message.get('res_model', 'Wrong Model'), 'stock.warn.insufficient.qty.scrap')
        insufficient_qty_wizard = self.env['stock.warn.insufficient.qty.scrap'].create({
            'product_id': self.product.id,
            'location_id': self.stock_location.id,
            'scrap_id': scrap.id
        })
        insufficient_qty_wizard.action_done()
        self.assertEqual(self.env['stock.quant']._gather(self.product, self.stock_location).quantity, -11)

    def test_in_date_1(self):
        """ Check that moving a tracked quant keeps the incoming date.
        """
        move1 = self.env['stock.move'].create({
            'name': 'test_in_date_1',
            'location_id': self.supplier_location.id,
            'location_dest_id': self.stock_location.id,
            'product_id': self.product_lot.id,
            'product_uom': self.uom_unit.id,
            'product_uom_qty': 1.0,
            'picking_type_id': self.env.ref('stock.picking_type_in').id,
        })
        move1._action_confirm()
        move1._action_assign()
        move1.move_line_ids.lot_name = 'lot1'
        move1.move_line_ids.qty_done = 1
        move1._action_done()

        quant = self.gather_relevant(self.product_lot, self.stock_location)
        self.assertEqual(len(quant), 1.0)
        self.assertNotEqual(quant.in_date, False)

        # Keep a reference to the initial incoming date in order to compare it later.
        initial_incoming_date = quant.in_date

        move2 = self.env['stock.move'].create({
            'name': 'test_in_date_1',
            'location_id': self.stock_location.id,
            'location_dest_id': self.pack_location.id,
            'product_id': self.product_lot.id,
            'product_uom': self.uom_unit.id,
            'product_uom_qty': 1.0,
        })
        move2._action_confirm()
        move2._action_assign()
        move2.move_line_ids.qty_done = 1
        move2._action_done()

        quant = self.gather_relevant(self.product_lot, self.pack_location)
        self.assertEqual(len(quant), 1.0)
        self.assertEqual(quant.in_date, initial_incoming_date)

    def test_in_date_2(self):
        """ Check that editing a done move line for a tracked product and changing its lot
        correctly restores the original lot with its incoming date and remove the new lot
        with its incoming date.
        """
        lot1 = self.env['stock.production.lot'].create({
            'name': 'lot1',
            'product_id': self.product_lot.id,
        })
        lot2 = self.env['stock.production.lot'].create({
            'name': 'lot2',
            'product_id': self.product_lot.id,
        })
        # receive lot1
        move1 = self.env['stock.move'].create({
            'name': 'test_in_date_1',
            'location_id': self.supplier_location.id,
            'location_dest_id': self.stock_location.id,
            'product_id': self.product_lot.id,
            'product_uom': self.uom_unit.id,
            'product_uom_qty': 1.0,
            'picking_type_id': self.env.ref('stock.picking_type_in').id,
        })
        move1._action_confirm()
        move1._action_assign()
        move1.move_line_ids.lot_id = lot1
        move1.move_line_ids.qty_done = 1
        move1._action_done()

        # receive lot2
        move2 = self.env['stock.move'].create({
            'name': 'test_in_date_1',
            'location_id': self.supplier_location.id,
            'location_dest_id': self.stock_location.id,
            'product_id': self.product_lot.id,
            'product_uom': self.uom_unit.id,
            'product_uom_qty': 1.0,
            'picking_type_id': self.env.ref('stock.picking_type_in').id,
        })
        move2._action_confirm()
        move2._action_assign()
        move2.move_line_ids.lot_id = lot2
        move2.move_line_ids.qty_done = 1
        move2._action_done()

        initial_in_date_lot2 = self.env['stock.quant'].search([
            ('location_id', '=', self.stock_location.id),
            ('product_id', '=', self.product_lot.id),
            ('lot_id', '=', lot2.id),
        ]).in_date

        # Edit lot1's incoming date.
        quant_lot1 = self.env['stock.quant'].search([
            ('location_id', '=', self.stock_location.id),
            ('product_id', '=', self.product_lot.id),
            ('lot_id', '=', lot1.id),
        ])
        from odoo.fields import Datetime
        from datetime import timedelta
        initial_in_date_lot1 = Datetime.now() - timedelta(days=5)
        quant_lot1.in_date = initial_in_date_lot1

        # Move one quant to pack location
        move3 = self.env['stock.move'].create({
            'name': 'test_in_date_1',
            'location_id': self.stock_location.id,
            'location_dest_id': self.pack_location.id,
            'product_id': self.product_lot.id,
            'product_uom': self.uom_unit.id,
            'product_uom_qty': 1.0,
        })
        move3._action_confirm()
        move3._action_assign()
        move3.move_line_ids.qty_done = 1
        move3._action_done()
        quant_in_pack = self.env['stock.quant'].search([
            ('product_id', '=', self.product_lot.id),
            ('location_id', '=', self.pack_location.id),
        ])
        # As lot1 has an older date and FIFO is set by default, it's the one that should be
        # in pack.
        self.assertEqual(len(quant_in_pack), 1)
        self.assertAlmostEqual(quant_in_pack.in_date, initial_in_date_lot1, delta=timedelta(seconds=1))
        self.assertEqual(quant_in_pack.lot_id, lot1)

        # Now, edit the move line and actually move the other lot
        move3.move_line_ids.lot_id = lot2

        # Check that lot1 correctly is back to stock with its right in_date
        quant_lot1 = self.env['stock.quant'].search([
            ('location_id.usage', '=', 'internal'),
            ('product_id', '=', self.product_lot.id),
            ('lot_id', '=', lot1.id),
            ('quantity', '!=', 0),
        ])
        self.assertEqual(quant_lot1.location_id, self.stock_location)
        self.assertAlmostEqual(quant_lot1.in_date, initial_in_date_lot1, delta=timedelta(seconds=1))

        # Check that lo2 is in pack with is right in_date
        quant_lot2 = self.env['stock.quant'].search([
            ('location_id.usage', '=', 'internal'),
            ('product_id', '=', self.product_lot.id),
            ('lot_id', '=', lot2.id),
            ('quantity', '!=', 0),
        ])
        self.assertEqual(quant_lot2.location_id, self.pack_location)
        self.assertAlmostEqual(quant_lot2.in_date, initial_in_date_lot2, delta=timedelta(seconds=1))

    def test_in_date_3(self):
        """ Check that, when creating a move line on a done stock move, the lot and its incoming
        date are correctly moved to the destination location.
        """
        lot1 = self.env['stock.production.lot'].create({
            'name': 'lot1',
            'product_id': self.product_lot.id,
        })
        lot2 = self.env['stock.production.lot'].create({
            'name': 'lot2',
            'product_id': self.product_lot.id,
        })
        # receive lot1
        move1 = self.env['stock.move'].create({
            'name': 'test_in_date_1',
            'location_id': self.supplier_location.id,
            'location_dest_id': self.stock_location.id,
            'product_id': self.product_lot.id,
            'product_uom': self.uom_unit.id,
            'product_uom_qty': 1.0,
            'picking_type_id': self.env.ref('stock.picking_type_in').id,
        })
        move1._action_confirm()
        move1._action_assign()
        move1.move_line_ids.lot_id = lot1
        move1.move_line_ids.qty_done = 1
        move1._action_done()

        # receive lot2
        move2 = self.env['stock.move'].create({
            'name': 'test_in_date_1',
            'location_id': self.supplier_location.id,
            'location_dest_id': self.stock_location.id,
            'product_id': self.product_lot.id,
            'product_uom': self.uom_unit.id,
            'product_uom_qty': 1.0,
            'picking_type_id': self.env.ref('stock.picking_type_in').id,
        })
        move2._action_confirm()
        move2._action_assign()
        move2.move_line_ids.lot_id = lot2
        move2.move_line_ids.qty_done = 1
        move2._action_done()

        initial_in_date_lot2 = self.env['stock.quant'].search([
            ('location_id', '=', self.stock_location.id),
            ('product_id', '=', self.product_lot.id),
            ('lot_id', '=', lot2.id),
            ('quantity', '!=', 0),
        ]).in_date

        # Edit lot1's incoming date.
        quant_lot1 = self.env['stock.quant'].search([
            ('location_id.usage', '=', 'internal'),
            ('product_id', '=', self.product_lot.id),
            ('lot_id', '=', lot1.id),
            ('quantity', '!=', 0),
        ])
        from odoo.fields import Datetime
        from datetime import timedelta
        initial_in_date_lot1 = Datetime.now() - timedelta(days=5)
        quant_lot1.in_date = initial_in_date_lot1

        # Move one quant to pack location
        move3 = self.env['stock.move'].create({
            'name': 'test_in_date_1',
            'location_id': self.stock_location.id,
            'location_dest_id': self.pack_location.id,
            'product_id': self.product_lot.id,
            'product_uom': self.uom_unit.id,
            'product_uom_qty': 1.0,
        })
        move3._action_confirm()
        move3._action_assign()
        move3.move_line_ids.qty_done = 1
        move3._action_done()

        # Now, also move lot2
        self.env['stock.move.line'].create({
            'move_id': move3.id,
            'product_id': move3.product_id.id,
            'qty_done': 1,
            'product_uom_id': move3.product_uom.id,
            'location_id': move3.location_id.id,
            'location_dest_id': move3.location_dest_id.id,
            'lot_id': lot2.id,
        })

        quants = self.env['stock.quant'].search([
            ('location_id.usage', '=', 'internal'),
            ('product_id', '=', self.product_lot.id),
            ('quantity', '!=', 0),
        ])
        self.assertEqual(len(quants), 2)
        for quant in quants:
            if quant.lot_id == lot1:
                self.assertAlmostEqual(quant.in_date, initial_in_date_lot1, delta=timedelta(seconds=1))
            elif quant.lot_id == lot2:
                self.assertAlmostEqual(quant.in_date, initial_in_date_lot2, delta=timedelta(seconds=1))

    def test_transit_1(self):
        """ Receive some products, send some to transit, check the product's `available_qty`
        computed field with or without the "company_owned" key in the context.
        """
        move1 = self.env['stock.move'].create({
            'name': 'test_transit_1',
            'location_id': self.supplier_location.id,
            'location_dest_id': self.stock_location.id,
            'product_id': self.product.id,
            'product_uom': self.uom_unit.id,
            'product_uom_qty': 10.0,
            'picking_type_id': self.env.ref('stock.picking_type_in').id,
        })
        move1._action_confirm()
        move1._action_assign()
        move1.move_line_ids.qty_done = 10
        move1._action_done()

        self.assertEqual(self.product.qty_available, 10.0)

        move2 = self.env['stock.move'].create({
            'name': 'test_transit_1',
            'location_id': self.stock_location.id,
            'location_dest_id': self.transit_location.id,
            'product_id': self.product.id,
            'product_uom': self.uom_unit.id,
            'product_uom_qty': 5.0,
        })
        move2._action_confirm()
        move2._action_assign()
        move2.move_line_ids.qty_done = 5
        move2._action_done()

        self.assertEqual(self.product.qty_available, 5.0)
        self.assertEqual(self.product.with_context(company_owned=True).qty_available, 10.0)

    def test_edit_initial_demand_1(self):
        """ Increase initial demand once everything is reserved and check if
        the existing move_line is updated.
        """
        move1 = self.env['stock.move'].create({
            'name': 'test_transit_1',
            'location_id': self.supplier_location.id,
            'location_dest_id': self.stock_location.id,
            'product_id': self.product.id,
            'product_uom': self.uom_unit.id,
            'product_uom_qty': 10.0,
            'picking_type_id': self.env.ref('stock.picking_type_in').id,
        })
        move1._action_confirm()
        move1._action_assign()
        move1.product_uom_qty = 15
        # _action_assign is automatically called
        self.assertEqual(move1.state, 'assigned')
        self.assertEqual(move1.product_uom_qty, 15)
        self.assertEqual(len(move1.move_line_ids), 1)

    def test_edit_initial_demand_2(self):
        """ Decrease initial demand once everything is reserved and check if
        the existing move_line has been dropped after the updated and another
        is created once the move is reserved.
        """
        move1 = self.env['stock.move'].create({
            'name': 'test_transit_1',
            'location_id': self.supplier_location.id,
            'location_dest_id': self.stock_location.id,
            'product_id': self.product.id,
            'product_uom': self.uom_unit.id,
            'product_uom_qty': 10.0,
            'picking_type_id': self.env.ref('stock.picking_type_in').id,
        })
        move1._action_confirm()
        move1._action_assign()
        self.assertEqual(move1.state, 'assigned')
        move1.product_uom_qty = 5
        self.assertEqual(move1.state, 'assigned')
        self.assertEqual(move1.product_uom_qty, 5)
        self.assertEqual(len(move1.move_line_ids), 1)

    def test_initial_demand_3(self):
        """ Increase the initial demand on a receipt picking, the system should automatically
        reserve the new quantity.
        """
        picking = self.env['stock.picking'].create({
            'location_id': self.supplier_location.id,
            'location_dest_id': self.stock_location.id,
            'picking_type_id': self.env.ref('stock.picking_type_in').id,
            'immediate_transfer': True,
        })
        move1 = self.env['stock.move'].create({
            'name': 'test_transit_1',
            'location_id': self.supplier_location.id,
            'location_dest_id': self.stock_location.id,
            'product_id': self.product.id,
            'product_uom': self.uom_unit.id,
            'product_uom_qty': 10.0,
            'picking_id': picking.id,
        })
        picking._autoconfirm_picking()
        self.assertEqual(picking.state, 'assigned')
        move1.product_uom_qty = 12
        self.assertEqual(picking.state, 'assigned')

    def test_initial_demand_4(self):
        """ Increase the initial demand on a delivery picking, the system should not automatically
        reserve the new quantity.
        """
        self.env['stock.quant']._update_available_quantity(self.product, self.stock_location, 12)
        picking = self.env['stock.picking'].create({
            'location_id': self.stock_location.id,
            'location_dest_id': self.customer_location.id,
            'picking_type_id': self.env.ref('stock.picking_type_in').id,
        })
        move1 = self.env['stock.move'].create({
            'name': 'test_transit_1',
            'location_id': self.stock_location.id,
            'location_dest_id': self.customer_location.id,
            'product_id': self.product.id,
            'product_uom': self.uom_unit.id,
            'product_uom_qty': 10.0,
            'picking_id': picking.id,
        })
        picking.action_confirm()
        picking.action_assign()
        self.assertEqual(picking.state, 'assigned')
        move1.product_uom_qty = 12
        self.assertEqual(picking.state, 'assigned')  # actually, partially available
        self.assertEqual(move1.state, 'partially_available')
        picking.action_assign()
        self.assertEqual(move1.state, 'assigned')

    def test_change_product_type(self):
        """ Changing type of an existing product will raise a user error if some move
        are reserved.
        """
        self.env['stock.quant']._update_available_quantity(self.product, self.stock_location, 10)
        move1 = self.env['stock.move'].create({
            'name': 'test_customer',
            'location_id': self.stock_location.id,
            'location_dest_id': self.customer_location.id,
            'product_id': self.product.id,
            'product_uom': self.uom_unit.id,
            'product_uom_qty': 5,
            'picking_type_id': self.env.ref('stock.picking_type_out').id,
        })
        move1._action_confirm()
        move1._action_assign()

        with self.assertRaises(UserError):
            self.product.type = 'consu'
        move1._action_cancel()
        self.product.type = 'consu'

        move2 = self.env['stock.move'].create({
            'name': 'test_customer',
            'location_id': self.stock_location.id,
            'location_dest_id': self.customer_location.id,
            'product_id': self.product.id,
            'product_uom': self.uom_unit.id,
            'product_uom_qty': 5,
            'picking_type_id': self.env.ref('stock.picking_type_out').id,
        })

        move2._action_confirm()
        move2._action_assign()

        with self.assertRaises(UserError):
            self.product.type = 'product'
        move2._action_cancel()
        self.product.type = 'product'

    def test_edit_done_picking_1(self):
        """ Add a new move line in a done picking should generate an
        associated move.
        """
        self.env['stock.quant']._update_available_quantity(self.product, self.stock_location, 12)
        picking = self.env['stock.picking'].create({
            'location_id': self.stock_location.id,
            'location_dest_id': self.customer_location.id,
            'picking_type_id': self.env.ref('stock.picking_type_in').id,
        })
        move1 = self.env['stock.move'].create({
            'name': 'test_transit_1',
            'location_id': self.stock_location.id,
            'location_dest_id': self.customer_location.id,
            'product_id': self.product.id,
            'product_uom': self.uom_unit.id,
            'product_uom_qty': 10.0,
            'picking_id': picking.id,
        })
        picking.action_confirm()
        picking.action_assign()
        move1.quantity_done = 10
        picking.action_done()

        self.assertEqual(len(picking.move_lines), 1, 'One move should exist for the picking.')
        self.assertEqual(len(picking.move_line_ids), 1, 'One move line should exist for the picking.')

        ml = self.env['stock.move.line'].create({
            'location_id': self.stock_location.id,
            'location_dest_id': self.customer_location.id,
            'product_id': self.product.id,
            'product_uom_id': self.uom_unit.id,
            'qty_done': 2.0,
            'picking_id': picking.id,
        })

        self.assertEqual(len(picking.move_lines), 2, 'The new move associated to the move line does not exist.')
        self.assertEqual(len(picking.move_line_ids), 2, 'It should be 2 move lines for the picking.')
        self.assertTrue(ml.move_id in picking.move_lines, 'Links are not correct between picking, moves and move lines.')
        self.assertEqual(picking.state, 'done', 'Picking should still done after adding a new move line.')
        self.assertTrue(all(move.state == 'done' for move in picking.move_lines), 'Wrong state for move.')

    def test_put_in_pack_1(self):
        """ Check that reserving a move and adding its move lines to
        different packages work as expected.
        """
        self.env['stock.quant']._update_available_quantity(self.product, self.stock_location, 2)
        picking = self.env['stock.picking'].create({
            'location_id': self.stock_location.id,
            'location_dest_id': self.customer_location.id,
            'picking_type_id': self.env.ref('stock.picking_type_out').id,
        })
        move1 = self.env['stock.move'].create({
            'name': 'test_transit_1',
            'location_id': self.stock_location.id,
            'location_dest_id': self.customer_location.id,
            'product_id': self.product.id,
            'product_uom': self.uom_unit.id,
            'product_uom_qty': 2.0,
            'picking_id': picking.id,
        })
        picking.action_confirm()
        picking.action_assign()
        self.assertEqual(self.env['stock.quant']._get_available_quantity(self.product, self.stock_location), 0)
        move1.quantity_done = 1
        picking.put_in_pack()
        self.assertEqual(self.env['stock.quant']._get_available_quantity(self.product, self.stock_location), 0)
        self.assertEqual(len(picking.move_line_ids), 2)
        unpacked_ml = picking.move_line_ids.filtered(lambda ml: not ml.result_package_id)
        self.assertEqual(unpacked_ml.product_qty, 1)
        unpacked_ml.qty_done = 1
        picking.put_in_pack()
        self.assertEqual(len(picking.move_line_ids), 2)
        self.assertEqual(self.env['stock.quant']._get_available_quantity(self.product, self.stock_location), 0)
        picking.button_validate()
        self.assertEqual(self.env['stock.quant']._get_available_quantity(self.product, self.stock_location), 0)
        self.assertEqual(self.env['stock.quant']._get_available_quantity(self.product, self.customer_location), 2)<|MERGE_RESOLUTION|>--- conflicted
+++ resolved
@@ -2,21 +2,6 @@
 # Part of Odoo. See LICENSE file for full copyright and licensing details.
 
 from odoo.exceptions import UserError
-<<<<<<< HEAD
-from odoo.tests.common import TransactionCase
-
-
-class StockMove(TransactionCase):
-    def setUp(self):
-        super(StockMove, self).setUp()
-        self.stock_location = self.env.ref('stock.stock_location_stock')
-        self.customer_location = self.env.ref('stock.stock_location_customers')
-        self.supplier_location = self.env.ref('stock.stock_location_suppliers')
-        self.pack_location = self.env.ref('stock.location_pack_zone')
-        self.pack_location.active = True
-        self.transit_location = self.env['stock.location'].search([
-            ('company_id', '=', self.env.company_id.id),
-=======
 from odoo.tests.common import SavepointCase
 
 
@@ -30,8 +15,7 @@
         cls.pack_location = cls.env.ref('stock.location_pack_zone')
         cls.pack_location.active = True
         cls.transit_location = cls.env['stock.location'].search([
-            ('company_id', '=', cls.env.user.company_id.id),
->>>>>>> 60e71302
+            ('company_id', '=', cls.env.company_id.id),
             ('usage', '=', 'transit'),
         ], limit=1)
         cls.uom_unit = cls.env.ref('uom.product_uom_unit')
