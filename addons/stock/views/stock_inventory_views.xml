<?xml version="1.0" encoding="utf-8"?>
<odoo>

    <record id="stock_inventory_line_tree" model="ir.ui.view">
        <field name="name">stock.inventory.line.tree</field>
        <field name="model">stock.inventory.line</field>
        <field name="arch" type="xml">
            <tree string="Stock Inventory Lines">
                <field name="product_id"/>
                <field name="product_qty"/>
                <field name="product_uom_id" groups="uom.group_uom"/>
                <field name="location_id" groups="stock.group_stock_multi_locations"/>
            </tree>
        </field>
    </record>

    <record id="stock_inventory_line_tree2" model="ir.ui.view">
        <field name="name">stock.inventory.line.tree2</field>
        <field name="model">stock.inventory.line</field>
        <field name="arch" type="xml">
            <tree editable="top" string="Inventory Details" decoration-info="product_qty != theoretical_qty" decoration-danger="theoretical_qty &lt; 0">
                <field name="product_id"  domain="[('type','=','product')]"/>
                <field name="product_uom_id" string="UoM" groups="uom.group_uom"/>
                <field name="location_id" domain="[('id', 'child_of', inventory_location_id)]" groups="stock.group_stock_multi_locations"/>
                <field name="prod_lot_id" domain="[('product_id', '=', product_id)]" context="{'default_product_id': product_id}"  groups="stock.group_production_lot"/>
                <field name="package_id" domain="['|', ('location_id','=', False), ('location_id', '=', location_id)]" groups="stock.group_tracking_lot"/>
                <field name="partner_id" groups="stock.group_tracking_owner"/>
                <field name="theoretical_qty" readonly="1"/>
                <field name="product_qty" string="Real Quantity"/>
                <field name="state" invisible="1"/>
                <field name="inventory_id" invisible="1"/>
                <field name="inventory_location_id" invisible="1"/>
            </tree>
        </field>
    </record>

    <record id="stock_inventory_line_search" model="ir.ui.view">
        <field name="name">stock.inventory.line.search</field>
        <field name="model">stock.inventory.line</field>
        <field name="arch" type="xml">
            <search string="Search Inventory Lines">
                <field name="product_id"/>
                <field name="location_id" groups="stock.group_stock_multi_locations"/>
                <field name="prod_lot_id" groups="stock.group_production_lot"/>
                <field name="package_id" groups="stock.group_tracking_lot"/>
                <field name="partner_id" groups="stock.group_tracking_owner"/>
            </search>
        </field>
    </record>

    <record id="view_inventory_filter" model="ir.ui.view">
        <field name="name">stock.inventory.filter</field>
        <field name="model">stock.inventory</field>
        <field name="arch" type="xml">
            <search string="Search Inventory">
                <field name="name" string="Inventory Reference"/>
                <field name="date"/>
                <field name="company_id" groups="base.group_multi_company"/>
                <field name="product_id" string="Inventory Product" filter_domain="['|', ('product_id', 'ilike', self), ('line_ids.product_id','ilike',self)]"/>
                <group expand="0" string="Group By">
                    <filter string="Status" name="status" domain="[]" context="{'group_by':'state'}"/>
                    <filter string="Inventories Month" name="inventories_month" domain="[]" context="{'group_by':'date'}" help="Physical Inventories by Month"/>
                </group>
            </search>

        </field>
    </record>

    <record id="view_inventory_tree" model="ir.ui.view">
        <field name="name">stock.inventory.tree</field>
        <field name="model">stock.inventory</field>
        <field name="arch" type="xml">
            <tree string="Lot/Serial Number Inventory" decoration-muted="state == 'cancel'">
                <field name="name"/>
                <field name="date"/>
                <field name="state"/>
            </tree>
        </field>
    </record>

    <record id="view_stock_inventory_kanban" model="ir.ui.view">
        <field name="name">stock.inventory.kanban</field>
        <field name="model">stock.inventory</field>
        <field name="arch" type="xml">
            <kanban class="o_kanban_mobile">
                <field name="name"/>
                <field name="date"/>
                <field name="state"/>
                <templates>
                    <t t-name="kanban-box">
                        <div t-attf-class="oe_kanban_global_click">
                            <div class="o_kanban_record_top">
                                <div class="o_kanban_record_headings">
                                    <strong class="o_kanban_record_title"><span><t t-esc="record.name.value"/></span></strong>
                                </div>
                                <field name="state" widget="label_selection" options="{'classes': {'draft': 'info', 'cancel': 'default', 'confirm': 'success', 'done': 'success'}}"/>
                            </div>
                            <div class="o_kanban_record_bottom">
                                <div class="oe_kanban_bottom_left">
                                    <i class="fa fa-clock-o"/> <t t-esc="record.date.value"/>
                                </div>
                            </div>
                        </div>
                    </t>
                </templates>
            </kanban>
        </field>
    </record>

    <record id="view_inventory_form" model="ir.ui.view">
        <field name="name">stock.inventory.form</field>
        <field name="model">stock.inventory</field>
        <field name="arch" type="xml">
            <form string="Inventory Adjustment">
            <header>
                <button name="action_start" states="draft" string="Start Inventory" type="object" class="oe_highlight" groups="stock.group_stock_user"/>
                <button name="action_done" states="confirm" string="Validate Inventory" type="object" class="oe_highlight" groups="stock.group_stock_manager"/>
                <button name="action_cancel_draft" states="cancel" string="Set to Draft" type="object"/>
                <button name="action_cancel_draft" states="confirm" string="Cancel Inventory" type="object"/>
                <field name="state" widget="statusbar" statusbar_visible="draft,confirm,done"/>
            </header>
            <sheet>
                <div class="oe_button_box" name="button_box">
                    <button name="action_inventory_line_tree"
                        class="oe_stat_button"
                        icon="fa-building-o"
                        type="object"
                        help="List view of lines"
                        groups="base.group_no_one"
                        states="confirm">
                        <div class="o_form_field o_stat_info">
                            <span class="o_stat_text">Details</span>
                        </div>
                    </button>
                </div>
                <div class="oe_title">
                    <label for="name" class="oe_edit_only"/>
                    <h1><field name="name" placeholder="e.g. Annual inventory"/></h1>
                </div>
                <group>
                    <group>
                        <field name="location_id" domain="[('usage','not in', ['supplier','production'])]" groups="stock.group_stock_multi_locations"/>
                        <field name="filter" string="Inventory of" widget='radio' attrs="{'readonly': [('state', '!=', 'draft')]}"/>
                    </group>
                    <group>
                        <field name="date"/>
                        <field name="company_id" groups="base.group_multi_company" options="{'no_create': True}"/>
                        <field name="product_id" domain="[('type','=','product')]" attrs="{'invisible': [('filter', 'not in', ('product', 'product_owner'))], 'required': [('filter', 'in', ('product', 'product_owner'))]}"/>
                        <field name="category_id" attrs="{'invisible': [('filter', 'not in','category')], 'required': [('filter', 'in', 'category')]}" options="{'no_create': True}"/>
                        <field name="lot_id" attrs="{'invisible': [('filter', '!=', 'lot')], 'required': [('filter', '=', 'lot')]}" groups="stock.group_production_lot" />
                        <field name="partner_id" attrs="{'invisible': [('filter', 'not in', ('owner', 'product_owner'))], 'required': [('filter', 'in', ('owner', 'product_owner'))]}" groups="stock.group_tracking_owner"/>
                        <field name="package_id" attrs="{'invisible': [('filter', '!=', 'pack')], 'required': [('filter', '=', 'pack')]}" groups="stock.group_tracking_lot"/>
                        <field name="exhausted" attrs="{'invisible': [('filter', 'in', ('owner', 'product_owner','lot','pack','partial', 'product'))]}"/>
                    </group>
                </group>
                <notebook attrs="{'invisible':[('state','=','draft')]}">
                    <page string="Inventory Details" >
                        <button name="action_reset_product_qty" states="confirm" string="⇒ Set quantities to 0" type="object" class="oe_link oe_right" groups="stock.group_stock_user"/>
                        <field name="line_ids" string="Inventory Details" context="{'default_location_id': location_id,  'default_product_id': product_id, 'default_prod_lot_id': lot_id, 'default_package_id': package_id, 'default_partner_id': partner_id}" mode="tree,kanban">
                            <tree string="Inventory Details" editable="bottom" decoration-info="product_qty != theoretical_qty" decoration-danger="theoretical_qty &lt; 0">
<<<<<<< HEAD
                                <field name="product_id"  domain="[('type','=','product')]"/>
                                <field name="product_uom_id" string="UoM" groups="uom.group_uom"/>
=======
                                <field name="product_id"  domain="[('type','=','product')]" attrs="{'readonly': [('parent.filter', '=', 'product')]}"/>
                                <field name="product_uom_id" string="UoM" groups="product.group_uom"/>
>>>>>>> b1d43cc8
                                <field name="location_id" domain="[('id', 'child_of', parent.location_id)]" groups="stock.group_stock_multi_locations"/>
                                <field name="prod_lot_id" domain="[('product_id', '=', product_id)]" context="{'default_product_id': product_id}"  groups="stock.group_production_lot"/>
                                <field name="package_id" domain="['|', ('location_id','=', False), ('location_id', '=', location_id)]" groups="stock.group_tracking_lot"/>
                                <field name="partner_id" groups="stock.group_tracking_owner"/>
                                <field name="theoretical_qty" readonly="1"/>
                                <field name="product_qty" string="Real Quantity"/>
                                <field name="state" invisible="True"/>
                            </tree>
                            <kanban class="o_kanban_mobile">
                                <field name="product_id"  domain="[('type','=','product')]"/>
                                <field name="product_uom_id" groups="uom.group_uom" string="UoM"/>
                                <field name="location_id" domain="[('id', 'child_of', parent.location_id)]" groups="stock.group_stock_multi_locations"/>
                                <field name="prod_lot_id" domain="[('product_id', '=', product_id)]" context="{'default_product_id': product_id}"  groups="stock.group_production_lot"/>
                                <field name="package_id" domain="['|', ('location_id','=', False), ('location_id', '=', location_id)]"/>
                                <field name="partner_id"/>
                                <field name="theoretical_qty" readonly="1"/>
                                <field name="product_qty" string="Real Quantity"/>
                                <field name="state" invisible="True"/>

                                <templates>
                                    <t t-name="kanban-box">
                                        <div t-attf-class="oe_kanban_global_click_edit
                                                           #{record.product_qty.raw_value!=record.theoretical_qty.raw_value ? 'oe_kanban_color_6' : ''}
                                                           #{record.theoretical_qty.raw_value&lt;0 ? 'oe_kanban_color_2' : ''}">
                                            <div class="row">
                                                <div class="col-xs-12">
                                                    <strong>
                                                        <field name='product_id'/>
                                                    </strong>
                                                </div>
                                            </div>
                                            <div class="row">
                                                <div class="col-xs-12 text-muted">
                                                    <span><t t-esc='record.location_id.string'/>: <t t-esc='record.location_id.value'/></span>
                                                </div>
                                            </div>
                                            <div class="row">
                                                <div class="col-xs-12 text-muted">
                                                    <span><t t-esc='record.theoretical_qty.string'/>: <t t-esc='record.theoretical_qty.value'/></span>
                                                </div>
                                            </div>
                                            <div class="row">
                                                <div class="col-xs-12 text-muted">
                                                    <span><t t-esc='record.product_qty.string'/>: <t t-esc='record.product_qty.value'/></span>
                                                </div>
                                            </div>
                                        </div>
                                    </t>
                                </templates>
                            </kanban>
                        </field>
                        <p></p>
                        <h3 class="oe_grey">Notes</h3>
                        <ul class="oe_grey"><li>Inventory adjustments will be made by comparing the theoretical and the checked quantities.</li>
                        <li>You can delete lines to ignore some products.</li>
                        <li>If a product is not at the right place, set the checked quantity to 0 and create a new line with correct location.</li>
                        </ul>
                    </page>
                    <page string="Inventory Adjustments" attrs="{'invisible': [('state', '!=', 'done')]}">
                        <field name="move_ids">
                            <tree decoration-muted="scrapped == True" string="Stock Moves">
                                <field name="product_id"/>
                                <field name="product_uom_qty"/>
                                <field name="product_uom" options="{'no_open': True, 'no_create': True}" string="Unit of Measure" groups="uom.group_uom"/>
                                <field name="picking_id" invisible="1" />
                                <field name="create_date" invisible="1" />
                                <field name="date_expected" invisible="1" />
                                <field name="scrapped" invisible="1"/>
                                <field name="location_id"/>
                                <field name="location_dest_id"/>
                                <field name="state"/>
                            </tree>
                        </field>
                    </page>
                </notebook>
            </sheet>
            </form>
        </field>
    </record>

    <record id="action_inventory_form" model="ir.actions.act_window">
        <field name="name">Inventory Adjustments</field>
        <field name="type">ir.actions.act_window</field>
        <field name="res_model">stock.inventory</field>
        <field name="view_type">form</field>
        <field name="view_mode">tree,kanban,form</field>
        <field name="view_id" ref="view_inventory_tree"/>
        <field name="search_view_id" ref="view_inventory_filter"/>
        <field name="help" type="html">
          <p class="o_view_nocontent_smiling_face">
            Create a new inventory adjustment
          </p><p>
            This is used to correct the product quantities you have in stock.
          </p>
        </field>
    </record>

    <record id="action_inventory_line_tree" model="ir.actions.act_window">
        <field name="name">Inventory Lines</field>
        <field name="type">ir.actions.act_window</field>
        <field name="res_model">stock.inventory.line</field>
        <field name="view_type">form</field>
        <field name="view_mode">tree</field>
        <field name="view_id" ref="stock_inventory_line_tree2"/>
        <field name="domain">[('inventory_id', '=', active_id)]</field>
    </record>

    <menuitem action="action_inventory_form" id="menu_action_inventory_form" parent="menu_stock_warehouse_mgmt" sequence="30"/>
</odoo><|MERGE_RESOLUTION|>--- conflicted
+++ resolved
@@ -158,13 +158,8 @@
                         <button name="action_reset_product_qty" states="confirm" string="⇒ Set quantities to 0" type="object" class="oe_link oe_right" groups="stock.group_stock_user"/>
                         <field name="line_ids" string="Inventory Details" context="{'default_location_id': location_id,  'default_product_id': product_id, 'default_prod_lot_id': lot_id, 'default_package_id': package_id, 'default_partner_id': partner_id}" mode="tree,kanban">
                             <tree string="Inventory Details" editable="bottom" decoration-info="product_qty != theoretical_qty" decoration-danger="theoretical_qty &lt; 0">
-<<<<<<< HEAD
-                                <field name="product_id"  domain="[('type','=','product')]"/>
+                                <field name="product_id"  domain="[('type','=','product')]" attrs="{'readonly': [('parent.filter', '=', 'product')]}"/>
                                 <field name="product_uom_id" string="UoM" groups="uom.group_uom"/>
-=======
-                                <field name="product_id"  domain="[('type','=','product')]" attrs="{'readonly': [('parent.filter', '=', 'product')]}"/>
-                                <field name="product_uom_id" string="UoM" groups="product.group_uom"/>
->>>>>>> b1d43cc8
                                 <field name="location_id" domain="[('id', 'child_of', parent.location_id)]" groups="stock.group_stock_multi_locations"/>
                                 <field name="prod_lot_id" domain="[('product_id', '=', product_id)]" context="{'default_product_id': product_id}"  groups="stock.group_production_lot"/>
                                 <field name="package_id" domain="['|', ('location_id','=', False), ('location_id', '=', location_id)]" groups="stock.group_tracking_lot"/>
