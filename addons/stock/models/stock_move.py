--- conflicted
+++ resolved
@@ -265,36 +265,17 @@
         detect errors. """
         raise UserError(_('The requested operation cannot be processed because of a programming error setting the `product_qty` field instead of the `product_uom_qty`.'))
 
-    @api.one
-<<<<<<< HEAD
+    @api.multi
     @api.depends('move_line_ids.product_qty')
     def _compute_reserved_availability(self):
         """ Fill the `availability` field on a stock move, which is the actual reserved quantity
         and is represented by the aggregated `product_qty` on the linked move lines. If the move
         is force assigned, the value will be 0.
         """
-        self.reserved_availability = self.product_id.uom_id._compute_quantity(sum(self.move_line_ids.mapped('product_qty')), self.product_uom, rounding_method='HALF-UP')
-=======
-    @api.depends('linked_move_operation_ids.qty')
-    def _get_remaining_qty(self):
-        self.remaining_qty = float_round(self.product_qty - sum(self.mapped('linked_move_operation_ids').mapped('qty')), precision_rounding=self.product_id.uom_id.rounding)
-
-    @api.one
-    @api.depends('state', 'quant_ids.lot_id', 'reserved_quant_ids.lot_id')
-    def _compute_lot_ids(self):
-        if self.state == 'done':
-            self.lot_ids = self.mapped('quant_ids').mapped('lot_id').ids
-        else:
-            self.lot_ids = self.mapped('reserved_quant_ids').mapped('lot_id').ids
-
-    @api.multi
-    @api.depends('reserved_quant_ids.qty')
-    def _compute_reserved_availability(self):
-        result = {data['reservation_id'][0]: data['qty'] for data in 
-            self.env['stock.quant'].read_group([('reservation_id', 'in', self.ids)], ['reservation_id','qty'], ['reservation_id'])}
+        result = {data['move_id'][0]: data['product_qty'] for data in 
+            self.env['stock.move.line'].read_group([('move_id', 'in', self.ids)], ['move_id','product_qty'], ['move_id'])}
         for rec in self:
-            rec.reserved_availability = result.get(rec.id, 0.0)
->>>>>>> a2ea4ba0
+            rec.reserved_availability = rec.product_id.uom_id._compute_quantity(result.get(rec.id, 0.0), rec.product_uom, rounding_method='HALF-UP')
 
     @api.one
     @api.depends('state', 'product_id', 'product_qty', 'location_id')
