<?xml version="1.0" encoding="utf-8"?>
<openerp>
    <data>
        <record id="account_analytic_account_form_form" model="ir.ui.view">
            <field name="name">account.analytic.account.invoice.form</field>
            <field name="model">account.analytic.account</field>
            <field name="type">form</field>
            <field name="inherit_id" ref="analytic.view_account_analytic_account_form"/>
            <field name="arch" type="xml">
<<<<<<< HEAD
                <field name="partner_id" position="replace">
                    <field name="partner_id" string="Customer" on_change="on_change_partner_id(partner_id, context)" required="True"/>
                </field>
=======
                <xpath expr='//group[@name="contract"]' position='after'>
		    <group colspan="2" col="2" name="project" class="oe_form_group_label_border">
                        <separator colspan="2" string="Project" name="project_sep"/>
			    <field name="use_timesheets" />
		    </group>
                </xpath>
>>>>>>> 285a594b
                <!-- <group name="contract" position="after">
                    <group colspan="2" col="2" name="invoice_data">
                        <separator colspan="2" string="Invoicing Data"/>
                        <field name="to_invoice" widget="selection"/>
                        <field name="pricelist_id" groups="product.group_sale_pricelist" domain="[('type','=','sale')]" attrs="{'required':[('to_invoice','!=',False)]}"/>
                        <field name="amount_max"/>
                    </group>
                    <group colspan="2" col="2" name="invoice_stats">
                        <separator colspan="4" string="Invoicing Statistics"/>
                        <field name="amount_invoiced"/>
                    </group>
                </group> -->
                <xpath expr="/form/sheet" position='before'>
                    <div class="oe_form_topbar">
                        <button name="set_pending" string="Pending" type="object" states="open"/>
                        <button name="set_close" string="Close" type="object" states="open,pending"/>
                        <button name="set_open" string="Re-open project" type="object" states="pending,cancelled,close,draft"/>
                        <button name="set_cancel" string="Cancel" type="object" states="open,pending"/>
                        <div class="oe_right">
                            <field name="state" readonly="1" widget="statusbar" nolabel="1"
                            statusbar_visible="open,pending,close" statusbar_colors='{"pending":"red", "template":"blue"}'/>
                        </div>
                        <div class="oe_clear"/>
                    </div>
                </xpath>
            </field>
        </record>

        <record id="hr_timesheet_line_form" model="ir.ui.view">
            <field name="name">hr.analytic.timesheet.form</field>
            <field name="model">hr.analytic.timesheet</field>
            <field name="type">form</field>
            <field name="inherit_id" ref="hr_timesheet.hr_timesheet_line_form"/>
            <field name="arch" type="xml">
                <xpath expr='//separator[@string="Invoicing"]' position='after'>
                    <field name="to_invoice"/>
                    <field name="invoice_id"/>
                </xpath>
            </field>
        </record>

        <record id="hr_timesheet_line_form2" model="ir.ui.view">
            <field name="name">hr.analytic.timesheet.form2</field>
            <field name="model">hr.analytic.timesheet</field>
            <field name="type">form</field>
            <field name="inherit_id" ref="hr_timesheet.hr_timesheet_line_form"/>
            <field name="arch" type="xml">
                <field name="account_id" position="replace">
                    <field domain="[('type','=','normal'),('state', '&lt;&gt;', 'close')]" name="account_id" on_change="on_change_account_id(account_id)" select="1" context="{'search_default_use_timesheets': 1, 'default_use_timesheets': 1}"/>
                </field>
            </field>
        </record>

        <record id="hr_timesheet_line_tree" model="ir.ui.view">
            <field name="name">hr.analytic.timesheet.tree</field>
            <field name="model">hr.analytic.timesheet</field>
            <field name="type">tree</field>
            <field name="inherit_id" ref="hr_timesheet.hr_timesheet_line_tree"/>
            <field name="arch" type="xml">
                <field name="amount" position="after">
                    <field name="to_invoice"/>
                </field>
            </field>
        </record>

        <record id="hr_timesheet_line_tree2" model="ir.ui.view">
            <field name="name">hr.analytic.timesheet.tree2</field>
            <field name="model">hr.analytic.timesheet</field>
            <field name="type">tree</field>
            <field name="inherit_id" ref="hr_timesheet.hr_timesheet_line_tree"/>
            <field name="arch" type="xml">

                <field name="account_id" position="replace">
                    <field domain="[('type','=','normal'),('state', '&lt;&gt;', 'close')]" name="account_id" on_change="on_change_account_id(account_id)" context="{'search_default_use_timesheets': 1, 'default_use_timesheets': 1}"/>
                </field>
            </field>
        </record>

        <!-- Inherits for account analytic lines -->
        <record id="view_account_analytic_line_search_inherit" model="ir.ui.view">
            <field name="name">account.analytic.line.search.to_invoice</field>
            <field name="model">account.analytic.line</field>
            <field name="type">search</field>
            <field name="inherit_id" ref="account.view_account_analytic_line_filter"/>
            <field name="arch" type="xml">
                <field name="date" position="before">
                    <filter name="to_invoice" string="To Invoice" context="{'to_invoice': 1}" domain="[('invoice_id','=',False), ('to_invoice','&lt;&gt;',False)]" icon="terp-dolar"/>
                    <filter name="invoiced" string="Invoiced" domain="[('invoice_id','!=',False), ('to_invoice','&lt;&gt;',False)]" icon="terp-dolar"/> 
                    <separator orientation="vertical"/>
                </field>
            </field>
        </record>

        <record id="view_account_analytic_line_tree_inherit" model="ir.ui.view">
            <field name="name">account.analytic.line.tree.to_invoice</field>
            <field name="model">account.analytic.line</field>
            <field name="type">tree</field>
            <field name="inherit_id" ref="account.view_account_analytic_line_tree"/>
            <field name="arch" type="xml">
                <field name="account_id" position="replace">
                	<field name="account_id" context="{'search_default_use_timesheets': 1, 'default_use_timesheets': 1}"/>
                    <field name="to_invoice"/>
                </field>
            </field>
        </record>
          <record id="view_account_analytic_line_form_inherit" model="ir.ui.view">
            <field name="name">account.analytic.line.form.to_invoice</field>
            <field name="model">account.analytic.line</field>
            <field name="type">form</field>
            <field name="inherit_id" ref="account.view_account_analytic_line_form"/>
            <field name="arch" type="xml">
                <field name="product_uom_id" position="after">
                    <field name="to_invoice"/>
                    <field name="invoice_id"/>
                </field>
            </field>
        </record>

        <!-- Menus -->
        <record id="action_hr_analytic_timesheet_open_tree" model="ir.actions.act_window">
            <field name="name">Bill Tasks Works</field>
            <field name="res_model">account.analytic.line</field>
            <field name="view_type">form</field>
            <field name="view_mode">tree,form</field>
            <field name="domain">[]</field>
            <field name="context">{'search_default_to_invoice': 1}</field>
            <field name="search_view_id" ref="account.view_account_analytic_line_filter"/>            
            <field name="help">This list shows you every task you can invoice to the customer. Select the lines and click the Action button to generate the invoices automatically.</field>
        </record>
        <menuitem
            action="action_hr_analytic_timesheet_open_tree"
            id="menu_hr_analytic_timesheet_tree"
            parent="account.menu_finance_periodical_processing_billing"
            sequence="1"/>

        <record id="view_hr_timesheet_invoice_factor_search" model="ir.ui.view">
            <field name="name">hr_timesheet_invoice.factor.search</field>
            <field name="model">hr_timesheet_invoice.factor</field>
            <field name="type">search</field>
            <field name="arch" type="xml">
                <search string="Type of invoicing">
                    <group>
                        <field name="name"/>
                    </group>
                </search>
            </field>
        </record>
        <record id="view_hr_timesheet_invoice_factor_form" model="ir.ui.view">
            <field name="name">hr_timesheet_invoice.factor.form</field>
            <field name="model">hr_timesheet_invoice.factor</field>
            <field name="type">form</field>
            <field name="arch" type="xml">
                <form string="Type of invoicing">
                    <field colspan="1" name="name"/>
                    <field colspan="1" name="customer_name"/>
                    <field colspan="2" name="factor"/>
                </form>
            </field>
        </record>
        <record id="view_hr_timesheet_invoice_factor_tree" model="ir.ui.view">
            <field name="name">hr_timesheet_invoice.factor.tree</field>
            <field name="model">hr_timesheet_invoice.factor</field>
            <field name="type">tree</field>
            <field name="arch" type="xml">
                <tree string="Types of invoicing">
                    <field name="name"/>
                    <field name="customer_name"/>
                    <field name="factor"/>
                </tree>
            </field>
        </record>
        <record id="action_hr_timesheet_invoice_factor_form" model="ir.actions.act_window">
            <field name="name">Types of Invoicing</field>
            <field name="type">ir.actions.act_window</field>
            <field name="res_model">hr_timesheet_invoice.factor</field>
            <field name="view_type">form</field>
            <field name="view_id" ref="view_hr_timesheet_invoice_factor_tree"/>
            <field name="search_view_id" ref="view_hr_timesheet_invoice_factor_search"/>
            <field name="help">OpenERP allows you to create default invoicing types. You might have to regularly assign discounts because of a specific contract or agreement with a customer. From this menu, you can create additional types of invoicing to speed up your invoicing.</field>
        </record>
        <menuitem
            action="action_hr_timesheet_invoice_factor_form"
            id="hr_timesheet_invoice_factor_view"
            parent="account.menu_configuration_misc" sequence="25" groups="base.group_no_one"/>

    </data>
</openerp><|MERGE_RESOLUTION|>--- conflicted
+++ resolved
@@ -7,18 +7,12 @@
             <field name="type">form</field>
             <field name="inherit_id" ref="analytic.view_account_analytic_account_form"/>
             <field name="arch" type="xml">
-<<<<<<< HEAD
-                <field name="partner_id" position="replace">
-                    <field name="partner_id" string="Customer" on_change="on_change_partner_id(partner_id, context)" required="True"/>
-                </field>
-=======
                 <xpath expr='//group[@name="contract"]' position='after'>
 		    <group colspan="2" col="2" name="project" class="oe_form_group_label_border">
                         <separator colspan="2" string="Project" name="project_sep"/>
 			    <field name="use_timesheets" />
 		    </group>
                 </xpath>
->>>>>>> 285a594b
                 <!-- <group name="contract" position="after">
                     <group colspan="2" col="2" name="invoice_data">
                         <separator colspan="2" string="Invoicing Data"/>
