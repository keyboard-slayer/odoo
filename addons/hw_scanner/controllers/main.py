# -*- coding: utf-8 -*-
# Part of Odoo. See LICENSE file for full copyright and licensing details.

import logging
import time
from os import listdir
<<<<<<< HEAD
from os.path import join
try:
    from queue import Queue, Empty
except ImportError:
    from Queue import Queue, Empty # pylint: disable=deprecated-module
=======
from os.path import join, isdir
from Queue import Queue, Empty
>>>>>>> 0d552411
from select import select
from threading import Thread, Lock

from odoo import http

from odoo.addons.hw_proxy.controllers import main as hw_proxy

_logger = logging.getLogger(__name__)

try:
    import evdev
except ImportError:
    _logger.error('Odoo module hw_scanner depends on the evdev python module')
    evdev = None

class ScannerDevice():
    def __init__(self, path):
        self.evdev = evdev.InputDevice(path)
        self.evdev.grab()

        self.barcode = []
        self.shift = False

class Scanner(Thread):
    def __init__(self):
        Thread.__init__(self)
        self.lock = Lock()
        self.status = {'status':'connecting', 'messages':[]}
        self.input_dir = '/dev/input/by-id/'
        self.open_devices = []
        self.barcodes = Queue()
        self.keymap = {
            2: ("1","!"),
            3: ("2","@"),
            4: ("3","#"),
            5: ("4","$"),
            6: ("5","%"),
            7: ("6","^"),
            8: ("7","&"),
            9: ("8","*"),
            10:("9","("), 
            11:("0",")"), 
            12:("-","_"), 
            13:("=","+"), 
            # 14 BACKSPACE
            # 15 TAB 
            16:("q","Q"), 
            17:("w","W"),
            18:("e","E"),
            19:("r","R"),
            20:("t","T"),
            21:("y","Y"),
            22:("u","U"),
            23:("i","I"),
            24:("o","O"),
            25:("p","P"),
            26:("[","{"),
            27:("]","}"),
            # 28 ENTER
            # 29 LEFT_CTRL
            30:("a","A"),
            31:("s","S"),
            32:("d","D"),
            33:("f","F"),
            34:("g","G"),
            35:("h","H"),
            36:("j","J"),
            37:("k","K"),
            38:("l","L"),
            39:(";",":"),
            40:("'","\""),
            41:("`","~"),
            # 42 LEFT SHIFT
            43:("\\","|"),
            44:("z","Z"),
            45:("x","X"),
            46:("c","C"),
            47:("v","V"),
            48:("b","B"),
            49:("n","N"),
            50:("m","M"),
            51:(",","<"),
            52:(".",">"),
            53:("/","?"),
            # 54 RIGHT SHIFT
            57:(" "," "),
        }

    def lockedstart(self):
        with self.lock:
            if not self.isAlive():
                self.daemon = True
                self.start()

    def set_status(self, status, message = None):
        if status == self.status['status']:
            if message != None and message != self.status['messages'][-1]:
                self.status['messages'].append(message)
        else:
            self.status['status'] = status
            if message:
                self.status['messages'] = [message]
            else:
                self.status['messages'] = []

        if status == 'error' and message:
            _logger.error('Barcode Scanner Error: '+message)
        elif status == 'disconnected' and message:
            _logger.info('Disconnected Barcode Scanner: %s', message)

    def get_devices(self):
        try:
            if not evdev:
                return []

            if not isdir(self.input_dir):
                return []

            new_devices = [device for device in listdir(self.input_dir)
                           if join(self.input_dir, device) not in [dev.evdev.fn for dev in self.open_devices]]
            scanners = [device for device in new_devices
                        if (('kbd' in device) and ('keyboard' not in device.lower()))
                        or ('barcode' in device.lower()) or ('scanner' in device.lower())]

            for device in scanners:
                _logger.debug('opening device %s', join(self.input_dir,device))
                self.open_devices.append(ScannerDevice(join(self.input_dir,device)))

            if self.open_devices:
                self.set_status('connected','Connected to '+ str([dev.evdev.name for dev in self.open_devices]))
            else:
                self.set_status('disconnected','Barcode Scanner Not Found')

            return self.open_devices
        except Exception as e:
            self.set_status('error',str(e))
            return []

    def release_device(self, dev):
        self.open_devices.remove(dev)

    def get_barcode(self):
        """ Returns a scanned barcode. Will wait at most 5 seconds to get a barcode, and will
            return barcode scanned in the past if they are not older than 5 seconds and have not
            been returned before. This is necessary to catch barcodes scanned while the POS is
            busy reading another barcode
        """

        self.lockedstart()

        while True:
            try:
                timestamp, barcode = self.barcodes.get(True, 5)
                if timestamp > time.time() - 5: 
                    return barcode
            except Empty:
                return ''
    
    def get_status(self):
        self.lockedstart()
        return self.status

    def _get_open_device_by_fd(self, fd):
        for dev in self.open_devices:
            if dev.evdev.fd == fd:
                return dev

    def run(self):
        """ This will start a loop that catches all keyboard events, parse barcode
            sequences and put them on a timestamped queue that can be consumed by
            the point of sale's requests for barcode events 
        """
        
        self.barcodes = Queue()
        
        barcode  = []
        shift    = False
        devices  = None

        while True: # barcodes loop
            devices = self.get_devices()

            try:
                while True: # keycode loop
                    r,w,x = select({dev.fd: dev for dev in [d.evdev for d in devices]},[],[],5)
                    if len(r) == 0: # timeout
                        break

                    for fd in r:
                        device = self._get_open_device_by_fd(fd)

                        if not evdev.util.is_device(device.evdev.fn):
                            _logger.info('%s disconnected', str(device.evdev))
                            self.release_device(device)
                            break

                        events = device.evdev.read()

                        for event in events:
                            if event.type == evdev.ecodes.EV_KEY:
                                # _logger.debug('Evdev Keyboard event %s',evdev.categorize(event))
                                if event.value == 1: # keydown events
                                    if event.code in self.keymap:
                                        if device.shift:
                                            device.barcode.append(self.keymap[event.code][1])
                                        else:
                                            device.barcode.append(self.keymap[event.code][0])
                                    elif event.code == 42 or event.code == 54: # SHIFT
                                        device.shift = True
                                    elif event.code == 28: # ENTER, end of barcode
                                        _logger.debug('pushing barcode %s from %s', ''.join(device.barcode), str(device.evdev))
                                        self.barcodes.put( (time.time(),''.join(device.barcode)) )
                                        device.barcode = []
                                elif event.value == 0: #keyup events
                                    if event.code == 42 or event.code == 54: # LEFT SHIFT
                                        device.shift = False

            except Exception as e:
                self.set_status('error',str(e))

scanner_thread = None
if evdev:
    scanner_thread = Scanner()
    hw_proxy.drivers['scanner'] = scanner_thread

class ScannerDriver(hw_proxy.Proxy):
    @http.route('/hw_proxy/scanner', type='json', auth='none', cors='*')
    def scanner(self):
        return scanner_thread.get_barcode() if scanner_thread else None<|MERGE_RESOLUTION|>--- conflicted
+++ resolved
@@ -4,16 +4,11 @@
 import logging
 import time
 from os import listdir
-<<<<<<< HEAD
-from os.path import join
+from os.path import join, isdir
 try:
     from queue import Queue, Empty
 except ImportError:
     from Queue import Queue, Empty # pylint: disable=deprecated-module
-=======
-from os.path import join, isdir
-from Queue import Queue, Empty
->>>>>>> 0d552411
 from select import select
 from threading import Thread, Lock
 
