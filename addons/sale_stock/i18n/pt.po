# Portuguese translation for openobject-addons
# Copyright (c) 2014 Rosetta Contributors and Canonical Ltd 2014
# This file is distributed under the same license as the openobject-addons package.
# FIRST AUTHOR <EMAIL@ADDRESS>, 2014.
#
msgid ""
msgstr ""
<<<<<<< HEAD
"Project-Id-Version: openobject-addons\n"
"Report-Msgid-Bugs-To: FULL NAME <EMAIL@ADDRESS>\n"
"POT-Creation-Date: 2014-09-23 16:28+0000\n"
"PO-Revision-Date: 2014-08-21 20:57+0000\n"
"Last-Translator: Opencloud - PT <Unknown>\n"
"Language-Team: Portuguese <pt@li.org>\n"
=======
"Project-Id-Version: Odoo 8.0\n"
"Report-Msgid-Bugs-To: \n"
"POT-Creation-Date: 2015-01-21 14:08+0000\n"
"PO-Revision-Date: 2016-07-29 08:36+0000\n"
"Last-Translator: Martin Trigaux\n"
"Language-Team: Portuguese (http://www.transifex.com/odoo/odoo-8/language/pt/)\n"
>>>>>>> 1213de3f
"MIME-Version: 1.0\n"
"Content-Type: text/plain; charset=UTF-8\n"
"Content-Transfer-Encoding: 8bit\n"
"X-Launchpad-Export-Date: 2014-09-24 09:35+0000\n"
"X-Generator: Launchpad (build 17196)\n"

#. module: sale_stock
#: code:addons/sale_stock/sale_stock.py:266
#, python-format
msgid "(n/a)"
msgstr "(n/d)"

#. module: sale_stock
#: field:sale.config.settings,module_delivery:0
msgid "Allow adding shipping costs"
msgstr "Permitir adicionar custos de envio"

#. module: sale_stock
#: help:sale.config.settings,module_delivery:0
msgid ""
"Allows you to add delivery methods in sales orders and delivery orders.\n"
"You can define your own carrier and delivery grids for prices.\n"
"-This installs the module delivery."
msgstr ""
"Permite adicionar métodos de entrega em ordens de venda e ordens de entrega. "
"\n"
"Você pode definir as suas próprias redes de transporte e distribuição para "
"os preços. \n"
"-Instala o módulo delivery ."

#. module: sale_stock
#: help:sale.config.settings,group_route_so_lines:0
msgid "Allows you to choose a delivery route on sales order lines"
msgstr ""
"Permite que você escolha uma rota de entrega nas linhas de ordens de vendas"

#. module: sale_stock
#: help:sale.config.settings,group_mrp_properties:0
msgid "Allows you to tag sales order lines with properties."
msgstr "Permite marcar as linhas de ordens de venda com propriedades."

#. module: sale_stock
#: view:sale.order:sale_stock.view_order_form_inherit
msgid "Cancel Order"
msgstr "Cancelar Pedido"

#. module: sale_stock
#: code:addons/sale_stock/sale_stock.py:160
#, python-format
msgid "Cannot cancel sales order!"
msgstr "Não é possivel cancelar ordens de venda!"

#. module: sale_stock
#: field:sale.config.settings,group_route_so_lines:0
msgid "Choose MTO, drop shipping,... on sales order lines"
msgstr "Escolha MTO, transporte em gota, ... em linhas de pedidos de vendas"

#. module: sale_stock
#: model:ir.model,name:sale_stock.model_res_company
msgid "Companies"
msgstr "Empresas"

#. module: sale_stock
#: code:addons/sale_stock/sale_stock.py:277
#: code:addons/sale_stock/sale_stock.py:351
#, python-format
msgid "Configuration Error!"
msgstr "Erro de configuração!"

#. module: sale_stock
#: model:ir.actions.act_window,name:sale_stock.res_partner_rule_children
msgid "Contact Details"
msgstr "Detalhes do Contacto"

#. module: sale_stock
#: view:sale.config.settings:sale_stock.view_sales_config_sale_stock
msgid "Default Options"
msgstr "Opções por Omissão"

#. module: sale_stock
#: field:sale.config.settings,default_picking_policy:0
msgid "Deliver all at once when all products are available."
msgstr ""
"Entregrar tudo de uma vez quando todos os productos estiverem disponíveis."

#. module: sale_stock
#: selection:sale.order,picking_policy:0
msgid "Deliver all products at once"
msgstr "Entregar todos os artigos de uma só vez"

#. module: sale_stock
#: selection:sale.order,picking_policy:0
msgid "Deliver each product when available"
msgstr "Entregar cada artigo quando estiver disponível"

#. module: sale_stock
#: field:sale.order,shipped:0
msgid "Delivered"
msgstr "Entregue"

#. module: sale_stock
#: model:ir.actions.act_window,name:sale_stock.outgoing_picking_list_to_invoice
#: model:ir.ui.menu,name:sale_stock.menu_action_picking_list_to_invoice
msgid "Deliveries to Invoice"
msgstr "Entregas a faturar"

#. module: sale_stock
#: model:res.groups,name:sale_stock.group_invoice_deli_orders
msgid "Enable Invoicing Delivery orders"
msgstr "Activar Facturação de ordens de entrega"

#. module: sale_stock
#: model:res.groups,name:sale_stock.group_route_so_lines
msgid "Enable Route on Sales Order Line"
msgstr "Permite Rotas na Linha de Ordem de Venda"

#. module: sale_stock
#: field:sale.config.settings,group_invoice_deli_orders:0
msgid "Generate invoices after and based on delivery orders"
msgstr "Gera facturas depois e baseadas em ordens de entrega"

#. module: sale_stock
#: view:sale.order:sale_stock.view_order_form_inherit
msgid "Ignore Exception"
msgstr "Ignorar Excepção"

#. module: sale_stock
#: field:sale.order,incoterm:0
msgid "Incoterm"
msgstr "Incoterm"

#. module: sale_stock
#: help:sale.order,incoterm:0
msgid ""
"International Commercial Terms are a series of predefined commercial terms "
"used in international transactions."
msgstr ""
"International Commercial Terms são uma série de condições comerciais pré-"
"definidos utilizados em transações internacionais."

#. module: sale_stock
#: model:ir.model,name:sale_stock.model_stock_location_route
msgid "Inventory Routes"
msgstr "Rotas do Inventário"

#. module: sale_stock
#: selection:sale.config.settings,default_order_policy:0
msgid "Invoice based on deliveries"
msgstr "Fatura baseada nas entregas"

#. module: sale_stock
#: selection:sale.config.settings,default_order_policy:0
msgid "Invoice based on sales orders"
msgstr "Factura baseada em ordens de venda"

#. module: sale_stock
#: help:sale.config.settings,task_work:0
msgid ""
"Lets you transfer the entries under tasks defined for Project Management to "
"the Timesheet line entries for particular date and particular user  with the "
"effect of creating, editing and deleting either ways and to automatically "
"creates project tasks from procurement lines.\n"
"-This installs the modules project_timesheet and sale_service."
msgstr ""
"Permite transferir as entradas em tarefas definidas para Gerir Projetos para "
"as entradas de linha do quadro de horários data em específico e determinado "
"utilizador com o efeito de criar, editar e excluir e cria automaticamente as "
"tarefas do projeto a partir de linhas de aquisição. \n"
"-Instala os módulos project_timesheet e sale_service."

#. module: sale_stock
#: help:res.company,security_lead:0
msgid ""
"Margin of error for dates promised to customers. Products will be scheduled "
"for procurement and delivery that many days earlier than the actual promised "
"date, to cope with unexpected delays in the supply chain."
msgstr ""
"A margem de erro para as datas prometidas para os clientes. Os produtos "
"serão agendadas para a aquisição e entrega que muitos dias anteriores à data "
"prometida real, para lidar com atrasos inesperados na cadeia de "
"abastecimento."

#. module: sale_stock
#: code:addons/sale_stock/sale_stock.py:346
#, python-format
msgid "Not enough stock ! : "
msgstr "Sem stock suficiente ! : "

#. module: sale_stock
#: field:sale.order.line,number_packages:0
msgid "Number Packages"
msgstr "Número de Embalagens"

#. module: sale_stock
#: code:addons/sale_stock/res_config.py:78
#, python-format
msgid "Only administrators can change the settings"
msgstr "Somente os administradores podem alterar as configurações"

#. module: sale_stock
#: field:sale.order.line,product_packaging:0
msgid "Packaging"
msgstr "Embalagem"

#. module: sale_stock
#: help:sale.order,picking_policy:0
msgid ""
"Pick 'Deliver each product when available' if you allow partial delivery."
msgstr ""
"Escolha 'Entregar cada produto quando disponível \"se permitir a entrega "
"parcial."

#. module: sale_stock
#: code:addons/sale_stock/sale_stock.py:275
#, python-format
msgid "Picking Information ! : "
msgstr "Informação Picking! : "

#. module: sale_stock
#: model:ir.model,name:sale_stock.model_stock_picking
msgid "Picking List"
msgstr "Lista Picking"

#. module: sale_stock
#: field:sale.order,picking_ids:0
msgid "Picking associated to this sale"
msgstr "Guia Associada com esta venda"

#. module: sale_stock
#: field:sale.config.settings,task_work:0
msgid "Prepare invoices based on task's activities"
msgstr "Preparar faturas com base nas actividades das tarefas"

#. module: sale_stock
#: model:ir.model,name:sale_stock.model_product_product
msgid "Product"
msgstr ""

#. module: sale_stock
#: field:sale.order.line,product_tmpl_id:0
msgid "Product Template"
msgstr ""

#. module: sale_stock
#: field:sale.config.settings,group_mrp_properties:0
msgid "Product properties on order lines"
msgstr "Propriedades de produtos nas linhas de ordem de venda"

#. module: sale_stock
#: field:sale.config.settings,module_project_timesheet:0
msgid "Project Timesheet"
msgstr "Horário do Projecto"

#. module: sale_stock
#: view:sale.order:sale_stock.view_order_form_inherit
msgid "Recreate Delivery Order"
msgstr "Recriar Ordem de Entrega"

#. module: sale_stock
#: field:sale.order.line,route_id:0
msgid "Route"
msgstr "Rota"

#. module: sale_stock
#: field:stock.picking,sale_id:0
msgid "Sale Order"
msgstr "Ordem de Venda"

#. module: sale_stock
#: view:stock.location.route:sale_stock.stock_location_route_form_view_inherit
msgid "Sale Order Lines"
msgstr "Linhas da Ordem de Venda"

#. module: sale_stock
#: field:sale.config.settings,module_sale_service:0
msgid "Sale Service"
msgstr "Serviço de Venda"

#. module: sale_stock
#: model:ir.model,name:sale_stock.model_sale_order
msgid "Sales Order"
msgstr "Ordem de venda"

#. module: sale_stock
#: model:ir.model,name:sale_stock.model_sale_order_line
msgid "Sales Order Line"
msgstr "Linha da ordem de venda"

#. module: sale_stock
#: model:ir.model,name:sale_stock.model_sale_report
msgid "Sales Orders Statistics"
msgstr "Estatísticas de ordens de venda"

#. module: sale_stock
#: help:sale.config.settings,default_picking_policy:0
msgid ""
"Sales order by default will be configured to deliver all products at once "
"instead of delivering each product when it is available. This may have an "
"impact on the shipping price."
msgstr ""
"A Ordem de venda será configurada por defeito para entregar todos os "
"produtos de uma só vez, em vez de entregar cada produto quando ele estiver "
"disponível. Isso pode ter um impacto sobre o preço do transporte."

#. module: sale_stock
#: field:res.company,security_lead:0
msgid "Security Days"
msgstr "Dias de segurança"

#. module: sale_stock
#: field:stock.location.route,sale_selectable:0
msgid "Selectable on Sales Order Line"
msgstr "Selecionável em Linhas de Ordens de Venda"

#. module: sale_stock
#: field:sale.report,shipped:0
#: field:sale.report,shipped_qty_1:0
msgid "Shipped"
msgstr "Enviado"

#. module: sale_stock
#: field:sale.order,picking_policy:0
msgid "Shipping Policy"
msgstr "Política de expedição"

#. module: sale_stock
#: model:ir.model,name:sale_stock.model_stock_move
msgid "Stock Move"
msgstr "Movimento do Stock"

#. module: sale_stock
#: field:sale.config.settings,default_order_policy:0
msgid "The default invoicing method is"
msgstr "O método de facturação por omissão é"

#. module: sale_stock
#: view:stock.picking:sale_stock.view_picking_internal_search_inherit
msgid "To Invoice"
msgstr "Para Faturar"

#. module: sale_stock
#: help:sale.config.settings,group_invoice_deli_orders:0
msgid ""
"To allow your salesman to make invoices for Delivery Orders using the menu "
"'Deliveries to Invoice'."
msgstr ""
"Para permitir que o vendedor faça faturas apartir das Guias no menu "
"'Entregas a Faturar'"

#. module: sale_stock
#: view:sale.order:sale_stock.view_order_form_inherit
msgid "View Delivery Order"
msgstr "Ver ordem de entrega"

#. module: sale_stock
#: field:sale.order,warehouse_id:0
#: field:sale.report,warehouse_id:0
msgid "Warehouse"
msgstr "Armazém"

#. module: sale_stock
#: help:sale.config.settings,default_order_policy:0
msgid ""
"You can generate invoices based on sales orders or based on shippings."
msgstr "Pode gerar faturas baseadas na ordens de venda ou de envios."

#. module: sale_stock
#: code:addons/sale_stock/sale_stock.py:161
#, python-format
msgid ""
"You must first cancel all delivery order(s) attached to this sales order."
msgstr ""
"Primeiro deve cancelar todas as ordens de entrega anexas a esta ordem de "
"venda."

#. module: sale_stock
#: code:addons/sale_stock/sale_stock.py:342
#, python-format
msgid ""
"You plan to sell %.2f %s but you only have %.2f %s available !\n"
"The real stock is %.2f %s. (without reservations)"
msgstr ""
"Pretende vender %.2f %s mas só tem %.2f %s disponível !\n"
"O stock real é %.2f %s. (sem reservas)"

#. module: sale_stock
#: code:addons/sale_stock/sale_stock.py:270
#, python-format
msgid ""
"You selected a quantity of %s %s.\n"
"But it's not compatible with the selected packaging.\n"
"Here is a proposition of quantities according to the packaging:\n"
"EAN: %s Quantity: %s Type of ul: %s"
msgstr ""
<<<<<<< HEAD
"Selecionou uma quantidade de Unidades %d.\n"
"Mas não é compatível com a embalagem escolhida.\n"
"Aqui está uma proposição de quantidades de acordo com a embalagem:\n"
"EAN: %s Quantidade: %s Tipo de ul: %s"
=======
>>>>>>> 1213de3f

#. module: sale_stock
#: view:sale.order:sale_stock.view_order_form_inherit
msgid "days"
msgstr "dias"

#. module: sale_stock
#: view:sale.order:sale_stock.view_order_form_inherit
msgid ""
"{\"shipping_except\":\"red\",\"invoice_except\":\"red\",\"waiting_date\":\"bl"
"ue\"}"
msgstr ""
"{\"shipping_except\":\"red\",\"invoice_except\":\"red\",\"waiting_date\":\"bl"
"ue\"}"

#~ msgid "Picked"
#~ msgstr "Escolhido"<|MERGE_RESOLUTION|>--- conflicted
+++ resolved
@@ -1,30 +1,22 @@
-# Portuguese translation for openobject-addons
-# Copyright (c) 2014 Rosetta Contributors and Canonical Ltd 2014
-# This file is distributed under the same license as the openobject-addons package.
-# FIRST AUTHOR <EMAIL@ADDRESS>, 2014.
-#
+# Translation of Odoo Server.
+# This file contains the translation of the following modules:
+# * sale_stock
+# 
+# Translators:
+# FIRST AUTHOR <EMAIL@ADDRESS>, 2014
 msgid ""
 msgstr ""
-<<<<<<< HEAD
-"Project-Id-Version: openobject-addons\n"
-"Report-Msgid-Bugs-To: FULL NAME <EMAIL@ADDRESS>\n"
-"POT-Creation-Date: 2014-09-23 16:28+0000\n"
-"PO-Revision-Date: 2014-08-21 20:57+0000\n"
-"Last-Translator: Opencloud - PT <Unknown>\n"
-"Language-Team: Portuguese <pt@li.org>\n"
-=======
 "Project-Id-Version: Odoo 8.0\n"
 "Report-Msgid-Bugs-To: \n"
 "POT-Creation-Date: 2015-01-21 14:08+0000\n"
 "PO-Revision-Date: 2016-07-29 08:36+0000\n"
 "Last-Translator: Martin Trigaux\n"
 "Language-Team: Portuguese (http://www.transifex.com/odoo/odoo-8/language/pt/)\n"
->>>>>>> 1213de3f
 "MIME-Version: 1.0\n"
 "Content-Type: text/plain; charset=UTF-8\n"
-"Content-Transfer-Encoding: 8bit\n"
-"X-Launchpad-Export-Date: 2014-09-24 09:35+0000\n"
-"X-Generator: Launchpad (build 17196)\n"
+"Content-Transfer-Encoding: \n"
+"Language: pt\n"
+"Plural-Forms: nplurals=2; plural=(n != 1);\n"
 
 #. module: sale_stock
 #: code:addons/sale_stock/sale_stock.py:266
@@ -43,18 +35,12 @@
 "Allows you to add delivery methods in sales orders and delivery orders.\n"
 "You can define your own carrier and delivery grids for prices.\n"
 "-This installs the module delivery."
-msgstr ""
-"Permite adicionar métodos de entrega em ordens de venda e ordens de entrega. "
-"\n"
-"Você pode definir as suas próprias redes de transporte e distribuição para "
-"os preços. \n"
-"-Instala o módulo delivery ."
+msgstr "Permite adicionar métodos de entrega em ordens de venda e ordens de entrega. \nVocê pode definir as suas próprias redes de transporte e distribuição para os preços. \n-Instala o módulo delivery ."
 
 #. module: sale_stock
 #: help:sale.config.settings,group_route_so_lines:0
 msgid "Allows you to choose a delivery route on sales order lines"
-msgstr ""
-"Permite que você escolha uma rota de entrega nas linhas de ordens de vendas"
+msgstr "Permite que você escolha uma rota de entrega nas linhas de ordens de vendas"
 
 #. module: sale_stock
 #: help:sale.config.settings,group_mrp_properties:0
@@ -84,7 +70,7 @@
 
 #. module: sale_stock
 #: code:addons/sale_stock/sale_stock.py:277
-#: code:addons/sale_stock/sale_stock.py:351
+#: code:addons/sale_stock/sale_stock.py:352
 #, python-format
 msgid "Configuration Error!"
 msgstr "Erro de configuração!"
@@ -102,8 +88,7 @@
 #. module: sale_stock
 #: field:sale.config.settings,default_picking_policy:0
 msgid "Deliver all at once when all products are available."
-msgstr ""
-"Entregrar tudo de uma vez quando todos os productos estiverem disponíveis."
+msgstr "Entregrar tudo de uma vez quando todos os productos estiverem disponíveis."
 
 #. module: sale_stock
 #: selection:sale.order,picking_policy:0
@@ -156,9 +141,7 @@
 msgid ""
 "International Commercial Terms are a series of predefined commercial terms "
 "used in international transactions."
-msgstr ""
-"International Commercial Terms são uma série de condições comerciais pré-"
-"definidos utilizados em transações internacionais."
+msgstr "International Commercial Terms são uma série de condições comerciais pré-definidos utilizados em transações internacionais."
 
 #. module: sale_stock
 #: model:ir.model,name:sale_stock.model_stock_location_route
@@ -178,32 +161,20 @@
 #. module: sale_stock
 #: help:sale.config.settings,task_work:0
 msgid ""
-"Lets you transfer the entries under tasks defined for Project Management to "
-"the Timesheet line entries for particular date and particular user  with the "
-"effect of creating, editing and deleting either ways and to automatically "
-"creates project tasks from procurement lines.\n"
+"Lets you transfer the entries under tasks defined for Project Management to the Timesheet line entries for particular date and particular user  with the effect of creating, editing and deleting either ways and to automatically creates project tasks from procurement lines.\n"
 "-This installs the modules project_timesheet and sale_service."
-msgstr ""
-"Permite transferir as entradas em tarefas definidas para Gerir Projetos para "
-"as entradas de linha do quadro de horários data em específico e determinado "
-"utilizador com o efeito de criar, editar e excluir e cria automaticamente as "
-"tarefas do projeto a partir de linhas de aquisição. \n"
-"-Instala os módulos project_timesheet e sale_service."
+msgstr "Permite transferir as entradas em tarefas definidas para Gerir Projetos para as entradas de linha do quadro de horários data em específico e determinado utilizador com o efeito de criar, editar e excluir e cria automaticamente as tarefas do projeto a partir de linhas de aquisição. \n-Instala os módulos project_timesheet e sale_service."
 
 #. module: sale_stock
 #: help:res.company,security_lead:0
 msgid ""
 "Margin of error for dates promised to customers. Products will be scheduled "
-"for procurement and delivery that many days earlier than the actual promised "
-"date, to cope with unexpected delays in the supply chain."
-msgstr ""
-"A margem de erro para as datas prometidas para os clientes. Os produtos "
-"serão agendadas para a aquisição e entrega que muitos dias anteriores à data "
-"prometida real, para lidar com atrasos inesperados na cadeia de "
-"abastecimento."
-
-#. module: sale_stock
-#: code:addons/sale_stock/sale_stock.py:346
+"for procurement and delivery that many days earlier than the actual promised"
+" date, to cope with unexpected delays in the supply chain."
+msgstr "A margem de erro para as datas prometidas para os clientes. Os produtos serão agendadas para a aquisição e entrega que muitos dias anteriores à data prometida real, para lidar com atrasos inesperados na cadeia de abastecimento."
+
+#. module: sale_stock
+#: code:addons/sale_stock/sale_stock.py:347
 #, python-format
 msgid "Not enough stock ! : "
 msgstr "Sem stock suficiente ! : "
@@ -228,9 +199,7 @@
 #: help:sale.order,picking_policy:0
 msgid ""
 "Pick 'Deliver each product when available' if you allow partial delivery."
-msgstr ""
-"Escolha 'Entregar cada produto quando disponível \"se permitir a entrega "
-"parcial."
+msgstr "Escolha 'Entregar cada produto quando disponível \"se permitir a entrega parcial."
 
 #. module: sale_stock
 #: code:addons/sale_stock/sale_stock.py:275
@@ -256,12 +225,12 @@
 #. module: sale_stock
 #: model:ir.model,name:sale_stock.model_product_product
 msgid "Product"
-msgstr ""
+msgstr "Produto"
 
 #. module: sale_stock
 #: field:sale.order.line,product_tmpl_id:0
 msgid "Product Template"
-msgstr ""
+msgstr "Modelo de Produto"
 
 #. module: sale_stock
 #: field:sale.config.settings,group_mrp_properties:0
@@ -319,10 +288,7 @@
 "Sales order by default will be configured to deliver all products at once "
 "instead of delivering each product when it is available. This may have an "
 "impact on the shipping price."
-msgstr ""
-"A Ordem de venda será configurada por defeito para entregar todos os "
-"produtos de uma só vez, em vez de entregar cada produto quando ele estiver "
-"disponível. Isso pode ter um impacto sobre o preço do transporte."
+msgstr "A Ordem de venda será configurada por defeito para entregar todos os produtos de uma só vez, em vez de entregar cada produto quando ele estiver disponível. Isso pode ter um impacto sobre o preço do transporte."
 
 #. module: sale_stock
 #: field:res.company,security_lead:0
@@ -335,8 +301,7 @@
 msgstr "Selecionável em Linhas de Ordens de Venda"
 
 #. module: sale_stock
-#: field:sale.report,shipped:0
-#: field:sale.report,shipped_qty_1:0
+#: field:sale.report,shipped:0 field:sale.report,shipped_qty_1:0
 msgid "Shipped"
 msgstr "Enviado"
 
@@ -365,9 +330,7 @@
 msgid ""
 "To allow your salesman to make invoices for Delivery Orders using the menu "
 "'Deliveries to Invoice'."
-msgstr ""
-"Para permitir que o vendedor faça faturas apartir das Guias no menu "
-"'Entregas a Faturar'"
+msgstr "Para permitir que o vendedor faça faturas apartir das Guias no menu 'Entregas a Faturar'"
 
 #. module: sale_stock
 #: view:sale.order:sale_stock.view_order_form_inherit
@@ -375,15 +338,13 @@
 msgstr "Ver ordem de entrega"
 
 #. module: sale_stock
-#: field:sale.order,warehouse_id:0
-#: field:sale.report,warehouse_id:0
+#: field:sale.order,warehouse_id:0 field:sale.report,warehouse_id:0
 msgid "Warehouse"
 msgstr "Armazém"
 
 #. module: sale_stock
 #: help:sale.config.settings,default_order_policy:0
-msgid ""
-"You can generate invoices based on sales orders or based on shippings."
+msgid "You can generate invoices based on sales orders or based on shippings."
 msgstr "Pode gerar faturas baseadas na ordens de venda ou de envios."
 
 #. module: sale_stock
@@ -391,19 +352,15 @@
 #, python-format
 msgid ""
 "You must first cancel all delivery order(s) attached to this sales order."
-msgstr ""
-"Primeiro deve cancelar todas as ordens de entrega anexas a esta ordem de "
-"venda."
-
-#. module: sale_stock
-#: code:addons/sale_stock/sale_stock.py:342
+msgstr "Primeiro deve cancelar todas as ordens de entrega anexas a esta ordem de venda."
+
+#. module: sale_stock
+#: code:addons/sale_stock/sale_stock.py:343
 #, python-format
 msgid ""
 "You plan to sell %.2f %s but you only have %.2f %s available !\n"
 "The real stock is %.2f %s. (without reservations)"
-msgstr ""
-"Pretende vender %.2f %s mas só tem %.2f %s disponível !\n"
-"O stock real é %.2f %s. (sem reservas)"
+msgstr "Pretende vender %.2f %s mas só tem %.2f %s disponível !\nO stock real é %.2f %s. (sem reservas)"
 
 #. module: sale_stock
 #: code:addons/sale_stock/sale_stock.py:270
@@ -414,27 +371,8 @@
 "Here is a proposition of quantities according to the packaging:\n"
 "EAN: %s Quantity: %s Type of ul: %s"
 msgstr ""
-<<<<<<< HEAD
-"Selecionou uma quantidade de Unidades %d.\n"
-"Mas não é compatível com a embalagem escolhida.\n"
-"Aqui está uma proposição de quantidades de acordo com a embalagem:\n"
-"EAN: %s Quantidade: %s Tipo de ul: %s"
-=======
->>>>>>> 1213de3f
 
 #. module: sale_stock
 #: view:sale.order:sale_stock.view_order_form_inherit
 msgid "days"
-msgstr "dias"
-
-#. module: sale_stock
-#: view:sale.order:sale_stock.view_order_form_inherit
-msgid ""
-"{\"shipping_except\":\"red\",\"invoice_except\":\"red\",\"waiting_date\":\"bl"
-"ue\"}"
-msgstr ""
-"{\"shipping_except\":\"red\",\"invoice_except\":\"red\",\"waiting_date\":\"bl"
-"ue\"}"
-
-#~ msgid "Picked"
-#~ msgstr "Escolhido"+msgstr "dias"