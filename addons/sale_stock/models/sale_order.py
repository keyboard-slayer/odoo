--- conflicted
+++ resolved
@@ -88,12 +88,7 @@
     _inherit = 'sale.order.line'
 
     product_packaging = fields.Many2one('product.packaging', string='Packaging', default=False)
-<<<<<<< HEAD
     route_id = fields.Many2one('stock.location.route', string='Route', domain=[('sale_selectable', '=', True)], ondelete='restrict')
-    product_tmpl_id = fields.Many2one('product.template', related='product_id.product_tmpl_id', string='Product Template', readonly=True)
-=======
-    route_id = fields.Many2one('stock.location.route', string='Route', domain=[('sale_selectable', '=', True)])
->>>>>>> eddefc99
 
     @api.depends('order_id.state')
     def _compute_invoice_status(self):
