# -*- coding: utf-8 -*-
# Part of Odoo. See LICENSE file for full copyright and licensing details.
from hashlib import sha1
from time import time
from werkzeug.exceptions import NotFound

from odoo import http
from odoo.http import request

def _message_post_helper(res_model='', res_id=None, message='', token='', token_field='token', nosubscribe=True, **kw):
    """ Generic chatter function, allowing to write on *any* object that inherits mail.thread.
        If a token is specified, all logged in users will be able to write a message regardless
        of access rights; if the user is the public user, the message will be posted under the name
        of the partner_id of the object (or the public user if there is no partner_id on the object).

        :param string res_model: model name of the object
        :param int res_id: id of the object
        :param string message: content of the message

        optional keywords arguments:
        :param string token: access token if the object's model uses some kind of public access
                             using tokens (usually a uuid4) to bypass access rules
<<<<<<< HEAD
        :param string token_field: name of the field that contains the token on the object (defaults to 'token')
=======
        :param string token_field: name of the field that contains the token on the object (deprecated, use _mail_post_token_field)
        :param string sha_in: Deprecated, use `token` and `token_field` instead
        :param str sha_time: Deprecated, use `token` and `token_field` instead
>>>>>>> 0c5cbbe0
        :param bool nosubscribe: set False if you want the partner to be set as follower of the object when posting (default to True)

        The rest of the kwargs are passed on to message_post()
    """
    record = request.env[res_model].browse(res_id)
    author_id = request.env.user.partner_id.id if request.env.user.partner_id else False
    if token and record and token == getattr(record.sudo(), record._mail_post_token_field, None):
        record = record.sudo()
        if request.env.user == request.env.ref('base.public_user'):
            author_id = record.partner_id.id if hasattr(record, 'partner_id') else author_id
        else:
            if not author_id:
                raise NotFound()
    kw.pop('csrf_token', None)
    kw.pop('attachment_ids', None)
    return record.with_context(mail_create_nosubscribe=nosubscribe).message_post(body=message,
                                                                                   message_type=kw.pop('message_type', "comment"),
                                                                                   subtype=kw.pop('subtype', "mt_comment"),
                                                                                   author_id=author_id,
                                                                                   **kw)


class WebsiteMail(http.Controller):

    @http.route(['/website_mail/follow'], type='json', auth="public", website=True)
    def website_message_subscribe(self, id=0, object=None, message_is_follower="on", email=False, **post):
        # TDE FIXME: check this method with new followers
        res_id = int(id)
        is_follower = message_is_follower == 'on'
        record = request.env[object].browse(res_id)

        # search partner_id
        if request.env.user != request.website.user_id:
            partner_ids = request.env.user.partner_id.ids
        else:
            # mail_thread method
            partner_ids = record.sudo()._find_partner_from_emails([email], check_followers=True)
            if not partner_ids or not partner_ids[0]:
                name = email.split('@')[0]
                partner_ids = request.env['res.partner'].sudo().create({'name': name, 'email': email}).ids
        # add or remove follower
        if is_follower:
            record.check_access_rule('read')
            record.sudo().message_unsubscribe(partner_ids)
            return False
        else:
            record.check_access_rule('read')
            # add partner to session
            request.session['partner_id'] = partner_ids[0]
            record.sudo().message_subscribe(partner_ids)
            return True

    @http.route(['/website_mail/is_follower'], type='json', auth="public", website=True)
    def is_follower(self, model, res_id, **post):
        user = request.env.user
        partner = None
        public_user = request.website.user_id
        if user != public_user:
            partner = request.env.user.partner_id
        elif request.session.get('partner_id'):
            partner = request.env['res.partner'].sudo().browse(request.session.get('partner_id'))

        values = {
            'is_user': user != public_user,
            'email': partner.email if partner else "",
            'is_follower': False,
            'alias_name': False,
        }

        record = request.env[model].sudo().browse(int(res_id))
        if record and partner:
            values['is_follower'] = bool(request.env['mail.followers'].search_count([
                ('res_model', '=', model),
                ('res_id', '=', record.id),
                ('partner_id', '=', partner.id)
            ]))
        return values

    @http.route(['/website_mail/post/json'], type='json', auth='public', website=True)
    def chatter_json(self, res_model='', res_id=None, message='', **kw):
        try:
            msg = _message_post_helper(res_model, int(res_id), message, **kw)
        except Exception:
            return False
        data = {
            'id': msg.id,
            'body': msg.body,
            'date': msg.date,
            'author': msg.author_id.name,
            'image_url': '/mail/%s/%s/avatar/%s' % (msg.model, msg.res_id, msg.author_id.id)
        }
        return data

    @http.route(['/website_mail/post/post'], type='http', methods=['POST'], auth='public', website=True)
    def chatter_post(self, res_model='', res_id=None, message='', redirect=None, **kw):
        url = request.httprequest.referrer
        if message:
            message = _message_post_helper(res_model, int(res_id), message, **kw)
            url = url + "#message-%s" % (message.id,)
        return request.redirect(url)<|MERGE_RESOLUTION|>--- conflicted
+++ resolved
@@ -20,13 +20,7 @@
         optional keywords arguments:
         :param string token: access token if the object's model uses some kind of public access
                              using tokens (usually a uuid4) to bypass access rules
-<<<<<<< HEAD
-        :param string token_field: name of the field that contains the token on the object (defaults to 'token')
-=======
         :param string token_field: name of the field that contains the token on the object (deprecated, use _mail_post_token_field)
-        :param string sha_in: Deprecated, use `token` and `token_field` instead
-        :param str sha_time: Deprecated, use `token` and `token_field` instead
->>>>>>> 0c5cbbe0
         :param bool nosubscribe: set False if you want the partner to be set as follower of the object when posting (default to True)
 
         The rest of the kwargs are passed on to message_post()
