--- conflicted
+++ resolved
@@ -103,13 +103,12 @@
                         </t>
                     </t>
                     <t t-if="page_index == page_size - 1">
-<<<<<<< HEAD
                         <t t-if="any([line.tax_id for line in quotation.order_line])">
                             <tr>
                                 <td></td><td></td><td></td><td></td>
                                 <td class="text-right"><strong>Subtotal:</strong></td>
                                 <td class="text-right">
-                                    <strong data-id="total_amount" t-field="quotation.amount_untaxed" t-options='{"widget": "monetary","display_currency": quotation.pricelist_id.currency_id}'/>
+                                    <strong data-id="total_untaxed" t-field="quotation.amount_untaxed" t-options='{"widget": "monetary","display_currency": quotation.pricelist_id.currency_id}'/>
                                 </td>
                                 <td></td>
                             </tr>
@@ -118,30 +117,11 @@
                                 <td></td><td></td><td></td><td></td>
                                 <td class="text-right">Taxes:</td>
                                 <td class="text-right">
-                                    <span data-id="total_amount" t-field="quotation.amount_tax" t-options='{"widget": "monetary","display_currency": quotation.pricelist_id.currency_id}'/>
+                                    <span data-id="total_taxes" t-field="quotation.amount_tax" t-options='{"widget": "monetary","display_currency": quotation.pricelist_id.currency_id}'/>
                                 </td>
                                 <td></td>
                             </tr>
                         </t>
-=======
-                        <tr>
-                            <td></td><td></td><td></td><td></td>
-                            <td class="text-right"><strong>Subtotal:</strong></td>
-                            <td class="text-right">
-                                <strong data-id="total_untaxed" t-field="quotation.amount_untaxed" t-options='{"widget": "monetary","display_currency": quotation.pricelist_id.currency_id}'/>
-                            </td>
-                            <td></td>
-                        </tr>
-
-                        <tr>
-                            <td></td><td></td><td></td><td></td>
-                            <td class="text-right">Taxes:</td>
-                            <td class="text-right">
-                                <span data-id="total_taxes" t-field="quotation.amount_tax" t-options='{"widget": "monetary","display_currency": quotation.pricelist_id.currency_id}'/>
-                            </td>
-                            <td></td>
-                        </tr>
->>>>>>> 6fd092e1
                         <tr>
                             <td></td><td></td><td></td><td></td>
                             <td class="text-right"><strong>Total:</strong></td>
