--- conflicted
+++ resolved
@@ -1,6 +1,7 @@
 # -*- coding: utf-8 -*-
 # Part of Odoo. See LICENSE file for full copyright and licensing details.
 
+from collections import defaultdict
 from odoo import api, fields, models, _
 from odoo.osv import expression
 from odoo.exceptions import ValidationError
@@ -61,14 +62,13 @@
 
     @api.multi
     def _compute_debit_credit_balance(self):
-        res_currency_obj = self.env['res.currency']
+        Curr = self.env['res.currency']
         analytic_line_obj = self.env['account.analytic.line']
         domain = [('account_id', 'in', self.ids)]
         if self._context.get('from_date', False):
             domain.append(('date', '>=', self._context['from_date']))
         if self._context.get('to_date', False):
             domain.append(('date', '<=', self._context['to_date']))
-<<<<<<< HEAD
         if self._context.get('tag_ids'):
             tag_domain = expression.OR([[('tag_ids', 'in', [tag])] for tag in self._context['tag_ids']])
             domain = expression.AND([domain, tag_domain])
@@ -76,32 +76,23 @@
             domain.append(('company_id', 'in', self._context['company_ids']))
 
         user_currency = self.env.user.company_id.currency_id
-        account_amounts = analytic_line_obj.search_read(domain, ['account_id', 'amount', 'currency_id'])
-        account_ids = set([line['account_id'][0] for line in account_amounts])
-        data_debit = {account_id: 0.0 for account_id in account_ids}
-        data_credit = {account_id: 0.0 for account_id in account_ids}
-        for account_amount in account_amounts:
-            currency_id = account_amount['currency_id'][0]
-            amount = res_currency_obj.browse(currency_id).compute(account_amount['amount'], user_currency)
-            if amount < 0.0:
-                data_debit[account_amount['account_id'][0]] += amount
-            else:
-                data_credit[account_amount['account_id'][0]] += amount
-=======
-
         credit_groups = analytic_line_obj.read_group(
             domain=domain + [('amount', '>=', 0.0)],
-            fields=['account_id', 'amount'],
-            groupby=['account_id']
+            fields=['account_id', 'currency_id', 'amount'],
+            groupby=['account_id', 'currency_id'],
         )
-        data_credit = {l['account_id'][0]: l['amount'] for l in credit_groups}
+        data_credit = defaultdict(float)
+        for l in credit_groups:
+            data_credit[l['account_id'][0]] += Curr.browse(l['currency_id'][0]).compute(l['amount'], user_currency)
+
         debit_groups = analytic_line_obj.read_group(
             domain=domain + [('amount', '<', 0.0)],
-            fields=['account_id', 'amount'],
-            groupby=['account_id']
+            fields=['account_id', 'currency_id', 'amount'],
+            groupby=['account_id', 'currency_id'],
         )
-        data_debit = {l['account_id'][0]: l['amount'] for l in debit_groups}
->>>>>>> 02ee3fd8
+        data_debit = defaultdict(float)
+        for l in debit_groups:
+            data_debit[l['account_id'][0]] += Curr.browse(l['currency_id'][0]).compute(l['amount'], user_currency)
 
         for account in self:
             account.debit = abs(data_debit.get(account.id, 0.0))
