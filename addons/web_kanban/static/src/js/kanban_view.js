--- conflicted
+++ resolved
@@ -64,14 +64,9 @@
         this.qweb.debug = session.debug;
         this.qweb.default_dict = _.clone(QWeb.default_dict);
 
-<<<<<<< HEAD
-        this.limit = this.options.limit || 40;
+        this.limit = this.options.limit || parseInt(this.fields_view.arch.attrs.limit, 10) || 40;
         this.fields = {};
         this.fields_keys = _.keys(this.fields_view.fields);
-=======
-        this.model = this.dataset.model;
-        this.limit = options.limit;
->>>>>>> b14c8b36
         this.grouped = undefined;
         this.group_by_field = undefined;
         this.default_group_by = this.fields_view.arch.attrs.default_group_by;
@@ -87,21 +82,6 @@
         this.no_content_msg = this.options.action &&
                               (this.options.action.get_empty_list_help || this.options.action.help);
         this.search_orderer = new utils.DropMisordered();
-<<<<<<< HEAD
-=======
-    },
-
-    view_loading: function(fvg) {
-        if (!this.limit) {
-            this.limit = parseInt(fvg.arch.attrs.limit, 10) || 40;
-        }
-
-        this.$el.addClass(fvg.arch.attrs.class);
-        this.fields_view = fvg;
-        this.default_group_by = fvg.arch.attrs.default_group_by;
-
-        this.fields_keys = _.keys(this.fields_view.fields);
->>>>>>> b14c8b36
 
         // use default order if defined in xml description
         var default_order = this.fields_view.arch.attrs.default_order;
