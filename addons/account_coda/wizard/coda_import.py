--- conflicted
+++ resolved
@@ -123,13 +123,8 @@
             bank_statement_lines = {}
             bank_statement['date'] = str2date(line[5:11])
             bank_statement['journal_id']=data['form']['journal_id']
-<<<<<<< HEAD
-            period_id = pool.get('account.period').search(cr,uid,[('date_start','<=',time.strftime('%Y-%m-%d',time.strptime(bank_statement['date'],"%y/%m/%d"))),('date_stop','>=',time.strftime('%Y-%m-%d',time.strptime(bank_statement['date'],"%y/%m/%d")))])
-#            bank_statement['period_id'] = period_id and period_id[0] or False
-=======
             period_id = pool.get('account.period').search(cr, uid, [('date_start','<=',time.strftime('%Y-%m-%d',time.strptime(bank_statement['date'],"%y/%m/%d"))),('date_stop','>=',time.strftime('%Y-%m-%d',time.strptime(bank_statement['date'],"%y/%m/%d")))])
             bank_statement['period_id'] = period_id[0]
->>>>>>> 5b6099b0
             bank_statement['state']='draft'
         elif line[0] == '1':
             # old balance data
