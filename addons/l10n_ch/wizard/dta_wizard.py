--- conflicted
+++ resolved
@@ -554,14 +554,9 @@
 			v['partner_bank_number'] = '/C/'+v['partner_post_number']
 			record_type = record_gt827
 		else:
-<<<<<<< HEAD
-			raise wizard.except_wizard(_('Error'), _('The Bank type %s of the bank account: %s ' \
-					'is not supported') % (elec_pay, res_partner_bank_obj.name_get(cr, uid, [pline.bank_id.id], context)[0][1],)
-=======
 			raise wizard.except_wizard(_('Error'), _('The Bank type ' + elec_pay + \
 					'of the bank account: %s ' \
 					'is not supported') % res_partner_bank_obj.name_get(cr, uid, [pline.bank_id.id], context)[0][1])
->>>>>>> 272b3b65
 
 		dta_line = record_type(v).generate()
 
