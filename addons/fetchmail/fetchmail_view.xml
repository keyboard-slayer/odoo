--- conflicted
+++ resolved
@@ -7,11 +7,7 @@
             <field name="model">fetchmail.server</field>
             <field name="type">tree</field>
             <field name="arch" type="xml">
-<<<<<<< HEAD
-                <tree colors="blue:state in ('draft');" string="POP/IMAP Servers">
-=======
-                <tree colors="blue:state == 'draft';black:state == 'waiting';gray:state == 'done'" string="POP/IMAP Servers">
->>>>>>> 178fec5c
+                <tree colors="blue:state == 'draft'" string="POP/IMAP Servers">
                     <field name="name"/>
                     <field name="type"/>
                     <field name="is_ssl"/>
