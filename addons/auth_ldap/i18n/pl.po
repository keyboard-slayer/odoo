--- conflicted
+++ resolved
@@ -1,39 +1,29 @@
-# Polish translation for openobject-addons
-# Copyright (c) 2014 Rosetta Contributors and Canonical Ltd 2014
-# This file is distributed under the same license as the openobject-addons package.
-# FIRST AUTHOR <EMAIL@ADDRESS>, 2014.
-#
+# Translation of Odoo Server.
+# This file contains the translation of the following modules:
+# * auth_ldap
+# 
+# Translators:
+# FIRST AUTHOR <EMAIL@ADDRESS>, 2014
 msgid ""
 msgstr ""
-<<<<<<< HEAD
-"Project-Id-Version: openobject-addons\n"
-"Report-Msgid-Bugs-To: FULL NAME <EMAIL@ADDRESS>\n"
-"POT-Creation-Date: 2014-08-14 13:08+0000\n"
-"PO-Revision-Date: 2014-08-14 16:10+0000\n"
-"Last-Translator: FULL NAME <EMAIL@ADDRESS>\n"
-"Language-Team: Polish <pl@li.org>\n"
-=======
 "Project-Id-Version: Odoo 8.0\n"
 "Report-Msgid-Bugs-To: \n"
 "POT-Creation-Date: 2015-01-21 14:07+0000\n"
 "PO-Revision-Date: 2016-06-08 09:13+0000\n"
 "Last-Translator: Martin Trigaux\n"
 "Language-Team: Polish (http://www.transifex.com/odoo/odoo-8/language/pl/)\n"
->>>>>>> baa4cc0e
 "MIME-Version: 1.0\n"
 "Content-Type: text/plain; charset=UTF-8\n"
-"Content-Transfer-Encoding: 8bit\n"
-"X-Launchpad-Export-Date: 2014-08-15 06:55+0000\n"
-"X-Generator: Launchpad (build 17156)\n"
+"Content-Transfer-Encoding: \n"
+"Language: pl\n"
+"Plural-Forms: nplurals=3; plural=(n==1 ? 0 : n%10>=2 && n%10<=4 && (n%100<10 || n%100>=20) ? 1 : 2);\n"
 
 #. module: auth_ldap
 #: help:res.company.ldap,create_user:0
 msgid ""
 "Automatically create local user accounts for new users authenticating via "
 "LDAP"
-msgstr ""
-"Automatycznie tworzy konto lokalnego użytkownika dla nowych użytkowników "
-"uwierzytelnionych przez LDAP"
+msgstr "Automatycznie tworzy konto lokalnego użytkownika dla nowych użytkowników uwierzytelnionych przez LDAP"
 
 #. module: auth_ldap
 #: model:ir.model,name:auth_ldap.model_res_company
@@ -53,17 +43,17 @@
 #. module: auth_ldap
 #: field:res.company.ldap,create_uid:0
 msgid "Created by"
-msgstr ""
+msgstr "Utworzone przez"
 
 #. module: auth_ldap
 #: field:res.company.ldap,create_date:0
 msgid "Created on"
-msgstr ""
+msgstr "Data utworzenia"
 
 #. module: auth_ldap
 #: field:res.company.ldap,id:0
 msgid "ID"
-msgstr ""
+msgstr "ID"
 
 #. module: auth_ldap
 #: view:res.company:auth_ldap.company_form_view
@@ -72,8 +62,7 @@
 msgstr "Konfiguracja LDAP"
 
 #. module: auth_ldap
-#: view:res.company:auth_ldap.company_form_view
-#: field:res.company,ldaps:0
+#: view:res.company:auth_ldap.company_form_view field:res.company,ldaps:0
 msgid "LDAP Parameters"
 msgstr "Parametry LDAP"
 
@@ -110,12 +99,12 @@
 #. module: auth_ldap
 #: field:res.company.ldap,write_uid:0
 msgid "Last Updated by"
-msgstr ""
+msgstr "Ostatnio modyfikowane przez"
 
 #. module: auth_ldap
 #: field:res.company.ldap,write_date:0
 msgid "Last Updated on"
-msgstr ""
+msgstr "Data ostatniej modyfikacji"
 
 #. module: auth_ldap
 #: view:res.company.ldap:auth_ldap.view_ldap_installer_form
@@ -131,12 +120,9 @@
 #: help:res.company.ldap,ldap_tls:0
 msgid ""
 "Request secure TLS/SSL encryption when connecting to the LDAP server. This "
-"option requires a server with STARTTLS enabled, otherwise all authentication "
-"attempts will fail."
-msgstr ""
-"Wymaga bezpiecznego szyfrowania TLS/SSL podczas łączenia z serwerem LDAP. Ta "
-"opcja wymaga serwera z włączonym STARTTLS, inaczej wszystkie próby "
-"uwierzytelnienia zakończą się niepowodzeniem."
+"option requires a server with STARTTLS enabled, otherwise all authentication"
+" attempts will fail."
+msgstr "Wymaga bezpiecznego szyfrowania TLS/SSL podczas łączenia z serwerem LDAP. Ta opcja wymaga serwera z włączonym STARTTLS, inaczej wszystkie próby uwierzytelnienia zakończą się niepowodzeniem."
 
 #. module: auth_ldap
 #: field:res.company.ldap,sequence:0
@@ -163,17 +149,14 @@
 msgid ""
 "The password of the user account on the LDAP server that is used to query "
 "the directory."
-msgstr ""
-"Hasło konta użytkownika na serwerze LDAP używane do zapytań katalogowych."
+msgstr "Hasło konta użytkownika na serwerze LDAP używane do zapytań katalogowych."
 
 #. module: auth_ldap
 #: help:res.company.ldap,ldap_binddn:0
 msgid ""
 "The user account on the LDAP server that is used to query the directory. "
 "Leave empty to connect anonymously."
-msgstr ""
-"Konto użytkownika na serwerze LDAP, które jest używane do zapytań "
-"katalogowych. Pozostaw puste by połączyć się anonimowo."
+msgstr "Konto użytkownika na serwerze LDAP, które jest używane do zapytań katalogowych. Pozostaw puste by połączyć się anonimowo."
 
 #. module: auth_ldap
 #: field:res.company.ldap,ldap_tls:0
