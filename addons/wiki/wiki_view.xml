--- conflicted
+++ resolved
@@ -84,14 +84,9 @@
             <field name="view_type">tree</field>
         </record>
 
-<<<<<<< HEAD
+        <!-- wiki Tree view For child -->
         <record id="view_wiki_tree_children" model="ir.ui.view">
             <field name="name">wiki.wiki.tree.children</field>
-=======
-        <!-- wiki Tree view For child -->
-        <record id="view_wiki_tree_childs" model="ir.ui.view">
-            <field name="name">wiki.wiki.tree.childs</field>
->>>>>>> a39cbf1c
             <field name="model">wiki.wiki</field>
             <field name="type">tree</field>
             <field name="field_parent">child_ids</field>
