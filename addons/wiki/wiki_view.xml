<?xml version="1.0"?>
<openerp>
    <data>
       <menuitem name="Knowledge Management" icon="terp-stock"
           id="base.menu_document" sequence="4" />

       <menuitem name="Configuration"
           id="base.menu_document_configuration"
           parent="base.menu_document" sequence="50" />

       <menuitem name="Wiki" id="menu_wiki_configuration"
           parent="base.menu_document_configuration" sequence="2" />

       <menuitem id="base.menu_document2" name="Collaborative Content"
           parent="base.menu_document" />

<!--  Wiki Groups Tree view -->

       <record model="ir.ui.view" id="wiki_group_tree">
            <field name="name">wiki.groups.tree</field>
            <field name="model">wiki.groups</field>
            <field name="type">tree</field>
            <field name="arch" type="xml">
                <tree string="Wiki Groups">
                    <field name="name"/>
                </tree>
            </field>
        </record>

<!--  Wiki Groups Form view -->

        <record model="ir.ui.view" id="wiki_group_form">
            <field name="name">wiki.groups.form</field>
            <field name="model">wiki.groups</field>
            <field name="type">form</field>
            <field name="arch" type="xml">
                <form string="Wiki Groups">
                    <group colspan="4" col="4">
                        <field name="name" select="1"/>
                        <field name="create_date" readonly="2"/>
                        <field name="method" select="1"/>
                        <field name="home" select="1"
                            attrs="{'required':[('method','=','page')], 'readonly':[('method','!=','page')]}" />
                    </group>
                    <notebook colspan="4">
                    <page string="Notes">
                        <field name="notes" colspan="4" nolabel="1"/>
                    </page><page string="Configuration">
                        <separator string="Page Template" colspan="4"/>
                        <field name="template" colspan="4" nolabel="1" widget="text_wiki"/>
                    </page>
                    </notebook>
                     <button
                         name="%(wiki.action_wiki_create_menu)d"
                         string="Create Menu"
                          type="action"
                          icon="gtk-justify-fill" />
                </form>
            </field>
        </record>

<!--  Wiki Groups Action  -->

        <record model="ir.actions.act_window" id="action_wiki_groups">
            <field name="name">Wiki Groups</field>
            <field name="res_model">wiki.groups</field>
            <field name="view_type">form</field>
            <field name="view_mode">tree,form</field>
        </record>

      <menuitem name="Wiki Groups"
            parent="menu_wiki_configuration"
            id="menu_action_wiki_groups"
            action="action_wiki_groups"/>

        <record model="ir.actions.act_window" id="action_wiki_groups_browse">
            <field name="name">Wiki Groups</field>
            <field name="res_model">wiki.groups</field>
            <field name="view_type">tree</field>
        </record>

<!-- wiki Tree view For child -->

        <record id="view_wiki_tree_childs" model="ir.ui.view">
            <field name="name">wiki.wiki.tree.childs</field>
            <field name="model">wiki.wiki</field>
            <field name="type">tree</field>
            <field name="field_parent">child_ids</field>
            <field name="priority">100</field>
            <field name="arch" type="xml">
                <tree string="Wiki">
                    <field name="name"/>
                    <field name="section" invisible="not context.get('section',False)"/>
                    <field name="review"/>
                    <field name="write_uid"/>
                    <field name="write_date"/>
                </tree>
            </field>
        </record>

<!-- wiki Tree view  -->

        <record model="ir.ui.view" id="view_wiki_tree">
            <field name="name">wiki.wiki.tree</field>
            <field name="model">wiki.wiki</field>
            <field name="type">tree</field>
            <field name="arch" type="xml">
                <tree string="Wiki">
                    <field name="name"/>
                    <field name="section" invisible="not context.get('section',False)"/>
                    <field name="group_id" invisible="context.get('group_id',False)"/>
                    <field name="review"/>
                    <field name="write_uid"/>
                    <field name="write_date"/>
                </tree>
            </field>
        </record>

<!-- wiki Form view  -->

        <record model="ir.ui.view" id="view_wiki_form">
            <field name="name">wiki.wiki.form</field>
            <field name="model">wiki.wiki</field>
            <field name="type">form</field>
            <field name="arch" type="xml">
                <form string="Wiki">
                    <group col="8" colspan="4">
                        <field name="name" select="1" colspan="6"/>
                        <button name="open_wiki_page" type="object"
                        string="Basic Wiki Editing" icon="gtk-ok" groups="wiki.wiki_basic_group"/>
                    </group>
                    <group col="8" colspan="4">
                        <field name="group_id" string="Topic" select="1" on_change="onchange_group_id(group_id, text_area)"/>
                        <field name="section" invisible="not context.get('section',False)"/>
<!--                        <field name="parent_id"/>-->
                    </group>
<<<<<<< HEAD

					<separator colspan="4" string="Informations"/>
                    <field name="text_area" nolabel="1" colspan="4" select="1" widget="text_wiki"/>
=======
                    <notebook colspan="4">
                        <page string="Content">
                        <separator colspan="4" string="Informations"/>
                        <field name="text_area" nolabel="1" colspan="4" select="1" widget="text_wiki"/>
                        </page>
                    </notebook>
>>>>>>> a050bbf4
                    <separator colspan="4" string="Modifications"/>
                    <group col="4" colspan="4">
                        <field name="write_date" readonly="1"/>
                        <field name="review" select="1"/>
                        <field name="tags" select="1" groups="base.group_extended"/>
                        <field name="toc"/>
<!--                        <field name="summary" colspan="4" groups="base.group_extended"/>-->
                    </group>
                </form>
            </field>
        </record>

<!-- wiki Search view  -->

        <record id="view_wiki_filter" model="ir.ui.view">
            <field name="name">wiki.wiki.search</field>
            <field name="model">wiki.wiki</field>
            <field name="type">search</field>
            <field name="arch" type="xml">
                <search string="Wiki">
                        <filter icon="terp-check" string="Need Review" domain="[('review','=',True)]"/>
                        <separator orientation="vertical"/>
                        <field name="section" select="1"/>
                        <field name="name" select="1"/>
                        <field name="group_id" select="1"/>
                        <field name="write_uid" select="1"/>
                        <field name="write_date" select="1"/>
                        <field name="review" select="1"/>
<!--                        <field name="create_uid" widget="selection" select="1"/>-->
                        <newline/>
                    <group expand="0" string="Group By..." colspan="8" col="6">
                        <filter icon="terp-check" string="Wiki Group" domain="[]" context="{'group_by':'group_id'}"/>
                        <filter icon="terp-personal" string="Author" domain="[]" context="{'group_by':'create_uid'}"/>
                        <filter icon="terp-personal-" string="Last Author" domain="[]" context="{'group_by':'write_uid'}"/>
                    </group>
                </search>
            </field>
        </record>

<!-- search page for wiki -->

        <record model="ir.actions.act_window" id="action_wiki">
            <field name="name">Wiki Pages</field>
            <field name="res_model">wiki.wiki</field>
            <field name="view_type">form</field>
            <field name="view_mode">tree,form</field>
            <field name="view_id" ref="view_wiki_tree"/>
<!--            <field name="context">{'section':'1','search_default_create_uid':uid}</field>-->
            <field name="search_view_id" ref="view_wiki_filter"/>
        </record>

        <menuitem parent="base.menu_document2"
            id="menu_action_wiki_wiki" name="Wiki Pages"
            action="action_wiki" />

<!--  Pages Waiting Review -->

        <record model="ir.actions.act_window" id="action_wiki_review">
            <field name="name">Pages Waiting Review</field>
            <field name="res_model">wiki.wiki</field>
            <field name="view_type">form</field>
            <field name="view_mode">tree,form</field>
            <field name="view_id" ref="view_wiki_tree"/>
            <field name="context">{'section':'1'}</field>
            <field name="domain">[('review','=',True)]</field>
            <field name="filter" eval="True"/>
        </record>

<!-- History Tree view -->

        <record model="ir.ui.view" id="view_wiki_history_tree">
            <field name="name">wiki.wiki.history.tree</field>
            <field name="model">wiki.wiki.history</field>
            <field name="type">tree</field>
            <field name="arch" type="xml">
                <tree string="Wiki History">
                    <field name="create_date"/>
                    <field name="write_uid"/>
                    <field name="minor_edit" groups="base.group_extended"/>
                    <field name="summary"/>
                </tree>
            </field>
        </record>

<!-- History Form view  -->

        <record model="ir.ui.view" id="wiki_history_form">
            <field name="name">wiki.wiki.history.form</field>
            <field name="model">wiki.wiki.history</field>
            <field name="type">form</field>
            <field name="arch" type="xml">
                <form string="Wiki History">
                    <field name="wiki_id" select="1" colspan="4"/>
                    <field name="summary" select="1" colspan="4"/>
                    <field name="text_area" select="1" colspan="4" nolabel="1" widget="text_wiki"/>
                    <field name="create_date" select="1"/>
                    <field name="minor_edit" select="1" groups="base.group_extended"/>
                </form>
            </field>
        </record>

<!-- History Action  -->

        <record model="ir.actions.act_window" id="action_history">
            <field name="name">All Page Histories</field>
            <field name="res_model">wiki.wiki.history</field>
            <field name="view_type">form</field>
            <field name="view_mode">tree,form</field>
        </record>

        <act_window domain="[('wiki_id', '=', active_id)]"
            id="act_wiki_wiki_history"
            name="Page History"
            res_model="wiki.wiki.history"
            src_model="wiki.wiki"/>

        <act_window domain="[('group_id', '=', active_id)]"
            id="act_wiki_group_open"
            name="Search Page"
            res_model="wiki.wiki"
            src_model="wiki.groups"/>

        <record id="ir_open_wiki_pages" model="ir.values">
            <field name="key2">tree_but_open</field>
            <field name="model">wiki.groups</field>
            <field name="name">Search a Page</field>
             <field eval="'ir.actions.wizard,%d'%action_view_wiki_wiki_page_open" name="value"/>
            <field eval="True" name="object"/>
        </record>

    </data>
</openerp><|MERGE_RESOLUTION|>--- conflicted
+++ resolved
@@ -134,18 +134,12 @@
                         <field name="section" invisible="not context.get('section',False)"/>
 <!--                        <field name="parent_id"/>-->
                     </group>
-<<<<<<< HEAD
-
-					<separator colspan="4" string="Informations"/>
-                    <field name="text_area" nolabel="1" colspan="4" select="1" widget="text_wiki"/>
-=======
                     <notebook colspan="4">
                         <page string="Content">
                         <separator colspan="4" string="Informations"/>
                         <field name="text_area" nolabel="1" colspan="4" select="1" widget="text_wiki"/>
                         </page>
                     </notebook>
->>>>>>> a050bbf4
                     <separator colspan="4" string="Modifications"/>
                     <group col="4" colspan="4">
                         <field name="write_date" readonly="1"/>
