--- conflicted
+++ resolved
@@ -161,7 +161,6 @@
         self.write({'standard_price': new_price})
         return True
 
-<<<<<<< HEAD
     def _get_fifo_candidates_in_move(self):
         """ Find IN moves that can be used to value OUT moves.
         """
@@ -197,7 +196,7 @@
             'is_avg': self.cost_method == 'average',
         }
         return action
-=======
+
     @api.model
     def _anglo_saxon_sale_move_lines(self, name, product, uom, qty, price_unit, currency=False, amount_currency=False, fiscal_position=False, account_analytic=False, analytic_tags=False):
         """Prepare dicts describing new journal COGS journal items for a product sale.
@@ -261,7 +260,6 @@
         if not uom or self.uom_id.id == uom.id:
             return price
         return self.uom_id._compute_price(self.uom_id.id, price, to_uom_id=uom.id)
->>>>>>> 77927559
 
 
 class ProductCategory(models.Model):
