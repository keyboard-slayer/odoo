--- conflicted
+++ resolved
@@ -40,15 +40,9 @@
                     <field name="standard_price" position="replace">
                         <field name="standard_price"
                             attrs="{'readonly':[('valuation','=','real_time')]}"
-<<<<<<< HEAD
-                            widget='monetary' options="{'currency_field': 'currency_id', 'field_digits': True}"
+                            widget='monetary' options="{'currency_field': 'cost_currency_id', 'field_digits': True}"
                             class="float-left"/>
                         <div name="update_cost_price" class="col-lg-2">
-=======
-                            widget='monetary' options="{'currency_field': 'cost_currency_id', 'field_digits': True}"
-                            class="pull-left"/>
-                        <div name="update_cost_price" class="col-md-2">
->>>>>>> 3e54704e
                             <button string="Update Cost" type="action"
                             name="%(action_view_change_standard_price)d"
                             attrs="{'invisible':['|', '|', ('valuation','!=', 'real_time'), ('cost_method', 'not in', ['average', 'standard']), ('product_variant_count', '>', 1)]}"
