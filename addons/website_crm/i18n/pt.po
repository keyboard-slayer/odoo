# Translation of Odoo Server.
# This file contains the translation of the following modules:
# * website_crm
#
# Translators:
#, fuzzy
msgid ""
msgstr ""
"Project-Id-Version: Odoo 9.0\n"
"Report-Msgid-Bugs-To: \n"
<<<<<<< HEAD
"POT-Creation-Date: 2016-08-19 10:25+0000\n"
=======
"POT-Creation-Date: 2016-08-18 14:08+0000\n"
>>>>>>> bc1a0a32
"PO-Revision-Date: 2015-09-08 09:55+0000\n"
"Last-Translator: Martin Trigaux\n"
"Language-Team: Portuguese (http://www.transifex.com/odoo/odoo-9/language/"
"pt/)\n"
"Language: pt\n"
"MIME-Version: 1.0\n"
"Content-Type: text/plain; charset=UTF-8\n"
"Content-Transfer-Encoding: \n"
"#-#-#-#-#  pt.po (Odoo 9.0)  #-#-#-#-#\n"
<<<<<<< HEAD
=======
"Plural-Forms: nplurals=2; plural=(n != 1);\n"
"#-#-#-#-#  pt.po (Odoo 9.0)  #-#-#-#-#\n"
>>>>>>> bc1a0a32
"Plural-Forms: nplurals=2; plural=(n != 1);\n"
"#-#-#-#-#  pt.po (Odoo 9.0)  #-#-#-#-#\n"
"Plural-Forms: nplurals=2; plural=(n != 1);\n"

#. module: website_crm
#. openerp-web
#: code:addons/website_crm/static/src/xml/website_crm_dashboard.xml:38
#, python-format
msgid "% Leads"
msgstr ""

#. module: website_crm
#: model:ir.ui.view,arch_db:website_crm.contactus_thanks
msgid "&amp;times;"
msgstr "&amp;times;"

#. module: website_crm
#: model:ir.ui.view,arch_db:website_crm.contactus_form
msgid ""
"<span class=\"btn btn-primary btn-lg o_website_form_send\">Send</span>\n"
"                                <span id=\"o_website_form_result\"/>"
msgstr ""

#. module: website_crm
#: model:ir.ui.view,arch_db:website_crm.contactus_form
msgid "Email"
msgstr "Email"

#. module: website_crm
#: model:ir.ui.view,arch_db:website_crm.contactus_thanks
msgid "If you have an emergency, do not hesitate to contact us by phone:"
msgstr ""
"Se você tiver uma emergência, não hesite em contactar-nos por telefone:"
<<<<<<< HEAD

#. module: website_crm
#. openerp-web
#: code:addons/website_crm/static/src/xml/website_crm_dashboard.xml:7
#, python-format
msgid "Lead Acquisition"
msgstr ""
=======
>>>>>>> bc1a0a32

#. module: website_crm
#: model:ir.model,name:website_crm.model_crm_lead
msgid "Lead/Opportunity"
msgstr "Prospecto / Oportunidade"

#. module: website_crm
#. openerp-web
#: code:addons/website_crm/static/src/xml/website_crm_dashboard.xml:37
#, python-format
msgid "Leads"
msgstr ""

#. module: website_crm
#. openerp-web
#: code:addons/website_crm/static/src/xml/website_crm_dashboard.xml:15
#, python-format
msgid "Leads Analysis"
msgstr ""

#. module: website_crm
#: model:ir.ui.view,arch_db:website_crm.contactus_form
<<<<<<< HEAD
msgid "Phone Number"
msgstr "Número de Telefone"

#. module: website_crm
#: model:ir.ui.view,arch_db:website_crm.contactus_form
=======
>>>>>>> bc1a0a32
msgid "Subject"
msgstr "Assunto"

#. module: website_crm
#: model:ir.ui.view,arch_db:website_crm.contactus_thanks
msgid "Thanks!"
msgstr "Obrigado!"

#. module: website_crm
#. openerp-web
#: code:addons/website_crm/static/src/xml/website_crm_dashboard.xml:17
#, python-format
msgid "There is no recent lead."
msgstr ""

#. module: website_crm
#: model:ir.ui.view,arch_db:website_crm.contactus_thanks
msgid "We will get back to you shortly."
msgstr "Nós entraremos em contacto consigo em breve."

#. module: website_crm
#: model:ir.actions.act_url,name:website_crm.action_open_website
msgid "Website Contact Form"
msgstr "Formulário de Contacto do Website"

#. module: website_crm
#: model:ir.ui.view,arch_db:website_crm.contactus_form
msgid "Your Company"
msgstr "A sua Empresa"

#. module: website_crm
#: model:ir.ui.view,arch_db:website_crm.contactus_form
msgid "Your Name"
msgstr "O seu Nome"

#. module: website_crm
#: model:ir.ui.view,arch_db:website_crm.contactus_form
msgid "Your Question"
msgstr "Sua Questão"

#. module: website_crm
#: model:ir.ui.view,arch_db:website_crm.contactus_thanks
msgid "Your message has been sent successfully."
msgstr "A sua mensagem foi enviada com sucesso."

#~ msgid "Send"
#~ msgstr "Enviar"

#~ msgid "e.g. (+32).81.81.37.00"
#~ msgstr "e.g. (+351) 22.81.37.00"<|MERGE_RESOLUTION|>--- conflicted
+++ resolved
@@ -8,11 +8,7 @@
 msgstr ""
 "Project-Id-Version: Odoo 9.0\n"
 "Report-Msgid-Bugs-To: \n"
-<<<<<<< HEAD
-"POT-Creation-Date: 2016-08-19 10:25+0000\n"
-=======
 "POT-Creation-Date: 2016-08-18 14:08+0000\n"
->>>>>>> bc1a0a32
 "PO-Revision-Date: 2015-09-08 09:55+0000\n"
 "Last-Translator: Martin Trigaux\n"
 "Language-Team: Portuguese (http://www.transifex.com/odoo/odoo-9/language/"
@@ -22,21 +18,9 @@
 "Content-Type: text/plain; charset=UTF-8\n"
 "Content-Transfer-Encoding: \n"
 "#-#-#-#-#  pt.po (Odoo 9.0)  #-#-#-#-#\n"
-<<<<<<< HEAD
-=======
-"Plural-Forms: nplurals=2; plural=(n != 1);\n"
-"#-#-#-#-#  pt.po (Odoo 9.0)  #-#-#-#-#\n"
->>>>>>> bc1a0a32
 "Plural-Forms: nplurals=2; plural=(n != 1);\n"
 "#-#-#-#-#  pt.po (Odoo 9.0)  #-#-#-#-#\n"
 "Plural-Forms: nplurals=2; plural=(n != 1);\n"
-
-#. module: website_crm
-#. openerp-web
-#: code:addons/website_crm/static/src/xml/website_crm_dashboard.xml:38
-#, python-format
-msgid "% Leads"
-msgstr ""
 
 #. module: website_crm
 #: model:ir.ui.view,arch_db:website_crm.contactus_thanks
@@ -60,16 +44,6 @@
 msgid "If you have an emergency, do not hesitate to contact us by phone:"
 msgstr ""
 "Se você tiver uma emergência, não hesite em contactar-nos por telefone:"
-<<<<<<< HEAD
-
-#. module: website_crm
-#. openerp-web
-#: code:addons/website_crm/static/src/xml/website_crm_dashboard.xml:7
-#, python-format
-msgid "Lead Acquisition"
-msgstr ""
-=======
->>>>>>> bc1a0a32
 
 #. module: website_crm
 #: model:ir.model,name:website_crm.model_crm_lead
@@ -77,29 +51,12 @@
 msgstr "Prospecto / Oportunidade"
 
 #. module: website_crm
-#. openerp-web
-#: code:addons/website_crm/static/src/xml/website_crm_dashboard.xml:37
-#, python-format
-msgid "Leads"
-msgstr ""
-
-#. module: website_crm
-#. openerp-web
-#: code:addons/website_crm/static/src/xml/website_crm_dashboard.xml:15
-#, python-format
-msgid "Leads Analysis"
-msgstr ""
-
-#. module: website_crm
 #: model:ir.ui.view,arch_db:website_crm.contactus_form
-<<<<<<< HEAD
 msgid "Phone Number"
 msgstr "Número de Telefone"
 
 #. module: website_crm
 #: model:ir.ui.view,arch_db:website_crm.contactus_form
-=======
->>>>>>> bc1a0a32
 msgid "Subject"
 msgstr "Assunto"
 
@@ -107,13 +64,6 @@
 #: model:ir.ui.view,arch_db:website_crm.contactus_thanks
 msgid "Thanks!"
 msgstr "Obrigado!"
-
-#. module: website_crm
-#. openerp-web
-#: code:addons/website_crm/static/src/xml/website_crm_dashboard.xml:17
-#, python-format
-msgid "There is no recent lead."
-msgstr ""
 
 #. module: website_crm
 #: model:ir.ui.view,arch_db:website_crm.contactus_thanks
