# -*- coding: utf-8 -*-
import base64

import werkzeug
import werkzeug.urls

from openerp import http, SUPERUSER_ID
from openerp.http import request
from openerp.tools.translate import _

class contactus(http.Controller):

    def generate_google_map_url(self, street, city, city_zip, country_name):
        url = "http://maps.googleapis.com/maps/api/staticmap?center=%s&sensor=false&zoom=8&size=298x298" % werkzeug.url_quote_plus(
            '%s, %s %s, %s' % (street, city, city_zip, country_name)
        )
        return url

    @http.route(['/page/website.contactus', '/page/contactus'], type='http', auth="public", website=True)
    def contact(self, **kwargs):
        values = {}
        for field in ['description', 'partner_name', 'phone', 'contact_name', 'email_from', 'name']:
            if kwargs.get(field):
                values[field] = kwargs.pop(field)
        values.update(kwargs=kwargs.items())
        return request.website.render("website.contactus", values)

    def create_lead(self, request, values, kwargs):
        """ Allow to be overrided """
        return request.registry['crm.lead'].create(request.cr, SUPERUSER_ID, values, request.context)

<<<<<<< HEAD
=======
    def preRenderThanks(self, request, values, kwargs):
        """ Allow to be overrided """
        company = request.website.company_id
        return {
            'google_map_url': self.generate_google_map_url(company.street, company.city, company.zip, company.country_id and company.country_id.name_get()[0][1] or ''),
            '_values': values,
            '_kwargs': kwargs,
        }

>>>>>>> e4cb5202
    @http.route(['/crm/contactus'], type='http', auth="public", website=True)
    def contactus(self, **kwargs):
        def dict_to_str(title, dictvar):
            ret = "\n\n%s" % title
            for field in dictvar:
                ret += "\n%s" % field
            return ret

        _TECHNICAL = ['show_info', 'view_from', 'view_callback']  # Only use for behavior, don't stock it
        _BLACKLIST = ['id', 'create_uid', 'create_date', 'write_uid', 'write_date', 'user_id', 'active']  # Allow in description
        _REQUIRED = ['name', 'contact_name', 'email_from', 'description']  # Could be improved including required from model

        post_file = []  # List of file to add to ir_attachment once we have the ID
        post_description = []  # Info to add after the message
        values = {}

        for field_name, field_value in kwargs.items():
            if hasattr(field_value, 'filename'):
                post_file.append(field_value)
            elif field_name in request.registry['crm.lead']._all_columns and field_name not in _BLACKLIST:
                values[field_name] = field_value
            elif field_name not in _TECHNICAL:  # allow to add some free fields or blacklisted field like ID
                post_description.append("%s: %s" % (field_name, field_value))

        if "name" not in kwargs and values.get("contact_name"):  # if kwarg.name is empty, it's an error, we cannot copy the contact_name
            values["name"] = values.get("contact_name")
        # fields validation : Check that required field from model crm_lead exists
        error = set(field for field in _REQUIRED if not values.get(field))

        values = dict(values, error=error)
        if error:
            values.update(kwargs=kwargs.items())
            return request.website.render(kwargs.get("view_from", "website.contactus"), values)

        try:
            values['medium_id'] = request.registry['ir.model.data'].get_object_reference(request.cr, SUPERUSER_ID, 'crm', 'crm_tracking_medium_website')[1]
            values['section_id'] = request.registry['ir.model.data'].xmlid_to_res_id(request.cr, SUPERUSER_ID, 'website.salesteam_website_sales')
        except ValueError:
            pass

        # description is required, so it is always already initialized
        if post_description:
            values['description'] += dict_to_str(_("Custom Fields: "), post_description)

        if kwargs.get("show_info"):
            post_description = []
            environ = request.httprequest.headers.environ
            post_description.append("%s: %s" % ("IP", environ.get("REMOTE_ADDR")))
            post_description.append("%s: %s" % ("USER_AGENT", environ.get("HTTP_USER_AGENT")))
            post_description.append("%s: %s" % ("ACCEPT_LANGUAGE", environ.get("HTTP_ACCEPT_LANGUAGE")))
            post_description.append("%s: %s" % ("REFERER", environ.get("HTTP_REFERER")))
            values['description'] += dict_to_str(_("Environ Fields: "), post_description)

        lead_id = self.create_lead(request, dict(values, user_id=False), kwargs)
        if lead_id:
            for field_value in post_file:
                attachment_value = {
                    'name': field_value.filename,
                    'res_name': field_value.filename,
                    'res_model': 'crm.lead',
                    'res_id': lead_id,
                    'datas': base64.encodestring(field_value.read()),
                    'datas_fname': field_value.filename,
                }
                request.registry['ir.attachment'].create(request.cr, SUPERUSER_ID, attachment_value, context=request.context)

        values = self.preRenderThanks(request, values, kwargs)
        return request.website.render(kwargs.get("view_callback", "website_crm.contactus_thanks"), values)<|MERGE_RESOLUTION|>--- conflicted
+++ resolved
@@ -29,8 +29,6 @@
         """ Allow to be overrided """
         return request.registry['crm.lead'].create(request.cr, SUPERUSER_ID, values, request.context)
 
-<<<<<<< HEAD
-=======
     def preRenderThanks(self, request, values, kwargs):
         """ Allow to be overrided """
         company = request.website.company_id
@@ -40,7 +38,6 @@
             '_kwargs': kwargs,
         }
 
->>>>>>> e4cb5202
     @http.route(['/crm/contactus'], type='http', auth="public", website=True)
     def contactus(self, **kwargs):
         def dict_to_str(title, dictvar):
