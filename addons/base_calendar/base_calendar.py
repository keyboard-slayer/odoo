# -*- coding: utf-8 -*-
##############################################################################
#
#    OpenERP, Open Source Management Solution
#    Copyright (C) 2004-2010 Tiny SPRL (<http://tiny.be>).
#
#    This program is free software: you can redistribute it and/or modify
#    it under the terms of the GNU Affero General Public License as
#    published by the Free Software Foundation, either version 3 of the
#    License, or (at your option) any later version.
#
#    This program is distributed in the hope that it will be useful,
#    but WITHOUT ANY WARRANTY; without even the implied warranty of
#    MERCHANTABILITY or FITNESS FOR A PARTICULAR PURPOSE.  See the
#    GNU Affero General Public License for more details.
#
#    You should have received a copy of the GNU Affero General Public License
#    along with this program.  If not, see <http://www.gnu.org/licenses/>.
#
##############################################################################

from datetime import datetime, timedelta
from dateutil import parser
from dateutil import rrule
from osv import fields, osv
from service import web_services
from tools.translate import _
import pytz
import re
import time
import tools

months = {
    1: "January", 2: "February", 3: "March", 4: "April", \
    5: "May", 6: "June", 7: "July", 8: "August", 9: "September", \
    10: "October", 11: "November", 12: "December"
}

def get_recurrent_dates(rrulestring, exdate, startdate=None, exrule=None):
    """
    Get recurrent dates based on Rule string considering exdate and start date
    @param rrulestring: Rulestring
    @param exdate: List of exception dates for rrule
    @param startdate: Startdate for computing recurrent dates
    @return: List of Recurrent dates
    """
    def todate(date):
        val = parser.parse(''.join((re.compile('\d')).findall(date)))
        return val

    if not startdate:
        startdate = datetime.now()
    rset1 = rrule.rrulestr(rrulestring, dtstart=startdate, forceset=True)
    
    for date in exdate:
        datetime_obj = todate(date)
        rset1._exdate.append(datetime_obj)
    if exrule:
        rset1.exrule(rrule.rrulestr(str(exrule), dtstart=startdate))
    re_dates = map(lambda x:x.strftime('%Y-%m-%d %H:%M:%S'), rset1._iter())
    return re_dates

def base_calendar_id2real_id(base_calendar_id=None, with_date=False):
    """
    This function converts virtual event id into real id of actual event
    @param base_calendar_id: Id of calendar
    @param with_date: If value passed to this param it will return dates based on value of withdate + base_calendar_id
    """

    if base_calendar_id and isinstance(base_calendar_id, (str, unicode)):
        res = base_calendar_id.split('-')

        if len(res) >= 2:
            real_id = res[0]
            if with_date:
                real_date = time.strftime("%Y-%m-%d %H:%M:%S", \
                                 time.strptime(res[1], "%Y%m%d%H%M%S"))
                start = datetime.strptime(real_date, "%Y-%m-%d %H:%M:%S")
                end = start + timedelta(hours=with_date)
                return (int(real_id), real_date, end.strftime("%Y-%m-%d %H:%M:%S"))
            return int(real_id)

    return base_calendar_id and int(base_calendar_id) or base_calendar_id

def real_id2base_calendar_id(real_id, recurrent_date):
    """
    Convert  real id of record into virtual id using recurrent_date
    e.g. real id is 1 and recurrent_date is 01-12-2009 10:00:00 then it will return
        1-20091201100000
    @return: real id with recurrent date.
    """

    if real_id and recurrent_date:
        recurrent_date = time.strftime("%Y%m%d%H%M%S", \
                            time.strptime(recurrent_date, "%Y-%m-%d %H:%M:%S"))
        return '%d-%s' % (real_id, recurrent_date)
    return real_id

def _links_get(self, cr, uid, context={}):
    """
    Get request link.
    @param cr: the current row, from the database cursor,
    @param uid: the current user’s ID for security checks,
    @param context: A standard dictionary for contextual values
    @return: list of dictionary which contain object and name and id.
    """

    obj = self.pool.get('res.request.link')
    ids = obj.search(cr, uid, [])
    res = obj.read(cr, uid, ids, ['object', 'name'], context=context)
    return [(r['object'], r['name']) for r in res]

html_invitation = """
<html>
<head>
<meta http-equiv="Content-type" content="text/html; charset=utf-8" />
<title>%(name)s</title>
</head>
<body>
<table border="0" cellspacing="10" cellpadding="0" width="100%%"
    style="font-family: Arial, Sans-serif; font-size: 14">
    <tr>
        <td width="100%%">Hello,</td>
    </tr>
    <tr>
        <td width="100%%">You are invited for <i>%(company)s</i> Event.</td>
    </tr>
    <tr>
        <td width="100%%">Below are the details of event:</td>
    </tr>
</table>

<table cellspacing="0" cellpadding="5" border="0" summary=""
    style="width: 90%%; font-family: Arial, Sans-serif; border: 1px Solid #ccc; background-color: #f6f6f6">
    <tr valign="center" align="center">
        <td bgcolor="DFDFDF">
        <h3>%(name)s</h3>
        </td>
    </tr>
    <tr>
        <td>
        <table cellpadding="8" cellspacing="0" border="0"
            style="font-size: 14" summary="Eventdetails" bgcolor="f6f6f6"
            width="90%%">
            <tr>
                <td width="21%%">
                <div><b>Start Date</b></div>
                </td>
                <td><b>:</b></td>
                <td>%(start_date)s</td>
                <td width="15%%">
                <div><b>End Date</b></div>
                </td>
                <td><b>:</b></td>
                <td width="25%%">%(end_date)s</td>
            </tr>
            <tr valign="top">
                <td><b>Description</b></td>
                <td><b>:</b></td>
                <td colspan="3">%(description)s</td>
            </tr>
            <tr valign="top">
                <td>
                <div><b>Location</b></div>
                </td>
                <td><b>:</b></td>
                <td colspan="3">%(location)s</td>
            </tr>
            <tr valign="top">
                <td>
                <div><b>Event Attendees</b></div>
                </td>
                <td><b>:</b></td>
                <td colspan="3">
                <div>
                <div>%(attendees)s</div>
                </div>
                </td>
            </tr>
            <tr valign="top">
                <td><b>Are you coming?</b></td>
                <td><b>:</b></td>
                <td colspan="3">
                <UL>
                    <LI>YES</LI>
                    <LI>NO</LI>
                    <LI>MAYBE</LI>
                </UL>
                </td>
            </tr>
        </table>
        </td>
    </tr>
</table>
<table border="0" cellspacing="10" cellpadding="0" width="100%%"
    style="font-family: Arial, Sans-serif; font-size: 14">
    <tr>
        <td width="100%%"><b>Note:</b> If you are interested please reply this
        mail and keep only your response from options <i>YES, NO</i>
        and <i>MAYBE</i>.</td>
    </tr>
    <tr>
        <td width="100%%">From:</td>
    </tr>
    <tr>
        <td width="100%%">%(user)s</td>
    </tr>
    <tr valign="top">
        <td width="100%%">-<font color="a7a7a7">-------------------------</font></td>
    </tr>
    <tr>
        <td width="100%%"> <font color="a7a7a7">%(sign)s</font></td>
    </tr>
</table>
</body>
</html>
"""

class calendar_attendee(osv.osv):
    """
    Calendar Attendee Information
    """
    _name = 'calendar.attendee'
    _description = 'Attendee information'
    _rec_name = 'cutype'

    __attribute__ = {}

    def _get_address(self, name=None, email=None):
        """
        Get Email Address
        """
        if name and email:
            name += ':'
        return (name or '') + (email and ('MAILTO:' + email) or '')

    def _compute_data(self, cr, uid, ids, name, arg, context):
        """
        Compute data on field.
        @param cr: the current row, from the database cursor,
        @param uid: the current user’s ID for security checks,
        @param ids: List of calendar attendee’s IDs.
        @param name: name of field.
        @param context: A standard dictionary for contextual values
        @return: Dictionary of form {id: {'field Name': value'}}.
        """
        name = name[0]
        result = {}
        for attdata in self.browse(cr, uid, ids, context=context):
            id = attdata.id
            result[id] = {}
            if name == 'sent_by':
                if not attdata.sent_by_uid:
                    result[id][name] = ''
                    continue
                else:
                    result[id][name] = self._get_address(attdata.sent_by_uid.name, \
                                        attdata.sent_by_uid.address_id.email)
            if name == 'cn':
                if attdata.user_id:
                    result[id][name] = self._get_address(attdata.user_id.name, attdata.email)
                elif attdata.partner_address_id:
                    result[id][name] = self._get_address(attdata.partner_id.name, attdata.email)
                else:
                    result[id][name] = self._get_address(None, attdata.email)
            if name == 'delegated_to':
                todata = []
                for parent in attdata.parent_ids:
                    if parent.email:
                        todata.append('MAILTO:' + parent.email)
                result[id][name] = ', '.join(todata)
            if name == 'delegated_from':
                fromdata = []
                for child in attdata.child_ids:
                    if child.email:
                        fromdata.append('MAILTO:' + child.email)
                result[id][name] = ', '.join(fromdata)
            if name == 'event_date':
                if attdata.ref:
                    result[id][name] = attdata.ref.date
                else:
                    result[id][name] = False
            if name == 'event_end_date':
                if attdata.ref:
                    result[id][name] = attdata.ref.date_deadline
                else:
                    result[id][name] = False
            if name == 'sent_by_uid':
                if attdata.ref:
                    result[id][name] = (attdata.ref.user_id.id, attdata.ref.user_id.name)
                else:
                    result[id][name] = uid
            if name == 'language':
                user_obj = self.pool.get('res.users')
                lang = user_obj.read(cr, uid, uid, ['context_lang'], context=context)['context_lang']
                result[id][name] = lang.replace('_', '-')
        return result

    def _links_get(self, cr, uid, context={}):
        """
        Get request link for ref field in calendar attendee.
        @param cr: the current row, from the database cursor,
        @param uid: the current user’s ID for security checks,
        @param context: A standard dictionary for contextual values
        @return: list of dictionary which contain object and name and id.
        """

        obj = self.pool.get('res.request.link')
        ids = obj.search(cr, uid, [])
        res = obj.read(cr, uid, ids, ['object', 'name'], context=context)
        return [(r['object'], r['name']) for r in res]

    def _lang_get(self, cr, uid, context={}):
        """
        Get language for language function field.
        @param cr: the current row, from the database cursor,
        @param uid: the current user’s ID for security checks,
        @param context: A standard dictionary for contextual values
        @return: list of dictionary which contain code and name and id.
        """
        obj = self.pool.get('res.lang')
        ids = obj.search(cr, uid, [])
        res = obj.read(cr, uid, ids, ['code', 'name'], context=context)
        res = [((r['code']).replace('_', '-'), r['name']) for r in res]
        return res

    _columns = {
        'cutype': fields.selection([('individual', 'Individual'), \
                    ('group', 'Group'), ('resource', 'Resource'), \
                    ('room', 'Room'), ('unknown', '') ], \
                    'Invite Type', help="Specify the type of Invitation"), 
        'member': fields.char('Member', size=124, 
                    help="Indicate the groups that the attendee belongs to"), 
        'role': fields.selection([('req-participant', 'Participation required'), \
                    ('chair', 'Chair Person'), \
                    ('opt-participant', 'Optional Participation'), \
                    ('non-participant', 'For information Purpose')], 'Role', \
                    help='Participation role for the calendar user'), 
        'state': fields.selection([('tentative', 'Tentative'), 
                        ('needs-action', 'Needs Action'), 
                        ('accepted', 'Accepted'), 
                        ('declined', 'Declined'), 
                        ('delegated', 'Delegated')], 'State', readonly=True, \
                        help="Status of the attendee's participation"), 
        'rsvp':  fields.boolean('Required Reply?', 
                    help="Indicats whether the favor of a reply is requested"), 
        'delegated_to': fields.function(_compute_data, method=True, \
                string='Delegated To', type="char", size=124, store=True, \
                multi='delegated_to', help="The users that the original \
request was delegated to"), 
        'delegated_from': fields.function(_compute_data, method=True, string=\
            'Delegated From', type="char", store=True, size=124, multi='delegated_from'), 
        'parent_ids': fields.many2many('calendar.attendee', 'calendar_attendee_parent_rel', \
                                    'attendee_id', 'parent_id', 'Delegrated From'), 
        'child_ids': fields.many2many('calendar.attendee', 'calendar_attendee_child_rel', \
                                      'attendee_id', 'child_id', 'Delegrated To'), 
        'sent_by': fields.function(_compute_data, method=True, string='Sent By', \
                        type="char", multi='sent_by', store=True, size=124, \
                        help="Specify the user that is acting on behalf of the calendar user"), 
        'sent_by_uid': fields.function(_compute_data, method=True, string='Sent By User', \
                            type="many2one", relation="res.users", multi='sent_by_uid'), 
        'cn': fields.function(_compute_data, method=True, string='Common name', \
                            type="char", size=124, multi='cn', store=True), 
        'dir': fields.char('URI Reference', size=124, help="Reference to the URI\
that points to the directory information corresponding to the attendee."), 
        'language': fields.function(_compute_data, method=True, string='Language', \
                    type="selection", selection=_lang_get, multi='language', \
                    store=True, help="To specify the language for text values in a\
property or property parameter."), 
        'user_id': fields.many2one('res.users', 'User'), 
        'partner_address_id': fields.many2one('res.partner.address', 'Contact'), 
        'partner_id': fields.related('partner_address_id', 'partner_id', type='many2one', \
                        relation='res.partner', string='Partner', help="Partner related to contact"), 
        'email': fields.char('Email', size=124, help="Email of Invited Person"), 
        'event_date': fields.function(_compute_data, method=True, string='Event Date', \
                            type="datetime", multi='event_date'), 
        'event_end_date': fields.function(_compute_data, method=True, \
                            string='Event End Date', type="datetime", \
                            multi='event_end_date'), 
        'ref': fields.reference('Event Ref', selection=_links_get, size=128), 
        'availability': fields.selection([('free', 'Free'), ('busy', 'Busy')], 'Free/Busy', readonly="True"), 
     }
    _defaults = {
        'state': lambda *x: 'needs-action', 
    }

    response_re = re.compile("Are you coming\?.*\n*.*(YES|NO|MAYBE).*", re.UNICODE)

    def msg_new(self, cr, uid, msg):
        """ 
        @param self: The object pointer
        @param cr: the current row, from the database cursor,
        @param uid: the current user’s ID for security checks, 
        """
        return False

    def msg_act_get(self, msg):
        """
        Get Message.
        @param self: The object pointer
        @return: dictionary of actions which contain state field value.
        """

        mailgate_obj = self.pool.get('mail.gateway')
        body = mailgate_obj.msg_body_get(msg)
        actions = {}
        res = self.response_re.findall(body['body'])
        if res:
            actions['state'] = res[0]
        return actions

    def msg_update(self, cr, uid, ids, msg, data={}, default_act='None'):
        """
        Update msg state which may be accepted.declined.tentative.
        @param cr: the current row, from the database cursor,
        @param uid: the current user’s ID for security checks,
        @param ids: List of calendar attendee’s IDs.
        @param context: A standard dictionary for contextual values
        @return: True
        """
        msg_actions = self.msg_act_get(msg)
        if msg_actions.get('state'):
            if msg_actions['state'] in ['YES', 'NO', 'MAYBE']:
                mapping = {'YES': 'accepted', 'NO': 'declined', 'MAYBE': 'tentative'}
                status = mapping[msg_actions['state']]
                print 'Got response for invitation id: %s as %s' % (ids, status)
                self.write(cr, uid, ids, {'state': status})
        return True

    def _send_mail(self, cr, uid, ids, mail_to, email_from=tools.config.get('email_from', False), context={}):
        """
        Send mail for calendar attendee.
        @param cr: the current row, from the database cursor,
        @param uid: the current user’s ID for security checks,
        @param ids: List of calendar attendee’s IDs.
        @param context: A standard dictionary for contextual values
        @return: True
        """

        company = self.pool.get('res.users').browse(cr, uid, uid, context=context).company_id.name
        for att in self.browse(cr, uid, ids, context=context):
            sign = att.sent_by_uid and att.sent_by_uid.signature or ''
            sign = '<br>'.join(sign and sign.split('\n') or [])
            res_obj = att.ref
            sub = '[%s Invitation][%d] %s' % (company, att.id, res_obj.name)
            att_infos = []
            other_invitaion_ids = self.search(cr, uid, [('ref', '=', att.ref._name + ',' + str(att.ref.id))])
            for att2 in self.browse(cr, uid, other_invitaion_ids):
                att_infos.append(((att2.user_id and att2.user_id.name) or \
                             (att2.partner_id and att2.partner_id.name) or \
                                att2.email) + ' - Status: ' + att2.state.title())
            body_vals = {'name': res_obj.name, 
                        'start_date': res_obj.date, 
                        'end_date': res_obj.date_deadline or False, 
                        'description': res_obj.description or '-', 
                        'location': res_obj.location or '-', 
                        'attendees': '<br>'.join(att_infos), 
                        'user': res_obj.user_id and res_obj.user_id.name or 'OpenERP User', 
                        'sign': sign, 
                        'company': company
            }
            body = html_invitation % body_vals
            if mail_to and email_from:
                tools.email_send(
                    email_from, 
                    mail_to, 
                    sub, 
                    body, 
                    subtype='html', 
                    reply_to=email_from
                )
            return True

    def onchange_user_id(self, cr, uid, ids, user_id, *args, **argv):
        """
        Make entry on email and availbility on change of user_id field.
        @param cr: the current row, from the database cursor,
        @param uid: the current user’s ID for security checks,
        @param ids: List of calendar attendee’s IDs.
        @param user_id: User id
        @return: dictionary of value. which put value in email and availability fields.
        """

        if not user_id:
            return {'value': {'email': ''}}
        usr_obj = self.pool.get('res.users')
        user = usr_obj.browse(cr, uid, user_id, *args)
        return {'value': {'email': user.address_id.email, 'availability':user.availability}}

    def do_tentative(self, cr, uid, ids, context=None, *args):
        """ @param self: The object pointer
            @param cr: the current row, from the database cursor,
            @param uid: the current user’s ID for security checks,
            @param ids: List of calendar attendee’s IDs
            @param *args: Get Tupple value
            @param context: A standard dictionary for contextual values """

        self.write(cr, uid, ids, {'state': 'tentative'}, context)

    def do_accept(self, cr, uid, ids, context=None, *args):
        """
        Update state which value is accepted.
        @param cr: the current row, from the database cursor,
        @param uid: the current user’s ID for security checks,
        @param ids: List of calendar attendee’s IDs.
        @return: True
        """

        if not context:
            context = {}

        for vals in self.browse(cr, uid, ids, context=context):
            user = vals.user_id
            if user:
                mod_obj = self.pool.get(vals.ref._name)
                if vals.ref:
                    if vals.ref.user_id.id != user.id:
                        defaults = {'user_id': user.id}
                        new_event = mod_obj.copy(cr, uid, vals.ref.id, default=defaults, context=context)
            self.write(cr, uid, vals.id, {'state': 'accepted'}, context)

        return True

    def do_decline(self, cr, uid, ids, context=None, *args):
        """ @param self: The object pointer
            @param cr: the current row, from the database cursor,
            @param uid: the current user’s ID for security checks,
            @param ids: List of calendar attendee’s IDs
            @param *args: Get Tupple value
            @param context: A standard dictionary for contextual values """

        self.write(cr, uid, ids, {'state': 'declined'}, context)

    def create(self, cr, uid, vals, context=None):
        """ @param self: The object pointer
            @param cr: the current row, from the database cursor,
            @param uid: the current user’s ID for security checks,
            @param vals: Get Values
            @param context: A standard dictionary for contextual values """

        if not context:
            context = {}
        if not vals.get("email") and vals.get("cn"):
            cnval = vals.get("cn").split(':')
            email = filter(lambda x:x.__contains__('@'), cnval)
            vals['email'] = email[0]
            vals['cn'] = vals.get("cn")
        res = super(calendar_attendee, self).create(cr, uid, vals, context)
        return res

calendar_attendee()

class res_alarm(osv.osv):
    _name = 'res.alarm'
    _description = 'Basic Alarm Information'
    _columns = {
        'name':fields.char('Name', size=256, required=True), 
        'trigger_occurs': fields.selection([('before', 'Before'), \
                                            ('after', 'After')], \
                                        'Triggers', required=True), 
        'trigger_interval': fields.selection([('minutes', 'Minutes'), \
                                                ('hours', 'Hours'), \
                                                ('days', 'Days')], 'Interval', \
                                                required=True), 
        'trigger_duration': fields.integer('Duration', required=True), 
        'trigger_related': fields.selection([('start', 'The event starts'), \
                                            ('end', 'The event ends')], \
                                            'Related to', required=True), 
        'duration': fields.integer('Duration', help="""Duration' and 'Repeat' \
are both optional, but if one occurs, so MUST the other"""), 
        'repeat': fields.integer('Repeat'), 
        'active': fields.boolean('Active', help="If the active field is set to \
                    true, it will allow you to hide the event alarm information without removing it.")
    }
    _defaults = {
        'trigger_interval': lambda *x: 'minutes', 
        'trigger_duration': lambda *x: 5, 
        'trigger_occurs': lambda *x: 'before', 
        'trigger_related': lambda *x: 'start', 
        'active': lambda *x: 1, 
    }

    def do_alarm_create(self, cr, uid, ids, model, date, context={}):
        """
        Create Alarm for meeting.
        @param cr: the current row, from the database cursor,
        @param uid: the current user’s ID for security checks,
        @param ids: List of res alarm’s IDs.
        @param model: Model name.
        @param context: A standard dictionary for contextual values
        @return: True
        """

        alarm_obj = self.pool.get('calendar.alarm')
        ir_obj = self.pool.get('ir.model')
        model_id = ir_obj.search(cr, uid, [('model', '=', model)])[0]

        model_obj = self.pool.get(model)
        for data in model_obj.browse(cr, uid, ids, context):

            basic_alarm = data.alarm_id
            if not context.get('alarm_id', False):
                self.do_alarm_unlink(cr, uid, [data.id], model)
                return True
            self.do_alarm_unlink(cr, uid, [data.id], model)
            if basic_alarm:
                vals = {
                    'action': 'display', 
                    'description': data.description, 
                    'name': data.name, 
                    'attendee_ids': [(6, 0, map(lambda x:x.id, data.attendee_ids))], 
                    'trigger_related': basic_alarm.trigger_related, 
                    'trigger_duration': basic_alarm.trigger_duration, 
                    'trigger_occurs': basic_alarm.trigger_occurs, 
                    'trigger_interval': basic_alarm.trigger_interval, 
                    'duration': basic_alarm.duration, 
                    'repeat': basic_alarm.repeat, 
                    'state': 'run', 
                    'event_date': data[date], 
                    'res_id': data.id, 
                    'model_id': model_id, 
                    'user_id': uid
                 }
                alarm_id = alarm_obj.create(cr, uid, vals)
                cr.execute('Update %s set base_calendar_alarm_id=%s, alarm_id=%s \
                                        where id=%s' % (model_obj._table, \
                                        alarm_id, basic_alarm.id, data.id))
        cr.commit()
        return True

    def do_alarm_unlink(self, cr, uid, ids, model, context={}):
        """
        Delete alarm specified in ids
        @param cr: the current row, from the database cursor,
        @param uid: the current user’s ID for security checks,
        @param ids: List of res alarm’s IDs.
        @param model: Model name.
        @return: True
        """

        alarm_obj = self.pool.get('calendar.alarm')
        ir_obj = self.pool.get('ir.model')
        model_id = ir_obj.search(cr, uid, [('model', '=', model)])[0]
        model_obj = self.pool.get(model)
        for datas in model_obj.browse(cr, uid, ids, context):
            alarm_ids = alarm_obj.search(cr, uid, [('model_id', '=', model_id), ('res_id', '=', datas.id)])
            if alarm_ids:
                alarm_obj.unlink(cr, uid, alarm_ids)
                cr.execute('Update %s set base_calendar_alarm_id=NULL, alarm_id=NULL\
                            where id=%s' % (model_obj._table, datas.id))
        cr.commit()
        return True

res_alarm()

class calendar_alarm(osv.osv):
    _name = 'calendar.alarm'
    _description = 'Event alarm information'
    _inherit = 'res.alarm'
    __attribute__ = {}

    _columns = {
        'alarm_id': fields.many2one('res.alarm', 'Basic Alarm', ondelete='cascade'), 
        'name': fields.char('Summary', size=124, help="""Contains the text to be \
                     used as the message subject for email \
                     or contains the text to be used for display"""), 
        'action': fields.selection([('audio', 'Audio'), ('display', 'Display'), \
                ('procedure', 'Procedure'), ('email', 'Email') ], 'Action', \
                required=True, help="Defines the action to be invoked when an alarm is triggered"), 
        'description': fields.text('Description', help='Provides a more complete \
                            description of the calendar component, than that \
                            provided by the "SUMMARY" property'), 
        'attendee_ids': fields.many2many('calendar.attendee', 'alarm_attendee_rel', \
                                      'alarm_id', 'attendee_id', 'Attendees', readonly=True), 
        'attach': fields.binary('Attachment', help="""* Points to a sound resource,\
                     which is rendered when the alarm is triggered for audio,
                    * File which is intended to be sent as message attachments for email,
                    * Points to a procedure resource, which is invoked when\
                      the alarm is triggered for procedure."""), 
        'res_id': fields.integer('Resource ID'), 
        'model_id': fields.many2one('ir.model', 'Model'), 
        'user_id': fields.many2one('res.users', 'Owner'), 
        'event_date': fields.datetime('Event Date'), 
        'event_end_date': fields.datetime('Event End Date'), 
        'trigger_date': fields.datetime('Trigger Date', readonly="True"), 
        'state':fields.selection([
                    ('draft', 'Draft'), 
                    ('run', 'Run'), 
                    ('stop', 'Stop'), 
                    ('done', 'Done'), 
                ], 'State', select=True, readonly=True), 
     }

    _defaults = {
        'action': lambda *x: 'email', 
        'state': lambda *x: 'run', 
     }
    def create(self, cr, uid, vals, context={}):
        """
        create new record.
        @param self: The object pointer
        @param cr: the current row, from the database cursor,
        @param vals: dictionary of fields value.{‘name_of_the_field’: value, ...}
        @param context: A standard dictionary for contextual values
        @return: new record id for calendar_alarm.
        """

        event_date = vals.get('event_date', False)
        if event_date:
            dtstart = datetime.strptime(vals['event_date'], "%Y-%m-%d %H:%M:%S")
            if vals['trigger_interval'] == 'days':
                delta = timedelta(days=vals['trigger_duration'])
            if vals['trigger_interval'] == 'hours':
                delta = timedelta(hours=vals['trigger_duration'])
            if vals['trigger_interval'] == 'minutes':
                delta = timedelta(minutes=vals['trigger_duration'])
            trigger_date = dtstart + (vals['trigger_occurs'] == 'after' and delta or -delta)
            vals['trigger_date'] = trigger_date
        res = super(calendar_alarm, self).create(cr, uid, vals, context)
        return res

    def do_run_scheduler(self, cr, uid, automatic=False, use_new_cursor=False, \
                       context=None):
        """
        @param self: The object pointer
        @param cr: the current row, from the database cursor,
        @param uid: the current user’s ID for security checks,
        @param ids: List of calendar alarm’s IDs.
        @param use_new_cursor: False or the dbname
        @param context: A standard dictionary for contextual values
        """

        if not context:
            context = {}
        current_datetime = datetime.now().strftime('%Y-%m-%d %H:%M:%S')
        cr.execute("select alarm.id as id \
                    from calendar_alarm alarm \
                    where alarm.state = %s and alarm.trigger_date <= %s", ('run', current_datetime))
        res = cr.dictfetchall()
        alarm_ids = map(lambda x: x['id'], res)
        #attendee_obj = self.pool.get('calendar.attendee')
        request_obj = self.pool.get('res.request')
        mail_to = []
        for alarm in self.browse(cr, uid, alarm_ids):
            if alarm.action == 'display':
                value = {
                   'name': alarm.name, 
                   'act_from': alarm.user_id.id, 
                   'act_to': alarm.user_id.id, 
                   'body': alarm.description, 
                   'trigger_date': alarm.trigger_date, 
                   'ref_doc1': '%s,%s' % (alarm.model_id.model, alarm.res_id)
                }
                request_id = request_obj.create(cr, uid, value)
                request_ids = [request_id]
                for attendee in alarm.attendee_ids:
                    if attendee.user_id:
                        value['act_to'] = attendee.user_id.id
                        request_id = request_obj.create(cr, uid, value)
                        request_ids.append(request_id)
                request_obj.request_send(cr, uid, request_ids)

            if alarm.action == 'email':
                sub = '[Openobject Remainder] %s' % (alarm.name)
                body = """
                Name: %s
                Date: %s
                Description: %s

                From:
                      %s
                      %s

                """  % (alarm.name, alarm.trigger_date, alarm.description, \
                    alarm.user_id.name, alarm.user_id.signature)
                mail_to = [alarm.user_id.address_id.email]
                for att in alarm.attendee_ids:
                    mail_to.append(att.user_id.address_id.email)
                if mail_to:
                    tools.email_send(
                        tools.config.get('email_from', False), 
                        mail_to, 
                        sub, 
                        body
                    )
            self.write(cr, uid, [alarm.id], {'state':'done'})
        return True

calendar_alarm()


class calendar_event(osv.osv):
    _name = "calendar.event"
    _description = "Calendar Event"
    __attribute__ = {}

    def _tz_get(self, cr, uid, context={}):
        return [(x.lower(), x) for x in pytz.all_timezones]

    def onchange_allday(self, cr, uid, ids, allday, context={}):
        """
        @param self: The object pointer
        @param cr: the current row, from the database cursor,
        @param uid: the current user’s ID for security checks,
        @param ids: List of calendar event’s IDs.
        @param allday: Value of allday boolean
        @param context: A standard dictionary for contextual values
        """
        if not allday or not ids:
            return {}
        event = self.browse(cr, uid, ids, context=context)[0]
        value = {
                 'date': event.date and event.date[:11] + '00:00:00', 
                 'date_deadline': event.date_deadline and event.date_deadline[:11] + '00:00:00', 
                 'duration': 24 
                 }
        return {'value': value}
    
    def onchange_dates(self, cr, uid, ids, start_date, duration=False, end_date=False, allday=False, context={}):
        """
        @param self: The object pointer
        @param cr: the current row, from the database cursor,
        @param uid: the current user’s ID for security checks,
        @param ids: List of calendar event’s IDs.
        @param start_date: Get starting date
        @param duration: Get Duration between start date and end date or False
        @param end_date: Get Ending Date or False
        @param context: A standard dictionary for contextual values
        """
        value = {}
        if not start_date:
            return value
        if not end_date and not duration:
            duration = 8.00
            value['duration'] = duration

        if allday: # For all day event
            start = start_date[:11] + '00:00:00'
            value = {
                 'date': start, 
                 'date_deadline': start, 
                 'duration': 24
                 }
            return {'value': value}

        start = datetime.strptime(start_date, "%Y-%m-%d %H:%M:%S")
        if end_date and not duration:
            end = datetime.strptime(end_date, "%Y-%m-%d %H:%M:%S")
            diff = end - start
            duration = float(diff.days)* 24 + (float(diff.seconds) / 3600)
            value['duration'] = round(duration, 2)
        elif not end_date:
            end = start + timedelta(hours=duration)
            value['date_deadline'] = end.strftime("%Y-%m-%d %H:%M:%S")

        return {'value': value}

    def _set_rrulestring(self, cr, uid, id, name, value, arg, context):
        """
        Set rule string.
        @param self: The object pointer
        @param cr: the current row, from the database cursor,
        @param id: List of calendar event's ids.
        @param context: A standard dictionary for contextual values
        @return: dictionary of rrule value.
        """
        cr.execute("UPDATE %s set freq='None',interval=0,count=0,end_date=Null,\
                    mo=False,tu=False,we=False,th=False,fr=False,sa=False,su=False,\
                    day=0,select1='date',month_list=Null ,byday=Null where id=%s" % (self._table, id))
        
        if not value:
            cr.execute("UPDATE %s set rrule_type='none' where id=%s" % (self._table, id))
            return True
        val = {}
        for part in value.split(';'):
            if part.lower().__contains__('freq') and len(value.split(';')) <=2:
                rrule_type = part.lower()[5:]
                break
            else:
                rrule_type = 'custom'
                break
        ans = value.split(';')
        for i in ans:
            val[i.split('=')[0].lower()] = i.split('=')[1].lower()
        if not val.get('interval'):
            rrule_type = 'custom'
        elif int(val.get('interval')) > 1: #If interval is other than 1 rule is custom
            rrule_type = 'custom'

        qry = "UPDATE %(table)s set rrule_type=\'%(rule_type)s\' "

        if rrule_type == 'custom':
            new_val = val.copy()
            for k, v in val.items():
                if  val['freq'] == 'weekly' and val.get('byday'):
                    for day in val['byday'].split(','):
                        new_val[day] = True
                    val.pop('byday')
    
                if val.get('until'):
                    until = parser.parse(''.join((re.compile('\d')).findall(val.get('until'))))
                    new_val['end_date'] = until.strftime('%Y-%m-%d')
                    val.pop('until')
                    new_val.pop('until')
    
                if val.get('bymonthday'):
                    new_val['day'] = val.get('bymonthday')
                    val.pop('bymonthday')
                    new_val['select1'] = 'date'
                    new_val.pop('bymonthday')
    
                if val.get('byday'):
                    d = val.get('byday')
                    if '-' in d:
                        new_val['byday'] = d[:2]
                        new_val['week_list'] = d[2:4].upper()
                    else:
                        new_val['byday'] = d[:1]
                        new_val['week_list'] = d[1:3].upper()
                    new_val['select1'] = 'day'
    
                if val.get('bymonth'):
                    new_val['month_list'] = val.get('bymonth')
                    val.pop('bymonth')
                    new_val.pop('bymonth')
            
            for k, v in new_val.items():
                temp = ", %s='%s'" % (k, v)
                qry += temp

        whr = " where id=%(id)s"
        qry = qry + whr
        val.update({
            'table': self._table, 
            'rule_type': rrule_type, 
            'id': id, 
        })
        cr.execute(qry % val)
        return True

    def _get_rulestring(self, cr, uid, ids, name, arg, context=None):
        """
        Get rule string.
        @param self: The object pointer
        @param cr: the current row, from the database cursor,
        @param id: List of calendar event's ids.
        @param context: A standard dictionary for contextual values
        @return: dictionary of rrule value.
        """
        result = {}
        for datas in self.read(cr, uid, ids, context=context):
            event = datas['id']
            if datas.get('rrule_type'):
                if datas.get('rrule_type') == 'none':
                    result[event] = False
                elif datas.get('rrule_type') == 'custom':
                    if datas.get('interval', 0) < 0:
                        raise osv.except_osv('Warning!', 'Interval can not be Negative')
                    if datas.get('count', 0) < 0:
                        raise osv.except_osv('Warning!', 'Count can not be Negative')
                    rrule_custom = self.compute_rule_string(cr, uid, datas, \
                                                         context=context)
                    result[event] = rrule_custom
                else:
                    result[event] = self.compute_rule_string(cr, uid, {'freq': datas.get('rrule_type').upper(), 'interval': 1}, context=context)

        return result

    _columns = {
        'id': fields.integer('ID'), 
        'sequence': fields.integer('Sequence'), 
        'name': fields.char('Description', size=64, required=True), 
        'date': fields.datetime('Date'), 
        'date_deadline': fields.datetime('Deadline'), 
        'create_date': fields.datetime('Created', readonly=True), 
        'duration': fields.float('Duration'), 
        'description': fields.text('Your action'), 
        'class': fields.selection([('public', 'Public'), ('private', 'Private'), \
             ('confidential', 'Confidential')], 'Mark as'), 
        'location': fields.char('Location', size=264, help="Location of Event"), 
        'show_as': fields.selection([('free', 'Free'), ('busy', 'Busy')], \
                                                'Show as'), 
        'base_calendar_url': fields.char('Caldav URL', size=264), 
        'exdate': fields.text('Exception Date/Times', help="This property \
                    defines the list of date/time exceptions for arecurring calendar component."), 
        'exrule': fields.char('Exception Rule', size=352, help="defines a \
                    rule or repeating pattern for anexception to a recurrence set"), 
        'rrule': fields.function(_get_rulestring, type='char', size=124, method=True, \
                                    string='Recurrent Rule', store=True, \
                                    fnct_inv=_set_rrulestring, help='Defines a\
 rule or repeating pattern for recurring events\n\
e.g.: Every other month on the last Sunday of the month for 10 occurrences:\
        FREQ=MONTHLY;INTERVAL=2;COUNT=10;BYDAY=-1SU'), 
        'rrule_type': fields.selection([('none', ''), ('daily', 'Daily'), \
                            ('weekly', 'Weekly'), ('monthly', 'Monthly'), \
                            ('yearly', 'Yearly'), ('custom', 'Custom')], 'Recurrency'), 
        'alarm_id': fields.many2one('res.alarm', 'Alarm'), 
        'base_calendar_alarm_id': fields.many2one('calendar.alarm', 'Alarm'), 
        'recurrent_uid': fields.integer('Recurrent ID'), 
        'recurrent_id': fields.datetime('Recurrent ID date'), 
        'vtimezone': fields.related('user_id', 'context_tz', type='char', size=24, \
                         string='Timezone', store=True), 
        'user_id': fields.many2one('res.users', 'Responsible'), 
        'freq': fields.selection([('None', 'No Repeat'), \
                                ('secondly', 'Secondly'), \
                                ('minutely', 'Minutely'), \
                                ('hourly', 'Hourly'), \
                                ('daily', 'Daily'), \
                                ('weekly', 'Weekly'), \
                                ('monthly', 'Monthly'), \
                                ('yearly', 'Yearly')], 'Frequency'), 
        'interval': fields.integer('Interval'), 
        'count': fields.integer('Count'), 
        'mo': fields.boolean('Mon'), 
        'tu': fields.boolean('Tue'), 
        'we': fields.boolean('Wed'), 
        'th': fields.boolean('Thu'), 
        'fr': fields.boolean('Fri'), 
        'sa': fields.boolean('Sat'), 
        'su': fields.boolean('Sun'), 
        'select1': fields.selection([('date', 'Date of month'), \
                                    ('day', 'Day of month')], 'Option'), 
        'day': fields.integer('Date of month'), 
        'week_list': fields.selection([('MO', 'Monday'), ('TU', 'Tuesday'), \
                                   ('WE', 'Wednesday'), ('TH', 'Thursday'), \
                                   ('FR', 'Friday'), ('SA', 'Saturday'), \
                                   ('SU', 'Sunday')], 'Weekday'), 
        'byday': fields.selection([('1', 'First'), ('2', 'Second'), \
                                   ('3', 'Third'), ('4', 'Fourth'), \
                                   ('5', 'Fifth'), ('-1', 'Last')], 'By day'), 
        'month_list': fields.selection(months.items(), 'Month'), 
        'end_date': fields.date('Repeat Until'), 
        'attendee_ids': fields.many2many('calendar.attendee', 'event_attendee_rel', \
                                 'event_id', 'attendee_id', 'Attendees'), 
        'allday': fields.boolean('All Day')
    }

    _defaults = {
         'class': lambda *a: 'public', 
         'show_as': lambda *a: 'busy', 
         'freq': lambda *x: 'None', 
         'select1': lambda *x: 'date', 
         'interval': lambda *x: 1, 
    }
    
    def open_event(self, cr, uid, ids, context=None):
        """
        Open Event From for Editing
        @param cr: the current row, from the database cursor,
        @param uid: the current user’s ID for security checks,
        @param ids: List of event’s IDs
        @param context: A standard dictionary for contextual values
        @return: Dictionary value which open Crm Meeting form.
        """
        if not context:
            context = {}
            
        data_obj = self.pool.get('ir.model.data')
        
        value = {}
        
        id2 = data_obj._get_id(cr, uid, 'base_calendar', 'event_form_view')
        id3 = data_obj._get_id(cr, uid, 'base_calendar', 'event_tree_view')
        id4 = data_obj._get_id(cr, uid, 'base_calendar', 'event_calendar_view')
        if id2:
            id2 = data_obj.browse(cr, uid, id2, context=context).res_id
        if id3:
            id3 = data_obj.browse(cr, uid, id3, context=context).res_id
        if id4:
            id4 = data_obj.browse(cr, uid, id4, context=context).res_id
        for id in ids:
            value = {
                    'name': _('Event'), 
                    'view_type': 'form', 
                    'view_mode': 'form,tree', 
                    'res_model': 'calendar.event', 
                    'view_id': False, 
                    'views': [(id2, 'form'), (id3, 'tree'), (id4, 'calendar')], 
                    'type': 'ir.actions.act_window', 
                    'res_id': base_calendar_id2real_id(id), 
                    'nodestroy': True
                    }
        
        return value

    def modify_this(self, cr, uid, event_id, defaults, real_date, context=None, *args):
        """
        @param self: The object pointer
        @param cr: the current row, from the database cursor,
        @param uid: the current user’s ID for security checks,
        @param event_id: Get Event_id
        @param real_date: Get Real Date
        @param context: A standard dictionary for contextual values
        @param *args: Get Tuppel Value

        """

        event_id = base_calendar_id2real_id(event_id)
        datas = self.read(cr, uid, event_id, context=context)
        defaults.update({
                        'recurrent_uid': base_calendar_id2real_id(datas['id']), 
                        'recurrent_id': defaults.get('date') or real_date, 
                        'rrule_type': 'none', 
                        'rrule': ''
                        })
        exdate = datas['exdate'] and datas['exdate'].split(',') or []
        if real_date and defaults.get('date'):
            exdate.append(real_date)
        self.write(cr, uid, event_id, {'exdate': ','.join(exdate)}, context=context)
        new_id = self.copy(cr, uid, event_id, default=defaults, context=context)
        return new_id

    def modify_all(self, cr, uid, event_ids, defaults, context=None, *args):
        """
        Modify name, date, date_deadline fields.
        @param cr: the current row, from the database cursor,
        @param uid: the current user’s ID for security checks,
        @param event_ids: List of crm meeting’s IDs.
        @return: True
        """
        
        for event_id in event_ids:
            event_id = base_calendar_id2real_id(event_id)

            defaults.pop('id')
            defaults.update({'table': self._table})

            qry = "UPDATE %(table)s set name = '%(name)s', \
                            date = '%(date)s', date_deadline = '%(date_deadline)s'"
            if defaults.get('alarm_id'):
                qry += ", alarm_id = %(alarm_id)s"
            if defaults.get('location'):
                qry += ", location = '%(location)s'"
            qry += "WHERE id = %s" % (event_id)
            cr.execute(qry %(defaults))
            
        return True

    def get_recurrent_ids(self, cr, uid, select, base_start_date, base_until_date, limit=100):
        """
        @param self: The object pointer
        @param cr: the current row, from the database cursor,
        @param uid: the current user’s ID for security checks,
        @param base_start_date: Get Start Date
        @param base_until_date: Get End Date
        @param limit: The Number of Results to Return """

        if not limit:
            limit = 100
        if isinstance(select, (str, int, long)):
            ids = [select]
        else:
            ids = select
        result = []
        if ids and (base_start_date or base_until_date):
            cr.execute("select m.id, m.rrule, m.date, m.date_deadline, \
                            m.exdate, m.exrule from " + self._table + \
                            " m where m.id in ("\
                            + ','.join(map(lambda x: str(x), ids))+")")

            count = 0
            for data in cr.dictfetchall():
                start_date = base_start_date and datetime.strptime(base_start_date[:10], "%Y-%m-%d") or False
                until_date = base_until_date and datetime.strptime(base_until_date[:10], "%Y-%m-%d") or False
                if count > limit:
                    break
                event_date = datetime.strptime(data['date'], "%Y-%m-%d %H:%M:%S")
                if start_date and start_date <= event_date:
                    start_date = event_date
                if not data['rrule']:
                    if start_date and (event_date < start_date):
                        continue
                    if until_date and (event_date > until_date):
                        continue
                    idval = real_id2base_calendar_id(data['id'], data['date'])
                    result.append(idval)
                    count += 1
                else:
                    exdate = data['exdate'] and data['exdate'].split(',') or []
                    rrule_str = data['rrule']
                    new_rrule_str = []
                    rrule_until_date = False
                    is_until = False
                    for rule in rrule_str.split(';'):
                        name, value = rule.split('=')
                        if name == "UNTIL":
                            is_until = True
                            value = parser.parse(value)
                            rrule_until_date = parser.parse(value.strftime("%Y-%m-%d"))
                            if until_date and until_date >= rrule_until_date:
                                until_date = rrule_until_date
                            if until_date:
                                value = until_date.strftime("%Y%m%d%H%M%S")
                        new_rule = '%s=%s' % (name, value)
                        new_rrule_str.append(new_rule)
                    if not is_until and until_date:
                        value = until_date.strftime("%Y%m%d%H%M%S")
                        name = "UNTIL"
                        new_rule = '%s=%s' % (name, value)
                        new_rrule_str.append(new_rule)
                    new_rrule_str = ';'.join(new_rrule_str)
                    rdates = get_recurrent_dates(str(new_rrule_str), exdate, start_date, data['exrule'])
                    for rdate in rdates:
                        r_date = datetime.strptime(rdate, "%Y-%m-%d %H:%M:%S")
                        if start_date and r_date < start_date:
                            continue
                        if until_date and r_date > until_date:
                            continue
                        idval = real_id2base_calendar_id(data['id'], rdate)
                        result.append(idval)
                        count += 1
        if result:
            ids = result
        if isinstance(select, (str, int, long)):
            return ids and ids[0] or False
        return ids
    
    def compute_rule_string(self, cr, uid, datas, context=None, *args):
        """
        Compute rule string.
        @param self: the object pointer
        @param cr: the current row, from the database cursor,
        @param uid: the current user’s ID for security checks,
        @param datas: dictionary of freq and interval value.
        @return: string value which compute FREQILY;INTERVAL
        """

        weekdays = ['mo', 'tu', 'we', 'th', 'fr', 'sa', 'su']
        weekstring = ''
        monthstring = ''
        yearstring = ''

        freq = datas.get('freq')
        if freq == 'None':
            return ''
        
        interval_srting = datas.get('interval') and (';INTERVAL=' + str(datas.get('interval'))) or ''
        
        if freq == 'weekly':

            byday = map(lambda x: x.upper(), filter(lambda x: datas.get(x) and x in weekdays, datas))
            if byday:
                weekstring = ';BYDAY=' + ','.join(byday)

        elif freq == 'monthly':
            if datas.get('select1')=='date' and (datas.get('day') < 1 or datas.get('day') > 31):
                raise osv.except_osv(_('Error!'), ("Please select proper Day of month"))
            if datas.get('select1')=='day':
                monthstring = ';BYDAY=' + datas.get('byday') + datas.get('week_list')
            elif datas.get('select1')=='date':
                monthstring = ';BYMONTHDAY=' + str(datas.get('day'))

        elif freq == 'yearly':
            if datas.get('select1')=='date' and (datas.get('day') < 1 or datas.get('day') > 31):
                raise osv.except_osv(_('Error!'), ("Please select proper Day of month"))
            bymonth = ';BYMONTH=' + str(datas.get('month_list'))
            if datas.get('select1')=='day':
                bystring = ';BYDAY=' + datas.get('byday') + datas.get('week_list')
            elif datas.get('select1')=='date':
                bystring = ';BYMONTHDAY=' + str(datas.get('day'))
            yearstring = bymonth + bystring

        if datas.get('end_date'):
            datas['end_date'] = ''.join((re.compile('\d')).findall(datas.get('end_date'))) + '235959Z'
        enddate = (datas.get('count') and (';COUNT=' + str(datas.get('count'))) or '') +\
                             ((datas.get('end_date') and (';UNTIL=' + datas.get('end_date'))) or '')

        rrule_string = 'FREQ=' + freq.upper() + weekstring + interval_srting \
                            + enddate + monthstring + yearstring

        return rrule_string


    def search(self, cr, uid, args, offset=0, limit=100, order=None, 
            context=None, count=False):
        """
        Overrides orm search method.
        @param cr: the current row, from the database cursor,
        @param user: the current user’s ID for security checks,
        @param args: list of tuples of form [(‘name_of_the_field’, ‘operator’, value), ...].
        @param offset: The Number of Results to Pass
        @param limit: The Number of Results to Return
        @return: List of id
        """
        args_without_date = []
        start_date = False
        until_date = False
        for arg in args:
            if arg[0] not in ('date', unicode('date')):
                args_without_date.append(arg)
            else:
                if arg[1] in ('>', '>='):
                    if start_date:
                        continue
                    start_date = arg[2]
                elif arg[1] in ('<', '<='):
                    if until_date:
                        continue
                    until_date = arg[2]
<<<<<<< HEAD
        res = super(calendar_event, self).search(cr, uid, args_without_date, \
                                 offset, limit, order, context, count)
=======
                else:
                        args_without_date.append(arg)
       # args.append(('rrule_type', '=', 'none'))
        res = super(calendar_event, self).search(cr, uid, args, offset, limit, order, context, count)
        if start_date and until_date:
             recur_args = [('rrule_type', '!=', 'none'), ('date', '<=', until_date), '|', ('end_date', '=', False), ('end_date', '>=', start_date)]
             recur_args.extend(args_without_date)
             recur_res = super(calendar_event, self).search(cr, uid, recur_args, offset, limit, order, context, count)

        if not isinstance(res, list):
            res = [res]
        if not isinstance(recur_res, list):
            recur_res = [recur_res]

        res.extend(recur_res)
        res = list(set(res))
>>>>>>> 4ac58a39
        return self.get_recurrent_ids(cr, uid, res, start_date, until_date, limit)


    def write(self, cr, uid, ids, vals, context=None, check=True, update_check=True):
        """
        Writes values in one or several fields.
        @param self: the object pointer
        @param cr: the current row, from the database cursor,
        @param uid: the current user’s ID for security checks,
        @param ids: List of crm meeting's ids
        @param vals: Dictionary of field value.
        @return: True
        """
        if not context:
            context = {}
        if isinstance(ids, (str, int, long)):
            select = [ids]
        else:
            select = ids
        new_ids = []
        for event_id in select:
            if len(str(event_id).split('-')) > 1:
                data = self.read(cr, uid, event_id, ['date', 'date_deadline', \
                                                    'rrule', 'duration'])
                if data.get('rrule'):
                    real_date = data.get('date')
                    data.update(vals)
                    new_id = self.modify_this(cr, uid, event_id, data, \
                                                real_date, context)
                    context.update({'active_id': new_id, 'active_ids': [new_id]})
                    continue
            event_id = base_calendar_id2real_id(event_id)
            if not event_id in new_ids:
                new_ids.append(event_id)
        res = super(calendar_event, self).write(cr, uid, new_ids, vals, context=context)
        if vals.has_key('alarm_id') or vals.has_key('base_calendar_alarm_id'):
            alarm_obj = self.pool.get('res.alarm')
            context.update({'alarm_id': vals.get('alarm_id')})
            alarm_obj.do_alarm_create(cr, uid, new_ids, self._name, 'date', \
                                            context=context)
        return res

    def browse(self, cr, uid, ids, context=None, list_class=None, fields_process={}):
        """
        Overrides orm browse method.
        @param self: the object pointer
        @param cr: the current row, from the database cursor,
        @param uid: the current user’s ID for security checks,
        @param ids: List of crm meeting's ids
        @return: the object list.
        """
        if isinstance(ids, (str, int, long)):
            select = [ids]
        else:
            select = ids
        select = map(lambda x: base_calendar_id2real_id(x), select)
        res = super(calendar_event, self).browse(cr, uid, select, context, \
                                                    list_class, fields_process)
        if isinstance(ids, (str, int, long)):
            return res and res[0] or False

        return res

    def read(self, cr, uid, ids, fields=None, context={}, load='_classic_read'):
        """
        Overrides orm Read method.Read List of fields for calendar event.
        @param cr: the current row, from the database cursor,
        @param user: the current user’s ID for security checks,
        @param ids: List of calendar event's id.
        @param fields: List of fields.
        @return: List of Dictionary of form [{‘name_of_the_field’: value, ...}, ...]
        """
        if isinstance(ids, (str, int, long)):
            select = [ids]
        else:
            select = ids
        select = map(lambda x: (x, base_calendar_id2real_id(x)), select)
        result = []
        if fields and 'date' not in fields:
            fields.append('date')
        for base_calendar_id, real_id in select:
            res = super(calendar_event, self).read(cr, uid, real_id, fields=fields, context=context, load=load)
            ls = base_calendar_id2real_id(base_calendar_id, with_date=res.get('duration', 0))
            if not isinstance(ls, (str, int, long)) and len(ls) >= 2:
                res['date'] = ls[1]
                res['date_deadline'] = ls[2]
            res['id'] = base_calendar_id

            result.append(res)
        if isinstance(ids, (str, int, long)):
            return result and result[0] or False
        return result

    def copy(self, cr, uid, id, default=None, context={}):
        """
        Duplicate record on specified id.
        @param self: the object pointer.
        @param cr: the current row, from the database cursor,
        @param id: id of record from which we duplicated.
        @return: Duplicate record id.
        """
        res = super(calendar_event, self).copy(cr, uid, base_calendar_id2real_id(id), default, context)
        alarm_obj = self.pool.get('res.alarm')
        alarm_obj.do_alarm_create(cr, uid, [res], self._name, 'date')

        return res

    def unlink(self, cr, uid, ids, context=None):
        """
        Deletes records specified in ids.
        @param self: the object pointer.
        @param cr: the current row, from the database cursor,
        @param id: List of calendar event's id.
        @return: True
        """
        res = False
        for id in ids:
            ls = base_calendar_id2real_id(id)
            if not isinstance(ls, (str, int, long)) and len(ls) >= 2:
                date_new = ls[1]
                for record in self.read(cr, uid, [base_calendar_id2real_id(id)], \
                                            ['date', 'rrule', 'exdate']):
                    if record['rrule']:
                        exdate = (record['exdate'] and (record['exdate'] + ',') or '') + ''.join((re.compile('\d')).findall(date_new)) + 'Z'
                        if record['date'] == date_new:
                            res = self.write(cr, uid, [base_calendar_id2real_id(id)], {'exdate': exdate})
                    else:
                        ids = map(lambda x: base_calendar_id2real_id(x), ids)
                        res = super(calendar_event, self).unlink(cr, uid, \
                                                base_calendar_id2real_id(ids))
                        alarm_obj = self.pool.get('res.alarm')
                        alarm_obj.do_alarm_unlink(cr, uid, ids, self._name)
            else:
                ids = map(lambda x: base_calendar_id2real_id(x), ids)
                res = super(calendar_event, self).unlink(cr, uid, ids)
                alarm_obj = self.pool.get('res.alarm')
                alarm_obj.do_alarm_unlink(cr, uid, ids, self._name)
        return res

    def create(self, cr, uid, vals, context={}):
        """
        Create new record.
        @param self: the object pointer
        @param cr: the current row, from the database cursor,
        @param uid: the current user’s ID for security checks,
        @param vals: dictionary of every field value.
        @return: new created record id.
        """
        res = super(calendar_event, self).create(cr, uid, vals, context)
        alarm_obj = self.pool.get('res.alarm')
        alarm_obj.do_alarm_create(cr, uid, [res], self._name, 'date')
        return res

calendar_event()

class calendar_todo(osv.osv):
    """ Calendar Task """

    _name = "calendar.todo"
    _inherit = "calendar.event"
    _description = "Calendar Task"

    def _get_date(self, cr, uid, ids, name, arg, context):
        """ 
        Get Date
        @param self: The object pointer
        @param cr: the current row, from the database cursor,
        @param uid: the current user’s ID for security checks,
        @param ids: List of calendar todo's IDs.
        @param args: list of tuples of form [(‘name_of_the_field’, ‘operator’, value), ...].
        @param context: A standard dictionary for contextual values
        """

        res = {}
        for event in self.browse(cr, uid, ids, context=context):
            res[event.id] = event.date_start
        return res

    def _set_date(self, cr, uid, id, name, value, arg, context):
        """ 
        Set Date
        @param self: The object pointer
        @param cr: the current row, from the database cursor,
        @param uid: the current user’s ID for security checks,
        @param id: calendar's ID.
        @param value: Get Value
        @param args: list of tuples of form [(‘name_of_the_field’, ‘operator’, value), ...].
        @param context: A standard dictionary for contextual values
        """

        event = self.browse(cr, uid, id, context=context)
        cr.execute("UPDATE %s set date_start='%s' where id=%s" \
                            % (self._table, value, id))
        return True

    _columns = {
        'date': fields.function(_get_date, method=True, fnct_inv=_set_date, \
                            string='Duration', store=True, type='datetime'), 
        'duration': fields.integer('Duration'), 
    }

    __attribute__ = {}


calendar_todo()

class ir_attachment(osv.osv):
    _name = 'ir.attachment'
    _inherit = 'ir.attachment'

    def search_count(self, cr, user, args, context=None):
        """ 
        @param self: The object pointer
        @param cr: the current row, from the database cursor,
        @param user: the current user’s ID for security checks,
        @param args: list of tuples of form [(‘name_of_the_field’, ‘operator’, value), ...].
        @param context: A standard dictionary for contextual values
        """

        args1 = []
        for arg in args:
            args1.append(map(lambda x:str(x).split('-')[0], arg))
        return super(ir_attachment, self).search_count(cr, user, args1, context)

    def search(self, cr, uid, args, offset=0, limit=None, order=None, 
            context=None, count=False):
        """ 
        @param self: The object pointer
        @param cr: the current row, from the database cursor,
        @param uid: the current user’s ID for security checks,
        @param args: list of tuples of form [(‘name_of_the_field’, ‘operator’, value), ...].
        @param offset: The Number of Results to pass,
        @param limit: The Number of Results to Return,
        @param context: A standard dictionary for contextual values
        """

        new_args = args
        for i, arg in enumerate(new_args):
            if arg[0] == 'res_id':
                new_args[i] = (arg[0], arg[1], base_calendar_id2real_id(arg[2]))
        return super(ir_attachment, self).search(cr, uid, new_args, offset=offset, 
                            limit=limit, order=order, 
                            context=context, count=False)
ir_attachment()

class ir_values(osv.osv):
    _inherit = 'ir.values'

    def set(self, cr, uid, key, key2, name, models, value, replace=True, \
            isobject=False, meta=False, preserve_user=False, company=False):
        """ 
        Set IR Values
        @param self: The object pointer
        @param cr: the current row, from the database cursor,
        @param uid: the current user’s ID for security checks,
        @param model: Get The Model 
        """

        new_model = []
        for data in models:
            if type(data) in (list, tuple):
                new_model.append((data[0], base_calendar_id2real_id(data[1])))
            else:
                new_model.append(data)
        return super(ir_values, self).set(cr, uid, key, key2, name, new_model, \
                    value, replace, isobject, meta, preserve_user, company)

    def get(self, cr, uid, key, key2, models, meta=False, context={}, \
             res_id_req=False, without_user=True, key2_req=True):
        """ 
        Get IR Values
        @param self: The object pointer
        @param cr: the current row, from the database cursor,
        @param uid: the current user’s ID for security checks,
        @param model: Get The Model 
        """

        new_model = []
        for data in models:
            if type(data) in (list, tuple):
                new_model.append((data[0], base_calendar_id2real_id(data[1])))
            else:
                new_model.append(data)
        return super(ir_values, self).get(cr, uid, key, key2, new_model, \
                         meta, context, res_id_req, without_user, key2_req)

ir_values()

class ir_model(osv.osv):

    _inherit = 'ir.model'

    def read(self, cr, uid, ids, fields=None, context={}, 
            load='_classic_read'):
        """ 
        Read IR Model
        @param self: The object pointer
        @param cr: the current row, from the database cursor,
        @param uid: the current user’s ID for security checks,
        @param ids: List of IR Model’s IDs.
        @param context: A standard dictionary for contextual values 
        """

        data = super(ir_model, self).read(cr, uid, ids, fields=fields, \
                        context=context, load=load)
        if data:
            for val in data:
                val['id'] = base_calendar_id2real_id(val['id'])
        return data

ir_model()

class virtual_report_spool(web_services.report_spool):

    def exp_report(self, db, uid, object, ids, datas=None, context=None):
        """ 
        Export Report
        @param self: The object pointer
        @param db: get the current database,
        @param uid: the current user’s ID for security checks,
        @param context: A standard dictionary for contextual values 
        """

        if object == 'printscreen.list':
            return super(virtual_report_spool, self).exp_report(db, uid, \
                            object, ids, datas, context)
        new_ids = []
        for id in ids:
            new_ids.append(base_calendar_id2real_id(id))
        if datas.get('id', False):
            datas['id'] = base_calendar_id2real_id(datas['id'])
        return super(virtual_report_spool, self).exp_report(db, uid, object, new_ids, datas, context)

virtual_report_spool()

class res_users(osv.osv):
    _inherit = 'res.users'

    def _get_user_avail(self, cr, uid, ids, context=None):
        """ 
        Get USer Availability
        @param self: The object pointer
        @param cr: the current row, from the database cursor,
        @param uid: the current user’s ID for security checks,
        @param ids: List of res user’s IDs.
        @param context: A standard dictionary for contextual values 
        """

        current_datetime = datetime.now().strftime('%Y-%m-%d %H:%M:%S')
        res = {}
        attendee_obj = self.pool.get('calendar.attendee')
        attendee_ids = attendee_obj.search(cr, uid, [
                    ('event_date', '<=', current_datetime), ('event_end_date', '<=', current_datetime), 
                    ('state', '=', 'accepted'), ('user_id', 'in', ids)
                    ])

       # result = cr.dictfetchall()
        for attendee_data in attendee_obj.read(cr, uid, attendee_ids, ['user_id']):
            user_id = attendee_data['user_id']
            status = 'busy'
            res.update({user_id:status})

        #TOCHECK: Delegated Event
        for user_id in ids:
            if user_id not in res:
                res[user_id] = 'free'

        return res

    def _get_user_avail_fun(self, cr, uid, ids, name, args, context=None):
        """ 
        Get USer Availability Function
        @param self: The object pointer
        @param cr: the current row, from the database cursor,
        @param uid: the current user’s ID for security checks,
        @param ids: List of res user’s IDs.
        @param context: A standard dictionary for contextual values 
        """

        return self._get_user_avail(cr, uid, ids, context=context)

    _columns = {
            'availability': fields.function(_get_user_avail_fun, type='selection', \
                    selection=[('free', 'Free'), ('busy', 'Busy')], \
                    string='Free/Busy', method=True), 
    }
res_users()


# vim:expandtab:smartindent:tabstop=4:softtabstop=4:shiftwidth=4:<|MERGE_RESOLUTION|>--- conflicted
+++ resolved
@@ -51,7 +51,7 @@
     if not startdate:
         startdate = datetime.now()
     rset1 = rrule.rrulestr(rrulestring, dtstart=startdate, forceset=True)
-    
+
     for date in exdate:
         datetime_obj = todate(date)
         rset1._exdate.append(datetime_obj)
@@ -328,69 +328,69 @@
         'cutype': fields.selection([('individual', 'Individual'), \
                     ('group', 'Group'), ('resource', 'Resource'), \
                     ('room', 'Room'), ('unknown', '') ], \
-                    'Invite Type', help="Specify the type of Invitation"), 
-        'member': fields.char('Member', size=124, 
-                    help="Indicate the groups that the attendee belongs to"), 
+                    'Invite Type', help="Specify the type of Invitation"),
+        'member': fields.char('Member', size=124,
+                    help="Indicate the groups that the attendee belongs to"),
         'role': fields.selection([('req-participant', 'Participation required'), \
                     ('chair', 'Chair Person'), \
                     ('opt-participant', 'Optional Participation'), \
                     ('non-participant', 'For information Purpose')], 'Role', \
-                    help='Participation role for the calendar user'), 
-        'state': fields.selection([('tentative', 'Tentative'), 
-                        ('needs-action', 'Needs Action'), 
-                        ('accepted', 'Accepted'), 
-                        ('declined', 'Declined'), 
+                    help='Participation role for the calendar user'),
+        'state': fields.selection([('tentative', 'Tentative'),
+                        ('needs-action', 'Needs Action'),
+                        ('accepted', 'Accepted'),
+                        ('declined', 'Declined'),
                         ('delegated', 'Delegated')], 'State', readonly=True, \
-                        help="Status of the attendee's participation"), 
-        'rsvp':  fields.boolean('Required Reply?', 
-                    help="Indicats whether the favor of a reply is requested"), 
+                        help="Status of the attendee's participation"),
+        'rsvp':  fields.boolean('Required Reply?',
+                    help="Indicats whether the favor of a reply is requested"),
         'delegated_to': fields.function(_compute_data, method=True, \
                 string='Delegated To', type="char", size=124, store=True, \
                 multi='delegated_to', help="The users that the original \
-request was delegated to"), 
+request was delegated to"),
         'delegated_from': fields.function(_compute_data, method=True, string=\
-            'Delegated From', type="char", store=True, size=124, multi='delegated_from'), 
+            'Delegated From', type="char", store=True, size=124, multi='delegated_from'),
         'parent_ids': fields.many2many('calendar.attendee', 'calendar_attendee_parent_rel', \
-                                    'attendee_id', 'parent_id', 'Delegrated From'), 
+                                    'attendee_id', 'parent_id', 'Delegrated From'),
         'child_ids': fields.many2many('calendar.attendee', 'calendar_attendee_child_rel', \
-                                      'attendee_id', 'child_id', 'Delegrated To'), 
+                                      'attendee_id', 'child_id', 'Delegrated To'),
         'sent_by': fields.function(_compute_data, method=True, string='Sent By', \
                         type="char", multi='sent_by', store=True, size=124, \
-                        help="Specify the user that is acting on behalf of the calendar user"), 
+                        help="Specify the user that is acting on behalf of the calendar user"),
         'sent_by_uid': fields.function(_compute_data, method=True, string='Sent By User', \
-                            type="many2one", relation="res.users", multi='sent_by_uid'), 
+                            type="many2one", relation="res.users", multi='sent_by_uid'),
         'cn': fields.function(_compute_data, method=True, string='Common name', \
-                            type="char", size=124, multi='cn', store=True), 
+                            type="char", size=124, multi='cn', store=True),
         'dir': fields.char('URI Reference', size=124, help="Reference to the URI\
-that points to the directory information corresponding to the attendee."), 
+that points to the directory information corresponding to the attendee."),
         'language': fields.function(_compute_data, method=True, string='Language', \
                     type="selection", selection=_lang_get, multi='language', \
                     store=True, help="To specify the language for text values in a\
-property or property parameter."), 
-        'user_id': fields.many2one('res.users', 'User'), 
-        'partner_address_id': fields.many2one('res.partner.address', 'Contact'), 
+property or property parameter."),
+        'user_id': fields.many2one('res.users', 'User'),
+        'partner_address_id': fields.many2one('res.partner.address', 'Contact'),
         'partner_id': fields.related('partner_address_id', 'partner_id', type='many2one', \
-                        relation='res.partner', string='Partner', help="Partner related to contact"), 
-        'email': fields.char('Email', size=124, help="Email of Invited Person"), 
+                        relation='res.partner', string='Partner', help="Partner related to contact"),
+        'email': fields.char('Email', size=124, help="Email of Invited Person"),
         'event_date': fields.function(_compute_data, method=True, string='Event Date', \
-                            type="datetime", multi='event_date'), 
+                            type="datetime", multi='event_date'),
         'event_end_date': fields.function(_compute_data, method=True, \
                             string='Event End Date', type="datetime", \
-                            multi='event_end_date'), 
-        'ref': fields.reference('Event Ref', selection=_links_get, size=128), 
-        'availability': fields.selection([('free', 'Free'), ('busy', 'Busy')], 'Free/Busy', readonly="True"), 
+                            multi='event_end_date'),
+        'ref': fields.reference('Event Ref', selection=_links_get, size=128),
+        'availability': fields.selection([('free', 'Free'), ('busy', 'Busy')], 'Free/Busy', readonly="True"),
      }
     _defaults = {
-        'state': lambda *x: 'needs-action', 
+        'state': lambda *x: 'needs-action',
     }
 
     response_re = re.compile("Are you coming\?.*\n*.*(YES|NO|MAYBE).*", re.UNICODE)
 
     def msg_new(self, cr, uid, msg):
-        """ 
-        @param self: The object pointer
-        @param cr: the current row, from the database cursor,
-        @param uid: the current user’s ID for security checks, 
+        """
+        @param self: The object pointer
+        @param cr: the current row, from the database cursor,
+        @param uid: the current user’s ID for security checks,
         """
         return False
 
@@ -449,24 +449,24 @@
                 att_infos.append(((att2.user_id and att2.user_id.name) or \
                              (att2.partner_id and att2.partner_id.name) or \
                                 att2.email) + ' - Status: ' + att2.state.title())
-            body_vals = {'name': res_obj.name, 
-                        'start_date': res_obj.date, 
-                        'end_date': res_obj.date_deadline or False, 
-                        'description': res_obj.description or '-', 
-                        'location': res_obj.location or '-', 
-                        'attendees': '<br>'.join(att_infos), 
-                        'user': res_obj.user_id and res_obj.user_id.name or 'OpenERP User', 
-                        'sign': sign, 
+            body_vals = {'name': res_obj.name,
+                        'start_date': res_obj.date,
+                        'end_date': res_obj.date_deadline or False,
+                        'description': res_obj.description or '-',
+                        'location': res_obj.location or '-',
+                        'attendees': '<br>'.join(att_infos),
+                        'user': res_obj.user_id and res_obj.user_id.name or 'OpenERP User',
+                        'sign': sign,
                         'company': company
             }
             body = html_invitation % body_vals
             if mail_to and email_from:
                 tools.email_send(
-                    email_from, 
-                    mail_to, 
-                    sub, 
-                    body, 
-                    subtype='html', 
+                    email_from,
+                    mail_to,
+                    sub,
+                    body,
+                    subtype='html',
                     reply_to=email_from
                 )
             return True
@@ -554,30 +554,30 @@
     _name = 'res.alarm'
     _description = 'Basic Alarm Information'
     _columns = {
-        'name':fields.char('Name', size=256, required=True), 
+        'name':fields.char('Name', size=256, required=True),
         'trigger_occurs': fields.selection([('before', 'Before'), \
                                             ('after', 'After')], \
-                                        'Triggers', required=True), 
+                                        'Triggers', required=True),
         'trigger_interval': fields.selection([('minutes', 'Minutes'), \
                                                 ('hours', 'Hours'), \
                                                 ('days', 'Days')], 'Interval', \
-                                                required=True), 
-        'trigger_duration': fields.integer('Duration', required=True), 
+                                                required=True),
+        'trigger_duration': fields.integer('Duration', required=True),
         'trigger_related': fields.selection([('start', 'The event starts'), \
                                             ('end', 'The event ends')], \
-                                            'Related to', required=True), 
+                                            'Related to', required=True),
         'duration': fields.integer('Duration', help="""Duration' and 'Repeat' \
-are both optional, but if one occurs, so MUST the other"""), 
-        'repeat': fields.integer('Repeat'), 
+are both optional, but if one occurs, so MUST the other"""),
+        'repeat': fields.integer('Repeat'),
         'active': fields.boolean('Active', help="If the active field is set to \
                     true, it will allow you to hide the event alarm information without removing it.")
     }
     _defaults = {
-        'trigger_interval': lambda *x: 'minutes', 
-        'trigger_duration': lambda *x: 5, 
-        'trigger_occurs': lambda *x: 'before', 
-        'trigger_related': lambda *x: 'start', 
-        'active': lambda *x: 1, 
+        'trigger_interval': lambda *x: 'minutes',
+        'trigger_duration': lambda *x: 5,
+        'trigger_occurs': lambda *x: 'before',
+        'trigger_related': lambda *x: 'start',
+        'active': lambda *x: 1,
     }
 
     def do_alarm_create(self, cr, uid, ids, model, date, context={}):
@@ -605,20 +605,20 @@
             self.do_alarm_unlink(cr, uid, [data.id], model)
             if basic_alarm:
                 vals = {
-                    'action': 'display', 
-                    'description': data.description, 
-                    'name': data.name, 
-                    'attendee_ids': [(6, 0, map(lambda x:x.id, data.attendee_ids))], 
-                    'trigger_related': basic_alarm.trigger_related, 
-                    'trigger_duration': basic_alarm.trigger_duration, 
-                    'trigger_occurs': basic_alarm.trigger_occurs, 
-                    'trigger_interval': basic_alarm.trigger_interval, 
-                    'duration': basic_alarm.duration, 
-                    'repeat': basic_alarm.repeat, 
-                    'state': 'run', 
-                    'event_date': data[date], 
-                    'res_id': data.id, 
-                    'model_id': model_id, 
+                    'action': 'display',
+                    'description': data.description,
+                    'name': data.name,
+                    'attendee_ids': [(6, 0, map(lambda x:x.id, data.attendee_ids))],
+                    'trigger_related': basic_alarm.trigger_related,
+                    'trigger_duration': basic_alarm.trigger_duration,
+                    'trigger_occurs': basic_alarm.trigger_occurs,
+                    'trigger_interval': basic_alarm.trigger_interval,
+                    'duration': basic_alarm.duration,
+                    'repeat': basic_alarm.repeat,
+                    'state': 'run',
+                    'event_date': data[date],
+                    'res_id': data.id,
+                    'model_id': model_id,
                     'user_id': uid
                  }
                 alarm_id = alarm_obj.create(cr, uid, vals)
@@ -660,40 +660,40 @@
     __attribute__ = {}
 
     _columns = {
-        'alarm_id': fields.many2one('res.alarm', 'Basic Alarm', ondelete='cascade'), 
+        'alarm_id': fields.many2one('res.alarm', 'Basic Alarm', ondelete='cascade'),
         'name': fields.char('Summary', size=124, help="""Contains the text to be \
                      used as the message subject for email \
-                     or contains the text to be used for display"""), 
+                     or contains the text to be used for display"""),
         'action': fields.selection([('audio', 'Audio'), ('display', 'Display'), \
                 ('procedure', 'Procedure'), ('email', 'Email') ], 'Action', \
-                required=True, help="Defines the action to be invoked when an alarm is triggered"), 
+                required=True, help="Defines the action to be invoked when an alarm is triggered"),
         'description': fields.text('Description', help='Provides a more complete \
                             description of the calendar component, than that \
-                            provided by the "SUMMARY" property'), 
+                            provided by the "SUMMARY" property'),
         'attendee_ids': fields.many2many('calendar.attendee', 'alarm_attendee_rel', \
-                                      'alarm_id', 'attendee_id', 'Attendees', readonly=True), 
+                                      'alarm_id', 'attendee_id', 'Attendees', readonly=True),
         'attach': fields.binary('Attachment', help="""* Points to a sound resource,\
                      which is rendered when the alarm is triggered for audio,
                     * File which is intended to be sent as message attachments for email,
                     * Points to a procedure resource, which is invoked when\
-                      the alarm is triggered for procedure."""), 
-        'res_id': fields.integer('Resource ID'), 
-        'model_id': fields.many2one('ir.model', 'Model'), 
-        'user_id': fields.many2one('res.users', 'Owner'), 
-        'event_date': fields.datetime('Event Date'), 
-        'event_end_date': fields.datetime('Event End Date'), 
-        'trigger_date': fields.datetime('Trigger Date', readonly="True"), 
+                      the alarm is triggered for procedure."""),
+        'res_id': fields.integer('Resource ID'),
+        'model_id': fields.many2one('ir.model', 'Model'),
+        'user_id': fields.many2one('res.users', 'Owner'),
+        'event_date': fields.datetime('Event Date'),
+        'event_end_date': fields.datetime('Event End Date'),
+        'trigger_date': fields.datetime('Trigger Date', readonly="True"),
         'state':fields.selection([
-                    ('draft', 'Draft'), 
-                    ('run', 'Run'), 
-                    ('stop', 'Stop'), 
-                    ('done', 'Done'), 
-                ], 'State', select=True, readonly=True), 
+                    ('draft', 'Draft'),
+                    ('run', 'Run'),
+                    ('stop', 'Stop'),
+                    ('done', 'Done'),
+                ], 'State', select=True, readonly=True),
      }
 
     _defaults = {
-        'action': lambda *x: 'email', 
-        'state': lambda *x: 'run', 
+        'action': lambda *x: 'email',
+        'state': lambda *x: 'run',
      }
     def create(self, cr, uid, vals, context={}):
         """
@@ -744,11 +744,11 @@
         for alarm in self.browse(cr, uid, alarm_ids):
             if alarm.action == 'display':
                 value = {
-                   'name': alarm.name, 
-                   'act_from': alarm.user_id.id, 
-                   'act_to': alarm.user_id.id, 
-                   'body': alarm.description, 
-                   'trigger_date': alarm.trigger_date, 
+                   'name': alarm.name,
+                   'act_from': alarm.user_id.id,
+                   'act_to': alarm.user_id.id,
+                   'body': alarm.description,
+                   'trigger_date': alarm.trigger_date,
                    'ref_doc1': '%s,%s' % (alarm.model_id.model, alarm.res_id)
                 }
                 request_id = request_obj.create(cr, uid, value)
@@ -778,9 +778,9 @@
                     mail_to.append(att.user_id.address_id.email)
                 if mail_to:
                     tools.email_send(
-                        tools.config.get('email_from', False), 
-                        mail_to, 
-                        sub, 
+                        tools.config.get('email_from', False),
+                        mail_to,
+                        sub,
                         body
                     )
             self.write(cr, uid, [alarm.id], {'state':'done'})
@@ -810,12 +810,12 @@
             return {}
         event = self.browse(cr, uid, ids, context=context)[0]
         value = {
-                 'date': event.date and event.date[:11] + '00:00:00', 
-                 'date_deadline': event.date_deadline and event.date_deadline[:11] + '00:00:00', 
-                 'duration': 24 
+                 'date': event.date and event.date[:11] + '00:00:00',
+                 'date_deadline': event.date_deadline and event.date_deadline[:11] + '00:00:00',
+                 'duration': 24
                  }
         return {'value': value}
-    
+
     def onchange_dates(self, cr, uid, ids, start_date, duration=False, end_date=False, allday=False, context={}):
         """
         @param self: The object pointer
@@ -837,8 +837,8 @@
         if allday: # For all day event
             start = start_date[:11] + '00:00:00'
             value = {
-                 'date': start, 
-                 'date_deadline': start, 
+                 'date': start,
+                 'date_deadline': start,
                  'duration': 24
                  }
             return {'value': value}
@@ -867,7 +867,7 @@
         cr.execute("UPDATE %s set freq='None',interval=0,count=0,end_date=Null,\
                     mo=False,tu=False,we=False,th=False,fr=False,sa=False,su=False,\
                     day=0,select1='date',month_list=Null ,byday=Null where id=%s" % (self._table, id))
-        
+
         if not value:
             cr.execute("UPDATE %s set rrule_type='none' where id=%s" % (self._table, id))
             return True
@@ -896,19 +896,19 @@
                     for day in val['byday'].split(','):
                         new_val[day] = True
                     val.pop('byday')
-    
+
                 if val.get('until'):
                     until = parser.parse(''.join((re.compile('\d')).findall(val.get('until'))))
                     new_val['end_date'] = until.strftime('%Y-%m-%d')
                     val.pop('until')
                     new_val.pop('until')
-    
+
                 if val.get('bymonthday'):
                     new_val['day'] = val.get('bymonthday')
                     val.pop('bymonthday')
                     new_val['select1'] = 'date'
                     new_val.pop('bymonthday')
-    
+
                 if val.get('byday'):
                     d = val.get('byday')
                     if '-' in d:
@@ -918,12 +918,12 @@
                         new_val['byday'] = d[:1]
                         new_val['week_list'] = d[1:3].upper()
                     new_val['select1'] = 'day'
-    
+
                 if val.get('bymonth'):
                     new_val['month_list'] = val.get('bymonth')
                     val.pop('bymonth')
                     new_val.pop('bymonth')
-            
+
             for k, v in new_val.items():
                 temp = ", %s='%s'" % (k, v)
                 qry += temp
@@ -931,9 +931,9 @@
         whr = " where id=%(id)s"
         qry = qry + whr
         val.update({
-            'table': self._table, 
-            'rule_type': rrule_type, 
-            'id': id, 
+            'table': self._table,
+            'rule_type': rrule_type,
+            'id': id,
         })
         cr.execute(qry % val)
         return True
@@ -967,40 +967,40 @@
         return result
 
     _columns = {
-        'id': fields.integer('ID'), 
-        'sequence': fields.integer('Sequence'), 
-        'name': fields.char('Description', size=64, required=True), 
-        'date': fields.datetime('Date'), 
-        'date_deadline': fields.datetime('Deadline'), 
-        'create_date': fields.datetime('Created', readonly=True), 
-        'duration': fields.float('Duration'), 
-        'description': fields.text('Your action'), 
+        'id': fields.integer('ID'),
+        'sequence': fields.integer('Sequence'),
+        'name': fields.char('Description', size=64, required=True),
+        'date': fields.datetime('Date'),
+        'date_deadline': fields.datetime('Deadline'),
+        'create_date': fields.datetime('Created', readonly=True),
+        'duration': fields.float('Duration'),
+        'description': fields.text('Your action'),
         'class': fields.selection([('public', 'Public'), ('private', 'Private'), \
-             ('confidential', 'Confidential')], 'Mark as'), 
-        'location': fields.char('Location', size=264, help="Location of Event"), 
+             ('confidential', 'Confidential')], 'Mark as'),
+        'location': fields.char('Location', size=264, help="Location of Event"),
         'show_as': fields.selection([('free', 'Free'), ('busy', 'Busy')], \
-                                                'Show as'), 
-        'base_calendar_url': fields.char('Caldav URL', size=264), 
+                                                'Show as'),
+        'base_calendar_url': fields.char('Caldav URL', size=264),
         'exdate': fields.text('Exception Date/Times', help="This property \
-                    defines the list of date/time exceptions for arecurring calendar component."), 
+                    defines the list of date/time exceptions for arecurring calendar component."),
         'exrule': fields.char('Exception Rule', size=352, help="defines a \
-                    rule or repeating pattern for anexception to a recurrence set"), 
+                    rule or repeating pattern for anexception to a recurrence set"),
         'rrule': fields.function(_get_rulestring, type='char', size=124, method=True, \
                                     string='Recurrent Rule', store=True, \
                                     fnct_inv=_set_rrulestring, help='Defines a\
  rule or repeating pattern for recurring events\n\
 e.g.: Every other month on the last Sunday of the month for 10 occurrences:\
-        FREQ=MONTHLY;INTERVAL=2;COUNT=10;BYDAY=-1SU'), 
+        FREQ=MONTHLY;INTERVAL=2;COUNT=10;BYDAY=-1SU'),
         'rrule_type': fields.selection([('none', ''), ('daily', 'Daily'), \
                             ('weekly', 'Weekly'), ('monthly', 'Monthly'), \
-                            ('yearly', 'Yearly'), ('custom', 'Custom')], 'Recurrency'), 
-        'alarm_id': fields.many2one('res.alarm', 'Alarm'), 
-        'base_calendar_alarm_id': fields.many2one('calendar.alarm', 'Alarm'), 
-        'recurrent_uid': fields.integer('Recurrent ID'), 
-        'recurrent_id': fields.datetime('Recurrent ID date'), 
+                            ('yearly', 'Yearly'), ('custom', 'Custom')], 'Recurrency'),
+        'alarm_id': fields.many2one('res.alarm', 'Alarm'),
+        'base_calendar_alarm_id': fields.many2one('calendar.alarm', 'Alarm'),
+        'recurrent_uid': fields.integer('Recurrent ID'),
+        'recurrent_id': fields.datetime('Recurrent ID date'),
         'vtimezone': fields.related('user_id', 'context_tz', type='char', size=24, \
-                         string='Timezone', store=True), 
-        'user_id': fields.many2one('res.users', 'Responsible'), 
+                         string='Timezone', store=True),
+        'user_id': fields.many2one('res.users', 'Responsible'),
         'freq': fields.selection([('None', 'No Repeat'), \
                                 ('secondly', 'Secondly'), \
                                 ('minutely', 'Minutely'), \
@@ -1008,41 +1008,41 @@
                                 ('daily', 'Daily'), \
                                 ('weekly', 'Weekly'), \
                                 ('monthly', 'Monthly'), \
-                                ('yearly', 'Yearly')], 'Frequency'), 
-        'interval': fields.integer('Interval'), 
-        'count': fields.integer('Count'), 
-        'mo': fields.boolean('Mon'), 
-        'tu': fields.boolean('Tue'), 
-        'we': fields.boolean('Wed'), 
-        'th': fields.boolean('Thu'), 
-        'fr': fields.boolean('Fri'), 
-        'sa': fields.boolean('Sat'), 
-        'su': fields.boolean('Sun'), 
+                                ('yearly', 'Yearly')], 'Frequency'),
+        'interval': fields.integer('Interval'),
+        'count': fields.integer('Count'),
+        'mo': fields.boolean('Mon'),
+        'tu': fields.boolean('Tue'),
+        'we': fields.boolean('Wed'),
+        'th': fields.boolean('Thu'),
+        'fr': fields.boolean('Fri'),
+        'sa': fields.boolean('Sat'),
+        'su': fields.boolean('Sun'),
         'select1': fields.selection([('date', 'Date of month'), \
-                                    ('day', 'Day of month')], 'Option'), 
-        'day': fields.integer('Date of month'), 
+                                    ('day', 'Day of month')], 'Option'),
+        'day': fields.integer('Date of month'),
         'week_list': fields.selection([('MO', 'Monday'), ('TU', 'Tuesday'), \
                                    ('WE', 'Wednesday'), ('TH', 'Thursday'), \
                                    ('FR', 'Friday'), ('SA', 'Saturday'), \
-                                   ('SU', 'Sunday')], 'Weekday'), 
+                                   ('SU', 'Sunday')], 'Weekday'),
         'byday': fields.selection([('1', 'First'), ('2', 'Second'), \
                                    ('3', 'Third'), ('4', 'Fourth'), \
-                                   ('5', 'Fifth'), ('-1', 'Last')], 'By day'), 
-        'month_list': fields.selection(months.items(), 'Month'), 
-        'end_date': fields.date('Repeat Until'), 
+                                   ('5', 'Fifth'), ('-1', 'Last')], 'By day'),
+        'month_list': fields.selection(months.items(), 'Month'),
+        'end_date': fields.date('Repeat Until'),
         'attendee_ids': fields.many2many('calendar.attendee', 'event_attendee_rel', \
-                                 'event_id', 'attendee_id', 'Attendees'), 
+                                 'event_id', 'attendee_id', 'Attendees'),
         'allday': fields.boolean('All Day')
     }
 
     _defaults = {
-         'class': lambda *a: 'public', 
-         'show_as': lambda *a: 'busy', 
-         'freq': lambda *x: 'None', 
-         'select1': lambda *x: 'date', 
-         'interval': lambda *x: 1, 
+         'class': lambda *a: 'public',
+         'show_as': lambda *a: 'busy',
+         'freq': lambda *x: 'None',
+         'select1': lambda *x: 'date',
+         'interval': lambda *x: 1,
     }
-    
+
     def open_event(self, cr, uid, ids, context=None):
         """
         Open Event From for Editing
@@ -1054,11 +1054,11 @@
         """
         if not context:
             context = {}
-            
+
         data_obj = self.pool.get('ir.model.data')
-        
+
         value = {}
-        
+
         id2 = data_obj._get_id(cr, uid, 'base_calendar', 'event_form_view')
         id3 = data_obj._get_id(cr, uid, 'base_calendar', 'event_tree_view')
         id4 = data_obj._get_id(cr, uid, 'base_calendar', 'event_calendar_view')
@@ -1070,17 +1070,17 @@
             id4 = data_obj.browse(cr, uid, id4, context=context).res_id
         for id in ids:
             value = {
-                    'name': _('Event'), 
-                    'view_type': 'form', 
-                    'view_mode': 'form,tree', 
-                    'res_model': 'calendar.event', 
-                    'view_id': False, 
-                    'views': [(id2, 'form'), (id3, 'tree'), (id4, 'calendar')], 
-                    'type': 'ir.actions.act_window', 
-                    'res_id': base_calendar_id2real_id(id), 
+                    'name': _('Event'),
+                    'view_type': 'form',
+                    'view_mode': 'form,tree',
+                    'res_model': 'calendar.event',
+                    'view_id': False,
+                    'views': [(id2, 'form'), (id3, 'tree'), (id4, 'calendar')],
+                    'type': 'ir.actions.act_window',
+                    'res_id': base_calendar_id2real_id(id),
                     'nodestroy': True
                     }
-        
+
         return value
 
     def modify_this(self, cr, uid, event_id, defaults, real_date, context=None, *args):
@@ -1098,9 +1098,9 @@
         event_id = base_calendar_id2real_id(event_id)
         datas = self.read(cr, uid, event_id, context=context)
         defaults.update({
-                        'recurrent_uid': base_calendar_id2real_id(datas['id']), 
-                        'recurrent_id': defaults.get('date') or real_date, 
-                        'rrule_type': 'none', 
+                        'recurrent_uid': base_calendar_id2real_id(datas['id']),
+                        'recurrent_id': defaults.get('date') or real_date,
+                        'rrule_type': 'none',
                         'rrule': ''
                         })
         exdate = datas['exdate'] and datas['exdate'].split(',') or []
@@ -1118,7 +1118,7 @@
         @param event_ids: List of crm meeting’s IDs.
         @return: True
         """
-        
+
         for event_id in event_ids:
             event_id = base_calendar_id2real_id(event_id)
 
@@ -1133,7 +1133,7 @@
                 qry += ", location = '%(location)s'"
             qry += "WHERE id = %s" % (event_id)
             cr.execute(qry %(defaults))
-            
+
         return True
 
     def get_recurrent_ids(self, cr, uid, select, base_start_date, base_until_date, limit=100):
@@ -1214,7 +1214,7 @@
         if isinstance(select, (str, int, long)):
             return ids and ids[0] or False
         return ids
-    
+
     def compute_rule_string(self, cr, uid, datas, context=None, *args):
         """
         Compute rule string.
@@ -1233,9 +1233,9 @@
         freq = datas.get('freq')
         if freq == 'None':
             return ''
-        
+
         interval_srting = datas.get('interval') and (';INTERVAL=' + str(datas.get('interval'))) or ''
-        
+
         if freq == 'weekly':
 
             byday = map(lambda x: x.upper(), filter(lambda x: datas.get(x) and x in weekdays, datas))
@@ -1271,7 +1271,7 @@
         return rrule_string
 
 
-    def search(self, cr, uid, args, offset=0, limit=100, order=None, 
+    def search(self, cr, uid, args, offset=0, limit=100, order=None,
             context=None, count=False):
         """
         Overrides orm search method.
@@ -1297,10 +1297,6 @@
                     if until_date:
                         continue
                     until_date = arg[2]
-<<<<<<< HEAD
-        res = super(calendar_event, self).search(cr, uid, args_without_date, \
-                                 offset, limit, order, context, count)
-=======
                 else:
                         args_without_date.append(arg)
        # args.append(('rrule_type', '=', 'none'))
@@ -1317,7 +1313,6 @@
 
         res.extend(recur_res)
         res = list(set(res))
->>>>>>> 4ac58a39
         return self.get_recurrent_ids(cr, uid, res, start_date, until_date, limit)
 
 
@@ -1481,7 +1476,7 @@
     _description = "Calendar Task"
 
     def _get_date(self, cr, uid, ids, name, arg, context):
-        """ 
+        """
         Get Date
         @param self: The object pointer
         @param cr: the current row, from the database cursor,
@@ -1497,7 +1492,7 @@
         return res
 
     def _set_date(self, cr, uid, id, name, value, arg, context):
-        """ 
+        """
         Set Date
         @param self: The object pointer
         @param cr: the current row, from the database cursor,
@@ -1515,8 +1510,8 @@
 
     _columns = {
         'date': fields.function(_get_date, method=True, fnct_inv=_set_date, \
-                            string='Duration', store=True, type='datetime'), 
-        'duration': fields.integer('Duration'), 
+                            string='Duration', store=True, type='datetime'),
+        'duration': fields.integer('Duration'),
     }
 
     __attribute__ = {}
@@ -1529,7 +1524,7 @@
     _inherit = 'ir.attachment'
 
     def search_count(self, cr, user, args, context=None):
-        """ 
+        """
         @param self: The object pointer
         @param cr: the current row, from the database cursor,
         @param user: the current user’s ID for security checks,
@@ -1542,9 +1537,9 @@
             args1.append(map(lambda x:str(x).split('-')[0], arg))
         return super(ir_attachment, self).search_count(cr, user, args1, context)
 
-    def search(self, cr, uid, args, offset=0, limit=None, order=None, 
+    def search(self, cr, uid, args, offset=0, limit=None, order=None,
             context=None, count=False):
-        """ 
+        """
         @param self: The object pointer
         @param cr: the current row, from the database cursor,
         @param uid: the current user’s ID for security checks,
@@ -1558,8 +1553,8 @@
         for i, arg in enumerate(new_args):
             if arg[0] == 'res_id':
                 new_args[i] = (arg[0], arg[1], base_calendar_id2real_id(arg[2]))
-        return super(ir_attachment, self).search(cr, uid, new_args, offset=offset, 
-                            limit=limit, order=order, 
+        return super(ir_attachment, self).search(cr, uid, new_args, offset=offset,
+                            limit=limit, order=order,
                             context=context, count=False)
 ir_attachment()
 
@@ -1568,12 +1563,12 @@
 
     def set(self, cr, uid, key, key2, name, models, value, replace=True, \
             isobject=False, meta=False, preserve_user=False, company=False):
-        """ 
+        """
         Set IR Values
         @param self: The object pointer
         @param cr: the current row, from the database cursor,
         @param uid: the current user’s ID for security checks,
-        @param model: Get The Model 
+        @param model: Get The Model
         """
 
         new_model = []
@@ -1587,12 +1582,12 @@
 
     def get(self, cr, uid, key, key2, models, meta=False, context={}, \
              res_id_req=False, without_user=True, key2_req=True):
-        """ 
+        """
         Get IR Values
         @param self: The object pointer
         @param cr: the current row, from the database cursor,
         @param uid: the current user’s ID for security checks,
-        @param model: Get The Model 
+        @param model: Get The Model
         """
 
         new_model = []
@@ -1610,15 +1605,15 @@
 
     _inherit = 'ir.model'
 
-    def read(self, cr, uid, ids, fields=None, context={}, 
+    def read(self, cr, uid, ids, fields=None, context={},
             load='_classic_read'):
-        """ 
+        """
         Read IR Model
         @param self: The object pointer
         @param cr: the current row, from the database cursor,
         @param uid: the current user’s ID for security checks,
         @param ids: List of IR Model’s IDs.
-        @param context: A standard dictionary for contextual values 
+        @param context: A standard dictionary for contextual values
         """
 
         data = super(ir_model, self).read(cr, uid, ids, fields=fields, \
@@ -1633,12 +1628,12 @@
 class virtual_report_spool(web_services.report_spool):
 
     def exp_report(self, db, uid, object, ids, datas=None, context=None):
-        """ 
+        """
         Export Report
         @param self: The object pointer
         @param db: get the current database,
         @param uid: the current user’s ID for security checks,
-        @param context: A standard dictionary for contextual values 
+        @param context: A standard dictionary for contextual values
         """
 
         if object == 'printscreen.list':
@@ -1657,20 +1652,20 @@
     _inherit = 'res.users'
 
     def _get_user_avail(self, cr, uid, ids, context=None):
-        """ 
+        """
         Get USer Availability
         @param self: The object pointer
         @param cr: the current row, from the database cursor,
         @param uid: the current user’s ID for security checks,
         @param ids: List of res user’s IDs.
-        @param context: A standard dictionary for contextual values 
+        @param context: A standard dictionary for contextual values
         """
 
         current_datetime = datetime.now().strftime('%Y-%m-%d %H:%M:%S')
         res = {}
         attendee_obj = self.pool.get('calendar.attendee')
         attendee_ids = attendee_obj.search(cr, uid, [
-                    ('event_date', '<=', current_datetime), ('event_end_date', '<=', current_datetime), 
+                    ('event_date', '<=', current_datetime), ('event_end_date', '<=', current_datetime),
                     ('state', '=', 'accepted'), ('user_id', 'in', ids)
                     ])
 
@@ -1688,13 +1683,13 @@
         return res
 
     def _get_user_avail_fun(self, cr, uid, ids, name, args, context=None):
-        """ 
+        """
         Get USer Availability Function
         @param self: The object pointer
         @param cr: the current row, from the database cursor,
         @param uid: the current user’s ID for security checks,
         @param ids: List of res user’s IDs.
-        @param context: A standard dictionary for contextual values 
+        @param context: A standard dictionary for contextual values
         """
 
         return self._get_user_avail(cr, uid, ids, context=context)
@@ -1702,7 +1697,7 @@
     _columns = {
             'availability': fields.function(_get_user_avail_fun, type='selection', \
                     selection=[('free', 'Free'), ('busy', 'Busy')], \
-                    string='Free/Busy', method=True), 
+                    string='Free/Busy', method=True),
     }
 res_users()
 
