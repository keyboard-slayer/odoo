--- conflicted
+++ resolved
@@ -1,62 +1,54 @@
-# German translation for openobject-addons
-# Copyright (c) 2010 Rosetta Contributors and Canonical Ltd 2010
-# This file is distributed under the same license as the openobject-addons package.
-# FIRST AUTHOR <EMAIL@ADDRESS>, 2010.
+# Translation of OpenERP Server.
+# This file contains the translation of the following modules:
+#	* marketing
 #
 msgid ""
 msgstr ""
-"Project-Id-Version: openobject-addons\n"
-"Report-Msgid-Bugs-To: FULL NAME <EMAIL@ADDRESS>\n"
+"Project-Id-Version: OpenERP Server 6.0dev\n"
+"Report-Msgid-Bugs-To: support@openerp.com\n"
 "POT-Creation-Date: 2010-10-18 17:46+0000\n"
-<<<<<<< HEAD
-"PO-Revision-Date: 2010-10-05 13:29+0000\n"
-"Last-Translator: FULL NAME <EMAIL@ADDRESS>\n"
-=======
 "PO-Revision-Date: 2010-11-02 07:27+0000\n"
 "Last-Translator: Thorsten Vocks (OpenBig.org) <thorsten.vocks@big-"
 "consulting.net>\n"
->>>>>>> bb161a1a
 "Language-Team: German <de@li.org>\n"
 "MIME-Version: 1.0\n"
 "Content-Type: text/plain; charset=UTF-8\n"
 "Content-Transfer-Encoding: 8bit\n"
-<<<<<<< HEAD
-"X-Launchpad-Export-Date: 2010-10-30 05:54+0000\n"
-=======
 "X-Launchpad-Export-Date: 2010-11-03 05:00+0000\n"
->>>>>>> bb161a1a
 "X-Generator: Launchpad (build Unknown)\n"
 
 #. module: marketing
 #: constraint:ir.ui.view:0
 msgid "Invalid XML for View Architecture!"
-msgstr ""
+msgstr "Fehlerhafter XML Quellcode für Ansicht!"
 
 #. module: marketing
 #: constraint:ir.model:0
 msgid ""
 "The Object name must start with x_ and not contain any special character !"
 msgstr ""
+"Die Objektbezeichnung muss mit einem x_ beginnen und darf keine "
+"Sonderzeichen haben!"
 
 #. module: marketing
 #: field:marketing.installer,progress:0
 msgid "Configuration Progress"
-msgstr ""
+msgstr "Abfolge Konfiguration"
 
 #. module: marketing
 #: view:marketing.installer:0
 msgid "title"
-msgstr ""
+msgstr "Bezeichnung"
 
 #. module: marketing
 #: model:ir.module.module,shortdesc:marketing.module_meta_information
 msgid "Marketing"
-msgstr ""
+msgstr "Marketing"
 
 #. module: marketing
 #: field:marketing.installer,config_logo:0
 msgid "Image"
-msgstr ""
+msgstr "Bild"
 
 #. module: marketing
 #: help:marketing.installer,marketing_campaign:0
@@ -64,11 +56,13 @@
 "Helps you to manage marketing campaigns and automate actions and "
 "communication steps."
 msgstr ""
+"Hilfe beim Management von Marketing Kampagnen und bei der Automatisierungder "
+"Kommunikation mit Geschäftspartnern"
 
 #. module: marketing
 #: model:ir.module.module,description:marketing.module_meta_information
 msgid "Menu for Marketing"
-msgstr ""
+msgstr "Marketing Menü"
 
 #. module: marketing
 #: help:marketing.installer,email_template:0
@@ -76,6 +70,8 @@
 "Helps you to design templates of emails and integrate them in your different "
 "processes."
 msgstr ""
+"Hilfe für das Design von Email Vorlagen und für die Integration in "
+"verschiedeneProzesse Ihres Marketings"
 
 #. module: marketing
 #: model:ir.model,name:marketing.model_marketing_installer
@@ -85,7 +81,7 @@
 #. module: marketing
 #: constraint:ir.actions.act_window:0
 msgid "Invalid model name in the action definition."
-msgstr ""
+msgstr "Fehlerhafte Modellbezeichnung bei der Aktion"
 
 #. module: marketing
 #: model:ir.actions.act_window,name:marketing.action_marketing_installer
@@ -95,12 +91,12 @@
 #. module: marketing
 #: field:marketing.installer,crm_profiling:0
 msgid "Profiling Tools"
-msgstr ""
+msgstr "Kundenzielgruppen Tool"
 
 #. module: marketing
 #: field:marketing.installer,marketing_campaign:0
 msgid "Marketing Campaigns"
-msgstr ""
+msgstr "Marketing Kampagnen"
 
 #. module: marketing
 #: help:marketing.installer,crm_profiling:0
