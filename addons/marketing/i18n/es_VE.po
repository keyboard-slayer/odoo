--- conflicted
+++ resolved
@@ -1,87 +1,55 @@
-# Spanish translation for openobject-addons
-# Copyright (c) 2010 Rosetta Contributors and Canonical Ltd 2010
-# This file is distributed under the same license as the openobject-addons package.
-# FIRST AUTHOR <EMAIL@ADDRESS>, 2010.
-#
+# Translation of Odoo Server.
+# This file contains the translation of the following modules:
+# * marketing
+# 
+# Translators:
+# FIRST AUTHOR <EMAIL@ADDRESS>, 2010
 msgid ""
 msgstr ""
-<<<<<<< HEAD
-"Project-Id-Version: openobject-addons\n"
-"Report-Msgid-Bugs-To: FULL NAME <EMAIL@ADDRESS>\n"
-"POT-Creation-Date: 2011-01-11 11:15+0000\n"
-"PO-Revision-Date: 2011-01-13 23:07+0000\n"
-"Last-Translator: Jordi Esteve (www.zikzakmedia.com) "
-"<jesteve@zikzakmedia.com>\n"
-"Language-Team: Spanish <es@li.org>\n"
-=======
 "Project-Id-Version: Odoo 8.0\n"
 "Report-Msgid-Bugs-To: \n"
 "POT-Creation-Date: 2015-01-21 14:08+0000\n"
 "PO-Revision-Date: 2016-05-15 18:49+0000\n"
 "Last-Translator: Martin Trigaux\n"
 "Language-Team: Spanish (Venezuela) (http://www.transifex.com/odoo/odoo-8/language/es_VE/)\n"
->>>>>>> 0af32f3f
 "MIME-Version: 1.0\n"
 "Content-Type: text/plain; charset=UTF-8\n"
-"Content-Transfer-Encoding: 8bit\n"
-"X-Launchpad-Export-Date: 2011-09-05 05:50+0000\n"
-"X-Generator: Launchpad (build 13830)\n"
+"Content-Transfer-Encoding: \n"
+"Language: es_VE\n"
+"Plural-Forms: nplurals=2; plural=(n != 1);\n"
 
 #. module: marketing
-#: model:ir.module.module,description:marketing.module_meta_information
-msgid "Menu for Marketing"
-msgstr "Menú para marqueting"
+#: view:marketing.config.settings:marketing.view_marketing_configuration
+msgid "Apply"
+msgstr ""
 
 #. module: marketing
-#: help:marketing.installer,marketing_campaign:0
-msgid ""
-"Helps you to manage marketing campaigns and automate actions and "
-"communication steps."
-msgstr ""
-"Le ayuda a gestionar campañas de marketing y automatizar las acciones y "
-"pasos de la comunicación."
+#: view:marketing.config.settings:marketing.view_marketing_configuration
+msgid "Cancel"
+msgstr "Cancelar"
 
 #. module: marketing
-#: field:marketing.installer,progress:0
-msgid "Configuration Progress"
-msgstr "Progreso de la configuración"
+#: model:ir.actions.act_window,name:marketing.action_marketing_configuration
+#: view:marketing.config.settings:marketing.view_marketing_configuration
+msgid "Configure Marketing"
+msgstr ""
 
 #. module: marketing
-<<<<<<< HEAD
-#: view:marketing.installer:0
-msgid "title"
-msgstr "título"
-=======
 #: field:marketing.config.settings,create_uid:0
 msgid "Created by"
 msgstr "Creado por"
->>>>>>> 0af32f3f
 
 #. module: marketing
-#: field:marketing.installer,email_template:0
-msgid "Automated E-Mails"
-msgstr "Correos automatizados"
+#: field:marketing.config.settings,create_date:0
+msgid "Created on"
+msgstr "Creado en"
 
 #. module: marketing
-#: field:marketing.installer,config_logo:0
-msgid "Image"
-msgstr "Imagen"
+#: field:marketing.config.settings,id:0
+msgid "ID"
+msgstr "ID"
 
 #. module: marketing
-<<<<<<< HEAD
-#: view:marketing.installer:0
-msgid "Configure Your Marketing Application"
-msgstr "Configure su marqueting"
-
-#. module: marketing
-#: help:marketing.installer,email_template:0
-msgid ""
-"Helps you to design templates of emails and integrate them in your different "
-"processes."
-msgstr ""
-"Le ayuda a diseñar las plantillas de mensajes de correo electrónico e "
-"integrarlas en sus distintos procesos."
-=======
 #: field:marketing.config.settings,write_uid:0
 msgid "Last Updated by"
 msgstr "Última actualización realizada por"
@@ -90,72 +58,58 @@
 #: field:marketing.config.settings,write_date:0
 msgid "Last Updated on"
 msgstr "Ultima actualizacion en"
->>>>>>> 0af32f3f
 
 #. module: marketing
-#: model:ir.model,name:marketing.model_marketing_installer
-msgid "marketing.installer"
-msgstr "marketing.instalador"
+#: model:res.groups,name:marketing.group_marketing_manager
+msgid "Manager"
+msgstr "Director"
 
 #. module: marketing
-#: model:ir.module.module,shortdesc:marketing.module_meta_information
+#: model:ir.ui.menu,name:marketing.menu_marketing_configuration
 msgid "Marketing"
 msgstr "Marketing"
 
 #. module: marketing
-#: field:marketing.installer,crm_profiling:0
-msgid "Profiling Tools"
-msgstr "Herramientas de perfiles"
-
-#. module: marketing
-#: view:marketing.installer:0
-msgid ""
-"OpenERP provides Addons to better manage your sales and marketing processes. "
-"Select the ones you would be interested in."
-msgstr ""
-"OpenERP permite extensiones para manejar sus ventas y procesos de "
-"marqueting. Seleccione el que usted le interese."
-
-#. module: marketing
-#: view:marketing.installer:0
-msgid "Marketing Application Configuration"
-msgstr "Configuración de marqueting"
-
-#. module: marketing
-#: model:ir.actions.act_window,name:marketing.action_marketing_installer
-msgid "Marketing Modules Installation"
-msgstr "Instalación de módulos de márqueting"
-
-#. module: marketing
-#: field:marketing.installer,marketing_campaign:0
+#: view:marketing.config.settings:marketing.view_marketing_configuration
 msgid "Marketing Campaigns"
 msgstr "Campañas de marketing"
 
 #. module: marketing
-#: help:marketing.installer,crm_profiling:0
-msgid ""
-"Helps you to perform segmentation of partners and design segmentation "
-"questionnaires"
+#: field:marketing.config.settings,module_marketing_campaign:0
+msgid "Marketing campaigns"
 msgstr ""
-"Le ayuda a realizar segmentaciones de empresas y diseñar cuestionarios para "
-"las segmentaciones."
 
 #. module: marketing
-#: view:marketing.installer:0
-msgid "Configure"
-msgstr "Configurar"
+#: view:marketing.config.settings:marketing.view_marketing_configuration
+#: field:marketing.config.settings,module_mass_mailing:0
+msgid "Mass Mailing"
+msgstr ""
 
-#~ msgid ""
-#~ "The Object name must start with x_ and not contain any special character !"
-#~ msgstr ""
-#~ "¡El nombre del objeto debe empezar por x_ y no contener ningún carácter "
-#~ "especial!"
+#. module: marketing
+#: help:marketing.config.settings,module_mass_mailing:0
+msgid ""
+"Provide a way to perform mass mailings.\n"
+"-This installs the module mass_mailing."
+msgstr ""
 
-#~ msgid "Invalid XML for View Architecture!"
-#~ msgstr "¡XML no válido para la estructura de la vista!"
+#. module: marketing
+#: help:marketing.config.settings,module_marketing_campaign:0
+msgid ""
+"Provides leads automation through marketing campaigns. Campaigns can in fact be defined on any resource, not just CRM leads.\n"
+"-This installs the module marketing_campaign."
+msgstr ""
 
-#~ msgid "Invalid model name in the action definition."
-#~ msgstr "Nombre de modelo no válido en la definición de la acción."
+#. module: marketing
+#: view:marketing.config.settings:marketing.view_marketing_configuration
+msgid "Settings"
+msgstr "Configuración"
 
-#~ msgid "Marketing Applications Configuration"
-#~ msgstr "Configuración aplicaciones marketing"+#. module: marketing
+#: model:res.groups,name:marketing.group_marketing_user
+msgid "User"
+msgstr "Usuario"
+
+#. module: marketing
+#: view:marketing.config.settings:marketing.view_marketing_configuration
+msgid "or"
+msgstr ""