--- conflicted
+++ resolved
@@ -32,22 +32,11 @@
 var all_ready;
 data.ready = function () {
     if (!all_ready) {
-<<<<<<< HEAD
-        all_ready = $.when(dom_ready, ajax.loadXML()).then(function () {
-            // TODO find a better way to find if we are in the backend or not
-            // We don't load translation if we are in the backend since it's already done by the webclient
-            if (!$(document).find('.o_web_client').length) {
-                return load_translations();
-            }
-        });
-    } else if(all_ready.state() === "resolved") { // can add async template
-=======
         all_ready = $.when(dom_ready, ajax.loadXML());
         if (!odoo._modules) {
-            all_ready.then(translations);
+            all_ready.then(load_translations);
         }
     } else { // can add async template
->>>>>>> e336dc38
         all_ready = $.when(dom_ready, ajax.loadXML());
     }
     return all_ready;
