--- conflicted
+++ resolved
@@ -33,51 +33,106 @@
             <field name="view_mode">tree,form</field>
         </record>
 
-        <menuitem id="res_partner_activation_config_mi" parent="base.menu_config_address_book" action="res_partner_activation_act" groups="base.group_no_one" />
+        <menuitem id="res_partner_activation_config_mi" parent="base.menu_config_address_book" action="res_partner_activation_act" groups="base.group_no_one"/>
 
-        <!--Partner Grade -->
+    <!--Partner Grade -->
 
-        <record id="view_partner_grade_tree" model="ir.ui.view">
-            <field name="name">res.partner.grade.tree</field>
-            <field name="model">res.partner.grade</field>
-            <field name="arch" type="xml">
-                <tree string="Partner Grade">
-                    <field name="sequence" invisible="1" />
-                    <field name="name" />
-                </tree>
+
+    <record id="view_partner_grade_tree" model="ir.ui.view">
+        <field name="name">res.partner.grade.tree</field>
+        <field name="model">res.partner.grade</field>
+        <field name="arch" type="xml">
+            <tree string="Partner Grade">
+                <field name="sequence" invisible="1"/>
+                <field name="name"/>
+            </tree>
+        </field>
+    </record>
+    <record id="view_partner_grade_form" model="ir.ui.view">
+        <field name="name">res.partner.grade.form</field>
+        <field name="model">res.partner.grade</field>
+        <field name="arch" type="xml">
+            <form string="Partner Grade" version="7.0">
+                <group col="4">
+                    <field name="name"/>
+                    <field name="sequence"/>
+                    <field name="active"/>
+                </group>
+            </form>
+        </field>
+    </record>
+    <record id="res_partner_grade_action" model="ir.actions.act_window">
+        <field name="name">Partner Grade</field>
+        <field name="res_model">res.partner.grade</field>
+        <field name="view_type">form</field>
+    </record>
+    <menuitem action="res_partner_grade_action" id="menu_res_partner_grade_action"
+        groups="base.group_no_one"
+        parent="base.menu_crm_config_lead" />
+
+    <!-- Partner form -->
+    <record id="view_res_partner_filter_assign_tree" model="ir.ui.view">
+        <field name="name">res.partner.geo.inherit.tree</field>
+        <field name="model">res.partner</field>
+        <field name="inherit_id" ref="base.view_partner_tree"/>
+        <field name="arch" type="xml">
+            <field name="user_id" position="after">
+                <field name="date_review_next"/>
+                <field name="grade_id"/>
+                <field name="activation"/>
             </field>
-        </record>
-        <record id="view_partner_grade_form" model="ir.ui.view">
-            <field name="name">res.partner.grade.form</field>
-            <field name="model">res.partner.grade</field>
-            <field name="arch" type="xml">
-                <form string="Partner Grade" version="7.0">
-                    <group col="4">
+        </field>
+    </record>
+
+    <record id="view_res_partner_filter_assign" model="ir.ui.view">
+        <field name="name">res.partner.geo.inherit.search</field>
+        <field name="model">res.partner</field>
+        <field name="inherit_id" ref="base.view_res_partner_filter"/>
+        <field name="arch" type="xml">
+            <filter string="Salesperson" position="after">
+                <filter string="Activation" context="{'group_by' : 'activation'}" domain="[]" icon="terp-personal" />
+            </filter>
+            <field name="category_id" position="after">
+                <field name="grade_id"/>
+            </field>
+        </field>
+    </record>
+
+    <record id="view_crm_partner_geo_form" model="ir.ui.view">
+        <field name="name">res.partner.geo.inherit</field>
+        <field name="model">res.partner</field>
+        <field name="inherit_id" ref="base.view_partner_form"/>
+        <field name="arch" type="xml">
+            <xpath expr="//notebook[last()]" position="inside">
+                <page string="Geo Localization">
+                    <group>
                         <group>
-                            <field name="name" />
-                            <field name="partner_weight" />
-                            <div>
-                                <p class="oe_grey">
-                                    Define a weight to this grade. The weight will be used as default in the partner form to compute the chance for this partner to get leads. For instance, for business purpose, you can define a target revenue for each grade. To give the same chance to each partner to get leads, keep 1 in this field.
-                                </p>
-                            </div>
+                            <separator string="Partner Activation" colspan="2"/>
+                            <field name="grade_id" widget="selection"/>
+                            <field name="activation" widget="selection"/>
+                            <field name="partner_weight"/>
                         </group>
                         <group>
-                            <field name="sequence" />
-                            <field name="active" />
+                            <separator string="Partner Review" colspan="2"/>
+                            <field name="date_review"/>
+                            <field name="date_review_next"/>
+                            <field name="date_partnership"/>
                         </group>
                     </group>
-                </form>
-            </field>
-        </record>
-        <record id="res_partner_grade_action" model="ir.actions.act_window">
-            <field name="name">Partner Grade</field>
-            <field name="res_model">res.partner.grade</field>
-            <field name="view_type">form</field>
-        </record>
-        <menuitem action="res_partner_grade_action" id="menu_res_partner_grade_action" groups="base.group_no_one" parent="base.menu_crm_config_lead" />
+                    <group colspan="2" col="2">
+                        <separator string="Geo Localization" colspan="2"/>
+                        <button
+                            string="Geo Localize"
+                            name="geo_localize"
+                            colspan="2"
+                            icon="gtk-apply"
+                            type="object"/>
+                        <field name="partner_latitude"/>
+                        <field name="partner_longitude"/>
+                        <field name="date_localization"/>
+                    </group>
+                    <newline/>
 
-<<<<<<< HEAD
                     <field name="opportunity_assigned_ids" colspan="4" nolabel="1">
                          <tree string="Assigned Opportunities">
                              <field name="create_date"/>
@@ -102,92 +157,6 @@
             </xpath>
         </field>
     </record>
-=======
-        <!-- Partner form -->
-        <record id="view_res_partner_filter_assign_tree" model="ir.ui.view">
-            <field name="name">res.partner.geo.inherit.tree</field>
-            <field name="model">res.partner</field>
-            <field name="inherit_id" ref="base.view_partner_tree" />
-            <field name="arch" type="xml">
-                <field name="user_id" position="after">
-                    <field name="date_review_next" />
-                    <field name="grade_id" />
-                    <field name="activation" />
-                </field>
-            </field>
-        </record>
-
-        <record id="view_res_partner_filter_assign" model="ir.ui.view">
-            <field name="name">res.partner.geo.inherit.search</field>
-            <field name="model">res.partner</field>
-            <field name="inherit_id" ref="base.view_res_partner_filter" />
-            <field name="arch" type="xml">
-                <filter string="Salesperson" position="after">
-                    <filter string="Activation" context="{'group_by' : 'activation'}" domain="[]" icon="terp-personal" />
-                </filter>
-                <field name="category_id" position="after">
-                    <field name="grade_id" />
-                </field>
-            </field>
-        </record>
->>>>>>> de8272eb
-
-        <record id="view_crm_partner_geo_form" model="ir.ui.view">
-            <field name="name">res.partner.geo.inherit</field>
-            <field name="model">res.partner</field>
-            <field name="inherit_id" ref="base.view_partner_form" />
-            <field name="arch" type="xml">
-                <xpath expr="//notebook[last()]" position="inside">
-                    <page string="Forwarded Leads">
-                        <group>
-                            <group string="Partner Activation">
-                                <label for="partner_latitude" string="Geolocalisation" />
-                                <div class="oe_title oe_inline">
-                                    <h3 class="oe_inline">
-                                        <span class="oe_grey">( </span>
-                                        <field name="partner_latitude" nolabel="1" readonly="1" class="oe_inline" />
-                                        <span class="oe_grey oe_inline" attrs="{'invisible':[('partner_latitude','&lt;=',0)]}">N </span>
-                                        <span class="oe_grey oe_inline" attrs="{'invisible':[('partner_latitude','&gt;=',0)]}">S </span>
-                                        <field name="partner_longitude" class="oe_inline" readonly="1" nolabel="1" />
-                                        <span class="oe_grey oe_inline" attrs="{'invisible':[('partner_longitude','&lt;=',0)]}">E </span>
-                                        <span class="oe_grey oe_inline" attrs="{'invisible':[('partner_longitude','&gt;=',0)]}">W </span>
-                                        <span class="oe_grey">) </span>
-                                    </h3>
-                                    <button string="Geolocalize" name="geo_localize" class="oe_inline" type="object" />
-                                </div>
-                                <field name="grade_id" widget="selection" on_change="onchange_grade_id(grade_id)" />
-                                <field name="partner_weight" class="oe_inline" />
-                                <div colspan="2">
-                                    <p class="oe_grey">
-                                        Higher is the value, higher is the probability for this partner to get more leads.
-                                    </p>
-                                </div>
-                            </group>
-                            <group>
-                                <separator string="Partner Review" colspan="2" />
-                                <field name="date_review" />
-                                <field name="date_review_next" />
-                                <field name="date_partnership" />
-                            </group>
-                            <group>
-                            </group>
-                        </group>
-                        <newline />
-                        <separator string="Forwarded Leads" colspan="2" />
-                        <field name="opportunity_assigned_ids" colspan="4" nolabel="1">
-                            <tree string="Assigned Opportunities" colors="blue:state=='pending';gray:state=='cancel'">
-                                <field name="name" />
-                                <field name="contact_name" />
-                                <field name="email_from" />
-                                <field name="phone" />
-                                <field name="stage_id" />
-                                <field name="state" invisible="1" />
-                            </tree>
-                        </field>
-                    </page>
-                </xpath>
-            </field>
-        </record>
 
     </data>
 </openerp>