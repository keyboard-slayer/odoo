<?xml version="1.0" encoding="utf-8"?>
<openerp>
    <data>

        <!-- Invoices -->
        <record id="view_invoice_line_calendar" model="ir.ui.view">
            <field name="name">account.invoice.calendar</field>
            <field name="model">account.invoice</field>
            <field name="arch" type="xml">
                <calendar string="Invoices" color="journal_id" date_start="date_invoice">
                    <field name="partner_id"/>
                    <field name="amount_total"/>
                </calendar>
            </field>
        </record>

        <record model="ir.ui.view" id="view_invoice_graph">
            <field name="name">account.invoice.graph</field>
            <field name="model">account.invoice</field>
            <field name="arch" type="xml">
                <graph string="Invoices" type="bar">
                    <field name="partner_id"/>
                    <field name="amount_total" operator="+"/>
                </graph>
            </field>
        </record>

        <record id="view_invoice_line_tree" model="ir.ui.view">
            <field name="name">account.invoice.line.tree</field>
            <field name="model">account.invoice.line</field>
            <field name="arch" type="xml">
                <tree string="Invoice Line">
                    <field name="name"/>
                    <field name="account_id" groups="account.group_account_user"/>
                    <field name="quantity"/>
                    <field name="uos_id" groups="product.group_uom"/>
                    <field name="price_unit"/>
                    <field name="discount" groups="sale.group_discount_per_so_line"/>
                    <field name="price_subtotal"/>
                </tree>
            </field>
        </record>

        <record id="view_invoice_line_form" model="ir.ui.view">
            <field name="name">account.invoice.line.form</field>
            <field name="model">account.invoice.line</field>
            <field name="arch" type="xml">
                <form string="Invoice Line" version="7.0">
                    <group>
                        <group>
                            <field name="product_id" on_change="product_id_change(product_id, uos_id, quantity, name, parent.type, parent.partner_id, parent.fiscal_position, price_unit, parent.currency_id, context, parent.company_id)"/>
                            <label for="quantity"/>
                            <div>
                                <field name="quantity" class="oe_inline"/>
                                <field name="uos_id" class="oe_inline" groups="product.group_uom"
                                  on_change="uos_id_change(product_id, uos_id, quantity, name, parent.type, parent.partner_id, parent.fiscal_position, price_unit, parent.currency_id, context, parent.company_id)"/>
                            </div>
                            <field name="price_unit"/>
                            <field name="discount" groups="sale.group_discount_per_so_line"/>
                        </group>
                        <group>
                            <field domain="[('company_id', '=', parent.company_id), ('journal_id', '=', parent.journal_id), ('type', '&lt;&gt;', 'view')]" name="account_id" on_change="onchange_account_id(product_id, parent.partner_id, parent.type, parent.fiscal_position,account_id)" groups="account.group_account_user"/>
                            <field name="invoice_line_tax_id" context="{'type':parent.type}" domain="[('parent_id','=',False),('company_id', '=', parent.company_id)]" widget="many2many_tags"/>
                            <field domain="[('type','&lt;&gt;','view'), ('company_id', '=', parent.company_id)]" name="account_analytic_id" groups="analytic.group_analytic_accounting"/>
                            <field name="company_id" groups="base.group_multi_company" readonly="1"/>
                        </group>
                    </group>
                    <label for="name"/>
                    <field name="name"/>
                </form>
            </field>
        </record>

        <record id="view_invoice_tax_tree" model="ir.ui.view">
            <field name="name">account.invoice.tax.tree</field>
            <field name="model">account.invoice.tax</field>
            <field name="arch" type="xml">
                <tree string="Manual Invoice Taxes">
                    <field name="sequence"/>
                    <field name="manual"/>
                    <field name="name"/>
                    <field name="account_id" groups="base.group_account_user"/>
                    <field name="base"/>
                    <field name="amount"/>
                </tree>
            </field>
        </record>

        <record id="view_invoice_tax_form" model="ir.ui.view">
            <field name="name">account.invoice.tax.form</field>
            <field name="model">account.invoice.tax</field>
            <field name="arch" type="xml">
                <form string="Manual Invoice Taxes" version="7.0">
                    <group col="4">
                        <field name="name"/>
                        <field name="sequence"/>
                        <field name="account_id" groups="account.group_account_user"/>
                        <field name="account_analytic_id" domain="[('type','&lt;&gt;','view'), ('company_id', '=', parent.company_id)]" groups="analytic.group_analytic_accounting"/>
                        <field name="manual"/>
                        <field name="amount"/>
                        <field name="base" readonly="0"/>
                        <separator colspan="4" string="Tax Codes"/>
                        <field name="base_code_id"/>
                        <field name="base_amount"/>
                        <field name="tax_code_id"/>
                        <field name="tax_amount"/>
                        <field name="factor_base" invisible="True"/>
                        <field name="factor_tax" invisible="True"/>
                    </group>
                </form>
            </field>
        </record>

        <record id="invoice_tree" model="ir.ui.view">
            <field name="name">account.invoice.tree</field>
            <field name="model">account.invoice</field>
            <field name="arch" type="xml">
                <tree colors="blue:state == 'draft';black:state in ('proforma','proforma2','open');gray:state == 'cancel'" string="Invoice">
                    <field name="partner_id" groups="base.group_user"/>
                    <field name="date_invoice"/>
                    <field name="number"/>
                    <field name="reference" invisible="1"/>
                    <field name="name" invisible="1"/>
                    <field name="journal_id" invisible="1"/>
                    <field name="period_id" invisible="1" groups="account.group_account_user"/>
                    <field name="company_id" groups="base.group_multi_company" widget="selection"/>
                    <field name="user_id"/>
                    <field name="date_due"/>
                    <field name="origin"/>
                    <field name="currency_id" groups="base.group_multi_currency"/>
                    <field name="residual" sum="Residual Amount"/>
                    <field name="amount_untaxed" sum="Untaxed Amount"/>
                    <field name="amount_total" sum="Total Amount"/>
                    <field name="state"/>
                </tree>
            </field>
        </record>

        <record id="invoice_supplier_form" model="ir.ui.view">
            <field name="name">account.invoice.supplier.form</field>
            <field name="model">account.invoice</field>
            <field name="priority">2</field>
            <field name="arch" type="xml">
                <form string="Supplier Invoice" version="7.0">
                <header>
                        <button name="invoice_open" states="draft,proforma2" string="Validate" class="oe_highlight" groups="account.group_account_invoice"/>
                        <button name="%(action_account_invoice_refund)d" type='action' string='Ask Refund' states='open,paid' groups="account.group_account_invoice"/>
                        <button name="invoice_cancel" states="draft,proforma2" string="Cancel Invoice" groups="account.group_account_invoice"/>
                        <button name="action_cancel_draft" states="cancel" string="Set to Draft" type="object" groups="account.group_account_invoice"/>
                        <button name='%(action_account_state_open)d' type='action' string='Re-Open' groups="account.group_account_invoice" attrs="{'invisible':['|', ('state','&lt;&gt;','paid'), ('reconciled', '=', True)]}" help="This button only appears when the state of the invoice is 'paid' (showing that it has been fully reconciled) and auto-computed boolean 'reconciled' is False (depicting that it's not the case anymore). In other words, the invoice has been dereconciled and it does not fit anymore the 'paid' state. You should press this button to re-open it and let it continue its normal process after having resolved the eventual exceptions it may have created."/>
                    <field name="state" widget="statusbar" statusbar_visible="draft,open,paid" statusbar_colors='{"proforma":"blue","proforma2":"blue"}'/>
                </header>
                <sheet string="Supplier Invoice">
                    <div class="oe_title">
                        <h1>
                            <label string="Draft Invoice" attrs="{'invisible': ['|',('state','&lt;&gt;','draft'), ('type','&lt;&gt;','in_invoice')]}"/>
                            <label string="Draft Refund" attrs="{'invisible': ['|',('state','&lt;&gt;','draft'), ('type','&lt;&gt;','in_refund')]}"/>
                            <label string="Invoice" attrs="{'invisible': ['|',('state', '=', 'draft'), ('type','&lt;&gt;','in_invoice')]}"/>
                            <label string="Refund" attrs="{'invisible': ['|',('state', '=', 'draft'), ('type','&lt;&gt;','in_refund')]}"/>
                            <field name="number" class="oe_inline"  attrs="{'invisible': [('state', '=', 'draft')]}"/>
                        </h1>
                    </div>
                    <field name="type" invisible="1"/>
                    <group>
                        <group>
                            <field string="Supplier" name="partner_id"
                              on_change="onchange_partner_id(type,partner_id,date_invoice,payment_term, partner_bank_id,company_id)"
                              context="{'default_customer': 0, 'search_default_supplier': 1, 'default_supplier': 1}"
                              domain="[('supplier', '=', True)]"/>
                            <field name="fiscal_position" widget="selection"/>
                            <field name="origin"/>
                            <field name="supplier_invoice_number"/>
                            <label for="reference_type"/>
                            <div>
                                <field name="reference_type" class="oe_inline oe_edit_only"/>
                                <field name="reference" class="oe_inline"/>
                            </div>
                        </group>
                        <group>
                            <field name="date_invoice"/>
                            <field name="date_due"/>
                            <field domain="[('company_id', '=', company_id), ('type', '=', 'payable')]"
                                name="account_id" groups="account.group_account_user"/>
                            <field name="journal_id" groups="account.group_account_user"
                                on_change="onchange_journal_id(journal_id, context)" widget="selection"/>
                            <field name="currency_id" groups="base.group_multi_currency"/>
                            <field name="check_total" groups="account.group_supplier_inv_check_total"/>
                        </group>
                    </group>
                    <notebook>
                        <page string="Invoice">
                            <field context="{'partner_id': partner_id, 'price_type': context.get('price_type') or False, 'type': type}" name="invoice_line">
                                <tree string="Invoice lines" editable="bottom">
<<<<<<< HEAD
                                    <field name="sequence" widget="handle" />
=======
                                    <field name="sequence" widget="handle"/>
>>>>>>> 20c9ba13
                                    <field name="product_id"
                                        on_change="product_id_change(product_id, uos_id, quantity, name, parent.type, parent.partner_id, parent.fiscal_position, price_unit, parent.currency_id, context, parent.company_id)"/>
                                    <field name="name"/>
                                    <field name="company_id" invisible="1"/>
                                    <field name="account_id" groups="account.group_account_user"
                                        domain="[('company_id', '=', parent.company_id), ('journal_id', '=', parent.journal_id), ('type', '=', 'other')]"
                                        on_change="onchange_account_id(product_id, parent.partner_id, parent.type, parent.fiscal_position,account_id)"/>
                                    <field name="account_analytic_id" groups="analytic.group_analytic_accounting"
                                        domain="[('type','!=','view'), ('company_id', '=', parent.company_id)]"/>
                                    <field name="quantity"/>
                                    <field name="uos_id" groups="product.group_uom"
                                        on_change="uos_id_change(product_id, uos_id, quantity, name, parent.type, parent.partner_id, parent.fiscal_position, price_unit, parent.currency_id, context, parent.company_id)"/>
                                    <field name="price_unit"/>
                                    <field name="discount" groups="sale.group_discount_per_so_line"/>
                                    <field name="invoice_line_tax_id" widget="many2many_tags" context="{'type':parent.type}"
                                        domain="[('parent_id','=',False),('company_id', '=', parent.company_id)]"/>
                                    <field name="price_subtotal"/>
                                </tree>
                            </field>
                            <group class="oe_subtotal_footer oe_right">
                                <field name="amount_untaxed" widget="monetary" options="{'currency_field': 'currency_id'}"/>
                                <div>
                                    <label for="amount_tax"/>
                                    <button name="button_reset_taxes" states="draft,proforma2"
                                        string="(update)" class="oe_link oe_edit_only"
                                        type="object" help="Recompute taxes and total"/>
                                </div>
                                <field name="amount_tax" nolabel="1" widget="monetary" options="{'currency_field': 'currency_id'}"/>
                                <field name="amount_total" class="oe_subtotal_footer_separator" widget="monetary" options="{'currency_field': 'currency_id'}"/>

                                <field name="residual" widget="monetary" options="{'currency_field': 'currency_id'}"/>
                                <field name="reconciled" invisible="1"/>
                            </group>
                            <div style="width: 50%%">
                                <field name="tax_line">
                                    <tree editable="bottom" string="Taxes">
                                        <field name="name"/>
                                        <field name="account_id" groups="account.group_account_invoice"/>
                                        <field name="account_analytic_id" domain="[('type','&lt;&gt;','view'), ('company_id', '=', parent.company_id)]" groups="analytic.group_analytic_accounting"/>
                                        <field name="base" on_change="base_change(base,parent.currency_id,parent.company_id,parent.date_invoice)" readonly="1"/>
                                        <field name="amount" on_change="amount_change(amount,parent.currency_id,parent.company_id,parent.date_invoice)"/>

                                        <field invisible="True" name="base_amount"/>
                                        <field invisible="True" name="tax_amount"/>
                                        <field name="factor_base" invisible="True"/>
                                        <field name="factor_tax" invisible="True"/>
                                    </tree>
                                </field>
                            </div>
                            <div class="oe_clear">
                                <label for="comment"/>
                            </div>
                            <field name="comment"/>
                        </page>
                        <page string="Other Info">
                            <group>
                                <group>
                                    <field domain="[('partner_id', '=', partner_id)]" name="partner_bank_id" on_change="onchange_partner_bank(partner_bank_id)"/>
                                    <field name="user_id"/>
                                    <field name="name" invisible="1"/>
                                    <field name="payment_term" widget="selection"/>
                                </group>
                                <group>
                                    <field name="move_id" groups="account.group_account_user"/>
                                    <field name="period_id" domain="[('state', '=', 'draft'), ('company_id', '=', company_id)]" groups="account.group_account_user"/>
                                    <field name="company_id" on_change="onchange_company_id(company_id,partner_id,type,invoice_line,currency_id)" widget="selection" groups="base.group_multi_company"/>
                                </group>
                            </group>
                        </page>
                        <page string="Payments">
                            <field name="payment_ids">
                                <tree string="Payments">
                                    <field name="date" string="Payment Date"/>
                                    <field name="move_id"/>
                                    <field name="ref"/>
                                    <field name="name"/>
                                    <field name="journal_id"/>
                                    <field name="debit"/>
                                    <field name="credit"/>
                                    <field name="amount_currency"/>
                                    <field name="currency_id" groups="base.group_multi_currency"/>
                                </tree>
                            </field>
                        </page>
                    </notebook>
                </sheet>
                <div class="oe_chatter">
                    <field name="message_follower_ids" widget="mail_followers"/>
                    <field name="message_ids" widget="mail_thread"/>
                </div>
                </form>
            </field>
        </record>

        <record id="invoice_form" model="ir.ui.view">
            <field name="name">account.invoice.form</field>
            <field name="model">account.invoice</field>
            <field name="arch" type="xml">
                <form string="Invoice" version="7.0">
                <header>
                    <button name="action_invoice_sent" type="object" string="Send by Email" attrs="{'invisible':['|',('sent','=',True), ('state', '!=', 'open')]}" class="oe_highlight" groups="base.group_user"/>
                    <button name="invoice_print" string="Print" type="object" attrs="{'invisible':['|',('sent','=',True), ('state', '!=', 'open')]}" class="oe_highlight" groups="base.group_user"/>
                    <button name="action_invoice_sent" type="object" string="Send by Email" attrs="{'invisible':['|',('sent','=',False), ('state', '!=', 'open')]}" groups="base.group_user"/>
                    <button name="invoice_print" string="Print Invoice" type="object" attrs="{'invisible':['|',('sent','=',False), ('state', '!=', 'open')]}" groups="base.group_user"/>
                    <button name="invoice_open" states="draft" string="Validate" class="oe_highlight" groups="base.group_user"/>
                    <button name="invoice_open" states="proforma2" string="Validate" groups="base.group_user"/>
                    <button name="invoice_proforma2" states="draft" string="PRO-FORMA" groups="account.group_proforma_invoices"/>
                    <button name="%(action_account_invoice_refund)d" type='action' string='Refund Invoice' states='open,proforma2,paid' groups="base.group_user"/>
                    <button name="invoice_cancel" states="draft,proforma2,open" string="Cancel Invoice" groups="base.group_no_one"/>
                    <button name="action_cancel_draft" states="cancel" string="Reset to Draft" type="object" groups="base.group_user"/>
                    <button name='%(action_account_state_open)d' type='action' string='Re-Open' groups="account.group_account_invoice" attrs="{'invisible':['|', ('state','&lt;&gt;','paid'), ('reconciled', '=', True)]}" help="This button only appears when the state of the invoice is 'paid' (showing that it has been fully reconciled) and auto-computed boolean 'reconciled' is False (depicting that it's not the case anymore). In other words, the invoice has been dereconciled and it does not fit anymore the 'paid' state. You should press this button to re-open it and let it continue its normal process after having resolved the eventual exceptions it may have created."/>
                    <!--button name="%(account_invoices)d" string="Print Invoice" type="action" states="open,paid,proforma,sale,proforma2"/-->
                    <field name="state" widget="statusbar" nolabel="1" statusbar_visible="draft,open,paid" statusbar_colors='{"proforma":"blue","proforma2":"blue"}'/>
                </header>
                <sheet string="Invoice">
                    <h1>
                        <label string="Draft Invoice " attrs="{'invisible': ['|',('state','not in',('draft',)), ('type','&lt;&gt;','out_invoice')]}"/>
                        <label string="Draft Refund " attrs="{'invisible': ['|',('state','not in',('draft',)), ('type','&lt;&gt;','out_refund')]}"/>
                        <label string="Pro Forma Invoice " attrs="{'invisible': [('state','not in',('proforma','proforma2'))]}"/>
                        <label string="Invoice " attrs="{'invisible': ['|',('state','in',('draft','proforma','proforma2')), ('type','&lt;&gt;','out_invoice')]}"/>
                        <label string="Refund " attrs="{'invisible': ['|',('state','in',('draft','proforma','proforma2')), ('type','&lt;&gt;','out_refund')]}"/>
                        <field name="number" readonly="1" class="oe_inline"/>
                    </h1>
                    <field name="type" invisible="1"/>
                    <group>
                        <group>
                            <field string="Customer" name="partner_id"
                                on_change="onchange_partner_id(type,partner_id,date_invoice,payment_term, partner_bank_id,company_id)"
                                groups="base.group_user" context="{'search_default_customer':1, 'show_address': 1}"
                                options='{"always_reload": True}'
                                domain="[('customer', '=', True)]"/>
                            <field name="fiscal_position" widget="selection" />
                        </group>
                        <group>
                            <field name="date_invoice"/>
                            <field name="journal_id" groups="account.group_account_user"
                                on_change="onchange_journal_id(journal_id, context)" widget="selection"/>
                            <field domain="[('company_id', '=', company_id),('type','=', 'receivable')]"
                                name="account_id" groups="account.group_account_user"/>

                            <label for="currency_id" groups="base.group_multi_currency"/>
                            <div groups="base.group_multi_currency">
                                <field name="currency_id" class="oe_inline"/>
                                <!-- note fp: I don't think we need this feature ?
                                <button name="%(action_account_change_currency)d" type="action"
                                  icon="terp-stock_effects-object-colorize"
                                  attrs="{'invisible':[('state','!=','draft')]}"
                                  groups="account.group_account_user"/> -->
                            </div>
                        </group>
                    </group>
                    <field name="sent" invisible="1"/>
                    <notebook colspan="4">
                        <page string="Invoice Lines">
                            <field name="invoice_line" nolabel="1" widget="one2many_list" context="{'type': type}">
                                <tree string="Invoice Lines" editable="bottom">
                                    <field name="sequence" widget="handle"/>
                                    <field name="product_id"
                                        on_change="product_id_change(product_id, uos_id, quantity, name, parent.type, parent.partner_id, parent.fiscal_position, price_unit, parent.currency_id, context, parent.company_id)"/>
                                    <field name="name"/>
                                    <field name="company_id" invisible="1"/>
                                    <field name="account_id" groups="account.group_account_user"
                                        domain="[('company_id', '=', parent.company_id), ('journal_id', '=', parent.journal_id), ('type', '=', 'other')]"
                                        on_change="onchange_account_id(product_id, parent.partner_id, parent.type, parent.fiscal_position,account_id)"/>
                                    <field name="account_analytic_id" groups="analytic.group_analytic_accounting"
                                        domain="[('type','!=','view'), ('company_id', '=', parent.company_id)]"/>
                                    <field name="quantity"/>
                                    <field name="uos_id" groups="product.group_uom"
                                        on_change="uos_id_change(product_id, uos_id, quantity, name, parent.type, parent.partner_id, parent.fiscal_position, price_unit, parent.currency_id, context, parent.company_id)"/>
                                    <field name="price_unit"/>
                                    <field name="discount" groups="sale.group_discount_per_so_line"/>
                                    <field name="invoice_line_tax_id" widget="many2many_tags" context="{'type':parent.type}"
                                        domain="[('parent_id','=',False),('company_id', '=', parent.company_id)]"/>
                                    <field name="price_subtotal"/>
                                </tree>
                            </field>
                            <group class="oe_subtotal_footer oe_right">
                                <field name="amount_untaxed" widget="monetary" options="{'currency_field': 'currency_id'}"/>
                                <div>
                                    <label for="amount_tax"/>
                                    <button name="button_reset_taxes" states="draft,proforma2"
                                        string="(update)" class="oe_link oe_edit_only"
                                        type="object" help="Recompute taxes and total"/>
                                </div>
                                <field name="amount_tax" nolabel="1" widget="monetary" options="{'currency_field': 'currency_id'}"/>
                                <field name="amount_total" class="oe_subtotal_footer_separator" widget="monetary" options="{'currency_field': 'currency_id'}"/>
                                <field name="residual" groups="account.group_account_user" widget="monetary" options="{'currency_field': 'currency_id'}"/>
                                <field name="reconciled" invisible="1"/>
                            </group>
                            <group>
                                    <field name="payment_term" class="oe_inline"/>
                            </group>
                            <div class="oe_clear">
                                <label for="comment"/>
                            </div>
                            <field name="comment" class="oe_inline" placeholder="Additional notes..."/>
                        </page>
                        <page string="Other Info">
                            <group col="4">
                                <group>
                                    <field name="company_id" on_change="onchange_company_id(company_id,partner_id,type,invoice_line,currency_id)" widget="selection" groups="base.group_multi_company"/>
                                    <field name="user_id" groups="base.group_user"/>
                                    <field domain="[('partner_id.ref_companies', 'in', [company_id])]" name="partner_bank_id"/>
                                    <field name="period_id" domain="[('state', '=', 'draft'), ('company_id', '=', company_id)]"
                                        groups="account.group_account_manager"
                                        string="Accounting Period"
                                        placeholder="force period"/>
                                    <field name="date_due"/>
                                </group>
                                <group>
                                    <field name="origin" groups="base.group_user"/>
                                    <field name="name" string="Customer Reference"/>
                                    <field name="move_id" groups="account.group_account_user"/>
                                </group>
                            </group>
                            <field name="tax_line">
                                <tree editable="bottom" string="Taxes">
                                    <field name="name"/>
                                    <field name="account_id" groups="account.group_account_user"/>
                                    <field name="base" on_change="base_change(base,parent.currency_id,parent.company_id,parent.date_invoice)" readonly="1"/>
                                    <field name="amount" on_change="amount_change(amount,parent.currency_id,parent.company_id,parent.date_invoice)"/>
                                    <field invisible="True" name="base_amount"/>
                                    <field invisible="True" name="tax_amount"/>
                                    <field name="factor_base" invisible="True"/>
                                    <field name="factor_tax" invisible="True"/>
                                </tree>
                            </field>
                        </page>
                        <page string="Payments" groups="base.group_user">
                            <field name="payment_ids">
                                <tree string="Payments">
                                    <field name="date"/>
                                    <field name="move_id"/>
                                    <field name="ref"/>
                                    <field name="name"/>
                                    <field name="journal_id" groups="base.group_user"/>
                                    <field name="debit"/>
                                    <field name="credit"/>
                                    <field name="amount_currency" groups="base.group_multi_currency"/>
                                    <field name="currency_id" groups="base.group_multi_currency"/>
                                </tree>
                            </field>
                        </page>
                    </notebook>
                </sheet>
                <div class="oe_chatter">
                    <field name="message_follower_ids" widget="mail_followers" groups="base.group_user"/>
                    <field name="message_ids" widget="mail_thread"/>
                </div>
                </form>
            </field>
        </record>

        <record id="view_account_invoice_filter" model="ir.ui.view">
            <field name="name">account.invoice.select</field>
            <field name="model">account.invoice</field>
            <field name="arch" type="xml">
                <search string="Search Invoice">
                    <field name="number" string="Invoice" filter_domain="['|','|','|', ('number','ilike',self), ('origin','ilike',self), ('supplier_invoice_number', 'ilike', self), ('partner_id', 'child_of', self)]"/>
                    <filter name="draft" string="Draft" domain="[('state','=','draft')]" help="Draft Invoices"/>
                    <filter name="proforma" string="Proforma" domain="[('state','=','proforma2')]" help="Proforma Invoices" groups="account.group_proforma_invoices"/>
                    <filter name="invoices" string="Invoices" domain="[('state','not in',['draft','cancel'])]" help="Proforma/Open/Paid Invoices"/>
                    <filter name="unpaid" string="Unpaid" domain="[('state','=','open')]" help="Unpaid Invoices"/>
                    <separator/>
                    <filter domain="[('user_id','=',uid)]" help="My Invoices" icon="terp-personal"/>
                    <field name="partner_id" filter_domain="[('partner_id', 'child_of', self)]"/>
                    <field name="user_id" string="Salesperson"/>
                    <field name="period_id" string="Period"/>
                    <group expand="0" string="Group By...">
                        <filter string="Partner" icon="terp-partner" domain="[]" context="{'group_by':'partner_id'}"/>
                        <filter string="Responsible" icon="terp-personal" domain="[]"  context="{'group_by':'user_id'}"/>
                        <filter string="Journal" icon="terp-folder-orange" domain="[]" context="{'group_by':'journal_id'}"/>
                        <filter string="Status" icon="terp-stock_effects-object-colorize" domain="[]"  context="{'group_by':'state'}"/>
                        <filter string="Period" icon="terp-go-month" domain="[]" context="{'group_by':'period_id'}"/>
                        <filter string="Invoice Date" icon="terp-go-month" domain="[]"  context="{'group_by':'date_invoice'}"/>
                        <filter string="Due Date" icon="terp-go-month" domain="[]"  context="{'group_by':'date_due'}"/>
                    </group>
               </search>
            </field>
        </record>

        <record id="action_invoice_tree" model="ir.actions.act_window">
            <field name="name">Invoices</field>
            <field name="res_model">account.invoice</field>
            <field name="view_type">form</field>
            <field name="view_mode">tree,form,calendar,graph</field>
            <field name="view_id" ref="invoice_tree"/>
            <field name="context">{'type':'out_invoice'}</field>
            <field name="search_view_id" ref="view_account_invoice_filter"/>
        </record>

        <record id="action_invoice_tree_pending_invoice" model="ir.actions.act_window">
            <field name="name">Pending Invoice</field>
            <field name="res_model">account.invoice</field>
            <field name="view_type">form</field>
            <field name="view_mode">tree,form,calendar,graph</field>
            <field name="view_id" ref="invoice_tree"/>
            <field name="context">{'type':'out_invoice'}</field>
            <field name="domain">[('state','=','draft')]</field>
           <!-- <field name="search_view_id" ref="view_account_invoice_filter"/>-->
        </record>

        <record id="action_invoice_tree_view1" model="ir.actions.act_window.view">
            <field eval="1" name="sequence"/>
            <field name="view_mode">tree</field>
            <field name="act_window_id" ref="action_invoice_tree"/>
        </record>

        <record id="action_invoice_tree_view2" model="ir.actions.act_window.view">
            <field eval="2" name="sequence"/>
            <field name="view_mode">form</field>
            <field name="view_id" ref="invoice_form"/>
            <field name="act_window_id" ref="action_invoice_tree"/>
        </record>

        <record id="action_invoice_tree1" model="ir.actions.act_window">
            <field name="name">Customer Invoices</field>
            <field name="res_model">account.invoice</field>
            <field name="view_type">form</field>
            <field name="view_mode">tree,form,calendar,graph</field>
            <field eval="False" name="view_id"/>
            <field name="domain">[('type','=','out_invoice')]</field>
            <field name="context">{'default_type':'out_invoice', 'type':'out_invoice', 'journal_type': 'sale'}</field>
            <field name="search_view_id" ref="view_account_invoice_filter"/>
            <field name="help" type="html">
              <p class="oe_view_nocontent_create">
                Click to create a customer invoice.
              </p><p>
                OpenERP's electronic invoicing allows to ease and fasten the
                collection of customer payments. Your customer receives the
                invoice by email and he can pay online and/or import it
                in his own system.
              </p><p>
                The discussions with your customer are automatically displayed at
                the bottom of each invoice.
              </p>
            </field>
        </record>


        <record id="action_invoice_tree1_view1" model="ir.actions.act_window.view">
            <field eval="1" name="sequence"/>
            <field name="view_mode">tree</field>
            <field name="act_window_id" ref="action_invoice_tree1"/>
        </record>

        <record id="action_invoice_tree1_view2" model="ir.actions.act_window.view">
            <field eval="2" name="sequence"/>
            <field name="view_mode">form</field>
            <field name="view_id" ref="invoice_form"/>
            <field name="act_window_id" ref="action_invoice_tree1"/>
        </record>

        <menuitem action="action_invoice_tree1" id="menu_action_invoice_tree1" parent="menu_finance_receivables"/>

        <record id="action_invoice_tree2" model="ir.actions.act_window">
            <field name="name">Supplier Invoices</field>
            <field name="res_model">account.invoice</field>
            <field name="view_type">form</field>
            <field name="view_mode">tree,form,calendar,graph</field>
            <field eval="False" name="view_id"/>
            <field name="domain">[('type','=','in_invoice')]</field>
            <field name="context">{'default_type': 'in_invoice', 'type': 'in_invoice', 'journal_type': 'purchase'}</field>
            <field name="search_view_id" ref="view_account_invoice_filter"/>
            <field name="help" type="html">
              <p class="oe_view_nocontent_create">
                Click to record a new supplier invoice.
              </p><p>
                You can control the invoice from your supplier according to
                what you purchased or received. OpenERP can also generate
                draft invoices automatically from purchase orders or receipts.
              </p>
            </field>
        </record>
        <menuitem action="action_invoice_tree2" id="menu_action_invoice_tree2" parent="menu_finance_payables"/>

        <record id="action_invoice_tree3" model="ir.actions.act_window">
            <field name="name">Customer Refunds</field>
            <field name="res_model">account.invoice</field>
            <field name="view_type">form</field>
            <field name="view_mode">tree,form,calendar,graph</field>
            <field eval="False" name="view_id"/>
            <field name="domain">[('type','=','out_refund')]</field>
            <field name="context">{'default_type':'out_refund', 'type':'out_refund', 'journal_type': 'sale_refund'}</field>
            <field name="search_view_id" ref="view_account_invoice_filter"/>
            <field name="help" type="html">
              <p class="oe_view_nocontent_create">
                Click to create a customer refund. 
              </p><p>
                A refund is a document that credits an invoice completely or
                partially.
              </p><p>
                Instead of manually creating a customer refund, you
                can generate it directly from the related customer invoice.
              </p>
            </field>
        </record>

        <record id="action_invoice_tree3_view1" model="ir.actions.act_window.view">
            <field eval="1" name="sequence"/>
            <field name="view_mode">tree</field>
            <field name="act_window_id" ref="action_invoice_tree3"/>
        </record>

        <record id="action_invoice_tree3_view2" model="ir.actions.act_window.view">
            <field eval="2" name="sequence"/>
            <field name="view_mode">form</field>
            <field name="view_id" ref="invoice_form"/>
            <field name="act_window_id" ref="action_invoice_tree3"/>
        </record>
        <menuitem action="action_invoice_tree3" id="menu_action_invoice_tree3" parent="menu_finance_receivables"/>

        <record id="action_invoice_tree4" model="ir.actions.act_window">
            <field name="name">Supplier Refunds</field>
            <field name="res_model">account.invoice</field>
            <field name="view_type">form</field>
            <field name="view_mode">tree,form,calendar,graph</field>
            <field eval="False" name="view_id"/>
            <field name="domain">[('type','=','in_refund')]</field>
            <field name="context">{'default_type': 'in_refund', 'type': 'in_refund', 'journal_type': 'purchase_refund'}</field>
            <field name="search_view_id" ref="view_account_invoice_filter"/>
            <field name="help" type="html">
              <p class="oe_view_nocontent_create">
                Click to register a refund you received from a supplier.
              </p><p>
                Instead of creating the supplier refund manually, you can generate
                refunds and reconcile them directly from the related supplier invoice.
              </p>
            </field>
        </record>
        <menuitem action="action_invoice_tree4" id="menu_action_invoice_tree4" parent="menu_finance_payables"/>

        <act_window context="{'search_default_partner_id':[active_id], 'default_partner_id': active_id}" id="act_res_partner_2_account_invoice_opened" name="Invoices" res_model="account.invoice" src_model="res.partner"/>

        <act_window
           id="act_account_journal_2_account_invoice_opened"
           name="Unpaid Invoices"
           context="{'search_default_journal_id': [active_id], 'search_default_unpaid':1, 'default_journal_id': active_id}"
           domain="[('journal_id','=', active_id)]"
           res_model="account.invoice"
           src_model="account.journal"/>

    </data>
</openerp><|MERGE_RESOLUTION|>--- conflicted
+++ resolved
@@ -191,11 +191,7 @@
                         <page string="Invoice">
                             <field context="{'partner_id': partner_id, 'price_type': context.get('price_type') or False, 'type': type}" name="invoice_line">
                                 <tree string="Invoice lines" editable="bottom">
-<<<<<<< HEAD
                                     <field name="sequence" widget="handle" />
-=======
-                                    <field name="sequence" widget="handle"/>
->>>>>>> 20c9ba13
                                     <field name="product_id"
                                         on_change="product_id_change(product_id, uos_id, quantity, name, parent.type, parent.partner_id, parent.fiscal_position, price_unit, parent.currency_id, context, parent.company_id)"/>
                                     <field name="name"/>
