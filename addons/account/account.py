--- conflicted
+++ resolved
@@ -2684,11 +2684,8 @@
         analytic_journal_obj = self.pool.get('account.analytic.journal')
         obj_tax_code = self.pool.get('account.tax.code')
         obj_tax_code_template = self.pool.get('account.tax.code.template')
-<<<<<<< HEAD
         obj_acc_journal_view = self.pool.get('account.journal.view')
-=======
         ir_values = self.pool.get('ir.values')
->>>>>>> 393bbe50
         # Creating Account
         obj_acc_root = obj_multi.chart_template_id.account_root_id
         tax_code_root_id = obj_multi.chart_template_id.tax_code_root_id.id
