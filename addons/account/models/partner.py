--- conflicted
+++ resolved
@@ -380,15 +380,8 @@
         groups='account.group_account_invoice')
     currency_id = fields.Many2one('res.currency', compute='_get_company_currency', readonly=True,
         string="Currency", help='Utility field to express amount currency')
-<<<<<<< HEAD
-
-    contracts_count = fields.Integer(compute='_journal_item_count', string="Contracts", type='integer')
-    journal_item_count = fields.Integer(compute='_journal_item_count', string="Journal Items", type="integer")
-=======
     contracts_count = fields.Integer(compute='_compute_contracts_count', string="Contracts", type='integer')
     journal_item_count = fields.Integer(compute='_compute_journal_item_count', string="Journal Items", type="integer")
-    issued_total = fields.Monetary(compute='_compute_issued_total', string="Journal Items")
->>>>>>> 98539336
     property_account_payable_id = fields.Many2one('account.account', company_dependent=True,
         string="Account Payable", oldname="property_account_payable",
         domain="[('internal_type', '=', 'payable'), ('deprecated', '=', False)]",
