# -*- coding: utf-8 -*-

import time
from collections import OrderedDict
from odoo import api, fields, models, _
from odoo.osv import expression
from odoo.exceptions import RedirectWarning, UserError, ValidationError
from odoo.tools.misc import formatLang
from odoo.tools import float_is_zero, float_compare
from odoo.tools.safe_eval import safe_eval
import odoo.addons.decimal_precision as dp
from lxml import etree

#----------------------------------------------------------
# Entries
#----------------------------------------------------------


class AccountMove(models.Model):
    _name = "account.move"
    _description = "Account Entry"
    _inherit = ['mail.thread']
    _order = 'date desc, id desc'

    @api.multi
    @api.depends('name', 'state')
    def name_get(self):
        result = []
        for move in self:
            if move.state == 'draft':
                name = '* ' + str(move.id)
            else:
                name = move.name
            result.append((move.id, name))
        return result

    @api.multi
    @api.depends('line_ids.debit', 'line_ids.credit')
    def _amount_compute(self):
        for move in self:
            total = 0.0
            for line in move.line_ids:
                total += line.debit
            move.amount = total

    @api.depends('line_ids.debit', 'line_ids.credit', 'line_ids.matched_debit_ids.amount', 'line_ids.matched_credit_ids.amount', 'line_ids.account_id.user_type_id.type')
    def _compute_matched_percentage(self):
        """Compute the percentage to apply for cash basis method. This value is relevant only for moves that
        involve journal items on receivable or payable accounts.
        """
        for move in self:
            total_amount = 0.0
            total_reconciled = 0.0
            for line in move.line_ids:
                if line.account_id.user_type_id.type in ('receivable', 'payable'):
                    amount = abs(line.debit - line.credit)
                    total_amount += amount
                    for partial_line in (line.matched_debit_ids + line.matched_credit_ids):
                        total_reconciled += partial_line.amount
            precision_currency = move.currency_id or move.company_id.currency_id
            if float_is_zero(total_amount, precision_rounding=precision_currency.rounding):
                move.matched_percentage = 1.0
            else:
                move.matched_percentage = total_reconciled / total_amount

    @api.one
    @api.depends('company_id')
    def _compute_currency(self):
        self.currency_id = self.company_id.currency_id or self.env.user.company_id.currency_id

    @api.multi
    def _get_default_journal(self):
        if self.env.context.get('default_journal_type'):
            return self.env['account.journal'].search([('type', '=', self.env.context['default_journal_type'])], limit=1).id

    @api.multi
    @api.depends('line_ids.partner_id')
    def _compute_partner_id(self):
        for move in self:
            partner = move.line_ids.mapped('partner_id')
            move.partner_id = partner.id if len(partner) == 1 else False

    name = fields.Char(string='Number', required=True, copy=False, default='/')
    ref = fields.Char(string='Reference', copy=False)
    date = fields.Date(required=True, states={'posted': [('readonly', True)]}, index=True, default=fields.Date.context_today)
    journal_id = fields.Many2one('account.journal', string='Journal', required=True, states={'posted': [('readonly', True)]}, default=_get_default_journal)
    currency_id = fields.Many2one('res.currency', compute='_compute_currency', store=True, string="Currency")
    state = fields.Selection([('draft', 'Unposted'), ('posted', 'Posted')], string='Status',
      required=True, readonly=True, copy=False, default='draft',
      help='All manually created new journal entries are usually in the status \'Unposted\', '
           'but you can set the option to skip that status on the related journal. '
           'In that case, they will behave as journal entries automatically created by the '
           'system on document validation (invoices, bank statements...) and will be created '
           'in \'Posted\' status.')
    line_ids = fields.One2many('account.move.line', 'move_id', string='Journal Items',
        states={'posted': [('readonly', True)]}, copy=True)
    partner_id = fields.Many2one('res.partner', compute='_compute_partner_id', string="Partner", store=True, readonly=True)
    amount = fields.Monetary(compute='_amount_compute', store=True)
    narration = fields.Text(string='Internal Note')
    company_id = fields.Many2one('res.company', related='journal_id.company_id', string='Company', store=True, readonly=True,
        default=lambda self: self.env.user.company_id)
    matched_percentage = fields.Float('Percentage Matched', compute='_compute_matched_percentage', digits=0, store=True, readonly=True, help="Technical field used in cash basis method")
    # Dummy Account field to search on account.move by account_id
    dummy_account_id = fields.Many2one('account.account', related='line_ids.account_id', string='Account', store=False, readonly=True)
    tax_cash_basis_rec_id = fields.Many2one(
        'account.partial.reconcile',
        string='Tax Cash Basis Entry of',
        help="Technical field used to keep track of the tax cash basis reconciliation."
        "This is needed when cancelling the source: it will post the inverse journal entry to cancel that part too.")

    @api.model
    def fields_view_get(self, view_id=None, view_type='form', toolbar=False, submenu=False):
        res = super(AccountMove, self).fields_view_get(
            view_id=view_id, view_type=view_type, toolbar=toolbar, submenu=submenu)
        if self._context.get('vat_domain'):
            res['fields']['line_ids']['views']['tree']['fields']['tax_line_id']['domain'] = [('tag_ids', 'in', [self.env.ref(self._context.get('vat_domain')).id])]
        return res

    @api.model
    def create(self, vals):
        move = super(AccountMove, self.with_context(check_move_validity=False, partner_id=vals.get('partner_id'))).create(vals)
        move.assert_balanced()
        return move

    @api.multi
    def write(self, vals):
        if 'line_ids' in vals:
            res = super(AccountMove, self.with_context(check_move_validity=False)).write(vals)
            self.assert_balanced()
        else:
            res = super(AccountMove, self).write(vals)
        return res

    @api.multi
    def post(self):
        invoice = self._context.get('invoice', False)
        self._post_validate()
        for move in self:
            move.line_ids.create_analytic_lines()
            if move.name == '/':
                new_name = False
                journal = move.journal_id

                if invoice and invoice.move_name and invoice.move_name != '/':
                    new_name = invoice.move_name
                else:
                    if journal.sequence_id:
                        # If invoice is actually refund and journal has a refund_sequence then use that one or use the regular one
                        sequence = journal.sequence_id
                        if invoice and invoice.type in ['out_refund', 'in_refund'] and journal.refund_sequence:
                            if not journal.refund_sequence_id:
                                raise UserError(_('Please define a sequence for the refunds'))
                            sequence = journal.refund_sequence_id
                                                            
                        new_name = sequence.with_context(ir_sequence_date=move.date).next_by_id()
                    else:
                        raise UserError(_('Please define a sequence on the journal.'))

                if new_name:
                    move.name = new_name
        return self.write({'state': 'posted'})

    @api.multi
    def button_cancel(self):
        for move in self:
            if not move.journal_id.update_posted:
                raise UserError(_('You cannot modify a posted entry of this journal.\nFirst you should set the journal to allow cancelling entries.'))
        if self.ids:
            self.check_access_rights('write')
            self.check_access_rule('write')
            self._check_lock_date()
            self._cr.execute('UPDATE account_move '\
                       'SET state=%s '\
                       'WHERE id IN %s', ('draft', tuple(self.ids),))
            self.invalidate_cache()
        self._check_lock_date()
        return True

    @api.multi
    def unlink(self):
        for move in self:
            #check the lock date + check if some entries are reconciled
            move.line_ids._update_check()
            move.line_ids.unlink()
        return super(AccountMove, self).unlink()

    @api.multi
    def _post_validate(self):
        for move in self:
            if move.line_ids:
                if not all([x.company_id.id == move.company_id.id for x in move.line_ids]):
                    raise UserError(_("Cannot create moves for different companies."))
        self.assert_balanced()
        return self._check_lock_date()

    @api.multi
    def _check_lock_date(self):
        for move in self:
            lock_date = max(move.company_id.period_lock_date, move.company_id.fiscalyear_lock_date)
            if self.user_has_groups('account.group_account_manager'):
                lock_date = move.company_id.fiscalyear_lock_date
            if move.date <= lock_date:
                if self.user_has_groups('account.group_account_manager'):
                    message = _("You cannot add/modify entries prior to and inclusive of the lock date %s") % (lock_date)
                else:
                    message = _("You cannot add/modify entries prior to and inclusive of the lock date %s. Check the company settings or ask someone with the 'Adviser' role") % (lock_date)
                raise UserError(message)
        return True

    @api.multi
    def assert_balanced(self):
        if not self.ids:
            return True
        prec = self.env['decimal.precision'].precision_get('Account')

        self._cr.execute("""\
            SELECT      move_id
            FROM        account_move_line
            WHERE       move_id in %s
            GROUP BY    move_id
            HAVING      abs(sum(debit) - sum(credit)) > %s
            """, (tuple(self.ids), 10 ** (-max(5, prec))))
        if len(self._cr.fetchall()) != 0:
            raise UserError(_("Cannot create unbalanced journal entry."))
        return True

    @api.multi
    def _reverse_move(self, date=None, journal_id=None):
        self.ensure_one()
        reversed_move = self.copy(default={
            'date': date,
            'journal_id': journal_id.id if journal_id else self.journal_id.id,
            'ref': _('reversal of: ') + self.name})
        for acm_line in reversed_move.line_ids.with_context(check_move_validity=False):
            acm_line.write({
                'debit': acm_line.credit,
                'credit': acm_line.debit,
                'amount_currency': -acm_line.amount_currency
            })
        return reversed_move

    @api.multi
    def reverse_moves(self, date=None, journal_id=None):
        date = date or fields.Date.today()
        reversed_moves = self.env['account.move']
        for ac_move in self:
            #unreconcile all lines reversed
            aml = ac_move.line_ids.filtered(lambda x: x.account_id.reconcile or x.account_id.internal_type == 'liquidity')
            aml.remove_move_reconcile()
            reversed_move = ac_move._reverse_move(date=date,
                                                  journal_id=journal_id)
            reversed_moves |= reversed_move
            #unreconcile all lines reversed
            aml = ac_move.line_ids.filtered(lambda x: x.account_id.reconcile or x.account_id.internal_type == 'liquidity')
            aml.remove_move_reconcile()
            #reconcile together the reconciliable and the liquidity aml and their newly created counterpart
            for account in [x.account_id for x in aml]:
                to_rec = aml.filtered(lambda y: y.account_id == account)
                to_rec |= reversed_move.line_ids.filtered(lambda y: y.account_id == account)
                to_rec.reconcile()
        if reversed_moves:
            reversed_moves._post_validate()
            reversed_moves.post()
            return [x.id for x in reversed_moves]
        return []

    @api.multi
    def open_reconcile_view(self):
        return self.line_ids.open_reconcile_view()


class AccountMoveLine(models.Model):
    _name = "account.move.line"
    _description = "Journal Item"
    _order = "date desc, id desc"

    @api.model_cr
    def init(self):
        """ change index on partner_id to a multi-column index on (partner_id, ref), the new index will behave in the
            same way when we search on partner_id, with the addition of being optimal when having a query that will
            search on partner_id and ref at the same time (which is the case when we open the bank reconciliation widget)
        """
        cr = self._cr
        cr.execute('DROP INDEX IF EXISTS account_move_line_partner_id_index')
        cr.execute('SELECT indexname FROM pg_indexes WHERE indexname = %s', ('account_move_line_partner_id_ref_idx',))
        if not cr.fetchone():
            cr.execute('CREATE INDEX account_move_line_partner_id_ref_idx ON account_move_line (partner_id, ref)')

    @api.depends('debit', 'credit', 'amount_currency', 'currency_id', 'matched_debit_ids', 'matched_credit_ids', 'matched_debit_ids.amount', 'matched_credit_ids.amount', 'move_id.state')
    def _amount_residual(self):
        """ Computes the residual amount of a move line from a reconciliable account in the company currency and the line's currency.
            This amount will be 0 for fully reconciled lines or lines from a non-reconciliable account, the original line amount
            for unreconciled lines, and something in-between for partially reconciled lines.
        """
        for line in self:
            if not line.account_id.reconcile and line.account_id.internal_type != 'liquidity':
                line.reconciled = False
                line.amount_residual = 0
                line.amount_residual_currency = 0
                continue
            #amounts in the partial reconcile table aren't signed, so we need to use abs()
            amount = abs(line.debit - line.credit)
            amount_residual_currency = abs(line.amount_currency) or 0.0
            sign = 1 if (line.debit - line.credit) > 0 else -1
            if not line.debit and not line.credit and line.amount_currency and line.currency_id:
                #residual for exchange rate entries
                sign = 1 if float_compare(line.amount_currency, 0, precision_rounding=line.currency_id.rounding) == 1 else -1

            for partial_line in (line.matched_debit_ids + line.matched_credit_ids):
                # If line is a credit (sign = -1) we:
                #  - subtract matched_debit_ids (partial_line.credit_move_id == line)
                #  - add matched_credit_ids (partial_line.credit_move_id != line)
                # If line is a debit (sign = 1), do the opposite.
                sign_partial_line = sign if partial_line.credit_move_id == line else (-1 * sign)

                amount += sign_partial_line * partial_line.amount
                #getting the date of the matched item to compute the amount_residual in currency
                if line.currency_id:
                    if partial_line.currency_id and partial_line.currency_id == line.currency_id:
                        amount_residual_currency += sign_partial_line * partial_line.amount_currency
                    else:
                        if line.balance and line.amount_currency:
                            rate = line.amount_currency / line.balance
                        else:
                            date = partial_line.credit_move_id.date if partial_line.debit_move_id == line else partial_line.debit_move_id.date
                            rate = line.currency_id.with_context(date=date).rate
                        amount_residual_currency += sign_partial_line * line.currency_id.round(partial_line.amount * rate)

            #computing the `reconciled` field. As we book exchange rate difference on each partial matching,
            #we can only check the amount in company currency
            reconciled = False
            digits_rounding_precision = line.company_id.currency_id.rounding
            if float_is_zero(amount, precision_rounding=digits_rounding_precision):
                if line.currency_id and line.amount_currency:
                    if float_is_zero(amount_residual_currency, precision_rounding=line.currency_id.rounding):
                        reconciled = True
                else:
                    reconciled = True
            line.reconciled = reconciled

            line.amount_residual = line.company_id.currency_id.round(amount * sign)
            line.amount_residual_currency = line.currency_id and line.currency_id.round(amount_residual_currency * sign) or 0.0

    @api.depends('debit', 'credit')
    def _store_balance(self):
        for line in self:
            line.balance = line.debit - line.credit

    @api.model
    def _get_currency(self):
        currency = False
        context = self._context or {}
        if context.get('default_journal_id', False):
            currency = self.env['account.journal'].browse(context['default_journal_id']).currency_id
        return currency

    @api.depends('debit', 'credit', 'move_id.matched_percentage', 'move_id.journal_id')
    def _compute_cash_basis(self):
        for move_line in self:
            if move_line.journal_id.type in ('sale', 'purchase'):
                move_line.debit_cash_basis = move_line.debit * move_line.move_id.matched_percentage
                move_line.credit_cash_basis = move_line.credit * move_line.move_id.matched_percentage
            else:
                move_line.debit_cash_basis = move_line.debit
                move_line.credit_cash_basis = move_line.credit
            move_line.balance_cash_basis = move_line.debit_cash_basis - move_line.credit_cash_basis

    @api.one
    @api.depends('move_id.line_ids')
    def _get_counterpart(self):
        counterpart = set()
        for line in self.move_id.line_ids:
            if (line.account_id.code != self.account_id.code):
                counterpart.add(line.account_id.code)
        if len(counterpart) > 2:
            counterpart = list(counterpart)[0:2] + ["..."]
        self.counterpart = ",".join(counterpart)

    name = fields.Char(required=True, string="Label")
    quantity = fields.Float(digits=dp.get_precision('Product Unit of Measure'),
        help="The optional quantity expressed by this line, eg: number of product sold. The quantity is not a legal requirement but is very useful for some reports.")
    product_uom_id = fields.Many2one('product.uom', string='Unit of Measure')
    product_id = fields.Many2one('product.product', string='Product')
    debit = fields.Monetary(default=0.0, currency_field='company_currency_id')
    credit = fields.Monetary(default=0.0, currency_field='company_currency_id')
    balance = fields.Monetary(compute='_store_balance', store=True, currency_field='company_currency_id',
        help="Technical field holding the debit - credit in order to open meaningful graph views from reports")
    debit_cash_basis = fields.Monetary(currency_field='company_currency_id', compute='_compute_cash_basis', store=True)
    credit_cash_basis = fields.Monetary(currency_field='company_currency_id', compute='_compute_cash_basis', store=True)
    balance_cash_basis = fields.Monetary(compute='_compute_cash_basis', store=True, currency_field='company_currency_id',
        help="Technical field holding the debit_cash_basis - credit_cash_basis in order to open meaningful graph views from reports")
    amount_currency = fields.Monetary(default=0.0, help="The amount expressed in an optional other currency if it is a multi-currency entry.")
    company_currency_id = fields.Many2one('res.currency', related='company_id.currency_id', string="Company Currency", readonly=True,
        help='Utility field to express amount currency', store=True)
    currency_id = fields.Many2one('res.currency', string='Currency', default=_get_currency,
        help="The optional other currency if it is a multi-currency entry.")
    amount_residual = fields.Monetary(compute='_amount_residual', string='Residual Amount', store=True, currency_field='company_currency_id',
        help="The residual amount on a journal item expressed in the company currency.")
    amount_residual_currency = fields.Monetary(compute='_amount_residual', string='Residual Amount in Currency', store=True,
        help="The residual amount on a journal item expressed in its currency (possibly not the company currency).")
    account_id = fields.Many2one('account.account', string='Account', required=True, index=True,
        ondelete="cascade", domain=[('deprecated', '=', False)], default=lambda self: self._context.get('account_id', False))
    move_id = fields.Many2one('account.move', string='Journal Entry', ondelete="cascade",
        help="The move of this entry line.", index=True, required=True, auto_join=True)
    narration = fields.Text(related='move_id.narration', string='Narration')
    ref = fields.Char(related='move_id.ref', string='Reference', store=True, copy=False, index=True)
    payment_id = fields.Many2one('account.payment', string="Originator Payment", help="Payment that created this entry", copy=False)
    statement_line_id = fields.Many2one('account.bank.statement.line', index=True, string='Bank statement line reconciled with this entry', copy=False, readonly=True)
    statement_id = fields.Many2one('account.bank.statement', related='statement_line_id.statement_id', string='Statement', store=True,
        help="The bank statement used for bank reconciliation", index=True, copy=False)
    reconciled = fields.Boolean(compute='_amount_residual', store=True)
    full_reconcile_id = fields.Many2one('account.full.reconcile', string="Matching Number", copy=False)
    matched_debit_ids = fields.One2many('account.partial.reconcile', 'credit_move_id', String='Matched Debits',
        help='Debit journal items that are matched with this journal item.')
    matched_credit_ids = fields.One2many('account.partial.reconcile', 'debit_move_id', String='Matched Credits',
        help='Credit journal items that are matched with this journal item.')
    journal_id = fields.Many2one('account.journal', related='move_id.journal_id', string='Journal',
        index=True, store=True, copy=False)  # related is required
    blocked = fields.Boolean(string='No Follow-up', default=False,
        help="You can check this box to mark this journal item as a litigation with the associated partner")
    date_maturity = fields.Date(string='Due date', index=True, required=True,
        help="This field is used for payable and receivable journal entries. You can put the limit date for the payment of this line.")
    date = fields.Date(related='move_id.date', string='Date', index=True, store=True, copy=False)  # related is required
    analytic_line_ids = fields.One2many('account.analytic.line', 'move_id', string='Analytic lines', oldname="analytic_lines")
    tax_ids = fields.Many2many('account.tax', string='Taxes')
    tax_line_id = fields.Many2one('account.tax', string='Originator tax', ondelete='restrict')
    analytic_account_id = fields.Many2one('account.analytic.account', string='Analytic Account')
    analytic_tag_ids = fields.Many2many('account.analytic.tag', string='Analytic tags')
    company_id = fields.Many2one('res.company', related='account_id.company_id', string='Company', store=True)
    counterpart = fields.Char("Counterpart", compute='_get_counterpart', help="Compute the counter part accounts of this journal item for this journal entry. This can be needed in reports.")

    # TODO: put the invoice link and partner_id on the account_move
    invoice_id = fields.Many2one('account.invoice', oldname="invoice")
    partner_id = fields.Many2one('res.partner', string='Partner', ondelete='restrict')
    user_type_id = fields.Many2one('account.account.type', related='account_id.user_type_id', index=True, store=True, oldname="user_type")
    tax_exigible = fields.Boolean(string='Appears in VAT report', default=True,
        help="Technical field used to mark a tax line as exigible in the vat report or not (only exigible journal items are displayed). By default all new journal items are directly exigible, but with the feature cash_basis on taxes, some will become exigible only when the payment is recorded.")

    _sql_constraints = [
        ('credit_debit1', 'CHECK (credit*debit=0)', 'Wrong credit or debit value in accounting entry !'),
        ('credit_debit2', 'CHECK (credit+debit>=0)', 'Wrong credit or debit value in accounting entry !'),
    ]

    @api.multi
    @api.constrains('currency_id', 'account_id')
    def _check_currency(self):
        for line in self:
            if line.account_id.currency_id:
                if not line.currency_id or line.currency_id.id != line.account_id.currency_id.id:
                    raise ValidationError(_('The selected account of your Journal Entry forces to provide a secondary currency. You should remove the secondary currency on the account.'))

    @api.multi
    @api.constrains('currency_id', 'amount_currency')
    def _check_currency_and_amount(self):
        for line in self:
            if (line.amount_currency and not line.currency_id):
                raise ValidationError(_("You cannot create journal items with a secondary currency without filling both 'currency' and 'amount currency' field."))

    @api.multi
    @api.constrains('amount_currency', 'debit', 'credit')
    def _check_currency_amount(self):
        for line in self:
            if line.amount_currency:
                if (line.amount_currency > 0.0 and line.credit > 0.0) or (line.amount_currency < 0.0 and line.debit > 0.0):
                    raise ValidationError(_('The amount expressed in the secondary currency must be positive when account is debited and negative when account is credited.'))

    ####################################################
    # Reconciliation interface methods
    ####################################################

    @api.model
    def get_data_for_manual_reconciliation_widget(self, partner_ids, account_ids):
        """ Returns the data required for the invoices & payments matching of partners/accounts.
            If an argument is None, fetch all related reconciliations. Use [] to fetch nothing.
        """
        return {
            'customers': self.get_data_for_manual_reconciliation('partner', partner_ids, 'receivable'),
            'suppliers': self.get_data_for_manual_reconciliation('partner', partner_ids, 'payable'),
            'accounts': self.get_data_for_manual_reconciliation('account', account_ids),
        }

    @api.model
    def get_data_for_manual_reconciliation(self, res_type, res_ids=None, account_type=None):
        """ Returns the data required for the invoices & payments matching of partners/accounts (list of dicts).
            If no res_ids is passed, returns data for all partners/accounts that can be reconciled.

            :param res_type: either 'partner' or 'account'
            :param res_ids: ids of the partners/accounts to reconcile, use None to fetch data indiscriminately
                of the id, use [] to prevent from fetching any data at all.
            :param account_type: if a partner is both customer and vendor, you can use 'payable' to reconcile
                the vendor-related journal entries and 'receivable' for the customer-related entries.
        """
        if res_ids is not None and len(res_ids) == 0:
            # Note : this short-circuiting is better for performances, but also required
            # since postgresql doesn't implement empty list (so 'AND id in ()' is useless)
            return []
        res_ids = res_ids and tuple(res_ids)

        assert res_type in ('partner', 'account')
        assert account_type in ('payable', 'receivable', None)
        is_partner = res_type == 'partner'
        res_alias = is_partner and 'p' or 'a'

        query = ("""
            SELECT {0} account_id, account_name, account_code, max_date,
                   to_char(last_time_entries_checked, 'YYYY-MM-DD') AS last_time_entries_checked
            FROM (
                    SELECT {1}
                        {res_alias}.last_time_entries_checked AS last_time_entries_checked,
                        a.id AS account_id,
                        a.name AS account_name,
                        a.code AS account_code,
                        MAX(l.write_date) AS max_date
                    FROM
                        account_move_line l
                        RIGHT JOIN account_account a ON (a.id = l.account_id)
                        RIGHT JOIN account_account_type at ON (at.id = a.user_type_id)
                        {2}
                    WHERE
                        a.reconcile IS TRUE
                        AND l.full_reconcile_id is NULL
                        {3}
                        {4}
                        {5}
                        AND l.company_id = {6}
                        AND EXISTS (
                            SELECT NULL
                            FROM account_move_line l
                            WHERE l.account_id = a.id
                            {7}
                            AND l.amount_residual > 0
                        )
                        AND EXISTS (
                            SELECT NULL
                            FROM account_move_line l
                            WHERE l.account_id = a.id
                            {7}
                            AND l.amount_residual < 0
                        )
                    GROUP BY {8} a.id, a.name, a.code, {res_alias}.last_time_entries_checked
                    ORDER BY {res_alias}.last_time_entries_checked
                ) as s
            WHERE (last_time_entries_checked IS NULL OR max_date > last_time_entries_checked)
        """.format(
                is_partner and 'partner_id, partner_name,' or ' ',
                is_partner and 'p.id AS partner_id, p.name AS partner_name,' or ' ',
                is_partner and 'RIGHT JOIN res_partner p ON (l.partner_id = p.id)' or ' ',
                is_partner and ' ' or "AND at.type <> 'payable' AND at.type <> 'receivable'",
                account_type and "AND at.type = %(account_type)s" or '',
                res_ids and 'AND ' + res_alias + '.id in %(res_ids)s' or '',
                self.env.user.company_id.id,
                is_partner and 'AND l.partner_id = p.id' or ' ',
                is_partner and 'l.partner_id, p.id,' or ' ',
                res_alias=res_alias
            ))
        self.env.cr.execute(query, locals())

        # Apply ir_rules by filtering out
        rows = self.env.cr.dictfetchall()
        ids = [x['account_id'] for x in rows]
        allowed_ids = set(self.env['account.account'].browse(ids).ids)
        rows = [row for row in rows if row['account_id'] in allowed_ids]
        if is_partner:
            ids = [x['partner_id'] for x in rows]
            allowed_ids = set(self.env['res.partner'].browse(ids).ids)
            rows = [row for row in rows if row['partner_id'] in allowed_ids]

        # Fetch other data
        for row in rows:
            account = self.env['account.account'].browse(row['account_id'])
            row['currency_id'] = account.currency_id.id or account.company_id.currency_id.id
            partner_id = is_partner and row['partner_id'] or None
            row['reconciliation_proposition'] = self.get_reconciliation_proposition(account.id, partner_id)
        return rows

    @api.model
    def get_reconciliation_proposition(self, account_id, partner_id=False):
        """ Returns two lines whose amount are opposite """

        # Get pairs
        partner_id_condition = partner_id and 'AND a.partner_id = %(partner_id)s AND b.partner_id = %(partner_id)s' or ''
        query = """
                SELECT a.id, b.id
                FROM account_move_line a, account_move_line b
                WHERE a.amount_residual = -b.amount_residual
                AND NOT a.reconciled AND NOT b.reconciled
                AND a.account_id = %(account_id)s AND b.account_id = %(account_id)s
                {partner_id_condition}
                ORDER BY a.date asc
                LIMIT 10
            """.format(**locals())
        self.env.cr.execute(query, locals())
        pairs = self.env.cr.fetchall()

        # Apply ir_rules by filtering out
        all_pair_ids = [element for tupl in pairs for element in tupl]
        allowed_ids = set(self.env['account.move.line'].browse(all_pair_ids).ids)
        pairs = [pair for pair in pairs if pair[0] in allowed_ids and pair[1] in allowed_ids]

        # Return lines formatted
        if len(pairs) > 0:
            target_currency = (self.currency_id and self.amount_currency) and self.currency_id or self.company_id.currency_id
            lines = self.browse(list(pairs[0]))
            return lines.prepare_move_lines_for_reconciliation_widget(target_currency=target_currency)
        return []

    @api.model
    def domain_move_lines_for_reconciliation(self, excluded_ids=None, str=False):
        """ Returns the domain which is common to both manual and bank statement reconciliation.

            :param excluded_ids: list of ids of move lines that should not be fetched
            :param str: search string
        """
        context = (self._context or {})
        if excluded_ids is None:
            excluded_ids = []
        domain = []

        if excluded_ids:
            domain = expression.AND([domain, [('id', 'not in', excluded_ids)]])
        if str:
            str_domain = [
                '|', ('move_id.name', 'ilike', str),
                '|', ('move_id.ref', 'ilike', str),
                '|', ('date_maturity', 'like', str),
                '&', ('name', '!=', '/'), ('name', 'ilike', str)
            ]
            try:
                amount = float(str)
                amount_domain = [
                    '|', ('amount_residual', '=', amount),
                    '|', ('amount_residual_currency', '=', amount),
                    '|', ('amount_residual', '=', -amount),
                    '|', ('amount_residual_currency', '=', -amount),
                    '&', ('account_id.internal_type', '=', 'liquidity'),
                    '|', '|', ('debit', '=', amount), ('credit', '=', amount), ('amount_currency', '=', amount),
                ]
                str_domain = expression.OR([str_domain, amount_domain])
            except:
                pass

            # When building a domain for the bank statement reconciliation, if there's no partner
            # and a search string, search also a match in the partner names
            if 'bank_statement_line' in context and not context['bank_statement_line'].partner_id.id:
                str_domain = expression.OR([str_domain, [('partner_id.name', 'ilike', str)]])

            domain = expression.AND([domain, str_domain])
        return domain

    def _domain_move_lines_for_manual_reconciliation(self, account_id, partner_id=False, excluded_ids=None, str=False):
        """ Create domain criteria that are relevant to manual reconciliation. """
        domain = ['&', ('reconciled', '=', False), ('account_id', '=', account_id)]
        if partner_id:
            domain = expression.AND([domain, [('partner_id', '=', partner_id)]])
        generic_domain = self.domain_move_lines_for_reconciliation(excluded_ids=excluded_ids, str=str)

        return expression.AND([generic_domain, domain])

    @api.model
    def get_move_lines_for_manual_reconciliation(self, account_id, partner_id=False, excluded_ids=None, str=False, offset=0, limit=None, target_currency_id=False):
        """ Returns unreconciled move lines for an account or a partner+account, formatted for the manual reconciliation widget """
        domain = self._domain_move_lines_for_manual_reconciliation(account_id, partner_id, excluded_ids, str)
        lines = self.search(domain, offset=offset, limit=limit, order="date_maturity asc, id asc")
        if target_currency_id:
            target_currency = self.env['res.currency'].browse(target_currency_id)
        else:
            account = self.env['account.account'].browse(account_id)
            target_currency = account.currency_id or account.company_id.currency_id
        return lines.prepare_move_lines_for_reconciliation_widget(target_currency=target_currency)

    @api.multi
    def prepare_move_lines_for_reconciliation_widget(self, target_currency=False, target_date=False):
        """ Returns move lines formatted for the manual/bank reconciliation widget

            :param target_currency: currency (browse_record or ID) you want the move line debit/credit converted into
            :param target_date: date to use for the monetary conversion
        """
        context = dict(self._context or {})
        ret = []

        if target_currency:
            # re-browse in case we were passed a currency ID via RPC call
            target_currency = self.env['res.currency'].browse(int(target_currency))

        for line in self:
            company_currency = line.account_id.company_id.currency_id
            ret_line = {
                'id': line.id,
                'name': line.name != '/' and line.move_id.name + ': ' + line.name or line.move_id.name,
                'ref': line.move_id.ref or '',
                # For reconciliation between statement transactions and already registered payments (eg. checks)
                # NB : we don't use the 'reconciled' field because the line we're selecting is not the one that gets reconciled
                'already_paid': line.account_id.internal_type == 'liquidity',
                'account_code': line.account_id.code,
                'account_name': line.account_id.name,
                'account_type': line.account_id.internal_type,
                'date_maturity': line.date_maturity,
                'date': line.date,
                'journal_name': line.journal_id.name,
                'partner_id': line.partner_id.id,
                'partner_name': line.partner_id.name,
                'currency_id': (line.currency_id and line.amount_currency) and line.currency_id.id or False,
            }

            debit = line.debit
            credit = line.credit
            amount = line.amount_residual
            amount_currency = line.amount_residual_currency

            # For already reconciled lines, don't use amount_residual(_currency)
            if line.account_id.internal_type == 'liquidity':
                amount = abs(debit - credit)
                amount_currency = abs(line.amount_currency)

            # Get right debit / credit:
            target_currency = target_currency or company_currency
            line_currency = (line.currency_id and line.amount_currency) and line.currency_id or company_currency
            amount_currency_str = ""
            total_amount_currency_str = ""
            if line_currency != company_currency and target_currency == line_currency:
                # The payment currency is the invoice currency, but they are different than the company currency
                # We use the `amount_currency` computed during the invoice validation, at the invoice date
                # to avoid exchange gain/loss
                # e.g. an invoice of 100€ must be paid with 100€, whatever the company currency and the exchange rates
                total_amount = line.amount_currency
                actual_debit = debit > 0 and amount_currency or 0.0
                actual_credit = credit > 0 and -amount_currency or 0.0
                currency = line_currency
            else:
                # Either:
                #  - the invoice, payment, company currencies are all the same,
                #  - the payment currency is the company currency, but the invoice currency is different,
                #  - the invoice currency is the company currency, but the payment currency is different,
                #  - the invoice, payment and company currencies are all different.
                # For the two first cases, we can simply use the debit/credit of the invoice move line, which are always in the company currency,
                # and this is what the target need.
                # For the two last cases, we can use the debit/credit which are in the company currency, and then change them to the target currency
                total_amount = abs(debit - credit)
                actual_debit = debit > 0 and amount or 0.0
                actual_credit = credit > 0 and -amount or 0.0
                currency = company_currency
            if line_currency != target_currency:
                amount_currency_str = formatLang(self.env, abs(actual_debit or actual_credit), currency_obj=line_currency)
                total_amount_currency_str = formatLang(self.env, total_amount, currency_obj=line_currency)
            if currency != target_currency:
                ctx = context.copy()
                ctx.update({'date': target_date or line.date})
                total_amount = currency.with_context(ctx).compute(total_amount, target_currency)
                actual_debit = currency.with_context(ctx).compute(actual_debit, target_currency)
                actual_credit = currency.with_context(ctx).compute(actual_credit, target_currency)
            amount_str = formatLang(self.env, abs(actual_debit or actual_credit), currency_obj=target_currency)
            total_amount_str = formatLang(self.env, total_amount, currency_obj=target_currency)

            ret_line['debit'] = abs(actual_debit)
            ret_line['credit'] = abs(actual_credit)
            ret_line['amount_str'] = amount_str
            ret_line['total_amount_str'] = total_amount_str
            ret_line['amount_currency_str'] = amount_currency_str
            ret_line['total_amount_currency_str'] = total_amount_currency_str
            ret.append(ret_line)
        return ret

    @api.model
    def process_reconciliations(self, data):
        """ Used to validate a batch of reconciliations in a single call
            :param data: list of dicts containing:
                - 'type': either 'partner' or 'account'
                - 'id': id of the affected res.partner or account.account
                - 'mv_line_ids': ids of exisiting account.move.line to reconcile
                - 'new_mv_line_dicts': list of dicts containing values suitable for account_move_line.create()
        """
        for datum in data:
            if len(datum['mv_line_ids']) >= 1 or len(datum['mv_line_ids']) + len(datum['new_mv_line_dicts']) >= 2:
                self.env['account.move.line'].browse(datum['mv_line_ids']).process_reconciliation(datum['new_mv_line_dicts'])

            if datum['type'] == 'partner':
                partners = self.env['res.partner'].browse(datum['id'])
                partners.mark_as_reconciled()
            if datum['type'] == 'account':
                accounts = self.env['account.account'].browse(datum['id'])
                accounts.mark_as_reconciled()

    @api.multi
    def process_reconciliation(self, new_mv_line_dicts):
        """ Create new move lines from new_mv_line_dicts (if not empty) then call reconcile_partial on self and new move lines

            :param new_mv_line_dicts: list of dicts containing values suitable fot account_move_line.create()
        """
        if len(self) < 1 or len(self) + len(new_mv_line_dicts) < 2:
            raise UserError(_('A reconciliation must involve at least 2 move lines.'))

        # Create writeoff move lines
        if len(new_mv_line_dicts) > 0:
            writeoff_lines = self.env['account.move.line']
            company_currency = self[0].account_id.company_id.currency_id
            writeoff_currency = self[0].currency_id or company_currency
            for mv_line_dict in new_mv_line_dicts:
                if writeoff_currency != company_currency:
                    mv_line_dict['debit'] = writeoff_currency.compute(mv_line_dict['debit'], company_currency)
                    mv_line_dict['credit'] = writeoff_currency.compute(mv_line_dict['credit'], company_currency)
                writeoff_lines += self._create_writeoff(mv_line_dict)

            (self + writeoff_lines).reconcile()
        else:
            self.reconcile()

    ####################################################
    # Reconciliation methods
    ####################################################

    def _get_pair_to_reconcile(self):
        #field is either 'amount_residual' or 'amount_residual_currency' (if the reconciled account has a secondary currency set)
        field = self[0].account_id.currency_id and 'amount_residual_currency' or 'amount_residual'
        #reconciliation on bank accounts are special cases as we don't want to set them as reconciliable
        #but we still want to reconcile entries that are reversed together in order to clear those lines
        #in the bank reconciliation report.
        if not self[0].account_id.reconcile and self[0].account_id.internal_type == 'liquidity':
            field = 'balance'
        rounding = self[0].company_id.currency_id.rounding
        if self[0].currency_id and all([x.amount_currency and x.currency_id == self[0].currency_id for x in self]):
            #or if all lines share the same currency
            field = 'amount_residual_currency'
            rounding = self[0].currency_id.rounding
        if self._context.get('skip_full_reconcile_check') == 'amount_currency_excluded':
            field = 'amount_residual'
        elif self._context.get('skip_full_reconcile_check') == 'amount_currency_only':
            field = 'amount_residual_currency'
        #target the pair of move in self that are the oldest
        sorted_moves = sorted(self, key=lambda a: a.date_maturity or a.date)
        debit = credit = False
        for aml in sorted_moves:
            if credit and debit:
                break
            if float_compare(aml[field], 0, precision_rounding=rounding) == 1 and not debit:
                debit = aml
            elif float_compare(aml[field], 0, precision_rounding=rounding) == -1 and not credit:
                credit = aml
        return debit, credit

    def auto_reconcile_lines(self):
        """ This function iterates recursively on the recordset given as parameter as long as it
            can find a debit and a credit to reconcile together. It returns the recordset of the
            account move lines that were not reconciled during the process.
        """
        if not self.ids:
            return self
        sm_debit_move, sm_credit_move = self._get_pair_to_reconcile()
        #there is no more pair to reconcile so return what move_line are left
        if not sm_credit_move or not sm_debit_move:
            return self

        field = self[0].account_id.currency_id and 'amount_residual_currency' or 'amount_residual'
        if not sm_debit_move.debit and not sm_debit_move.credit:
            #both debit and credit field are 0, consider the amount_residual_currency field because it's an exchange difference entry
            field = 'amount_residual_currency'
        if self[0].currency_id and all([x.currency_id == self[0].currency_id for x in self]):
            #all the lines have the same currency, so we consider the amount_residual_currency field
            field = 'amount_residual_currency'
        if self._context.get('skip_full_reconcile_check') == 'amount_currency_excluded':
            field = 'amount_residual'
        elif self._context.get('skip_full_reconcile_check') == 'amount_currency_only':
            field = 'amount_residual_currency'
        #Reconcile the pair together
        amount_reconcile = min(sm_debit_move[field], -sm_credit_move[field])
        #Remove from recordset the one(s) that will be totally reconciled
        if amount_reconcile == sm_debit_move[field]:
            self -= sm_debit_move
        if amount_reconcile == -sm_credit_move[field]:
            self -= sm_credit_move

        #Check for the currency and amount_currency we can set
        currency = False
        amount_reconcile_currency = 0
        if sm_debit_move.currency_id == sm_credit_move.currency_id and sm_debit_move.currency_id.id:
            currency = sm_credit_move.currency_id.id
            amount_reconcile_currency = min(sm_debit_move.amount_residual_currency, -sm_credit_move.amount_residual_currency)

        amount_reconcile = min(sm_debit_move.amount_residual, -sm_credit_move.amount_residual)

        if self._context.get('skip_full_reconcile_check') == 'amount_currency_excluded':
            amount_reconcile_currency = 0.0
            currency = self._context.get('manual_full_reconcile_currency')
        elif self._context.get('skip_full_reconcile_check') == 'amount_currency_only':
            currency = self._context.get('manual_full_reconcile_currency')

        self.env['account.partial.reconcile'].create({
            'debit_move_id': sm_debit_move.id,
            'credit_move_id': sm_credit_move.id,
            'amount': amount_reconcile,
            'amount_currency': amount_reconcile_currency,
            'currency_id': currency,
        })

        #Iterate process again on self
        return self.auto_reconcile_lines()

    @api.multi
    def reconcile(self, writeoff_acc_id=False, writeoff_journal_id=False):
        # Empty self can happen if the user tries to reconcile entries which are already reconciled.
        # The calling method might have filtered out reconciled lines.
        if not self:
            return True

        #Perform all checks on lines
        company_ids = set()
        all_accounts = []
        partners = set()
        for line in self:
            company_ids.add(line.company_id.id)
            all_accounts.append(line.account_id)
            if (line.account_id.internal_type in ('receivable', 'payable')):
                partners.add(line.partner_id.id)
            if line.reconciled:
                raise UserError(_('You are trying to reconcile some entries that are already reconciled!'))
        if len(company_ids) > 1:
            raise UserError(_('To reconcile the entries company should be the same for all entries!'))
        if len(set(all_accounts)) > 1:
            raise UserError(_('Entries are not of the same account!'))
        if not (all_accounts[0].reconcile or all_accounts[0].internal_type == 'liquidity'):
            raise UserError(_('The account %s (%s) is not marked as reconciliable !') % (all_accounts[0].name, all_accounts[0].code))

        #reconcile everything that can be
        remaining_moves = self.auto_reconcile_lines()

        #if writeoff_acc_id specified, then create write-off move with value the remaining amount from move in self
        if writeoff_acc_id and writeoff_journal_id and remaining_moves:
            all_aml_share_same_currency = all([x.currency_id == self[0].currency_id for x in self])
            writeoff_vals = {
                'account_id': writeoff_acc_id.id,
                'journal_id': writeoff_journal_id.id
            }
            if not all_aml_share_same_currency:
                writeoff_vals['amount_currency'] = False
            writeoff_to_reconcile = remaining_moves._create_writeoff(writeoff_vals)
            #add writeoff line to reconcile algo and finish the reconciliation
            remaining_moves = (remaining_moves + writeoff_to_reconcile).auto_reconcile_lines()
            return writeoff_to_reconcile
        return True

    def _create_writeoff(self, vals):
        """ Create a writeoff move for the account.move.lines in self. If debit/credit is not specified in vals,
            the writeoff amount will be computed as the sum of amount_residual of the given recordset.

            :param vals: dict containing values suitable fot account_move_line.create(). The data in vals will
                be processed to create bot writeoff acount.move.line and their enclosing account.move.
        """
        # Check and complete vals
        if 'account_id' not in vals or 'journal_id' not in vals:
            raise UserError(_("It is mandatory to specify an account and a journal to create a write-off."))
        if ('debit' in vals) ^ ('credit' in vals):
            raise UserError(_("Either pass both debit and credit or none."))
        if 'date' not in vals:
            vals['date'] = self._context.get('date_p') or time.strftime('%Y-%m-%d')
        if 'name' not in vals:
            vals['name'] = self._context.get('comment') or _('Write-Off')
        if 'analytic_account_id' not in vals:
            vals['analytic_account_id'] = self.env.context.get('analytic_id', False)
        #compute the writeoff amount if not given
        if 'credit' not in vals and 'debit' not in vals:
            amount = sum([r.amount_residual for r in self])
            vals['credit'] = amount > 0 and amount or 0.0
            vals['debit'] = amount < 0 and abs(amount) or 0.0
        vals['partner_id'] = self.env['res.partner']._find_accounting_partner(self[0].partner_id).id
        company_currency = self[0].account_id.company_id.currency_id
        writeoff_currency = self[0].currency_id or company_currency
        if not self._context.get('skip_full_reconcile_check') == 'amount_currency_excluded' and 'amount_currency' not in vals and writeoff_currency != company_currency:
            vals['currency_id'] = writeoff_currency.id
            sign = 1 if vals['debit'] > 0 else -1
            vals['amount_currency'] = sign * abs(sum([r.amount_residual_currency for r in self]))

        # Writeoff line in the account of self
        first_line_dict = self._prepare_writeoff_first_line_values(vals)

        # Writeoff line in specified writeoff account
        second_line_dict = self._prepare_writeoff_second_line_values(vals)

        # Create the move
        writeoff_move = self.env['account.move'].with_context(apply_taxes=True).create({
            'journal_id': vals['journal_id'],
            'date': vals['date'],
            'state': 'draft',
            'line_ids': [(0, 0, first_line_dict), (0, 0, second_line_dict)],
        })
        writeoff_move.post()

        # Return the writeoff move.line which is to be reconciled
        return writeoff_move.line_ids.filtered(lambda r: r.account_id == self[0].account_id)

    @api.multi
    def _prepare_writeoff_first_line_values(self, values):
        line_values = values.copy()
        line_values['account_id'] = self[0].account_id.id
        if 'analytic_account_id' in line_values:
            del line_values['analytic_account_id']
        if 'tax_ids' in line_values:
            tax_ids = []
            # vals['tax_ids'] is a list of commands [[4, tax_id, None], ...]
            for tax_id in values['tax_ids']:
                tax_ids.append(tax_id[1])
            amount = line_values['credit'] - line_values['debit']
            amount_tax = self.env['account.tax'].browse(tax_ids).compute_all(amount)['total_included']
            line_values['credit'] = amount_tax > 0 and amount_tax or 0.0
            line_values['debit'] = amount_tax < 0 and abs(amount_tax) or 0.0
            del line_values['tax_ids']
        return line_values

    @api.multi
    def _prepare_writeoff_second_line_values(self, values):
        line_values = values.copy()
        line_values['debit'], line_values['credit'] = line_values['credit'], line_values['debit']
        if 'amount_currency' in values:
            line_values['amount_currency'] = -line_values['amount_currency']
        return line_values

    @api.model
    def compute_full_after_batch_reconcile(self):
        """ After running the manual reconciliation wizard and making full reconciliation, we need to run this method to create
            potentially an exchange rate entry that will balance the remaining amount_residual_currency (possibly several aml).

            This ensure that all aml in the full reconciliation are reconciled (amount_residual = amount_residual_currency = 0).
        """
        total_debit = 0
        total_credit = 0
        total_amount_currency = 0
        currency = False
        aml_to_balance_currency = self.env['account.move.line']
        partial_rec_set = self.env['account.partial.reconcile']
        aml_id = False
        partial_rec_id = False
        maxdate = None
        for aml in self:
            total_debit += aml.debit
            total_credit += aml.credit
            if aml.amount_residual_currency:
                aml_to_balance_currency |= aml
            maxdate = max(aml.date, maxdate)
            if not currency and aml.currency_id:
                currency = aml.currency_id
            if aml.currency_id and aml.currency_id == currency:
                total_amount_currency += aml.amount_currency
            partial_rec_set |= aml.matched_debit_ids | aml.matched_credit_ids

        if currency and aml_to_balance_currency:
            aml = aml_to_balance_currency[0]
            #eventually create journal entries to book the difference due to foreign currency's exchange rate that fluctuates
            partial_rec = aml.credit and aml.matched_debit_ids[0] or aml.matched_credit_ids[0]
            aml_id, partial_rec_id = partial_rec.with_context(skip_full_reconcile_check=True).create_exchange_rate_entry(aml_to_balance_currency, 0.0, total_amount_currency, currency, maxdate)
            self |= aml_id
            partial_rec_set |= partial_rec_id
            total_amount_currency += aml_id.amount_currency

        partial_rec_ids = [x.id for x in list(partial_rec_set)]
        #if the total debit and credit are equal, and the total amount in currency is 0, the reconciliation is full
        digits_rounding_precision = self[0].company_id.currency_id.rounding
        if float_compare(total_debit, total_credit, precision_rounding=digits_rounding_precision) == 0 \
          and (not currency or float_is_zero(total_amount_currency, precision_rounding=currency.rounding)):
            #in that case, mark the reference on the partial reconciliations and the entries
            self.env['account.full.reconcile'].with_context(check_move_validity=False).create({
                'partial_reconcile_ids': [(6, 0, partial_rec_ids)],
                'reconciled_line_ids': [(6, 0, self.ids)],
                'exchange_move_id': aml_id.move_id.id if aml_id else False,
                'exchange_partial_rec_id': partial_rec_id.id if partial_rec_id else False})

    @api.multi
    def remove_move_reconcile(self):
        """ Undo a reconciliation """
        if not self:
            return True
        rec_move_ids = self.env['account.partial.reconcile']
        for account_move_line in self:
            for invoice in account_move_line.payment_id.invoice_ids:
                if invoice.id == self.env.context.get('invoice_id') and account_move_line in invoice.payment_move_line_ids:
                    account_move_line.payment_id.write({'invoice_ids': [(3, invoice.id, None)]})
            rec_move_ids += account_move_line.matched_debit_ids
            rec_move_ids += account_move_line.matched_credit_ids
        if self.env.context.get('invoice_id'):
            current_invoice = self.env['account.invoice'].browse(self.env.context['invoice_id'])
            aml_to_keep = current_invoice.move_id.line_ids | current_invoice.move_id.line_ids.mapped('full_reconcile_id.exchange_move_id.line_ids')
            rec_move_ids = rec_move_ids.filtered(
                lambda r: (r.debit_move_id + r.credit_move_id) & aml_to_keep
            )
        return rec_move_ids.unlink()

    ####################################################
    # CRUD methods
    ####################################################

    #TODO: to check/refactor
    @api.model
    def create(self, vals):
        """ :context's key apply_taxes: set to True if you want vals['tax_ids'] to result in the creation of move lines for taxes and eventual
                adjustment of the line amount (in case of a tax included in price).

            :context's key `check_move_validity`: check data consistency after move line creation. Eg. set to false to disable verification that the move
                debit-credit == 0 while creating the move lines composing the move.

        """
        context = dict(self._context or {})
        amount = vals.get('debit', 0.0) - vals.get('credit', 0.0)
        if not vals.get('partner_id') and context.get('partner_id'):
            vals['partner_id'] = context.get('partner_id')
        move = self.env['account.move'].browse(vals['move_id'])
        account = self.env['account.account'].browse(vals['account_id'])
        if account.deprecated:
            raise UserError(_('You cannot use deprecated account.'))
        if 'journal_id' in vals and vals['journal_id']:
            context['journal_id'] = vals['journal_id']
        if 'date' in vals and vals['date']:
            context['date'] = vals['date']
        if 'journal_id' not in context:
            context['journal_id'] = move.journal_id.id
            context['date'] = move.date
        #we need to treat the case where a value is given in the context for period_id as a string
        if not context.get('journal_id', False) and context.get('search_default_journal_id', False):
            context['journal_id'] = context.get('search_default_journal_id')
        if 'date' not in context:
            context['date'] = fields.Date.context_today(self)
        journal = vals.get('journal_id') and self.env['account.journal'].browse(vals['journal_id']) or move.journal_id
        vals['date_maturity'] = vals.get('date_maturity') or vals.get('date') or move.date
        ok = not (journal.type_control_ids or journal.account_control_ids)

        if journal.type_control_ids:
            type = account.user_type_id
            for t in journal.type_control_ids:
                if type == t:
                    ok = True
                    break
        if journal.account_control_ids and not ok:
            for a in journal.account_control_ids:
                if a.id == vals['account_id']:
                    ok = True
                    break
        # Automatically convert in the account's secondary currency if there is one and
        # the provided values were not already multi-currency
        if account.currency_id and 'amount_currency' not in vals and account.currency_id.id != account.company_id.currency_id.id:
            vals['currency_id'] = account.currency_id.id
            if self._context.get('skip_full_reconcile_check') == 'amount_currency_excluded':
                vals['amount_currency'] = 0.0
            else:
                ctx = {}
                if 'date' in vals:
                    ctx['date'] = vals['date']
                vals['amount_currency'] = account.company_id.currency_id.with_context(ctx).compute(amount, account.currency_id)

        if not ok:
            raise UserError(_('You cannot use this general account in this journal, check the tab \'Entry Controls\' on the related journal.'))

        # Create tax lines
        tax_lines_vals = []
        if context.get('apply_taxes') and vals.get('tax_ids'):
            # Get ids from triplets : https://www.odoo.com/documentation/master/reference/orm.html#openerp.models.Model.write
            tax_ids = [tax['id'] for tax in self.resolve_2many_commands('tax_ids', vals['tax_ids']) if tax.get('id')]
            # Since create() receives ids instead of recordset, let's just use the old-api bridge
            taxes = self.env['account.tax'].browse(tax_ids)
            currency = self.env['res.currency'].browse(vals.get('currency_id'))
            partner = self.env['res.partner'].browse(vals.get('partner_id'))
            res = taxes.with_context(round=True).compute_all(amount,
                currency, 1, vals.get('product_id'), partner)
            # Adjust line amount if any tax is price_include
            if abs(res['total_excluded']) < abs(amount):
                if vals['debit'] != 0.0: vals['debit'] = res['total_excluded']
                if vals['credit'] != 0.0: vals['credit'] = -res['total_excluded']
                if vals.get('amount_currency'):
                    vals['amount_currency'] = self.env['res.currency'].browse(vals['currency_id']).round(vals['amount_currency'] * (res['total_excluded']/amount))
            # Create tax lines
            for tax_vals in res['taxes']:
                if tax_vals['amount']:
                    tax = self.env['account.tax'].browse([tax_vals['id']])
                    account_id = (amount > 0 and tax_vals['account_id'] or tax_vals['refund_account_id'])
                    if not account_id: account_id = vals['account_id']
                    temp = {
                        'account_id': account_id,
                        'name': vals['name'] + ' ' + tax_vals['name'],
                        'tax_line_id': tax_vals['id'],
                        'move_id': vals['move_id'],
                        'partner_id': vals.get('partner_id'),
                        'statement_id': vals.get('statement_id'),
                        'debit': tax_vals['amount'] > 0 and tax_vals['amount'] or 0.0,
                        'credit': tax_vals['amount'] < 0 and -tax_vals['amount'] or 0.0,
                        'analytic_account_id': vals.get('analytic_account_id') if tax.analytic else False,
                    }
                    bank = self.env["account.bank.statement"].browse(vals.get('statement_id'))
                    if bank.currency_id != bank.company_id.currency_id:
                        ctx = {}
                        if 'date' in vals:
                            ctx['date'] = vals['date']
                        temp['currency_id'] = bank.currency_id.id
                        temp['amount_currency'] = bank.company_id.currency_id.with_context(ctx).compute(tax_vals['amount'], bank.currency_id, round=True)
                    tax_lines_vals.append(temp)

        #Toggle the 'tax_exigible' field to False in case it is not yet given and the tax in 'tax_line_id' or one of
        #the 'tax_ids' is a cash based tax.
        taxes = False
        if vals.get('tax_line_id'):
            taxes = [{'use_cash_basis': self.env['account.tax'].browse(vals['tax_line_id']).use_cash_basis}]
        if vals.get('tax_ids'):
            taxes = self.env['account.move.line'].resolve_2many_commands('tax_ids', vals['tax_ids'])
        if taxes and any([tax['use_cash_basis'] for tax in taxes]) and not vals.get('tax_exigible'):
            vals['tax_exigible'] = False

        new_line = super(AccountMoveLine, self).create(vals)
        for tax_line_vals in tax_lines_vals:
            # TODO: remove .with_context(context) once this context nonsense is solved
            self.with_context(context).create(tax_line_vals)

        if self._context.get('check_move_validity', True):
            move.with_context(context)._post_validate()

        return new_line

    @api.multi
    def unlink(self):
        self._update_check()
        move_ids = set()
        for line in self:
            if line.move_id.id not in move_ids:
                move_ids.add(line.move_id.id)
        result = super(AccountMoveLine, self).unlink()
        if self._context.get('check_move_validity', True) and move_ids:
            self.env['account.move'].browse(list(move_ids))._post_validate()
        return result

    @api.multi
    def write(self, vals):
        if ('account_id' in vals) and self.env['account.account'].browse(vals['account_id']).deprecated:
            raise UserError(_('You cannot use deprecated account.'))
        if any(key in vals for key in ('account_id', 'journal_id', 'date', 'move_id', 'debit', 'credit')):
            self._update_check()
        if not self._context.get('allow_amount_currency') and any(key in vals for key in ('amount_currency', 'currency_id')):
            #hackish workaround to write the amount_currency when assigning a payment to an invoice through the 'add' button
            #this is needed to compute the correct amount_residual_currency and potentially create an exchange difference entry
            self._update_check()
        #when we set the expected payment date, log a note on the invoice_id related (if any)
        if vals.get('expected_pay_date') and self.invoice_id:
            msg = _('New expected payment date: ') + vals['expected_pay_date'] + '.\n' + vals.get('internal_note', '')
            self.invoice_id.message_post(body=msg) #TODO: check it is an internal note (not a regular email)!
        #when making a reconciliation on an existing liquidity journal item, mark the payment as reconciled
        for record in self:
            if 'statement_line_id' in vals and record.payment_id:
                # In case of an internal transfer, there are 2 liquidity move lines to match with a bank statement
                if all(line.statement_id for line in record.payment_id.move_line_ids.filtered(lambda r: r.id != record.id and r.account_id.internal_type=='liquidity')):
                    record.payment_id.state = 'reconciled'

        result = super(AccountMoveLine, self).write(vals)
        if self._context.get('check_move_validity', True):
            move_ids = set()
            for line in self:
                if line.move_id.id not in move_ids:
                    move_ids.add(line.move_id.id)
            self.env['account.move'].browse(list(move_ids))._post_validate()
        return result

    @api.multi
    def _update_check(self):
        """ Raise Warning to cause rollback if the move is posted, some entries are reconciled or the move is older than the lock date"""
        move_ids = set()
        for line in self:
            err_msg = _('Move name (id): %s (%s)') % (line.move_id.name, str(line.move_id.id))
            if line.move_id.state != 'draft':
                raise UserError(_('You cannot do this modification on a posted journal entry, you can just change some non legal fields. You must revert the journal entry to cancel it.\n%s.') % err_msg)
            if line.reconciled and not (line.debit == 0 and line.credit == 0):
                raise UserError(_('You cannot do this modification on a reconciled entry. You can just change some non legal fields or you must unreconcile first.\n%s.') % err_msg)
            if line.move_id.id not in move_ids:
                move_ids.add(line.move_id.id)
        self.env['account.move'].browse(list(move_ids))._check_lock_date()
        return True

    ####################################################
    # Misc / utility methods
    ####################################################

    @api.multi
    @api.depends('ref', 'move_id')
    def name_get(self):
        result = []
        for line in self:
            if line.ref:
                result.append((line.id, (line.move_id.name or '') + '(' + line.ref + ')'))
            else:
                result.append((line.id, line.move_id.name))
        return result

    def _get_matched_percentage(self):
        """ This function returns a dictionary giving for each move_id of self, the percentage to consider as cash basis factor.
        This is actuallty computing the same as the matched_percentage field of account.move, except in case of multi-currencies
        where we recompute the matched percentage based on the amount_currency fields.
        Note that this function is used only by the tax cash basis module since we want to consider the matched_percentage only
        based on the company currency amounts in reports.
        """
        matched_percentage_per_move = {}
        for line in self:
            if not matched_percentage_per_move.get(line.move_id.id, False):
                lines_to_consider = line.move_id.line_ids.filtered(lambda x: x.account_id.internal_type in ('receivable', 'payable'))
                total_amount_currency = 0.0
                total_reconciled_currency = 0.0
                all_same_currency = False
                #if all receivable/payable aml and their payments have the same currency, we can safely consider
                #the amount_currency fields to avoid including the exchange rate difference in the matched_percentage
                if lines_to_consider and all([x.currency_id.id == lines_to_consider[0].currency_id.id for x in lines_to_consider]):
                    all_same_currency = lines_to_consider[0].currency_id.id
                    for line in lines_to_consider:
                        if all_same_currency:
                            total_amount_currency += abs(line.amount_currency)
                            for partial_line in (line.matched_debit_ids + line.matched_credit_ids):
                                if partial_line.currency_id and partial_line.currency_id.id == all_same_currency:
                                    total_reconciled_currency += partial_line.amount_currency
                                else:
                                    all_same_currency = False
                                    break
                if not all_same_currency:
                    #we cannot rely on amount_currency fields as it is not present on all partial reconciliation
                    matched_percentage_per_move[line.move_id.id] = line.move_id.matched_percentage
                else:
                    #we can rely on amount_currency fields, which allow us to post a tax cash basis move at the initial rate
                    #to avoid currency rate difference issues.
                    if total_amount_currency == 0.0:
                        matched_percentage_per_move[line.move_id.id] = 1.0
                    else:
                        matched_percentage_per_move[line.move_id.id] = total_reconciled_currency / total_amount_currency
        return matched_percentage_per_move

    @api.model
    def compute_amount_fields(self, amount, src_currency, company_currency, invoice_currency=False):
        """ Helper function to compute value for fields debit/credit/amount_currency based on an amount and the currencies given in parameter"""
        amount_currency = False
        currency_id = False
        if src_currency and src_currency != company_currency:
            amount_currency = amount
            amount = src_currency.with_context(self._context).compute(amount, company_currency)
            currency_id = src_currency.id
        debit = amount > 0 and amount or 0.0
        credit = amount < 0 and -amount or 0.0
        if invoice_currency and invoice_currency != company_currency and not amount_currency:
            amount_currency = src_currency.with_context(self._context).compute(amount, invoice_currency)
            currency_id = invoice_currency.id
        return debit, credit, amount_currency, currency_id

    @api.multi
    def create_analytic_lines(self):
        """ Create analytic items upon validation of an account.move.line having an analytic account. This
            method first remove any existing analytic item related to the line before creating any new one.
        """
        self.mapped('analytic_line_ids').unlink()
        for obj_line in self:
            if obj_line.analytic_account_id:
                vals_line = obj_line._prepare_analytic_line()[0]
                self.env['account.analytic.line'].create(vals_line)

    @api.one
    def _prepare_analytic_line(self):
        """ Prepare the values used to create() an account.analytic.line upon validation of an account.move.line having
            an analytic account. This method is intended to be extended in other modules.
        """
        amount = (self.credit or 0.0) - (self.debit or 0.0)
        return {
            'name': self.name,
            'date': self.date,
            'account_id': self.analytic_account_id.id,
            'tag_ids': [(6, 0, self.analytic_tag_ids.ids)],
            'unit_amount': self.quantity,
            'product_id': self.product_id and self.product_id.id or False,
            'product_uom_id': self.product_uom_id and self.product_uom_id.id or False,
            'amount': self.company_currency_id.with_context(date=self.date or fields.Date.context_today(self)).compute(amount, self.analytic_account_id.currency_id) if self.analytic_account_id.currency_id else amount,
            'general_account_id': self.account_id.id,
            'ref': self.ref,
            'move_id': self.id,
            'user_id': self.invoice_id.user_id.id or self._uid,
        }

    @api.model
    def _query_get(self, domain=None):
        context = dict(self._context or {})
        domain = domain or []
        if not isinstance(domain, (list, tuple)):
            domain = safe_eval(domain)

        date_field = 'date'
        if context.get('aged_balance'):
            date_field = 'date_maturity'
        if context.get('date_to'):
            domain += [(date_field, '<=', context['date_to'])]
        if context.get('date_from'):
            if not context.get('strict_range'):
                domain += ['|', (date_field, '>=', context['date_from']), ('account_id.user_type_id.include_initial_balance', '=', True)]
            elif context.get('initial_bal'):
                domain += [(date_field, '<', context['date_from'])]
            else:
                domain += [(date_field, '>=', context['date_from'])]

        if context.get('journal_ids'):
            domain += [('journal_id', 'in', context['journal_ids'])]

        state = context.get('state')
        if state and state.lower() != 'all':
            domain += [('move_id.state', '=', state)]

        if context.get('company_id'):
            domain += [('company_id', '=', context['company_id'])]

        if 'company_ids' in context:
            domain += [('company_id', 'in', context['company_ids'])]

        if context.get('reconcile_date'):
            domain += ['|', ('reconciled', '=', False), '|', ('matched_debit_ids.create_date', '>', context['reconcile_date']), ('matched_credit_ids.create_date', '>', context['reconcile_date'])]

        if context.get('account_tag_ids'):
            domain += [('account_id.tag_ids', 'in', context['account_tag_ids'].ids)]

        if context.get('analytic_tag_ids'):
            domain += ['|', ('analytic_account_id.tag_ids', 'in', context['analytic_tag_ids'].ids), ('analytic_tag_ids', 'in', context['analytic_tag_ids'].ids)]

        if context.get('analytic_account_ids'):
            domain += [('analytic_account_id', 'in', context['analytic_account_ids'].ids)]

        where_clause = ""
        where_clause_params = []
        tables = ''
        if domain:
            query = self._where_calc(domain)
            tables, where_clause, where_clause_params = query.get_sql()
        return tables, where_clause, where_clause_params

    @api.multi
    def open_reconcile_view(self):
        [action] = self.env.ref('account.action_account_moves_all_a').read()
        ids = []
        for aml in self:
            if aml.account_id.reconcile:
                ids.extend([r.debit_move_id.id for r in aml.matched_debit_ids] if aml.credit > 0 else [r.credit_move_id.id for r in aml.matched_credit_ids])
                ids.append(aml.id)
        action['domain'] = [('id', 'in', ids)]
        return action


class AccountPartialReconcile(models.Model):
    _name = "account.partial.reconcile"
    _description = "Partial Reconcile"

    debit_move_id = fields.Many2one('account.move.line', index=True, required=True)
    credit_move_id = fields.Many2one('account.move.line', index=True, required=True)
    amount = fields.Monetary(currency_field='company_currency_id', help="Amount concerned by this matching. Assumed to be always positive")
    amount_currency = fields.Monetary(string="Amount in Currency")
    currency_id = fields.Many2one('res.currency', string='Currency')
    company_currency_id = fields.Many2one('res.currency', related='company_id.currency_id', readonly=True,
        help='Utility field to express amount currency')
    company_id = fields.Many2one('res.company', related='debit_move_id.company_id', store=True, string='Currency')
    full_reconcile_id = fields.Many2one('account.full.reconcile', string="Full Reconcile", copy=False)

    def create_exchange_rate_entry(self, aml_to_fix, amount_diff, diff_in_currency, currency, move_date):
        """ Automatically create a journal entry to book the exchange rate difference.
            That new journal entry is made in the company `currency_exchange_journal_id` and one of its journal
            items is matched with the other lines to balance the full reconciliation.
        """
        for rec in self:
            if not rec.company_id.currency_exchange_journal_id:
                raise UserError(_("You should configure the 'Exchange Rate Journal' in the accounting settings, to manage automatically the booking of accounting entries related to differences between exchange rates."))
            if not rec.company_id.income_currency_exchange_account_id.id:
                raise UserError(_("You should configure the 'Gain Exchange Rate Account' in the accounting settings, to manage automatically the booking of accounting entries related to differences between exchange rates."))
            if not rec.company_id.expense_currency_exchange_account_id.id:
                raise UserError(_("You should configure the 'Loss Exchange Rate Account' in the accounting settings, to manage automatically the booking of accounting entries related to differences between exchange rates."))
            move_vals = {'journal_id': rec.company_id.currency_exchange_journal_id.id}

            # The move date should be the maximum date between payment and invoice (in case
            # of payment in advance). However, we should make sure the move date is not
            # recorded after the end of year closing.
            if move_date > rec.company_id.fiscalyear_lock_date:
                move_vals['date'] = move_date
            move = rec.env['account.move'].create(move_vals)
            amount_diff = rec.company_id.currency_id.round(amount_diff)
            diff_in_currency = currency.round(diff_in_currency)
            line_to_reconcile = rec.env['account.move.line'].with_context(check_move_validity=False).create({
                'name': _('Currency exchange rate difference'),
                'debit': amount_diff < 0 and -amount_diff or 0.0,
                'credit': amount_diff > 0 and amount_diff or 0.0,
                'account_id': rec.debit_move_id.account_id.id,
                'move_id': move.id,
                'currency_id': currency.id,
                'amount_currency': -diff_in_currency,
                'partner_id': rec.debit_move_id.partner_id.id,
            })
            rec.env['account.move.line'].create({
                'name': _('Currency exchange rate difference'),
                'debit': amount_diff > 0 and amount_diff or 0.0,
                'credit': amount_diff < 0 and -amount_diff or 0.0,
                'account_id': amount_diff > 0 and rec.company_id.currency_exchange_journal_id.default_debit_account_id.id or rec.company_id.currency_exchange_journal_id.default_credit_account_id.id,
                'move_id': move.id,
                'currency_id': currency.id,
                'amount_currency': diff_in_currency,
                'partner_id': rec.debit_move_id.partner_id.id,
            })
            for aml in aml_to_fix:
                partial_rec = rec.env['account.partial.reconcile'].create({
                    'debit_move_id': aml.credit and line_to_reconcile.id or aml.id,
                    'credit_move_id': aml.debit and line_to_reconcile.id or aml.id,
                    'amount': abs(aml.amount_residual),
                    'amount_currency': abs(aml.amount_residual_currency),
                    'currency_id': currency.id,
                })
            move.post()
        return line_to_reconcile, partial_rec

    # Do not forwardport in master as of 2017-07-20
    def _fix_multiple_exchange_rates_diff(self, amls_to_fix, amount_diff, diff_in_currency, currency, move):
        self.ensure_one()
        move_lines = self.env['account.move.line'].with_context(check_move_validity=False)
        partial_reconciles = self.with_context(skip_full_reconcile_check=True)
        amount_diff = self.company_id.currency_id.round(amount_diff)
        diff_in_currency = currency.round(diff_in_currency)

        for aml in amls_to_fix:
            account_payable_line = move_lines.create({
                'name': _('Currency exchange rate difference'),
                'debit': amount_diff < 0 and -aml.amount_residual or 0.0,
                'credit': amount_diff > 0 and aml.amount_residual or 0.0,
                'account_id': self.debit_move_id.account_id.id,
                'move_id': move.id,
                'currency_id': currency.id,
                'amount_currency': -aml.amount_residual_currency,
                'partner_id': self.debit_move_id.partner_id.id,
            })

            move_lines.create({
                'name': _('Currency exchange rate difference'),
                'debit': amount_diff > 0 and aml.amount_residual or 0.0,
                'credit': amount_diff < 0 and -aml.amount_residual or 0.0,
                'account_id': amount_diff > 0 and self.company_id.currency_exchange_journal_id.default_debit_account_id.id or self.company_id.currency_exchange_journal_id.default_credit_account_id.id,
                'move_id': move.id,
                'currency_id': currency.id,
                'amount_currency': aml.amount_residual_currency,
                'partner_id': self.debit_move_id.partner_id.id})

            partial_rec = super(AccountPartialReconcile, partial_reconciles).create({
                    'debit_move_id': aml.credit and account_payable_line.id or aml.id,
                    'credit_move_id': aml.debit and account_payable_line.id or aml.id,
                    'amount': abs(aml.amount_residual),
                    'amount_currency': abs(aml.amount_residual_currency),
                    'currency_id': currency.id,
            })

            move_lines |= account_payable_line
            partial_reconciles |= partial_rec

        partial_reconciles._compute_partial_lines()
        return move_lines, partial_reconciles

    def _get_tax_cash_basis_base_account(self, line, tax):
        ''' Get the account of lines that will contain the base amount of taxes.

        :param line: An account.move.line record
        :param tax: An account.tax record
        :return: An account record
        '''
        return line.account_id

    def create_tax_cash_basis_entry(self, percentage_before_rec):
        self.ensure_one()
        move_date = self.debit_move_id.date
        newly_created_move = self.env['account.move']
        for move in (self.debit_move_id.move_id, self.credit_move_id.move_id):
            #move_date is the max of the 2 reconciled items
            if move_date < move.date:
                move_date = move.date
            for line in move.line_ids:
                #TOCHECK: normal and cash basis taxes shoudn't be mixed together (on the same invoice line for example) as it will
                # create reporting issues. Not sure of the behavior to implement in that case, though.
                if not line.tax_exigible:
                    percentage_before = percentage_before_rec[move.id]
                    percentage_after = line._get_matched_percentage()[move.id]
                    #amount is the current cash_basis amount minus the one before the reconciliation
                    amount = line.balance * percentage_after - line.balance * percentage_before
                    rounded_amt = line.company_id.currency_id.round(amount)
                    if float_is_zero(rounded_amt, precision_rounding=line.company_id.currency_id.rounding):
                        continue
                    if line.tax_line_id and line.tax_line_id.use_cash_basis:
                        if not newly_created_move:
                            newly_created_move = self._create_tax_basis_move()
                        #create cash basis entry for the tax line
                        to_clear_aml = self.env['account.move.line'].with_context(check_move_validity=False).create({
                            'name': line.move_id.name,
                            'debit': abs(rounded_amt) if rounded_amt < 0 else 0.0,
                            'credit': rounded_amt if rounded_amt > 0 else 0.0,
                            'account_id': line.account_id.id,
                            'tax_exigible': True,
                            'amount_currency': self.amount_currency and line.currency_id.round(-line.amount_currency * amount / line.balance) or 0.0,
                            'currency_id': line.currency_id.id,
                            'move_id': newly_created_move.id,
                            'partner_id': line.partner_id.id,
                            })
                        # Group by cash basis account and tax
                        self.env['account.move.line'].with_context(check_move_validity=False).create({
                            'name': line.name,
                            'debit': rounded_amt if rounded_amt > 0 else 0.0,
                            'credit': abs(rounded_amt) if rounded_amt < 0 else 0.0,
                            'account_id': line.tax_line_id.cash_basis_account.id,
                            'tax_line_id': line.tax_line_id.id,
                            'tax_exigible': True,
                            'amount_currency': self.amount_currency and line.currency_id.round(line.amount_currency * amount / line.balance) or 0.0,
                            'currency_id': line.currency_id.id,
                            'move_id': newly_created_move.id,
                            'partner_id': line.partner_id.id,
                        })
                        if line.account_id.reconcile:
                            #setting the account to allow reconciliation will help to fix rounding errors
                            to_clear_aml |= line
                            to_clear_aml.reconcile()

                    if any([tax.use_cash_basis for tax in line.tax_ids]):
                        if not newly_created_move:
                            newly_created_move = self._create_tax_basis_move()
                        #create cash basis entry for the base
                        for tax in line.tax_ids:
                            account_id = self._get_tax_cash_basis_base_account(line, tax)
                            self.env['account.move.line'].with_context(check_move_validity=False).create({
                                'name': line.name,
                                'debit': rounded_amt > 0 and rounded_amt or 0.0,
                                'credit': rounded_amt < 0 and abs(rounded_amt) or 0.0,
                                'account_id': account_id.id,
                                'tax_exigible': True,
                                'tax_ids': [(6, 0, [tax.id])],
                                'move_id': newly_created_move.id,
                                'currency_id': line.currency_id.id,
                                'amount_currency': self.amount_currency and line.currency_id.round(line.amount_currency * amount / line.balance) or 0.0,
                                'partner_id': line.partner_id.id,
                            })
                            self.env['account.move.line'].with_context(check_move_validity=False).create({
                                'name': line.name,
                                'credit': rounded_amt > 0 and rounded_amt or 0.0,
                                'debit': rounded_amt < 0 and abs(rounded_amt) or 0.0,
                                'account_id': account_id.id,
                                'tax_exigible': True,
                                'move_id': newly_created_move.id,
                                'currency_id': line.currency_id.id,
                                'amount_currency': self.amount_currency and line.currency_id.round(-line.amount_currency * amount / line.balance) or 0.0,
                                'partner_id': line.partner_id.id,
                            })
            if newly_created_move:
                if move_date > self.company_id.period_lock_date and newly_created_move.date != move_date:
                    # The move date should be the maximum date between payment and invoice (in case
                    # of payment in advance). However, we should make sure the move date is not
                    # recorded before the period lock date as the tax statement for this period is
                    # probably already sent to the estate.
                    newly_created_move.write({'date': move_date})
                # post move
                newly_created_move.post()

    def _create_tax_basis_move(self):
        # Check if company_journal for cash basis is set if not, raise exception
        if not self.company_id.tax_cash_basis_journal_id:
            raise UserError(_('There is no tax cash basis journal defined '
                              'for this company: "%s" \nConfigure it in Accounting/Configuration/Settings') %
                            (self.company_id.name))
        move_vals = {
            'journal_id': self.company_id.tax_cash_basis_journal_id.id,
            'tax_cash_basis_rec_id': self.id,
        }
        return self.env['account.move'].create(move_vals)

    # Do not forwardport in master as of 2017-07-20
    def _compute_partial_lines(self):
        if self._context.get('skip_full_reconcile_check'):
            #when running the manual reconciliation wizard, don't check the partials separately for full
            #reconciliation or exchange rate because it is handled manually after the whole processing
            return self
        #check if the reconcilation is full
        #first, gather all journal items involved in the reconciliation just created
        partial_rec_set = OrderedDict.fromkeys([x for x in self])
        aml_set = aml_to_balance = self.env['account.move.line']
        total_debit = 0
        total_credit = 0
        total_amount_currency = 0
        #make sure that all partial reconciliations share the same secondary currency otherwise it's not
        #possible to compute the exchange difference entry and it has to be done manually.
        currency = list(partial_rec_set)[0].currency_id
        maxdate = None

        for partial_rec in partial_rec_set:
            if partial_rec.currency_id != currency:
                #no exchange rate entry will be created
                currency = None
            for aml in [partial_rec.debit_move_id, partial_rec.credit_move_id]:
                if aml not in aml_set:
                    if aml.amount_residual or aml.amount_residual_currency:
                        aml_to_balance |= aml
                    maxdate = max(aml.date, maxdate)
                    total_debit += aml.debit
                    total_credit += aml.credit
                    aml_set |= aml
                    if aml.currency_id and aml.currency_id == currency:
                        total_amount_currency += aml.amount_currency
                    elif partial_rec.currency_id and partial_rec.currency_id == currency:
                        #if the aml has no secondary currency but is reconciled with other journal item(s) in secondary currency, the amount
                        #currency is recorded on the partial rec and in order to check if the reconciliation is total, we need to convert the
                        #aml.balance in that foreign currency
                        total_amount_currency += aml.company_id.currency_id.with_context(date=aml.date).compute(aml.balance, partial_rec.currency_id)
                for x in aml.matched_debit_ids | aml.matched_credit_ids:
                    partial_rec_set[x] = None
        partial_rec_ids = [x.id for x in partial_rec_set.keys()]
        aml_ids = aml_set.ids
        #then, if the total debit and credit are equal, or the total amount in currency is 0, the reconciliation is full
        digits_rounding_precision = aml_set[0].company_id.currency_id.rounding

        if (currency and float_is_zero(total_amount_currency, precision_rounding=currency.rounding)) or float_compare(total_debit, total_credit, precision_rounding=digits_rounding_precision) == 0:
            exchange_move_id = False
            exchange_partial_rec_id = False
            if currency and aml_to_balance:
                exchange_move = (self.env['account.move']
                                 .create(self.env['account.full.reconcile']
                                         ._prepare_exchange_diff_move(move_date=maxdate, company=aml_to_balance[0].company_id)))
                #eventually create a journal entry to book the difference due to foreign currency's exchange rate that fluctuates
                rate_diff_amls, rate_diff_partial_recs = partial_rec._fix_multiple_exchange_rates_diff(aml_to_balance, total_debit - total_credit, total_amount_currency, currency, exchange_move)
                aml_ids += rate_diff_amls.ids
                partial_rec_ids += rate_diff_partial_recs.ids
                exchange_move.post()
                exchange_move_id = exchange_move.id
                exchange_partial_rec_id = rate_diff_partial_recs[-1:].id
            #mark the reference of the full reconciliation on the partial ones and on the entries
            self.env['account.full.reconcile'].with_context(check_move_validity=False).create({
                'partial_reconcile_ids': [(4, p_id) for p_id in partial_rec_ids],
                'reconciled_line_ids': [(4, a_id) for a_id in aml_ids],
                'exchange_move_id': exchange_move_id,
                'exchange_partial_rec_id': exchange_partial_rec_id,
            })

    # Do not forwardport in master as of 2017-07-20
    @api.model
    def create(self, vals):
        aml = []
        if vals.get('debit_move_id', False):
            aml.append(vals['debit_move_id'])
        if vals.get('credit_move_id', False):
            aml.append(vals['credit_move_id'])
        # Get value of matched percentage from both move before reconciliating
        lines = self.env['account.move.line'].browse(aml)
        if lines[0].account_id.internal_type in ('receivable', 'payable'):
            percentage_before_rec = lines._get_matched_percentage()
        # Reconcile
        res = super(AccountPartialReconcile, self).create(vals)
        # if the reconciliation is a matching on a receivable or payable account, eventually create a tax cash basis entry
        if lines[0].account_id.internal_type in ('receivable', 'payable'):
            res.create_tax_cash_basis_entry(percentage_before_rec)    
        res._compute_partial_lines()
        return res

    @api.multi
    def unlink(self):
        """ When removing a partial reconciliation, also unlink its full reconciliation if it exists """
        full_to_unlink = self.env['account.full.reconcile']
<<<<<<< HEAD
        for rec in self:
            #without the deleted partial reconciliations, the full reconciliation won't be full anymore
            if rec.full_reconcile_id:
                full_to_unlink |= rec.full_reconcile_id
        #reverse the tax basis move created at the reconciliation time
        move = self.env['account.move'].search([('tax_cash_basis_rec_id', 'in', self._ids)])
        move.reverse_moves()
        res = super(AccountPartialReconcile, self).unlink()
=======
        res = True
        if self._context.get('full_rec_lookup', True):
            for rec in self:
                if rec.full_reconcile_id:
                    full_to_unlink |= rec.full_reconcile_id
        if to_unlink:
            res = super(AccountPartialReconcile, to_unlink).unlink()
>>>>>>> 5e682451
        if full_to_unlink:
            full_to_unlink.unlink()
        return res


class AccountFullReconcile(models.Model):
    _name = "account.full.reconcile"
    _description = "Full Reconcile"

    name = fields.Char(string='Number', required=True, copy=False, default=lambda self: self.env['ir.sequence'].next_by_code('account.reconcile'))
    partial_reconcile_ids = fields.One2many('account.partial.reconcile', 'full_reconcile_id', string='Reconciliation Parts')
    reconciled_line_ids = fields.One2many('account.move.line', 'full_reconcile_id', string='Matched Journal Items')
    exchange_move_id = fields.Many2one('account.move')
    exchange_partial_rec_id = fields.Many2one('account.partial.reconcile')

    @api.multi
    def unlink(self):
        """ When removing a full reconciliation, we need to revert the eventual journal entries we created to book the
            fluctuation of the foreign currency's exchange rate.
            We need also to reconcile together the origin currency difference line and its reversal in order to completly
            cancel the currency difference entry on the partner account (otherwise it will still appear on the aged balance
            for example).
        """
        for rec in self:
<<<<<<< HEAD
            if rec.exchange_move_id:
                # reverse the exchange rate entry after de-referencing it to avoid looping
                # (reversing will cause a nested attempt to drop the full reconciliation)
                to_reverse = rec.exchange_move_id
                rec.exchange_move_id = False
                to_reverse.reverse_moves()
=======
            if not rec.exchange_move_id:
                continue
            #reverse the exchange rate entry
            # reconciliation of the exchange move and its reversal is handled in reverse_moves
            exchange_move = rec.exchange_move_id
            rec.exchange_move_id = False
            exchange_move.reverse_moves()
>>>>>>> 5e682451
        return super(AccountFullReconcile, self).unlink()

    # Do not forwardport in master as of 2017-07-20
    @api.model
    def _prepare_exchange_diff_move(self, move_date, company):
        if not company.currency_exchange_journal_id:
            raise UserError(_("You should configure the 'Exchange Rate Journal' in the accounting settings, to manage automatically the booking of accounting entries related to differences between exchange rates."))
        if not company.income_currency_exchange_account_id.id:
            raise UserError(_("You should configure the 'Gain Exchange Rate Account' in the accounting settings, to manage automatically the booking of accounting entries related to differences between exchange rates."))
        if not company.expense_currency_exchange_account_id.id:
            raise UserError(_("You should configure the 'Loss Exchange Rate Account' in the accounting settings, to manage automatically the booking of accounting entries related to differences between exchange rates."))
        res = {'journal_id': company.currency_exchange_journal_id.id}
        # The move date should be the maximum date between payment and invoice
        # (in case of payment in advance). However, we should make sure the
        # move date is not recorded after the end of year closing.
        if move_date > company.fiscalyear_lock_date:
            res['date'] = move_date
        return res<|MERGE_RESOLUTION|>--- conflicted
+++ resolved
@@ -1745,24 +1745,13 @@
     def unlink(self):
         """ When removing a partial reconciliation, also unlink its full reconciliation if it exists """
         full_to_unlink = self.env['account.full.reconcile']
-<<<<<<< HEAD
         for rec in self:
-            #without the deleted partial reconciliations, the full reconciliation won't be full anymore
             if rec.full_reconcile_id:
                 full_to_unlink |= rec.full_reconcile_id
         #reverse the tax basis move created at the reconciliation time
         move = self.env['account.move'].search([('tax_cash_basis_rec_id', 'in', self._ids)])
         move.reverse_moves()
         res = super(AccountPartialReconcile, self).unlink()
-=======
-        res = True
-        if self._context.get('full_rec_lookup', True):
-            for rec in self:
-                if rec.full_reconcile_id:
-                    full_to_unlink |= rec.full_reconcile_id
-        if to_unlink:
-            res = super(AccountPartialReconcile, to_unlink).unlink()
->>>>>>> 5e682451
         if full_to_unlink:
             full_to_unlink.unlink()
         return res
@@ -1787,22 +1776,12 @@
             for example).
         """
         for rec in self:
-<<<<<<< HEAD
             if rec.exchange_move_id:
                 # reverse the exchange rate entry after de-referencing it to avoid looping
                 # (reversing will cause a nested attempt to drop the full reconciliation)
                 to_reverse = rec.exchange_move_id
                 rec.exchange_move_id = False
                 to_reverse.reverse_moves()
-=======
-            if not rec.exchange_move_id:
-                continue
-            #reverse the exchange rate entry
-            # reconciliation of the exchange move and its reversal is handled in reverse_moves
-            exchange_move = rec.exchange_move_id
-            rec.exchange_move_id = False
-            exchange_move.reverse_moves()
->>>>>>> 5e682451
         return super(AccountFullReconcile, self).unlink()
 
     # Do not forwardport in master as of 2017-07-20
