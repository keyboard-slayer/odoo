--- conflicted
+++ resolved
@@ -1,11 +1,7 @@
 # -*- coding: utf-8 -*-
 
-<<<<<<< HEAD
 from odoo import api, fields, models, _
-=======
-from openerp import api, fields, models, _
 from math import copysign
->>>>>>> d1fddd24
 
 
 class AccountAnalyticLine(models.Model):
