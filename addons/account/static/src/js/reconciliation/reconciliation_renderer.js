odoo.define('account.ReconciliationRenderer', function (require) {
"use strict";

var Widget = require('web.Widget');
var FieldManagerMixin = require('web.FieldManagerMixin');
var relational_fields = require('web.relational_fields');
var basic_fields = require('web.basic_fields');
var core = require('web.core');
var time = require('web.time');
var session = require('web.session');
var qweb = core.qweb;
var _t = core._t;


/**
 * rendering of the bank statement action contains progress bar, title and
 * auto reconciliation button
 */
var StatementRenderer = Widget.extend(FieldManagerMixin, {
    template: 'reconciliation.statement',
    events: {
        'click div:first h1.statement_name': '_onClickStatementName',
        "click *[rel='do_action']": "_onDoAction",
        'click button.js_load_more': '_onLoadMore',
        'blur .statement_name_edition > input': '_onValidateName',
        'keyup .statement_name_edition > input': '_onKeyupInput'
    },
    /**
     * @override
     */
    init: function (parent, model, state) {
        this._super(parent);
        this.model = model;
        this._initialState = state;
    },
    /**
     * display iniial state and create the name statement field
     *
     * @override
     */
    start: function () {
        var self = this;
        var defs = [this._super.apply(this, arguments)];
        this.time = Date.now();
        this.$progress = this.$('.progress');
        this.clickStatementName = this._initialState.bank_statement_id ? true : false;

        if (this._initialState.bank_statement_id) {
            var def = this.model.makeRecord("account.bank.statement", [{
                type: 'char',
                name: 'name',
                attrs: {string: ""},
                value: this._initialState.bank_statement_id.display_name
            }]).then(function (recordID) {
                self.handleNameRecord = recordID;
                self.name = new basic_fields.FieldChar(self,
                    'name', self.model.get(self.handleNameRecord),
                    {mode: 'edit'});

                self.name.appendTo(self.$('.statement_name_edition')).then(function () {
                    self.name.$el.addClass('o_required_modifier');
                });
                self.$('.statement_name').text(self._initialState.bank_statement_id.display_name);
            });
            defs.push(def);
        }

        this.$('h1.statement_name').text(this._initialState.title || _t('No Title'));

        return $.when.apply($, defs);
    },
    /**
     * @override
     */
    destroy: function () {
        this._super();
        $('body').off('keyup', this.enterHandler);
    },
    //--------------------------------------------------------------------------
    // Public
    //--------------------------------------------------------------------------
    /*
     * hide the button to load more statement line
     */
    hideLoadMoreButton: function (show) {
        if (!show) {
            this.$('.js_load_more').show();
        }
        else {
            this.$('.js_load_more').hide();
        }
    },
    showRainbowMan: function (state) {
        var dt = Date.now()-this.time;
        var $done = $(qweb.render("reconciliation.done", {
            'duration': moment(dt).utc().format(time.getLangTimeFormat()),
            'number': state.valuenow,
            'timePerTransaction': Math.round(dt/1000/state.valuemax),
            'context': state.context,
        }));
        $done.find('.button_close_statement').click(this._onCloseBankStatement.bind(this));
        $done.find('.button_back_to_statement').click(this._onGoToBankStatement.bind(this));
        this.$el.children().hide();
        // display rainbowman after full reconciliation
        if (session.show_effect) {
            this.trigger_up('show_effect', {
                type: 'rainbow_man',
                fadeout: 'no',
                message: $done,
            });
            this.$el.css('min-height', '450px');
        } else {
            $done.appendTo(this.$el);
        }
    },
    /**
     * update the statement rendering
     *
     * @param {object} state - statement data
     * @param {integer} state.valuenow - for the progress bar
     * @param {integer} state.valuemax - for the progress bar
     * @param {string} state.title - for the progress bar
     * @param {[object]} [state.notifications]
     */
    update: function (state) {
        var self = this;
        this.$progress.find('.valuenow').text(state.valuenow);
        this.$progress.find('.valuemax').text(state.valuemax);
        this.$progress.find('.progress-bar')
            .attr('aria-valuenow', state.valuenow)
            .attr('aria-valuemax', state.valuemax)
            .css('width', (state.valuenow/state.valuemax*100) + '%');

        if (state.valuenow === state.valuemax && !this.$('.done_message').length) {
            this.showRainbowMan(state);
        }

        if (state.notifications) {
            this._renderNotifications(state.notifications);
        }

        this.$('.statement_name, .statement_name_edition').toggle();
        this.$('h1.statement_name').text(state.title || _t('No Title'));
    },

    //--------------------------------------------------------------------------
    // Private
    //--------------------------------------------------------------------------
    /**
     * render the notifications
     *
     * @param {[object]} notifications
     */
    _renderNotifications: function(notifications) {
        this.$(".notification_area").empty();
        for (var i=0; i<notifications.length; i++) {
            var $notification = $(qweb.render("reconciliation.notification", notifications[i])).hide();
            $notification.appendTo(this.$(".notification_area")).slideDown(300);
        }
    },

    //--------------------------------------------------------------------------
    // Handlers
    //--------------------------------------------------------------------------

    /**
     * @private
     */
    _onClickStatementName: function () {
        if (this._initialState.bank_statement_id) {
            this.$('.statement_name, .statement_name_edition').toggle();
            this.$('.statement_name_edition input').focus();
        }
    },
    /**
     * @private
     * Click on close bank statement button, this will
     * close and then open form view of bank statement
     * @param {MouseEvent} event
     */
    _onCloseBankStatement: function (e) {
        this.trigger_up('close_statement');
    },
    /**
     * @private
     * @param {MouseEvent} event
     */
    _onDoAction: function(e) {
        e.preventDefault();
        var name = e.currentTarget.dataset.action_name;
        var model = e.currentTarget.dataset.model;
        var ids = e.currentTarget.dataset.ids.split(",").map(Number);
        this.do_action({
            name: name,
            res_model: model,
            domain: [['id', 'in', ids]],
            views: [[false, 'list'], [false, 'form']],
            type: 'ir.actions.act_window',
            view_type: "list",
            view_mode: "list"
        });
    },
    /**
     * Open the list view for account.bank.statement model
     * @private
     * @param {MouseEvent} event
     */
    _onGoToBankStatement: function (e) {
        var journalId = $(e.target).attr('data_journal_id');
        if (journalId) {
            journalId = parseInt(journalId);
        }
        this.do_action({
            name: 'Bank Statements',
            res_model: 'account.bank.statement',
            views: [[false, 'list'], [false, 'form']],
            type: 'ir.actions.act_window',
            context: {search_default_journal_id: journalId},
            view_type: 'list',
            view_mode: 'form',
        });
    },
    /**
     * Load more statement lines for reconciliation
     * @private
     * @param {MouseEvent} event
     */
    _onLoadMore: function (e) {
        this.trigger_up('load_more');
    },
    /**
     * @private
     */
    _onValidateName: function () {
        var name = this.$('.statement_name_edition input').val().trim();
        this.trigger_up('change_name', {'data': name});
    },
    /**
     * Save title on enter key pressed
     *
     * @private
     * @param {KeyboardEvent} event
     */
    _onKeyupInput: function (event) {
        if (event.which === $.ui.keyCode.ENTER) {
            this.$('.statement_name_edition input').blur();
        }
    },
});


/**
 * rendering of the bank statement line, contains line data, proposition and
 * view for 'match' and 'create' mode
 */
var LineRenderer = Widget.extend(FieldManagerMixin, {
    template: "reconciliation.line",
    events: {
        'click .accounting_view caption .o_buttons button': '_onValidate',
        'click .accounting_view thead td': '_onTogglePanel',
        'click .accounting_view tfoot td:not(.cell_left,.cell_right)': '_onShowPanel',
<<<<<<< HEAD
        'click .cell': '_onEditAmount',
        'input input.filter': '_onFilterChange',
=======
        'click tfoot .cell_left, tfoot .cell_right': '_onSearchBalanceAmount',
        'change input.filter': '_onFilterChange',
>>>>>>> 84143a34
        'click .match .load-more a': '_onLoadMore',
        'click .match .mv_line td': '_onSelectMoveLine',
        'click .accounting_view tbody .mv_line td': '_onSelectProposition',
        'click .o_reconcile_models button': '_onQuickCreateProposition',
        'click .create .add_line': '_onCreateProposition',
        'click .reconcile_model_create': '_onCreateReconcileModel',
        'click .reconcile_model_edit': '_onEditReconcileModel',
        'keyup input': '_onInputKeyup',
        'blur input': '_onInputKeyup',
    },
    custom_events: _.extend({}, FieldManagerMixin.custom_events, {
        'field_changed': '_onFieldChanged',
    }),
    _avoidFieldUpdate: {},

    /**
     * create partner_id field in editable mode
     *
     * @override
     */
    init: function (parent, model, state) {
        this._super(parent);
        FieldManagerMixin.init.call(this);

        this.model = model;
        this._initialState = state;
    },
    /**
     * @override
     */
    start: function () {
        var self = this;
        var def1 = this._makePartnerRecord(this._initialState.st_line.partner_id, this._initialState.st_line.partner_name).then(function (recordID) {
            self.fields = {
                partner_id : new relational_fields.FieldMany2One(self,
                    'partner_id',
                    self.model.get(recordID), {
                        mode: 'edit',
                        attrs: {
                            placeholder: self._initialState.st_line.communication_partner_name || '',
                        }
                    }
                )
            };
            self.fields.partner_id.insertAfter(self.$('.accounting_view caption .o_buttons'));
        });
        $('<span class="line_info_button fa fa-info-circle"/>')
            .appendTo(this.$('thead .cell_info_popover'))
            .attr("data-content", qweb.render('reconciliation.line.statement_line.details', {'state': this._initialState}));
        this.$el.popover({
            'selector': '.line_info_button',
            'placement': 'left',
            'container': this.$el,
            'html': true,
            'trigger': 'hover',
            'animation': false,
            'toggle': 'popover'
        });
        var def2 = this._super.apply(this, arguments);
        return $.when(def1, def2);
    },

    //--------------------------------------------------------------------------
    // Public
    //--------------------------------------------------------------------------

    /**
     * update the statement line rendering
     *
     * @param {object} state - statement line
     */
    update: function (state) {
        var self = this;
        // isValid
        this.$('caption .o_buttons button.o_validate').toggleClass('d-none', !!state.balance.type);
        this.$('caption .o_buttons button.o_reconcile').toggleClass('d-none', state.balance.type <= 0);
        this.$('caption .o_buttons .o_no_valid').toggleClass('d-none', state.balance.type >= 0);

        // partner_id
        this._makePartnerRecord(state.st_line.partner_id, state.st_line.partner_name).then(function (recordID) {
            self.fields.partner_id.reset(self.model.get(recordID));
            self.$el.attr('data-partner', state.st_line.partner_id);
        });

        // mode
        this.$('.create, .match').each(function () {
            var $panel = $(this);
            $panel.css('-webkit-transition', 'none');
            $panel.css('-moz-transition', 'none');
            $panel.css('-o-transition', 'none');
            $panel.css('transition', 'none');
            $panel.css('max-height', $panel.height());
            $panel.css('-webkit-transition', '');
            $panel.css('-moz-transition', '');
            $panel.css('-o-transition', '');
            $panel.css('transition', '');
        });
        this.$el.data('mode', state.mode).attr('data-mode', state.mode);
        this.$('.create, .match').each(function () {
            $(this).removeAttr('style');
        });

        // reconciliation_proposition
        var $props = this.$('.accounting_view tbody').empty();

        // Search propositions that could be a partial credit/debit.
        var props = [];
        var balance = state.balance.amount_currency;
        _.each(state.reconciliation_proposition, function (prop) {
            if (prop.display) {
                props.push(prop);
            }
        });

        _.each(props, function (line) {
            var $line = $(qweb.render("reconciliation.line.mv_line", {'line': line, 'state': state, 'proposition': true}));
            if (!isNaN(line.id)) {
                $('<span class="line_info_button fa fa-info-circle"/>')
                    .appendTo($line.find('.cell_info_popover'))
                    .attr("data-content", qweb.render('reconciliation.line.mv_line.details', {'line': line}));
            }
            $props.append($line);
        });

        // mv_lines
        var stateMvLines = state.mv_lines || [];
        var recs_count = stateMvLines.length > 0 ? stateMvLines[0].recs_count : 0;
        var remaining = recs_count - stateMvLines.length;
        var $mv_lines = this.$('.match table tbody').empty();

        _.each(stateMvLines, function (line) {
            var $line = $(qweb.render("reconciliation.line.mv_line", {'line': line, 'state': state}));
            if (!isNaN(line.id)) {
                $('<span class="line_info_button fa fa-info-circle"/>')
                    .appendTo($line.find('.cell_info_popover'))
                    .attr("data-content", qweb.render('reconciliation.line.mv_line.details', {'line': line}));
            }
            $mv_lines.append($line);
        });
        this.$('.match div.load-more').toggle(remaining > 0);
        this.$('.match div.load-more span').text(remaining);
        this.$('.match').css('max-height', !stateMvLines.length && !state.filter.length ? '0px' : '');

        // balance
        this.$('.popover').remove();
        this.$('table tfoot').html(qweb.render("reconciliation.line.balance", {'state': state}));

        // filter
        if (_.str.strip(this.$('input.filter').val()) !== state.filter) {
            this.$('input.filter').val(state.filter);
        }

        // create form
        if (state.createForm) {
            if (!this.fields.account_id) {
                this._renderCreate(state);
            }
            var data = this.model.get(this.handleCreateRecord).data;
            this.model.notifyChanges(this.handleCreateRecord, state.createForm).then(function () {
                // FIXME can't it directly written REPLACE_WITH ids=state.createForm.analytic_tag_ids
                self.model.notifyChanges(self.handleCreateRecord, {analytic_tag_ids: {operation: 'REPLACE_WITH', ids: []}}).then(function (){
                    var defs = [];
                    _.each(state.createForm.analytic_tag_ids, function (tag) {
                        defs.push(self.model.notifyChanges(self.handleCreateRecord, {analytic_tag_ids: {operation: 'ADD_M2M', ids: tag}}));
                    });
                    $.when.apply($, defs).then(function () {
                        var record = self.model.get(self.handleCreateRecord);
                        _.each(self.fields, function (field, fieldName) {
                            if (self._avoidFieldUpdate[fieldName]) return;
                            if (fieldName === "partner_id") return;
                            if ((data[fieldName] || state.createForm[fieldName]) && !_.isEqual(state.createForm[fieldName], data[fieldName])) {
                                field.reset(record);
                            }
                            if (fieldName === 'tax_id') {
                                if (!state.createForm[fieldName] || state.createForm[fieldName].amount_type === "group") {
                                    $('.create_force_tax_included').addClass('d-none');
                                }
                                else {
                                    $('.create_force_tax_included').removeClass('d-none');
                                }
                            } 
                        });
                    });
                });
            });
            if(state.createForm.tax_id){
                // Set the 'Tax Include' field editable or not depending of the 'price_include' value.
                this.$('.create_force_tax_included input').attr('disabled', state.createForm.tax_id.price_include);
            }
        }
        this.$('.create .add_line').toggle(!!state.balance.amount_currency);
    },

    updatePartialAmount: function(line_id, amount) {
        var $line = $('.mv_line[data-line-id='+line_id+']');
        $line.find('.edit_amount').addClass('d-none');
        $line.find('.edit_amount_input').removeClass('d-none');
        $line.find('.edit_amount_input').focus();
        $line.find('.edit_amount_input').val(amount.toFixed(2));
        $line.find('.line_amount').addClass('d-none');
    },

    //--------------------------------------------------------------------------
    // Private
    //--------------------------------------------------------------------------

    /**
     * @private
     * @param {jQueryElement} $el
     */
    _destroyPopover: function ($el) {
        var popover = $el.data('bs.popover');
        if (popover) {
            popover.dispose();
        }
    },
    /**
     * @private
     * @param {integer} partnerID
     * @param {string} partnerName
     * @returns {string} local id of the dataPoint
     */
    _makePartnerRecord: function (partnerID, partnerName) {
        var field = {
            relation: 'res.partner',
            type: 'many2one',
            name: 'partner_id',
        };
        if (partnerID) {
            field.value = [partnerID, partnerName];
        }
        return this.model.makeRecord('account.bank.statement.line', [field], {
            partner_id: {
                domain: ["|", ["is_company", "=", true], ["parent_id", "=", false], "|", ["customer", "=", true], ["supplier", "=", true]],
                options: {
                    no_open: true
                }
            }
        });
    },

    /**
     * create account_id, tax_id, analytic_account_id, analytic_tag_ids, label and amount fields
     *
     * @private
     * @param {object} state - statement line
     */
    _renderCreate: function (state) {
        var self = this;
        this.model.makeRecord('account.bank.statement.line', [{
            relation: 'account.account',
            type: 'many2one',
            name: 'account_id',
            domain: [['company_id', '=', state.st_line.company_id]],
        }, {
            relation: 'account.journal',
            type: 'many2one',
            name: 'journal_id',
            domain: [['company_id', '=', state.st_line.company_id]],
        }, {
            relation: 'account.tax',
            type: 'many2one',
            name: 'tax_id',
            domain: [['company_id', '=', state.st_line.company_id]],
        }, {
            relation: 'account.analytic.account',
            type: 'many2one',
            name: 'analytic_account_id',
        }, {
            relation: 'account.analytic.tag',
            type: 'many2many',
            name: 'analytic_tag_ids',
        }, {
            type: 'boolean',
            name: 'force_tax_included',
        }, {
            type: 'char',
            name: 'label',
        }, {
            type: 'float',
            name: 'amount',
        }, {
            type: 'char', //TODO is it a bug or a feature when type date exists ?
            name: 'date',
        }], {
            account_id: {string: _t("Account")},
            label: {string: _t("Label")},
            amount: {string: _t("Account")},
        }).then(function (recordID) {
            self.handleCreateRecord = recordID;
            var record = self.model.get(self.handleCreateRecord);

            self.fields.account_id = new relational_fields.FieldMany2One(self,
                'account_id', record, {mode: 'edit'});

            self.fields.journal_id = new relational_fields.FieldMany2One(self,
                'journal_id', record, {mode: 'edit'});

            self.fields.tax_id = new relational_fields.FieldMany2One(self,
                'tax_id', record, {mode: 'edit', additionalContext: {append_type_to_tax_name: true}});

            self.fields.analytic_account_id = new relational_fields.FieldMany2One(self,
                'analytic_account_id', record, {mode: 'edit'});

            self.fields.analytic_tag_ids = new relational_fields.FieldMany2ManyTags(self,
                'analytic_tag_ids', record, {mode: 'edit'});

            self.fields.force_tax_included = new basic_fields.FieldBoolean(self,
                'force_tax_included', record, {mode: 'edit'});

            self.fields.label = new basic_fields.FieldChar(self,
                'label', record, {mode: 'edit'});

            self.fields.amount = new basic_fields.FieldFloat(self,
                'amount', record, {mode: 'edit'});
            
            self.fields.date = new basic_fields.FieldDate(self,
                'date', record, {mode: 'edit'});

            var $create = $(qweb.render("reconciliation.line.create", {'state': state}));
            self.fields.account_id.appendTo($create.find('.create_account_id .o_td_field'))
                .then(addRequiredStyle.bind(self, self.fields.account_id));
            self.fields.journal_id.appendTo($create.find('.create_journal_id .o_td_field'));
            self.fields.tax_id.appendTo($create.find('.create_tax_id .o_td_field'));
            self.fields.analytic_account_id.appendTo($create.find('.create_analytic_account_id .o_td_field'));
            self.fields.analytic_tag_ids.appendTo($create.find('.create_analytic_tag_ids .o_td_field'));
            self.fields.force_tax_included.appendTo($create.find('.create_force_tax_included .o_td_field'))
            self.fields.label.appendTo($create.find('.create_label .o_td_field'))
                .then(addRequiredStyle.bind(self, self.fields.label));
            self.fields.amount.appendTo($create.find('.create_amount .o_td_field'))
                .then(addRequiredStyle.bind(self, self.fields.amount));
            self.fields.date.appendTo($create.find('.create_date .o_td_field'))
            self.$('.create').append($create);

            function addRequiredStyle(widget) {
                widget.$el.addClass('o_required_modifier');
            }
        });
    },

    //--------------------------------------------------------------------------
    // Handlers
    //--------------------------------------------------------------------------

    /**
     * @private
     * @param {MouseEvent} event
     */
    _onCreateReconcileModel: function (event) {
        event.preventDefault();
        var self = this;
        this.do_action({
            type: 'ir.actions.act_window',
            res_model: 'account.reconcile.model',
            views: [[false, 'form']],
            target: 'current'
        }, 
        {
            on_reverse_breadcrumb: function() {self.trigger_up('reload');},
        });
    },
    _editAmount: function (event) {
        event.stopPropagation();
        var $line = $(event.target);
        var moveLineId = $line.closest('.mv_line').data('line-id');
        this.trigger_up('partial_reconcile', {'data': {mvLineId: moveLineId, 'amount': $line.val()}});
    },
    _onEditAmount: function (event) {
        event.preventDefault();
        event.stopPropagation();
        // Don't call when clicking inside the input field
        if (! $(event.target).hasClass('edit_amount_input')){
            var $line = $(event.target);
            this.trigger_up('getPartialAmount', {'data': $line.closest('.mv_line').data('line-id')});
        }
    },
    /**
     * @private
     * @param {MouseEvent} event
     */
    _onEditReconcileModel: function (event) {
        event.preventDefault();
        var self = this;
        this.do_action({
            type: 'ir.actions.act_window',
            res_model: 'account.reconcile.model',
            views: [[false, 'list'], [false, 'form']],
            view_type: "list",
            view_mode: "list",
            target: 'current'
        },
        {
            on_reverse_breadcrumb: function() {self.trigger_up('reload');},
        });
    },
    /**
     * @private
     * @param {OdooEvent} event
     */
    _onFieldChanged: function (event) {
        event.stopPropagation();
        var fieldName = event.target.name;
        if (fieldName === 'partner_id') {
            var partner_id = event.data.changes.partner_id;
            this.trigger_up('change_partner', {'data': partner_id});
        } else {
            if (event.data.changes.amount && isNaN(event.data.changes.amount)) {
                return;
            }
            this.trigger_up('update_proposition', {'data': event.data.changes});
        }
    },
    /**
     * @private
     */
    _onTogglePanel: function () {
        var mode = this.$el.data('mode') === 'inactive' ? 'match' : 'inactive';
        this.trigger_up('change_mode', {'data': mode});
    },
    /**
     * @private
     */
    _onShowPanel: function () {
        var mode = (this.$el.data('mode') === 'inactive' || this.$el.data('mode') === 'match') ? 'create' : 'match';
        this.trigger_up('change_mode', {'data': mode});
    },
    /**
     * @private
     * @param {input event} event
     */
    _onFilterChange: function (event) {
        this.trigger_up('change_filter', {'data': _.str.strip($(event.target).val())});
    },
    /**
     * @private
     * @param {keyup event} event
     */
    _onInputKeyup: function (event) {
        var target_partner_id = $(event.target).parents('[name="partner_id"]');
        if (target_partner_id.length === 1) {
            return;
        }
        if(event.keyCode === 13) {
            if ($(event.target).hasClass('edit_amount_input')) {
                this.$(event.target).blur();
                return;
            }
            var created_lines = _.findWhere(this.model.lines, {mode: 'create'});
            if (created_lines && created_lines.balance.amount) {
                this._onCreateProposition();
            }
            return;
        }
        if ($(event.target).hasClass('edit_amount_input')) {
            if (event.type === 'keyup') {
                return;
            }
            else {
                return this._editAmount(event);
            }
        }

        var self = this;
        for (var fieldName in this.fields) {
            var field = this.fields[fieldName];
            if (!field.$el.is(event.target)) {
                continue;
            }
            this._avoidFieldUpdate[field.name] = event.type !== 'focusout';
            field.value = false;
            field._setValue($(event.target).val()).then(function () {
                self._avoidFieldUpdate[field.name] = false;
            });
            break;
        }
    },
    /**
     * @private
     */
    _onLoadMore: function (ev) {
        ev.preventDefault();
        this.trigger_up('change_offset', {'data': 1});
    },
    /**
     * @private
     * @param {MouseEvent} event
     */
    _onSelectMoveLine: function (event) {
        var $el = $(event.target);
        this._destroyPopover($el);
        var moveLineId = $el.closest('.mv_line').data('line-id');
        this.trigger_up('add_proposition', {'data': moveLineId});
    },
    /**
     * @private
     * @param {MouseEvent} event
     */
    _onSelectProposition: function (event) {
        var $el = $(event.target);
        this._destroyPopover($el);
        var moveLineId = $el.closest('.mv_line').data('line-id');
        this.trigger_up('remove_proposition', {'data': moveLineId});
    },
    /**
     * @private
     * @param {MouseEvent} event
     */
    _onQuickCreateProposition: function (event) {
        document.activeElement && document.activeElement.blur();
        this.trigger_up('quick_create_proposition', {'data': $(event.target).data('reconcile-model-id')});
    },
    /**
     * @private
     */
    _onCreateProposition: function () {
        document.activeElement && document.activeElement.blur();
        var invalid = [];
        _.each(this.fields, function (field) {
            if (!field.isValid()) {
                invalid.push(field.string);
            }
        });
        if (invalid.length) {
            this.do_warn(_t("Some fields are undefined"), invalid.join(', '));
            return;
        }
        this.trigger_up('create_proposition');
    },
    /**
     * @private
     */
    _onValidate: function () {
        this.trigger_up('validate');
    }
});


/**
 * rendering of the manual reconciliation action contains progress bar, title
 * and auto reconciliation button
 */
var ManualRenderer = StatementRenderer.extend({
    template: "reconciliation.manual.statement",

    /**
     * avoid statement name edition
     *
     * @override
     * @private
     */
    _onClickStatementName: function () {}
});


/**
 * rendering of the manual reconciliation, contains line data, proposition and
 * view for 'match' mode
 */
var ManualLineRenderer = LineRenderer.extend({
    template: "reconciliation.manual.line",
     /**
     * @override
     * @param {string} handle
     * @param {number} proposition id (move line id)
     * @returns {Deferred}
     */
    removeProposition: function (handle, id) {
        if (!id) {
            return $.when();
        }
        return this._super(handle, id);
    },
    /**
     * move the partner field
     *
     * @override
     */
    start: function () {
        var self = this;
        return this._super.apply(this, arguments).then(function () {
            var defs = [];
            var def;
            if (self._initialState.partner_id) {
                def = self._makePartnerRecord(self._initialState.partner_id, self._initialState.partner_name).then(function (recordID) {
                    self.fields.partner_id = new relational_fields.FieldMany2One(self,
                        'partner_id',
                        self.model.get(recordID),
                        {mode: 'readonly'}
                    );
                });
                defs.push(def);
            } else {
                def = self.model.makeRecord('account.move.line', [{
                    relation: 'account.account',
                    type: 'many2one',
                    name: 'account_id',
                    value: [self._initialState.account_id.id, self._initialState.account_id.display_name],
                }]).then(function (recordID) {
                    self.fields.title_account_id = new relational_fields.FieldMany2One(self,
                        'account_id',
                        self.model.get(recordID),
                        {mode: 'readonly'}
                    );
                });
                defs.push(def);
            }

            return $.when.apply($, defs).then(function () {
                if (!self.fields.title_account_id) {
                    return self.fields.partner_id.prependTo(self.$('.accounting_view thead td:eq(1) span:first'));
                } else {
                    self.fields.partner_id.destroy();
                    return self.fields.title_account_id.appendTo(self.$('.accounting_view thead td:eq(1) span:first'));
                }
            });
        });
    },
    /**
     * @override
     */
    update: function (state) {
        this._super(state);
        var props = _.filter(state.reconciliation_proposition, {'display': true});
        if (!props.length) {
            var $line = $(qweb.render("reconciliation.line.mv_line", {'line': {}, 'state': state}));
            this.$('.accounting_view tbody').append($line);
        }
    },
    //--------------------------------------------------------------------------
    // Handlers
    //--------------------------------------------------------------------------
    /**
     * display journal_id field
     *
     * @override
     */
    _renderCreate: function (state) {
        this._super(state);
        this.$('.create .create_journal_id').show();
        this.$('.create .create_date').removeClass('d-none')
        this.$('.create .create_journal_id .o_input').addClass('o_required_modifier');
    },

});


return {
    StatementRenderer: StatementRenderer,
    ManualRenderer: ManualRenderer,
    LineRenderer: LineRenderer,
    ManualLineRenderer: ManualLineRenderer,
};
});<|MERGE_RESOLUTION|>--- conflicted
+++ resolved
@@ -259,13 +259,8 @@
         'click .accounting_view caption .o_buttons button': '_onValidate',
         'click .accounting_view thead td': '_onTogglePanel',
         'click .accounting_view tfoot td:not(.cell_left,.cell_right)': '_onShowPanel',
-<<<<<<< HEAD
         'click .cell': '_onEditAmount',
-        'input input.filter': '_onFilterChange',
-=======
-        'click tfoot .cell_left, tfoot .cell_right': '_onSearchBalanceAmount',
         'change input.filter': '_onFilterChange',
->>>>>>> 84143a34
         'click .match .load-more a': '_onLoadMore',
         'click .match .mv_line td': '_onSelectMoveLine',
         'click .accounting_view tbody .mv_line td': '_onSelectProposition',
