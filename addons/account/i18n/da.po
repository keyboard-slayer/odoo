--- conflicted
+++ resolved
@@ -1,7 +1,7 @@
 # Translation of Odoo Server.
 # This file contains the translation of the following modules:
 # * account
-# 
+#
 # Translators:
 # Morten Schou <ms@msteknik.dk>, 2017
 # Pernille Kristensen <pernillekristensen1994@gmail.com>, 2017
@@ -19,31 +19,16 @@
 # Kenneth Hansen <kenneth@vkdata.dk>, 2017
 # lhmflexerp <lhm@flexerp.dk>, 2017
 # JonathanStein <jstein@image.dk>, 2017
-<<<<<<< HEAD
-=======
 # Simon Andersen <simon@vkdata.dk>, 2018
-# Ejner Sønniksen <ejner@vkdata.dk>, 2018
-# Kenneth Hansen <kenneth@vkdata.dk>, 2018
 # Jesper Laugesen <jel@enigma.dk>, 2018
-# lhmflexerp <lhm@flexerp.dk>, 2019
-# Martin Trigaux, 2019
-# Pernille Kristensen <pernillekristensen1994@gmail.com>, 2019
-# Sanne Kristensen <sanne@vkdata.dk>, 2019
-# 
->>>>>>> b71b7803
+#
 msgid ""
 msgstr ""
 "Project-Id-Version: Odoo Server 11.0\n"
 "Report-Msgid-Bugs-To: \n"
-<<<<<<< HEAD
 "POT-Creation-Date: 2017-11-16 08:08+0000\n"
 "PO-Revision-Date: 2017-11-16 08:08+0000\n"
 "Last-Translator: JonathanStein <jstein@image.dk>, 2017\n"
-=======
-"POT-Creation-Date: 2019-03-29 09:07+0000\n"
-"PO-Revision-Date: 2017-09-20 10:13+0000\n"
-"Last-Translator: Sanne Kristensen <sanne@vkdata.dk>, 2019\n"
->>>>>>> b71b7803
 "Language-Team: Danish (https://www.transifex.com/odoo/teams/41243/da/)\n"
 "MIME-Version: 1.0\n"
 "Content-Type: text/plain; charset=UTF-8\n"
@@ -3009,13 +2994,8 @@
 #. openerp-web
 #: code:addons/account/static/src/xml/account_reconciliation.xml:131
 #, python-format
-<<<<<<< HEAD
-msgid "Choose counterpart"
-msgstr "Vælg modpostering"
-=======
 msgid "Choose counterpart or Create Write-off"
 msgstr "Vælg modpost eller opret afskrivning"
->>>>>>> b71b7803
 
 #. module: account
 #: model:ir.actions.act_window,help:account.action_account_bank_journal_form
