--- conflicted
+++ resolved
@@ -438,11 +438,7 @@
     <para style="terp_default_8">
        <font color="white"> </font>
     </para>
-<<<<<<< HEAD
-    <blockTable colWidths="45.0,55.0,72.0,64.0,64.0,77.0,85.0,71.0,71.0,88.0,80.0" style="Table7">[[data['form']['amount_currency'] == True or removeParentNode('blockTable')]]
-=======
     <blockTable colWidths="45.0,55.0,72.0,64.0,64.0,82.0,80.0,71.0,71.0,88.0,80.0" style="Table7">[[data['form']['amount_currency'] == True or removeParentNode('blockTable')]]
->>>>>>> f9060e10
       <tr>
         <td>
           <para style="terp_tblheader_Details">Date</para>
@@ -481,11 +477,7 @@
     </blockTable>
     <section>
       <para style="terp_default_8">[[ repeatIn(get_children_accounts(a), 'o') ]]</para>
-<<<<<<< HEAD
-      <blockTable colWidths="461.0,71.0,71.0,88.0,80.0" style="Table8">[[data['form']['amount_currency'] == True or removeParentNode('blockTable')]]
-=======
       <blockTable rowHeights="0.55cm" colWidths="461.0,71.0,71.0,88.0,80.0" style="Table8">[[data['form']['amount_currency'] == True or removeParentNode('blockTable')]]
->>>>>>> f9060e10
         <tr>
           <td>
             <para style="terp_default_Bold_9"><font color="white">[[ '..'*(o.level-1) ]]</font>[[ o.code ]] [[ o.name ]]</para>
@@ -506,11 +498,7 @@
       </blockTable>
       <section>
         <para style="terp_default_8">[[ repeatIn(lines(o), 'line') ]]</para>
-<<<<<<< HEAD
-        <blockTable colWidths="45.0,55.0,72.0,64.0,64.0,77.0,85.0,71.0,71.0,88.0,80.0" style="Table9">[[data['form']['amount_currency'] == True or removeParentNode('blockTable')]]
-=======
         <blockTable rowHeights="0.55cm" colWidths="45.0,55.0,72.0,64.0,64.0,82.0,80.0,71.0,71.0,88.0,80.0" style="Table9">[[data['form']['amount_currency'] == True or removeParentNode('blockTable')]]
->>>>>>> f9060e10
           <tr>
             <td>
               <para style="terp_default_8">[[ formatLang(line['ldate'],date=True) ]]</para>
@@ -531,11 +519,7 @@
               <para style="terp_default_8">[[ line['lname'] ]]</para>
             </td>
             <td>
-<<<<<<< HEAD
-              <para style="terp_default_Centre_8">[[ strip_name(line['line_corresp'].replace(', ',','),25) ]]</para>
-=======
               <para style="terp_default_Centre_8">[[ strip_name(line['line_corresp'].replace(', ',','),20) ]]</para>
->>>>>>> f9060e10
             </td>
             <td>
               <para style="terp_default_Right_8">[[ formatLang(line['debit'], digits=get_digits(dp='Account')) ]]</para>
@@ -553,11 +537,7 @@
         </blockTable>
       </section>
     </section>
-<<<<<<< HEAD
-    <blockTable colWidths="45.0,54.0,85.0,70.0,70.0,130.0,85.0,71.0,71.0,90.0" style="Table10">[[ data['form']['amount_currency'] == False or removeParentNode('blockTable') ]]
-=======
     <blockTable colWidths="45.0,54.0,85.0,70.0,70.0,135.0,80.0,71.0,71.0,90.0" style="Table10">[[ data['form']['amount_currency'] == False or removeParentNode('blockTable') ]]
->>>>>>> f9060e10
       <tr>
         <td>
           <para style="terp_tblheader_Details">Date</para>
@@ -593,11 +573,7 @@
     </blockTable>
     <section>
       <para style="Standard">[[ repeatIn(get_children_accounts(a), 'o') ]]</para>
-<<<<<<< HEAD
-      <blockTable colWidths="540.0,71.0,71.0,90.0" style="Table11">[[ data['form']['amount_currency'] == False or removeParentNode('blockTable') ]]
-=======
       <blockTable rowHeights="0.55cm" colWidths="540.0,71.0,71.0,90.0" style="Table11">[[ data['form']['amount_currency'] == False or removeParentNode('blockTable') ]]
->>>>>>> f9060e10
         <tr>
           <td>
             <para style="terp_default_Bold_9"><font color="white">[[ '..'*(o.level-1) ]]</font>[[ o.code ]] [[ o.name ]]</para>
@@ -615,11 +591,7 @@
       </blockTable>
       <section>
         <para style="Standard">[[ repeatIn(lines(o), 'line') ]]</para>
-<<<<<<< HEAD
-        <blockTable colWidths="45.0,54.0,85.0,70.0,70.0,130.0,85.0,71.0,71.0,90.0" style="Table12">[[ data['form']['amount_currency'] == False or removeParentNode('blockTable') ]]
-=======
         <blockTable rowHeights="0.55cm" colWidths="45.0,54.0,85.0,70.0,70.0,135.0,80.0,71.0,71.0,90.0" style="Table12">[[ data['form']['amount_currency'] == False or removeParentNode('blockTable') ]]
->>>>>>> f9060e10
           <tr>
             <td>
               <para style="terp_default_8">[[ formatLang(line['ldate'],date=True) ]]</para>
@@ -640,11 +612,7 @@
               <para style="terp_default_8">[[ line['lname'] ]]</para>
             </td>
             <td>
-<<<<<<< HEAD
-              <para style="terp_default_Centre_8">[[ strip_name(line['line_corresp'].replace(', ',','),25) ]]</para>
-=======
               <para style="terp_default_Centre_8">[[ strip_name(line['line_corresp'].replace(', ',','),20) ]]</para>
->>>>>>> f9060e10
             </td>
             <td>
               <para style="terp_default_Right_8">[[ formatLang(line['debit'], digits=get_digits(dp='Account')) ]]</para>
