--- conflicted
+++ resolved
@@ -43,9 +43,6 @@
         "Return the name to use when creating a bank journal"
         return (bank.bank_name or '') + ' ' + bank.acc_number
 
-<<<<<<< HEAD
-    def post_write(self, cr, uid, ids, context=None):
-=======
     def _prepare_name_get(self, cr, uid, bank_dicts, context=None):
         """Add ability to have %(currency_name)s in the format_layout of res.partner.bank.type"""
         currency_ids = list(set(data['currency_id'][0] for data in bank_dicts if data['currency_id']))
@@ -56,8 +53,7 @@
             data['currency_name'] = data['currency_id'] and currency_name[data['currency_id'][0]] or ''
         return super(bank, self)._prepare_name_get(cr, uid, bank_dicts, context=context)
 
-    def post_write(self, cr, uid, ids, context={}):
->>>>>>> f285c0e4
+    def post_write(self, cr, uid, ids, context=None):
         if isinstance(ids, (int, long)):
           ids = [ids]
 
