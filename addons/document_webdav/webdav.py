--- conflicted
+++ resolved
@@ -26,14 +26,6 @@
 
 import urlparse
 import urllib
-<<<<<<< HEAD
-try:
-    from DAV import utils
-    from DAV.propfind import PROPFIND
-except ImportError:
-    raise osv.except_osv('PyWebDAV Import Error!','Please install pywebdav \
-                     from http://pywebdav.googlecode.com/files/PyWebDAV-0.9.3.tar.gz/')
-=======
 from osv import osv
 
 try:
@@ -44,7 +36,6 @@
     raise osv.except_osv('PyWebDAV Import Error!','Please install PyWebDAV \
 from http://code.google.com/p/pywebdav/downloads/detail?name=PyWebDAV-0.9.4.tar.gz&can=2&q=/')
 
->>>>>>> bbbcdbdb
 import tools
 
 class Text2(xml.dom.minidom.Text):
