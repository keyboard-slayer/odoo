--- conflicted
+++ resolved
@@ -14,37 +14,21 @@
                    <filter string="Can be sold" icon="terp-stock" domain="[('sale_ok','=',1)]"/>
                    <filter string="Can be Purchased" icon="terp-stock" domain="[('purchase_ok', '=', 1)]" />
                    <separator orientation="vertical"/>
-<<<<<<< HEAD
                    <field name="default_code"/>
                    <field name="name"/>
                    <field name="categ_id" widget="selection" operator="child_of"/>
-                   <newline/>
-                   <group col='8' colspan='14' expand="1" string="Extended options..." groups="base.group_extended">
-                       <field name="pricelist_id" widget="selection" context="{'pricelist': self}" />
-                   </group>
-                   <newline/>
-                   <group col='8' colspan='15' expand='1' string='Group by...' groups="base.group_extended">
-=======
-                   <field name="default_code" select="1"/>
-                   <field name="name" select="1"/>
-                   <field name="categ_id" select="1" widget="selection" operator="child_of"/>
+                   <newline/>                   
                    <group col='8' colspan='15' expand='1' string='Group by...'>
->>>>>>> d359e085
                        <filter string='Category' icon="terp-stock" domain="[]" context="{'group_by' : 'categ_id'}" />
                        <separator orientation="vertical"/>
                        <filter string='Default UOM' icon="terp-stock" domain="[]" context="{'group_by' : 'uom_id'}" />
                        <separator orientation="vertical"/>
                        <filter string='Type' icon="terp-stock" domain="[]" context="{'group_by' : 'type'}" />
                    </group>
-                   <newline/>
-                   <group col='8' colspan='14' expand="0" string="Extended options...">
-                       <field name="pricelist_id" select="1" widget="selection" context="{'pricelist': self}" />
-                   </group>
-
-                   <newline/>
+                   <newline/>                   
                    <group col='8' colspan='14' expand="0" string="Extended options..." groups="base.group_extended">
-                       <field name="pricelist_id" select="1" widget="selection" context="{'pricelist': self}" />
-                   </group>
+                       <field name="pricelist_id" widget="selection" context="{'pricelist': self}" />
+                   </group>                   
                 </search>
             </field>
         </record>
