--- conflicted
+++ resolved
@@ -18,13 +18,8 @@
                    <field name="name"/>
                    <field name="categ_id" widget="selection" operator="child_of"/>
                    <newline/>
-<<<<<<< HEAD
-                   <group col='8' colspan='14' expand="1" string="Extended filters..." groups="base.group_extended">
-                       <field name="pricelist_id" select="1" widget="selection" context="{'pricelist': self}" />
-=======
-                   <group col='8' colspan='14' expand="1" string="Extended options...">
+                   <group col='8' colspan='14' expand="1" string="Extended options..." groups="base.group_extended">
                        <field name="pricelist_id" widget="selection" context="{'pricelist': self}" />
->>>>>>> f1a7cf72
                    </group>
                    <newline/>
                    <group col='8' colspan='15' expand='1' string='Group by...' groups="base.group_extended">
