<?xml version="1.0" encoding="utf-8"?>
<openerp>
    <data>
        <menuitem id="base.menu_product" name="Product Variants" parent="base.menu_base_partner" sequence="9" groups="product.group_product_variant"/>

        <!-- Variants -->
        <record id="product_attribute_value_view_tree" model="ir.ui.view">
            <field name="name">product.attribute.value.view.tree</field>
            <field name="model">product.attribute.value</field>
            <field name="arch" type="xml">
                <tree string="Attributes" editable="top">
                    <field name="sequence" widget="handle"/>
                    <field name="attribute_id"/>
                    <field name="name"/>
                    <field name="price_extra"/>
                </tree>
            </field>
        </record>
        <record id="product_attribute_value_action" model="ir.actions.act_window">
            <field name="name">Variant Values</field>
            <field name="type">ir.actions.act_window</field>
            <field name="res_model">product.attribute.value</field>
            <field name="view_mode">tree</field>
            <field name="view_type">form</field>
            <field name="view_id" ref="product_attribute_value_view_tree"/>
            <field name="domain">[('product_ids.product_tmpl_id', '=', active_id)]</field>
            <field name="context">{'default_product_tmpl_id': active_id}</field>
        </record>

        <!-- templates -->

        <record id="product_template_search_view" model="ir.ui.view">
            <field name="name">product.template.search</field>
            <field name="model">product.template</field>
            <field name="arch" type="xml">
                <search string="Product">
                    <field name="name" string="Product" filter_domain="['|',('default_code','ilike',self),('name','ilike',self)]"/>
                    <field name="categ_id" domain="[('categ_id', 'child_of', self)]"/>
                    <separator/>
                    <filter string="Services" name="services" domain="[('type','=','service')]"/>
                    <filter string="Products" name="consumable" domain="[('type', 'in', ['consu', 'product'])]" help="Products your store in the inventory"/>
                    <separator/>
                    <filter string="Can be Sold" name="filter_to_sell" domain="[('sale_ok','=',1)]"/>
                    <separator/>
                    <filter string="Archived" name="inactive" domain="[('active','=',False)]"/>
                    <field string="Attributes" name="attribute_line_ids"/>
                    <field name="pricelist_id" widget="selection" context="{'pricelist': self}" filter_domain="[]" groups="product.group_sale_pricelist"/> <!-- Keep widget=selection on this field to pass numeric `self` value, which is not the case for regular m2o widgets! -->
                </search>
            </field>
        </record>

        <record id="product_template_tree_view" model="ir.ui.view">
            <field name="name">product.template.product.tree</field>
            <field name="model">product.template</field>
            <field name="arch" type="xml">
                <tree string="Product">
                    <field name="name"/>
                    <field name="standard_price"/>
                    <field name="weight"/>
                    <field name="categ_id"/>
                    <field name="type"/>
                    <field name="uom_id" invisible="1"/>
                    <field name="active" invisible="1"/>
                </tree>
            </field>
        </record>

        <!-- base structure of product.template, common with product.product -->
        <record id="product_template_form_view" model="ir.ui.view">
            <field name="name">product.template.common.form</field>
            <field name="model">product.template</field>
            <field name="mode">primary</field>
            <field name="arch" type="xml">
                <form string="Product">
                    <header>
                        <button string="Variant Prices" type="action"
                            name="%(product_attribute_value_action)d"
                            attrs="{'invisible': [('product_variant_count', '&lt;=', 1)]}"
                            groups="product.group_product_variant"/>
                    </header>
                    <sheet>
                        <field name="is_product_variant" invisible="1"/>
                        <field name='product_variant_count' invisible='1'/>
                        <field name="id" invisible="True"/>
                        <div class="oe_button_box" name="button_box">
                            <button name="toggle_active" type="object"
                                    class="oe_stat_button" icon="fa-archive">
                                <field name="active" widget="boolean_button"
                                    options='{"terminology": "archive"}'/>
                            </button>
                        </div>
                        <field name="image_medium" widget="image" class="oe_avatar"/>
                        <div class="oe_title">
                            <label class="oe_edit_only" for="name" string="Product Name"/>
                            <h1><field name="name" placeholder="Product Name"/></h1>
                            <div name="options" groups="base.group_user">
                                <div>
                                    <field name="sale_ok"/>
                                    <label for="sale_ok"/>
                                </div>
                            </div>
                        </div>
                        <notebook>
                            <page string="General Information">
                                <group>
                                    <group name="group_general">
                                        <field name="type" on_change="onchange_type(type, context)"/>
                                    </group>
                                    <group name="group_standard_price">
                                        <field name="list_price" widget='monetary' options="{'currency_field': 'currency_id'}"/>
                                        <label for="standard_price" groups="base.group_user" attrs="{'invisible': [('product_variant_count', '&gt;', 1)]}"/>
                                        <div name="standard_price_uom" groups="base.group_user">
                                            <field name="standard_price" widget='monetary' options="{'currency_field': 'currency_id'}" class="oe_inline"/>
                                        </div>
                                        <field name="uom_id" on_change="onchange_uom(uom_id,uom_po_id)" groups="product.group_uom" options="{'no_create': True}"/>
                                        <field name="uom_po_id" groups="product.group_uom" options="{'no_create': True}"/>
                                        <field name="currency_id" invisible="1"/> 
                                    </group>
                                </group>
                            </page>
                            <page string="Inventory">
                                <group name="inventory">
                                    <group>
                                        <field name="company_id" groups="base.group_multi_company"
                                            options="{'no_create': True}"/>
                                        <field name="categ_id" string="Internal Category"/>
                                    </group>
                                    <group name="group_lots_and_weight">
<<<<<<< HEAD
                                        <label for="weight" attrs="{'invisible':[('type', 'not in', ['product', 'consu']), ('product_variant_count', '&gt;', 1)]}"/>
                                        <div class="o_row" name="weight" attrs="{'invisible':[('type', 'not in', ['product', 'consu']), ('product_variant_count', '&gt;', 1)]}">
                                            <field name="weight"/>
=======
                                        <label for="weight" attrs="{'invisible':['|', ('type', 'not in', ['product', 'consu']), ('product_variant_count', '&gt;', 1)]}"/>
                                        <div class="o_row" name="weight" attrs="{'invisible':['|', ('type', 'not in', ['product', 'consu']), ('product_variant_count', '&gt;', 1)]}">
                                            <field name="weight" string="Weight"/>
>>>>>>> 87a01c75
                                        </div>
                                        <label for="volume" attrs="{'invisible':['|', ('type', 'not in', ['product', 'consu']), ('product_variant_count', '&gt;', 1)]}"/>
                                        <div class="o_row" name="volume" attrs="{'invisible':['|', ('type', 'not in', ['product', 'consu']), ('product_variant_count', '&gt;', 1)]}">
                                            <field name="volume" string="Volume"/>
                                        </div>
                                    </group>
                                </group>
                                <separator string="Vendors"/>
                                <field name="seller_ids" context="{'default_product_tmpl_id': active_id}"/>
                                <group name="packaging" string="Packaging"
                                    colspan="4"
                                    attrs="{'invisible':[('type', 'not in', ['product', 'consu'])]}"
                                    groups="product.group_stock_packaging">
                                    <field name="packaging_ids" nolabel="1"/>
                                </group>
                            </page>
                            <page string="Sales" attrs="{'invisible':[('sale_ok','=',False)]}" name="sales">
                                <div name="pricelist_item" groups="product.group_product_pricelist">
                                    <separator string="Pricing"/>
                                    <field name="item_ids" nolabel="1" context="{'default_base':'list_price', 'default_applied_on' :'1_product'}">
                                        <tree string="Pricelist Items" editable="bottom">
                                            <field name="pricelist_id" string="Pricelist" required='1'/>
                                            <field name="fixed_price" string="Price" required='1'/>
                                            <field name="min_quantity"/>
                                            <field name="date_start"/>
                                            <field name="date_end"/>
                                            <field name="applied_on" invisible="1"/>
                                        </tree>
                                    </field>
                                </div>
                                <group name="sale">
                                    <group name="sale_condition" string="Sale Conditions">
                                        <label for="warranty"/>
                                        <div>
                                            <field name="warranty" class="oe_inline"/> months
                                        </div>
                                    </group>
                                    <group name="email_template_and_project"
                                        attrs="{'invisible':[('type', '!=', 'service')]}"/>
                                </group>
                            </page>
                            <page string="Notes" name="notes">
                                <group name="description">
                                    <separator string="Description for Quotations" colspan="4"/>
                                    <field name="description_sale" colspan="4" nolabel="1"
                                        placeholder="This note will be displayed on the quotations."/>
                                    <separator string="Description for Vendors" colspan="4"/>
                                    <field name="description_purchase" nolabel="1"
                                        placeholder="This note will be displayed on requests for quotation." colspan="4"/>
                                </group>
                             </page>
                        </notebook>
                    </sheet>
                    <div class="oe_chatter">
                        <field name="message_follower_ids" widget="mail_followers"/>
                        <field name="message_ids" widget="mail_thread"/>
                    </div>
                </form>
            </field>
        </record>

        <record id="product_search_form_view" model="ir.ui.view">
            <field name="name">product.product.search</field>
            <field name="model">product.product</field>
            <field name="mode">primary</field>
            <field name="inherit_id" ref="product.product_template_search_view"/>
            <field name="arch" type="xml">
                <field name="attribute_line_ids" position="replace">
                    <field name="attribute_value_ids" groups="product.group_product_variant"/>
                    <field name="product_tmpl_id" string="Product Template"/>
                </field>
            </field>
        </record>

        <record id="product_normal_action" model="ir.actions.act_window">
            <field name="name">Product</field>
            <field name="type">ir.actions.act_window</field>
            <field name="res_model">product.product</field>
            <field name="view_mode">tree,form,kanban</field>
            <field name="view_type">form</field>
            <field name="search_view_id" ref="product_search_form_view"/>
            <field name="view_id" eval="False"/> <!-- Force empty -->
            <field name="help" type="html">
              <p class="oe_view_nocontent_create">
                Click to define a new product.
              </p><p>
                You must define a product for everything you sell, whether it's
                a physical product, a consumable or a service you offer to
                customers.
              </p><p>
                The product form contains information to simplify the sale
                process: price, notes in the quotation, accounting data,
                procurement methods, etc.
              </p>
            </field>
        </record>

        <record id="product_variant_easy_edit_view" model="ir.ui.view">
            <field name="name">product.product.view.form.easy</field>
            <field name="model">product.product</field>
            <field name="mode">primary</field>
            <field name="arch" type="xml">
                <form string="Variant Information">
                    <sheet>
                        <field name="image_medium" widget="image" class="oe_avatar"/>
                        <div class="oe_title">
                            <label class="oe_edit_only" for="name" string="Product Name"/>
                            <h1><field name="name" placeholder="e.g. Odoo Enterprise Susbcription"/></h1>
                        </div>
                        <group>
                            <p>All general settings about this product are managed on <button name="open_product_template" type="object" string="the product template" class="oe_link"/></p>
                        </group>
                        <group string="Attributes">
                            <field name="attribute_value_ids" widget="many2many_tags"/>
                        </group>
                        <group>
                            <group name="codes" string="Codes">
                                <field name="barcode"/>
                                <field name="default_code"/>
                            </group>
                            <group>
                                <field name="active"/>
                                <field name="type" invisible="1"/>
                            </group>
                        </group>
                        <group>
                            <group name="pricing" string="Pricing">
                                <field name="lst_price" widget='monetary' options="{'currency_field': 'currency_id'}"/>
                                <field name="standard_price" widget='monetary' options="{'currency_field': 'currency_id'}"/>
                                <field name="currency_id" invisible='1'/>
                            </group>
                            <group name="weight">
                                <group name="weight" string="Weights">
                                    <label for="volume"/> 
                                    <div class="o_row">
                                        <field digits="(14, 3)" name="volume"/>
                                        <span>m³</span>
                                    </div>
                                    <label for="weight"/>
                                    <div class="o_row">
                                        <field name="weight"/>
                                        <span>kg</span>
                                    </div>
                                </group>
                            </group>
                        </group>
                    </sheet>
                </form>
            </field>
        </record>

        <record id="product_variant_action" model="ir.actions.act_window">
            <field name="name">Product Variants</field>
            <field name="type">ir.actions.act_window</field>
            <field name="res_model">product.product</field>
            <field name="context">{'search_default_product_tmpl_id': [active_id], 'default_product_tmpl_id': active_id}</field>
            <field name="search_view_id" ref="product_search_form_view"/>             
            <field name="view_ids" 
                   eval="[(5, 0, 0),
                          (0, 0, {'view_mode': 'tree'}),
                          (0, 0, {'view_mode': 'form', 'view_id': ref('product_variant_easy_edit_view')}), 
                          (0, 0, {'view_mode': 'kanban'})]"/>
             <field name="help" type="html">
              <p class="oe_view_nocontent_create">
                Click to define a new product.
              </p><p>
                You must define a product for everything you sell, whether it's
                a physical product, a consumable or a service you offer to
                customers.
              </p><p>
                The product form contains information to simplify the sale
                process: price, notes in the quotation, accounting data,
                procurement methods, etc.
              </p>
            </field>
        </record>

        <record id="product_template_only_form_view" model="ir.ui.view">
            <field name="name">product.template.product.form</field>
            <field name="model">product.template</field>
            <field name="mode">primary</field>
            <field name="priority" eval="8" />
            <field name="inherit_id" ref="product.product_template_form_view"/>
            <field name="arch" type="xml">
                <xpath expr="//form" position="attributes">
                    <attribute name="name">Product Template</attribute>
                </xpath>
                <field name="type" position="after">
                    <field name="default_code" attrs="{'invisible': [('product_variant_count', '>', 1)]}"/>
                    <field name="barcode" attrs="{'invisible': [('product_variant_count', '>', 1)]}"/>
                </field>

                <div name="button_box" position="inside">
                    <button name="%(product.product_variant_action)d" type="action"
                        icon="fa-sitemap" class="oe_stat_button"
                        attrs="{'invisible': [('product_variant_count', '&lt;=', 1)]}"
                        groups="product.group_product_variant">
                        <field string="Variants" name="product_variant_count" widget="statinfo" />
                    </button>
                </div>

                <xpath expr="//page[@name='sales']" position="after">
                    <page name="variants" string="Variants" groups="product.group_product_variant">
                        <field name="attribute_line_ids" widget="one2many_list" context="{'show_attribute': False}">
                            <tree string="Variants" editable="bottom">
                                <field name="attribute_id"/>
                                <field name="value_ids" widget="many2many_tags" options="{'no_create_edit': True}" domain="[('attribute_id', '=', attribute_id)]" context="{'default_attribute_id': attribute_id}"/>
                            </tree>
                        </field>
                            <p class="oe_grey">
                            <strong>Warning</strong>: adding or deleting attributes
                            will delete and recreate existing variants and lead
                            to the loss of their possible customizations.
                        </p>
                    </page>
                </xpath>
            </field>
        </record>

        <record id="product_template_kanban_view" model="ir.ui.view">
            <field name="name">Product.template.product.kanban</field>
            <field name="model">product.template</field>
            <field name="arch" type="xml">
                <kanban>
                    <field name="image_small"/>
                    <field name="lst_price"/>
                    <field name="is_product_variant"/>
                    <field name="product_variant_count"/>
                    <field name="product_variant_ids"/>
                    <field name="currency_id"/>
                    <templates>
                        <t t-name="kanban-box">
                            <div class="oe_kanban_global_click">
                                <div class="o_kanban_image">
                                    <img t-att-src="kanban_image('product.template', 'image_small', record.id.value)"/>
                                </div>
                                <div class="oe_kanban_details">
                                    <strong>
                                        <span t-if="record.default_code.value">[<field name="default_code"/>]</span>
                                        <field name="name"/>
                                    </strong>
                                    <div t-if="record.product_variant_count.value &gt; 1">
                                        <strong>
                                            <t t-esc="record.product_variant_count.value"/> Variants
                                        </strong>
                                    </div>
                                    <div name="tags"/>
                                    <ul>
                                        <li>Price: <field name="lst_price" widget="monetary"></field></li>
                                    </ul>
                                    <div name="tags"/>
                                </div>
                            </div>
                        </t>
                    </templates>
                </kanban>
            </field>
        </record>

        <record id="product_template_action" model="ir.actions.act_window">
            <field name="name">Products</field>
            <field name="type">ir.actions.act_window</field>
            <field name="res_model">product.template</field>
            <field name="view_mode">kanban,tree,form</field>
            <field name="view_type">form</field>
            <field name="view_id" ref="product_template_kanban_view"/>
            <field name="context">{"search_default_filter_to_sell":1}</field>
            <field name="help" type="html">
                <p class="oe_view_nocontent_create">
                    Click to define a new product.
                </p><p>
                    You must define a product for everything you sell, whether it's a physical product, a consumable or a service you offer to customers.
                </p><p>
                    The product form contains information to simplify the sale process: price, notes in the quotation, accounting data, procurement methods, etc.
                </p>
            </field>
        </record>

        <record id="product_template_action_product" model="ir.actions.act_window">
            <field name="name">Products</field>
            <field name="type">ir.actions.act_window</field>
            <field name="res_model">product.template</field>
            <field name="view_mode">kanban,tree,form</field>
            <field name="view_type">form</field>
            <field name="context">{"search_default_products": 1, 'default_type': 'product'}</field>
            <field name="help" type="html">
                <p class="oe_view_nocontent_create">
                    Click to define a new product.
                </p>
            </field>
        </record>

        <menuitem id="base.menu_sales" name="Sales" parent="base.menu_base_partner" sequence="5"/>
        <menuitem action="product_template_action"
            id="menu_product_template_action"
            parent="base.menu_sales" sequence="13" />

        <!-- product product -->

        <menuitem id="prod_config_main" name="Products" parent="base.menu_sale_config" sequence="2"/>

        <record id="product_product_tree_view" model="ir.ui.view">
            <field name="name">product.product.tree</field>
            <field name="model">product.product</field>
            <field eval="7" name="priority"/>
            <field name="arch" type="xml">

                <tree string="Product Variants">
                    <field name="default_code"/>
                    <field name="name"/>
                    <field name="attribute_value_ids" widget="many2many_tags" groups="product.group_product_variant"/>
                    <field name="lst_price"/>
                    <field name="price" invisible="not context.get('pricelist',False)"/>
                    <field name="uom_id" options="{'no_open': True, 'no_create': True}"/>
                    <field name="barcode"/>
                    <field name="product_tmpl_id" invisible="1"/>
                    <field name="active" invisible="1"/>
                </tree>
            </field>
        </record>

        <record id="product_normal_form_view" model="ir.ui.view">
            <field name="name">product.product.form</field>
            <field name="model">product.product</field>
            <field name="mode">primary</field>
            <field eval="7" name="priority"/>
            <field name="inherit_id" ref="product.product_template_form_view"/>
            <field name="arch" type="xml">
                <form position="attributes">
                    <attribute name="string">Product Variant</attribute>
                </form>
                <field name="type" position="after">
                    <field name="default_code"/>
                    <field name="barcode"/>
                </field>
                <field name="list_price" position="attributes">
                   <attribute name="name">lst_price</attribute>
                </field>
                <field name="name" position="after">
                    <field name="product_tmpl_id" class="oe_inline" readonly="1" invisible="1" attrs="{'required': [('id', '!=', False)]}"/>
                </field>
                <xpath expr="//div[@class='oe_title']" position="inside">
                    <field name="attribute_value_ids" widget="many2many_tags" groups="product.group_product_variant"/>
                </xpath>
            </field>
        </record>

        <record id="product_kanban_view" model="ir.ui.view">
            <field name="name">Product Kanban</field>
            <field name="model">product.product</field>
            <field name="arch" type="xml">
                <kanban>
                    <field name="image_small"/>
                    <field name="lst_price"/>
                    <templates>
                        <t t-name="kanban-box">
                            <div class="oe_kanban_global_click">
                                <div class="o_kanban_tags_section">
                                    <field name="attribute_value_ids" groups="product.group_product_variant"/>
                                </div>
                                <div class="o_kanban_image">
                                    <img t-att-src="kanban_image('product.product', 'image_small', record.id.value)"/>
                                </div>
                                <div class="oe_kanban_details">
                                    <strong><field name="name"/></strong>
                                    <ul>
                                        <li>Price: <field name="lst_price"></field></li>
                                    </ul>
                                    <div name="tags"/>
                                </div>
                            </div>
                        </t>
                    </templates>
                </kanban>
            </field>
        </record>

        <!--  -->

        <record id="attribute_tree_view" model="ir.ui.view">
            <field name="name">product.attribute.tree</field>
            <field name="model">product.attribute</field>
            <field name="arch" type="xml">
                <tree string="Variant Values" editable="top">
                    <field name="sequence" widget="handle"/>
                    <field name="name"/>
                </tree>
            </field>
        </record>

        <record id="attribute_action" model="ir.actions.act_window">
            <field name="name">Attributes</field>
            <field name="type">ir.actions.act_window</field>
            <field name="res_model">product.attribute</field>
            <field name="view_mode">tree</field>
            <field name="view_type">form</field>
        </record>

        <menuitem action="attribute_action"
            id="menu_attribute_action"
            parent="product.prod_config_main" sequence="4" groups="product.group_product_variant"/>

        <record id="variants_tree_view" model="ir.ui.view">
            <field name="name">product.attribute.value.tree</field>
            <field name="model">product.attribute.value</field>
            <field name="arch" type="xml">
                <tree string="Variant Values" editable="top">
                    <field name="sequence" widget="handle"/>
                    <field name="attribute_id"/>
                    <field name="name"/>
                </tree>
            </field>
        </record>

        <record id="variants_action" model="ir.actions.act_window">
            <field name="name">Attribute Values</field>
            <field name="type">ir.actions.act_window</field>
            <field name="res_model">product.attribute.value</field>
            <field name="view_mode">tree</field>
            <field name="view_type">form</field>
        </record>

        <menuitem action="variants_action"
            id="menu_variants_action"
            parent="product.prod_config_main" sequence="5" groups="product.group_product_variant"/>

        <!--  -->

        <record id="product_normal_action_sell" model="ir.actions.act_window">
            <field name="name">Product Variants</field>
            <field name="type">ir.actions.act_window</field>
            <field name="res_model">product.product</field>
            <field name="view_mode">kanban,tree,form</field>
            <field name="view_type">form</field>
            <field name="context">{"search_default_filter_to_sell":1}</field>
            <field name="view_id" ref="product_product_tree_view"/>
            <field name="search_view_id" ref="product_search_form_view"/>
            <field name="help" type="html">
              <p class="oe_view_nocontent_create">
                Click to define a new product.
              </p><p>
                You must define a product for everything you sell, whether it's
                a physical product, a consumable or a service you offer to
                customers.
              </p><p>
                The product form contains information to simplify the sale
                process: price, notes in the quotation, accounting data,
                procurement methods, etc.
              </p>
            </field>
        </record>

        <menuitem id="product.menu_products" action="product.product_normal_action_sell" parent="base.menu_sales" groups="product.group_product_variant" sequence="99"/>

        <record id="product_category_search_view" model="ir.ui.view">
            <field name="name">product.category.search</field>
            <field name="model">product.category</field>
            <field name="arch" type="xml">
                <search string="Product Categories">
                    <field name="name" string="Product Categories"/>
                    <field name="parent_id"/>
                </search>
            </field>
        </record>
        <record id="product_category_form_view" model="ir.ui.view">
            <field name="name">product.category.form</field>
            <field name="model">product.category</field>
            <field name="arch" type="xml">
                <form class="oe_form_configuration">
                    <div class="oe_title">
                        <label for="name" string="Category name" class="oe_edit_only"/>
                        <h1><field name="name" placeholder="e.g. Lamps"/></h1>
                    </div>
                    <group name="first" col="4" string="Category Type">
                        <field name="parent_id"/>
                        <field name="type"/>
                    </group>
                </form>
            </field>
        </record>
        <record id="product_category_list_view" model="ir.ui.view">
            <field name="name">product.category.list</field>
            <field name="model">product.category</field>
            <field name="priority">1</field>
            <field name="arch" type="xml">
                <tree string="Product Categories">
                    <field name="complete_name"/>
                </tree>
            </field>
        </record>
        <record id="product_category_action_form" model="ir.actions.act_window">
            <field name="name">Product Categories</field>
            <field name="type">ir.actions.act_window</field>
            <field name="res_model">product.category</field>
            <field name="view_type">form</field>
            <field name="search_view_id" ref="product_category_search_view"/>
            <field name="view_id" ref="product_category_list_view"/>
        </record>
        <menuitem action="product_category_action_form"
            groups="base.group_no_one"
            id="menu_product_category_action_form"
            parent="prod_config_main" sequence="2"/>

        <!-- Unit of Measure -->

        <record id="product_uom_tree_view" model="ir.ui.view">
            <field name="name">product.uom.tree</field>
            <field name="model">product.uom</field>
            <field name="arch" type="xml">
                <tree string="Units of Measure">
                    <field name="name"/>
                    <field name="category_id"/>
                </tree>
            </field>
        </record>

        <record id="product_uom_form_view" model="ir.ui.view">
            <field name="name">product.uom.form</field>
            <field name="model">product.uom</field>
            <field name="arch" type="xml">
                <form string="Units of Measure">
                    <group>
                        <group>
                            <field name="name"/>
                            <field name="category_id"/>
                            <field name="uom_type" on_change="onchange_type(uom_type)"/>
                            <field name="factor"
                                digits="[42,5]"
                                attrs="{'invisible':[('uom_type','!=','smaller')],
                                        'readonly':[('uom_type','=','bigger')]}"/>
                            <field name="factor_inv"
                                digits="[42,5]"
                                attrs="{'invisible':[('uom_type','!=','bigger')],
                                        'readonly':[('uom_type','!=','bigger')]}"/>
                            <p attrs="{'invisible':[('uom_type','!=','smaller')]}" class="oe_grey" colspan="2">
                                e.g: 1 * (reference unit) = ratio * (this unit)
                            </p>
                            <p attrs="{'invisible':[('uom_type','!=','bigger')]}" class="oe_grey" colspan="2">
                                e.g: 1 * (this unit) = ratio * (reference unit)
                            </p>
                        </group>
                        <group>
                            <field name="active"/>
                            <field name="rounding" digits="[42, 5]"/>
                        </group>
                    </group>
                </form>
            </field>
        </record>
        <record id="product_uom_form_action" model="ir.actions.act_window">
            <field name="name">Units of Measure</field>
            <field name="type">ir.actions.act_window</field>
            <field name="res_model">product.uom</field>
            <field name="view_type">form</field>
            <field name="view_id" ref="product_uom_tree_view"/>
            <field name="help" type="html">
              <p class="oe_view_nocontent_create">
                Click to add a new unit of measure.
              </p><p>
                You must define a conversion rate between several Units of
                Measure within the same category.
              </p>
            </field>
        </record>
        <menuitem id="next_id_16" name="Units of Measure" parent="prod_config_main" sequence="30" groups="product.group_uom"/>
        <menuitem action="product_uom_form_action" id="menu_product_uom_form_action" parent="product.prod_config_main" sequence="6" groups="product.group_uom"/>

        <record id="product_uom_categ_form_view" model="ir.ui.view">
            <field name="name">product.uom.categ.form</field>
            <field name="model">product.uom.categ</field>
            <field name="arch" type="xml">
                <form string="Units of Measure categories">
                    <group>
                        <field name="name"/>
                    </group>
                </form>
            </field>
        </record>
        <record id="product_uom_categ_form_action" model="ir.actions.act_window">
            <field name="name">Unit of Measure Categories</field>
            <field name="type">ir.actions.act_window</field>
            <field name="res_model">product.uom.categ</field>
            <field name="view_type">form</field>
            <field name="view_mode">tree,form</field>
            <field name="help" type="html">
              <p class="oe_view_nocontent_create">
                Click to add a new unit of measure category.
              </p><p>
                Units of measure belonging to the same category can be
                converted between each others. For example, in the category
                <i>'Time'</i>, you will have the following units of measure:
                Hours, Days.
              </p>
            </field>
        </record>
        <menuitem action="product_uom_categ_form_action" id="menu_product_uom_categ_form_action" parent="product.prod_config_main" sequence="7" groups="base.group_no_one"/>

        <record model="ir.actions.act_window" id="action_packaging_view">
            <field name="name">Packagings</field>
            <field name="res_model">product.packaging</field>
        </record>

        <record id="product_packaging_tree_view" model="ir.ui.view">
            <field name="name">product.packaging.tree.view</field>
            <field name="model">product.packaging</field>
            <field name="arch" type="xml">
                <tree string="Packaging">
                    <field name="sequence" widget="handle"/>
                    <field name="name"/>
                    <field name="qty"/>
                </tree>
            </field>
        </record>

        <record id="product_packaging_form_view" model="ir.ui.view">
            <field name="name">product.packaging.form.view</field>
            <field name="model">product.packaging</field>
            <field name="arch" type="xml">
                <form string="Packaging">
                    <sheet>
                        <label for="name"/>
                        <h1>
                            <field name="name"/>
                        </h1>
                        <group>
                            <group name="qty">
                                <field name="qty"/>
                            </group>
                        </group>
                    </sheet>
                </form>
            </field>
        </record>

        <record id="product_supplierinfo_form_view" model="ir.ui.view">
            <field name="name">product.supplierinfo.form.view</field>
            <field name="model">product.supplierinfo</field>
            <field name="arch" type="xml">
                <form string="Vendor Information">
                    <group>
                        <group string="Vendor">
                            <field name="name" context="{'default_customer': 0, 'search_default_supplier': 1, 'default_supplier': 1}"/>
                            <field name="product_name"/>
                            <field name="product_code"/>
                            <field name="product_id" domain="[('product_tmpl_id', '=', product_tmpl_id)]" invisible="1"/>
                            <label for="delay"/>
                            <div>
                                <field name="delay" class="oe_inline"/> days
                            </div>
                        </group>
                        <group string="Price List">
                            <field name="product_tmpl_id" string="Product" invisible="context.get('visible_product_tmpl_id', True)"/>
                            <label for="min_qty"/>
                            <div>
                                <field name="min_qty" class="oe_inline"/>
                                <field name="product_uom" class="oe_inline" groups="product.group_uom"/>
                            </div>
                            <label for="price"/>
                            <div>
                                <field name="price" class="oe_inline"/><field name="currency_id" class="oe_inline" groups="base.group_multi_currency"/>
                            </div>
                            <label for="date_start" string="Validity"/>
                            <div><field name="date_start" class="oe_inline"/> to <field name="date_end" class="oe_inline"/></div>
                        </group>
                        <group string="Other Information" groups="base.group_multi_company">
                            <field name="company_id" options="{'no_create': True}"/>
                        </group>
                    </group>
                </form>
            </field>
        </record>
        <record id="product_supplierinfo_tree_view" model="ir.ui.view">
            <field name="name">product.supplierinfo.tree.view</field>
            <field name="model">product.supplierinfo</field>
            <field name="arch" type="xml">
                <tree string="Vendor Information">
                    <field name="sequence" widget="handle"/>
                    <field name="name"/>
                    <field name="product_tmpl_id" string="Product" invisible="context.get('visible_product_tmpl_id', True)"/>
                    <field name="min_qty"/>
                    <field name="price" string="Price"/>
                    <field name="date_start"/>
                    <field name="date_end"/>
                </tree>
            </field>
        </record>

    <record id="product_supplierinfo_type_action" model="ir.actions.act_window">
        <field name="name">Supplier Pricelist</field>
        <field name="type">ir.actions.act_window</field>
        <field name="res_model">product.supplierinfo</field>
        <field name="view_type">form</field>
        <field name="view_mode">tree,form</field>
        <field name="context">{'visible_product_tmpl_id':False}</field>
    </record>

    </data>
</openerp><|MERGE_RESOLUTION|>--- conflicted
+++ resolved
@@ -126,15 +126,9 @@
                                         <field name="categ_id" string="Internal Category"/>
                                     </group>
                                     <group name="group_lots_and_weight">
-<<<<<<< HEAD
-                                        <label for="weight" attrs="{'invisible':[('type', 'not in', ['product', 'consu']), ('product_variant_count', '&gt;', 1)]}"/>
-                                        <div class="o_row" name="weight" attrs="{'invisible':[('type', 'not in', ['product', 'consu']), ('product_variant_count', '&gt;', 1)]}">
-                                            <field name="weight"/>
-=======
                                         <label for="weight" attrs="{'invisible':['|', ('type', 'not in', ['product', 'consu']), ('product_variant_count', '&gt;', 1)]}"/>
                                         <div class="o_row" name="weight" attrs="{'invisible':['|', ('type', 'not in', ['product', 'consu']), ('product_variant_count', '&gt;', 1)]}">
-                                            <field name="weight" string="Weight"/>
->>>>>>> 87a01c75
+                                            <field name="weight"/>
                                         </div>
                                         <label for="volume" attrs="{'invisible':['|', ('type', 'not in', ['product', 'consu']), ('product_variant_count', '&gt;', 1)]}"/>
                                         <div class="o_row" name="volume" attrs="{'invisible':['|', ('type', 'not in', ['product', 'consu']), ('product_variant_count', '&gt;', 1)]}">
