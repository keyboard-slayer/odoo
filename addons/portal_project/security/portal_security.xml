<?xml version="1.0" encoding="utf-8"?>
<openerp>
    <!-- <data noupdate="1"> -->
    <data>

<<<<<<< HEAD
        <record model="ir.rule" id="project.project_user_rule">
            <field name="name">Project: employees: public, portal, employees or following</field>
            <field name="domain_force">['|',
                                            ('visibility', 'in', ['public', 'portal', 'employees']),
                                            '&amp;',
                                                ('visibility', '=', 'followers'),
=======
        <record model="ir.rule" id="project.project_public_members_rule">
            <field name="name">Project: employees: public, portal, employees or following</field>
            <field name="domain_force">['|',
                                            ('privacy_visibility', 'in', ['public', 'portal', 'employees']),
                                            '&amp;',
                                                ('privacy_visibility', '=', 'followers'),
>>>>>>> 05483618
                                                ('message_follower_ids', 'in', [user.partner_id.id]),
                                        ]</field>
            <field name="groups" eval="[(4, ref('base.group_user'))]"/>
        </record>

<<<<<<< HEAD
        <record model="ir.rule" id="project_portal_rule">
            <field name="name">Project: portal users: public, portal or following</field>
            <field name="model_id" ref="project.model_project_project"/>
            <field name="domain_force">['|',
                                            ('visibility', 'in', ['public', 'portal']),
                                            '&amp;',
                                                ('visibility', '=', 'followers'),
=======
        <record id="portal_project_rule" model="ir.rule">
            <field name="name">Project: portal users: public, portal or following</field>
            <field name="model_id" ref="project.model_project_project"/>
            <field name="domain_force">['|',
                                            ('privacy_visibility', 'in', ['public', 'portal']),
                                            '&amp;',
                                                ('privacy_visibility', '=', 'followers'),
>>>>>>> 05483618
                                                ('message_follower_ids', 'in', [user.partner_id.id]),
                                            ]</field>
            <field name="groups" eval="[(4, ref('portal.group_portal'))]"/>
        </record>

        <record model="ir.rule" id="project_anonymous_rule">
            <field name="name">Project: anonymous users: public only</field>
            <field name="model_id" ref="project.model_project_project"/>
<<<<<<< HEAD
            <field name="domain_force">[('visibility', '=', 'public')]</field>
            <field name="groups" eval="[(4, ref('portal.group_anonymous'))]"/>
        </record>

        <record model="ir.rule" id="project.task_user_rule">
=======
            <field name="domain_force">[('privacy_visibility', '=', 'public')]</field>
            <field name="groups" eval="[(4, ref('portal.group_anonymous'))]"/>
        </record>

        <record model="ir.rule" id="project.task_visibility_rule">
>>>>>>> 05483618
            <field name="name">Project/Task: employees: public, portal, employee or following or assigned</field>
            <field name="domain_force">['|',
                                            ('user_id', '=', user.id),
                                            '|',
<<<<<<< HEAD
                                                ('project_id.visibility', 'in', ['public', 'portal', 'employees']),
                                                '&amp;',
                                                    ('project_id.visibility', '=', 'followers'),
=======
                                                ('project_id.privacy_visibility', 'in', ['public', 'portal', 'employees']),
                                                '&amp;',
                                                    ('project_id.privacy_visibility', '=', 'followers'),
>>>>>>> 05483618
                                                    ('message_follower_ids', 'in', [user.partner_id.id]),
                                        ]</field>
        </record>

<<<<<<< HEAD
        <record model="ir.rule" id="task_portal_rule">
            <field name="name">Project/Task: portal users: public or portal and following</field>
            <field name="model_id" ref="project.model_project_task"/>
            <field name="domain_force">['|',
                                            ('project_id.visibility', '=', 'public'),
                                            '&amp;',
                                                ('project_id.visibility', 'in', ['portal', 'followers']),
=======
        <record id="portal_task_rule" model="ir.rule">
            <field name="name">Project/Task: portal users: public or portal and following</field>
            <field name="model_id" ref="project.model_project_task"/>
            <field name="domain_force">['|',
                                            ('project_id.privacy_visibility', '=', 'public'),
                                            '&amp;',
                                                ('project_id.privacy_visibility', 'in', ['portal', 'followers']),
>>>>>>> 05483618
                                                '|',
                                                    ('message_follower_ids','in', [user.partner_id.id]),
                                                    ('user_id', '=', user.id),
                                        ]</field>
            <field name="groups" eval="[(4, ref('portal.group_portal'))]"/>
        </record>

        <record model="ir.rule" id="task_anonymous_rule">
            <field name="name">Project/Task: anonymous users: public only</field>
            <field name="model_id" ref="project.model_project_task"/>
<<<<<<< HEAD
            <field name="domain_force">[('project_id.visibility', '=', 'public')]</field>
=======
            <field name="domain_force">[('project_id.privacy_visibility', '=', 'public')]</field>
>>>>>>> 05483618
            <field name="groups" eval="[(4, ref('portal.group_anonymous'))]"/>
        </record>

    </data>
</openerp><|MERGE_RESOLUTION|>--- conflicted
+++ resolved
@@ -1,37 +1,18 @@
 <?xml version="1.0" encoding="utf-8"?>
 <openerp>
-    <!-- <data noupdate="1"> -->
-    <data>
+    <data noupdate="1">
 
-<<<<<<< HEAD
-        <record model="ir.rule" id="project.project_user_rule">
-            <field name="name">Project: employees: public, portal, employees or following</field>
-            <field name="domain_force">['|',
-                                            ('visibility', 'in', ['public', 'portal', 'employees']),
-                                            '&amp;',
-                                                ('visibility', '=', 'followers'),
-=======
         <record model="ir.rule" id="project.project_public_members_rule">
             <field name="name">Project: employees: public, portal, employees or following</field>
             <field name="domain_force">['|',
                                             ('privacy_visibility', 'in', ['public', 'portal', 'employees']),
                                             '&amp;',
                                                 ('privacy_visibility', '=', 'followers'),
->>>>>>> 05483618
                                                 ('message_follower_ids', 'in', [user.partner_id.id]),
                                         ]</field>
             <field name="groups" eval="[(4, ref('base.group_user'))]"/>
         </record>
 
-<<<<<<< HEAD
-        <record model="ir.rule" id="project_portal_rule">
-            <field name="name">Project: portal users: public, portal or following</field>
-            <field name="model_id" ref="project.model_project_project"/>
-            <field name="domain_force">['|',
-                                            ('visibility', 'in', ['public', 'portal']),
-                                            '&amp;',
-                                                ('visibility', '=', 'followers'),
-=======
         <record id="portal_project_rule" model="ir.rule">
             <field name="name">Project: portal users: public, portal or following</field>
             <field name="model_id" ref="project.model_project_project"/>
@@ -39,7 +20,6 @@
                                             ('privacy_visibility', 'in', ['public', 'portal']),
                                             '&amp;',
                                                 ('privacy_visibility', '=', 'followers'),
->>>>>>> 05483618
                                                 ('message_follower_ids', 'in', [user.partner_id.id]),
                                             ]</field>
             <field name="groups" eval="[(4, ref('portal.group_portal'))]"/>
@@ -48,45 +28,22 @@
         <record model="ir.rule" id="project_anonymous_rule">
             <field name="name">Project: anonymous users: public only</field>
             <field name="model_id" ref="project.model_project_project"/>
-<<<<<<< HEAD
-            <field name="domain_force">[('visibility', '=', 'public')]</field>
-            <field name="groups" eval="[(4, ref('portal.group_anonymous'))]"/>
-        </record>
-
-        <record model="ir.rule" id="project.task_user_rule">
-=======
             <field name="domain_force">[('privacy_visibility', '=', 'public')]</field>
             <field name="groups" eval="[(4, ref('portal.group_anonymous'))]"/>
         </record>
 
         <record model="ir.rule" id="project.task_visibility_rule">
->>>>>>> 05483618
             <field name="name">Project/Task: employees: public, portal, employee or following or assigned</field>
             <field name="domain_force">['|',
                                             ('user_id', '=', user.id),
                                             '|',
-<<<<<<< HEAD
-                                                ('project_id.visibility', 'in', ['public', 'portal', 'employees']),
-                                                '&amp;',
-                                                    ('project_id.visibility', '=', 'followers'),
-=======
                                                 ('project_id.privacy_visibility', 'in', ['public', 'portal', 'employees']),
                                                 '&amp;',
                                                     ('project_id.privacy_visibility', '=', 'followers'),
->>>>>>> 05483618
                                                     ('message_follower_ids', 'in', [user.partner_id.id]),
                                         ]</field>
         </record>
 
-<<<<<<< HEAD
-        <record model="ir.rule" id="task_portal_rule">
-            <field name="name">Project/Task: portal users: public or portal and following</field>
-            <field name="model_id" ref="project.model_project_task"/>
-            <field name="domain_force">['|',
-                                            ('project_id.visibility', '=', 'public'),
-                                            '&amp;',
-                                                ('project_id.visibility', 'in', ['portal', 'followers']),
-=======
         <record id="portal_task_rule" model="ir.rule">
             <field name="name">Project/Task: portal users: public or portal and following</field>
             <field name="model_id" ref="project.model_project_task"/>
@@ -94,7 +51,6 @@
                                             ('project_id.privacy_visibility', '=', 'public'),
                                             '&amp;',
                                                 ('project_id.privacy_visibility', 'in', ['portal', 'followers']),
->>>>>>> 05483618
                                                 '|',
                                                     ('message_follower_ids','in', [user.partner_id.id]),
                                                     ('user_id', '=', user.id),
@@ -105,11 +61,7 @@
         <record model="ir.rule" id="task_anonymous_rule">
             <field name="name">Project/Task: anonymous users: public only</field>
             <field name="model_id" ref="project.model_project_task"/>
-<<<<<<< HEAD
-            <field name="domain_force">[('project_id.visibility', '=', 'public')]</field>
-=======
             <field name="domain_force">[('project_id.privacy_visibility', '=', 'public')]</field>
->>>>>>> 05483618
             <field name="groups" eval="[(4, ref('portal.group_anonymous'))]"/>
         </record>
 
