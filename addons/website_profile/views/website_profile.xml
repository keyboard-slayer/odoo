--- conflicted
+++ resolved
@@ -364,23 +364,14 @@
         <div t-if="user.badge_ids" class="row mx-n1">
             <t t-foreach="user.badge_ids" t-as="badge">
                 <t t-if="badge.badge_id.website_published">
-<<<<<<< HEAD
-                    <div class="card">
-                        <div class="card-body p-2 pr-3">
-                            <div class="media align-items-center">
-                                <img height="38" t-att-src="website.image_url(badge.badge_id, 'image_64')" class="mr-0"/>
-                                <div class="media-body col-md-10 p-0">
-                                    <h6 class="my-0 text-truncate" t-field="badge.badge_id.name"/>
-=======
                     <div class="col px-1 mb-2 col-xl-4">
                         <div class="card">
                             <div class="card-body p-2 pr-3">
                                 <div class="media align-items-center">
-                                    <img height="38" t-attf-src="/web/image/gamification.badge/#{badge.badge_id.id}/image_small" class="mr-2"/>
-                                    <div class="media-body text-nowrap">
-                                        <h6 class="my-0" t-field="badge.badge_id.name"/>
-                                    </div>
->>>>>>> 98a55917
+                                  <img height="38" t-att-src="website.image_url(badge.badge_id, 'image_64')" class="mr-0"/>
+                                  <div class="media-body col-md-10 p-0">
+                                    <h6 class="my-0 text-truncate" t-field="badge.badge_id.name"/>
+                                  </div>
                                 </div>
                             </div>
                         </div>
