--- conflicted
+++ resolved
@@ -27,10 +27,6 @@
             self.available_in_pos = False
 
 
-<<<<<<< HEAD
-class UomCateg(models.Model):
-    _inherit = 'uom.category'
-=======
 class ProductProduct(models.Model):
     _inherit = 'product.product'
 
@@ -43,9 +39,8 @@
         return super(ProductProduct, self).unlink()
 
 
-class ProductUomCateg(models.Model):
-    _inherit = 'product.uom.categ'
->>>>>>> b170a753
+class UomCateg(models.Model):
+    _inherit = 'uom.category'
 
     is_pos_groupable = fields.Boolean(string='Group Products in POS',
         help="Check if you want to group products of this category in point of sale orders")
