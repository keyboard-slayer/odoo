odoo.define('point_of_sale.BaseWidget', function (require) {
"use strict";

var formats = require('web.formats');
var utils = require('web.utils');
var Widget = require('web.Widget');

var round_di = utils.round_decimals;
var round_pr = utils.round_precision;

// This is a base class for all Widgets in the POS. It exposes relevant data to the 
// templates : 
// - widget.currency : { symbol: '$' | '€' | ..., position: 'before' | 'after }
// - widget.format_currency(amount) : this method returns a formatted string based on the
//   symbol, the position, and the amount of money.
// if the PoS is not fully loaded when you instanciate the widget, the currency might not
// yet have been initialized. Use __build_currency_template() to recompute with correct values
// before rendering.
var PosBaseWidget = Widget.extend({
    init:function(parent,options){
        this._super(parent);
        options = options || {};
        this.pos    = options.pos    || (parent ? parent.pos : undefined);
        this.chrome = options.chrome || (parent ? parent.chrome : undefined);
        this.gui    = options.gui    || (parent ? parent.gui : undefined); 
    },
    format_currency: function(amount,precision){
        var currency = (this.pos && this.pos.currency) ? this.pos.currency : {symbol:'$', position: 'after', rounding: 0.01, decimals: 2};

        amount = this.format_currency_no_symbol(amount,precision);

        if (currency.position === 'after') {
            return amount + ' ' + (currency.symbol || '');
        } else {
            return (currency.symbol || '') + ' ' + amount;
        }
    },
    format_currency_no_symbol: function(amount, precision) {
        var currency = (this.pos && this.pos.currency) ? this.pos.currency : {symbol:'$', position: 'after', rounding: 0.01, decimals: 2};
        var decimals = currency.decimals;

        if (precision && (typeof this.pos.dp[precision]) !== undefined) {
            decimals = this.pos.dp[precision];
        }

        this.format_currency_no_symbol = function(amount){
            amount = round_pr(amount,currency.rounding);
            amount = amount.toFixed(decimals);
            return amount;
        };

<<<<<<< HEAD
        if (typeof amount === 'number') {
            amount = round_di(amount,decimals).toFixed(decimals);
            amount = formats.format_value(parseFloat(amount), { type : 'float' });
        }
=======
            if (typeof amount === 'number') {
                amount = round_di(amount,decimals).toFixed(decimals);
                amount = openerp.instances[this.session.name].web.format_value(round_di(amount, decimals), { type: 'float', digits: [69, decimals]});
            }
>>>>>>> 81b5c601

        return amount;
    },
    show: function(){
        this.$el.removeClass('oe_hidden');
    },
    hide: function(){
        this.$el.addClass('oe_hidden');
    },
    format_pr: function(value,precision){
        var decimals = precision > 0 ? Math.max(0,Math.ceil(Math.log(1.0/precision) / Math.log(10))) : 0;
        return value.toFixed(decimals);
    },
    format_fixed: function(value,integer_width,decimal_width){
        value = value.toFixed(decimal_width || 0);
        var width = value.indexOf('.');
        if (width < 0 ) {
            width = value.length;
        }
        var missing = integer_width - width;
        while (missing > 0) {
            value = '0' + value;
            missing--;
        }
        return value;
    },
});

return PosBaseWidget;

});<|MERGE_RESOLUTION|>--- conflicted
+++ resolved
@@ -49,17 +49,10 @@
             return amount;
         };
 
-<<<<<<< HEAD
         if (typeof amount === 'number') {
             amount = round_di(amount,decimals).toFixed(decimals);
-            amount = formats.format_value(parseFloat(amount), { type : 'float' });
+            amount = openerp.instances[this.session.name].web.format_value(round_di(amount, decimals), { type: 'float', digits: [69, decimals]});
         }
-=======
-            if (typeof amount === 'number') {
-                amount = round_di(amount,decimals).toFixed(decimals);
-                amount = openerp.instances[this.session.name].web.format_value(round_di(amount, decimals), { type: 'float', digits: [69, decimals]});
-            }
->>>>>>> 81b5c601
 
         return amount;
     },
