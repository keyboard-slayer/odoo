--- conflicted
+++ resolved
@@ -142,20 +142,18 @@
         if the order is paid print invoice (if wanted) or ticket.
         """
         order_obj = self.pool.get('pos.order')
+        obj_partner = self.pool.get('res.partner')
         if context is None:
             context = {}
         active_id = context and context.get('active_id', False)
         order = order_obj.browse(cr, uid, active_id, context=context)
         amount = order.amount_total - order.amount_paid
         data =  self.read(cr, uid, ids, context=context)[0]
-<<<<<<< HEAD
-=======
         for m2o_field in ['product_id','pricelist_id','partner_id']:
             data[m2o_field] = data[m2o_field][0]
         partner = obj_partner.browse(cr, uid, data['partner_id'], context=context)
         if not partner.address:
             raise osv.except_osv(_('Error!'),_("Customer doesn't have an address to make the invoice"))
->>>>>>> 19552e4e
         if data['is_acc']:
             amount = self.pool.get('product.product').browse(cr, uid, data['product_id'], context=context).list_price
 
