<?xml version="1.0"?>
<openerp>
    <data>

        <!-- Top menu item -->
        <menuitem name="Point of Sale"
            id="menu_point_root"
            groups="group_pos_manager,group_pos_user"
            sequence="30"/>

        <record model="ir.ui.view" id="view_pos_pos_form">
            <field name="name">pos.order</field>
            <field name="model">pos.order</field>
            <field name="arch" type="xml">
                <form string="Point of Sale Orders">
                    <header>
                        <button name="%(action_pos_payment)d" string="Payment" class="oe_highlight" type="action" states="draft" context="{'pos_session_id' : session_id}"/>
                        <button name="action_invoice" string="Invoice" type="object" states="paid" attrs="{'readonly': [('partner_id','=',False)]}"/>
                        <button name="refund" string="Return Products" type="object" 
                            attrs="{'invisible':[('state','=','draft')]}"/>
                        <button name="%(action_report_pos_receipt)d" string="Reprint" type="action" states="paid,done,invoiced"/>
                        <field name="state" widget="statusbar" statusbar_visible="draft,paid,done" statusbar_colors='{"cancel":"red"}'/>
                    </header>
                    <sheet>
                    <group col="4" colspan="4">
                        <field name="name"/>
                        <field name="date_order"/>
                        <field name="session_id" required="1"/>
                        <field name="partner_id" on_change="onchange_partner_id(partner_id, context)" context="{'search_default_customer':1}" attrs="{'readonly': [('state','=','invoiced')]}"/>
                    </group>
                    <notebook colspan="4">
                        <page string="Products">
                            <field name="lines" colspan="4" nolabel="1">
                                <tree string="Order lines" editable="bottom">
                                    <field name="product_id" on_change="onchange_product_id(parent.pricelist_id,product_id,qty,parent.partner_id)"/>
                                    <field name="qty" on_change="onchange_qty(product_id, discount, qty, price_unit, context)"/>
                                    <field name="price_unit" on_change="onchange_qty(product_id, discount, qty, price_unit, context)"/>
                                    <field name="discount"  on_change="onchange_qty(product_id, discount, qty, price_unit, context)"/>
                                    <field name="price_subtotal"/>
                                    <field name="price_subtotal_incl"/>
                                </tree>
                                <form string="Order lines">
                                    <group col="4">
                                        <field name="product_id" on_change="onchange_product_id(parent.pricelist_id,product_id,qty,parent.partner_id)"/>
                                        <field name="qty" on_change="onchange_qty(product_id, discount, qty, price_unit, context)"/>
                                        <field name="discount"  on_change="onchange_qty(product_id, discount, qty, price_unit, context)"/>
                                        <field name="price_unit" on_change="onchange_qty(product_id, discount, qty, price_unit, context)"/>
                                        <field name="price_subtotal" invisible="1"/>
                                        <field name="price_subtotal_incl" invisible="1"/>
                                        <field name="notice"/>
                                    </group>
                                </form>
                            </field>
                            <group class="oe_subtotal_footer oe_right" colspan="2" name="order_total">
                                <field name="amount_tax"/>
                                <div class="oe_subtotal_footer_separator oe_inline">
                                    <label for="amount_total" />
                                    <button name="button_dummy"
                                        states="draft" string="(update)" class="oe_edit_only oe_link"/>
                                </div>
                                <field name="amount_total" nolabel="1" class="oe_subtotal_footer_separator"/>
                            </group>
                        </page>
                        <page string="Payments">
                            <field name="statement_ids" colspan="4" nolabel="1">
                                <tree editable="bottom" string="Statement lines">
                                    <field name="journal_id"/>
                                    <field name="statement_id"/>
                                    <field name="amount"/>
                                </tree>
                            </field>
                        </page>
                        <page string="Extra Info">
                            <group string="General Information">
                                <field name="company_id" groups="base.group_multi_company"/>
                                <field name="location_id" widget="selection" groups="stock.group_locations"/>
                                <field name="user_id" context="{'default_groups_ref': ['base.group_user', 'base.group_partner_manager', 'point_of_sale.group_pos_user']}"/>
                                <field name="pricelist_id" groups="product.group_sale_pricelist" domain="[('type','=','sale')]"/>
                                <field name="picking_id" readonly="1"/>
                                <field name="pos_reference"/>
                            </group>
                            <group string="Accounting Information">
                                <field name="sale_journal" domain="[('type','=','sale')]"/>
                                <field name="invoice_id" readonly="1"
                                    attrs="{'invisible':[('state','&lt;&gt;','invoiced')]}"/>
                                <button name="%(pos_invoice_report)d" string="Re-Print"
                                    icon="gtk-print" type="action" attrs="{'invisible':[('state','&lt;&gt;','invoiced')]}"/>
                                <field name="account_move" readonly="1"
                                    attrs="{'invisible':[('state','&lt;&gt;','done')]}"/>
                            </group>
                        </page>
                        <page string="Notes" >
                            <field name="note"/>
                        </page>
                    </notebook>
                </sheet>
                </form>
            </field>
        </record>
        <record model="ir.actions.act_window" id="action_pos_pos_form">
            <field name="name">Orders</field>
            <field name="type">ir.actions.act_window</field>
            <field name="res_model">pos.order</field>
            <field name="view_type">form</field>
            <field name="view_mode">tree,form</field>
            <field name="view_id" eval="False"/>
            <field name="domain">[]</field>
            <field name="help" type="html">
              <p class="oe_view_nocontent_create">
                Click to create a new order.
              </p><p>
                Use this menu to browse previous orders. To record new
                orders, you may use the menu <i>Your Session</i> for
                the touchscreen interface.
              </p>
            </field>
        </record>
        <record model="ir.ui.view" id="view_pos_order_tree">
            <field name="name">Orders</field>
            <field name="model">pos.order</field>
            <field name="arch" type="xml">
                <tree string="POS Orders" colors="blue:state == 'draft';gray:state in ('done','cancel');black:state not in('done','cancel')">
                    <field name="name"/>
                    <field name="pos_reference"/>
                    <field name="partner_id"/>
                    <field name="date_order"/>
                    <field name="user_id"/>
                    <field name="invoice_id"/>
                    <field name="amount_total" sum="Amount total"/>
                    <field name="company_id" groups="base.group_multi_company"/>
                    <field name="state"/>
                    <field name="session_id" />
                </tree>
            </field>
        </record>
        <record id="view_pos_order_filter" model="ir.ui.view">
            <field name="name">pos.order.list.select</field>
            <field name="model">pos.order</field>
            <field name="arch" type="xml">
                <search string="Search Sales Order">
                    <field name="name" string="Sales Order"/>
                    <field name="date_order"/>
                    <field name="pos_reference"/>
                    <filter icon="terp-document-new" string="New" domain="[('state','=','draft')]"/>
                    <filter icon="gtk-apply" string="Done" domain="[('state','in',('paid','invoiced','done'))]"/>
                    <filter icon="terp-check" string="Invoiced" domain="[('state','=','invoiced')]"/>
                    <filter icon="gtk-convert" string="Posted" domain="[('state','=','done')]"/>
                    <field name="user_id"/>
                    <group expand="0" string="Group By">
                        <filter string="Customer" icon="terp-personal" domain="[]" context="{'group_by':'partner_id'}"/>
                        <filter string="Salesperson" icon="terp-personal" domain="[]" context="{'group_by':'user_id'}"/>
                        <filter string="Status" icon="terp-stock_effects-object-colorize" domain="[]" context="{'group_by':'state'}"/>
                        <filter string="Order Month" icon="terp-go-month" domain="[]" context="{'group_by':'date_order'}"/>
                    </group>
                </search>
            </field>
        </record>

        <menuitem name="Daily Operations" id="menu_point_of_sale" parent="menu_point_root" sequence="10"/>
        <menuitem parent="menu_point_of_sale" id="menu_point_ofsale" action="action_pos_pos_form" sequence="2" groups="group_pos_manager,group_pos_user"/>
        <menuitem name="Products" id="menu_point_of_sale_product" parent="menu_point_root" sequence="15" />

        <record id="product_template_action" model="ir.actions.act_window">
            <field name="name">Products</field>
            <field name="type">ir.actions.act_window</field>
            <field name="res_model">product.template</field>
            <field name="view_type">form</field>
            <field name="view_mode">tree,form,kanban</field>
            <field name="context" eval="{}"/>
            <field name="domain" eval="[('available_in_pos','&lt;&gt;',False)]"/>
            <field name="help" type="html">
              <p class="oe_view_nocontent_create">
                Click to add a new product.
              </p><p>
                You must define a product for everything you sell through
                the point of sale interface.
              </p><p>
                Do not forget to set the price and the point of sale category
                in which it should appear. If a product has no point of sale
                category, you can not sell it through the point of sale
                interface.
              </p>
            </field>
        </record>
        <menuitem
            action="product_template_action"
            id="menu_pos_products"
            parent="menu_point_of_sale_product" sequence="2"/>

        <record model="ir.ui.view" id="view_pos_order_line">
            <field name="name">Sale lines</field>
            <field name="model">pos.order.line</field>
            <field name="arch" type="xml">
                <tree string="POS Order lines">
                    <field name="product_id" readonly="1"/>
                    <field name="qty" readonly="1" sum="Total qty"/>
                    <field name="discount" readonly="1"/>
                    <field name="price_unit" readonly="1"/>
                    <field name="price_subtotal" readonly="1" sum="Sum of subtotals"/>
                    <field name="price_subtotal_incl" readonly="1" sum="Sum of subtotals"/>
                    <field name="create_date" readonly="1"/>
                </tree>
            </field>
        </record>

        <record model="ir.ui.view" id="view_pos_order_line_form">
            <field name="name">Sale line</field>
            <field name="model">pos.order.line</field>
            <field name="arch" type="xml">
                <form string="POS Order line">
                    <group col="4">
                        <field name="product_id" />
                        <field name="qty" />
                        <field name="discount" />
                        <field name="price_unit" />
                        <field name="create_date" />
                    </group>
                </form>
            </field>
        </record>

        <record model="ir.actions.act_window" id="action_pos_order_line">
            <field name="name">Sale line</field>
            <field name="type">ir.actions.act_window</field>
            <field name="res_model">pos.order.line</field>
            <field name="view_type">form</field>
            <field name="view_mode">tree</field>
            <field name="view_id" ref="view_pos_order_line"/>
        </record>

        <record model="ir.actions.act_window" id="action_pos_order_line_form">
            <field name="name">Sale line</field>
            <field name="type">ir.actions.act_window</field>
            <field name="res_model">pos.order.line</field>
            <field name="view_type">form</field>
            <field name="view_mode">form,tree</field>
            <field name="view_id" ref="view_pos_order_line_form"/>
        </record>

        <record model="ir.actions.act_window" id="action_pos_order_line_day">
            <field name="name">Sale line</field>
            <field name="type">ir.actions.act_window</field>
            <field name="res_model">pos.order.line</field>
            <field name="view_type">form</field>
            <field name="view_mode">tree</field>
            <field name="view_id" ref="view_pos_order_line"/>
            <field name="domain">[('create_date', '&gt;=', time.strftime('%Y-%m-%d 00:00:00')),('create_date', '&lt;=', time.strftime('%Y-%m-%d 23:59:59'))]</field>
        </record>



        <!-- report -->

        <record model="ir.ui.view" id="view_pos_trans_user_form">
            <field name="name">report.trans.pos.user.form</field>
            <field name="model">report.transaction.pos</field>
            <field name="arch" type="xml">
                <form string="POS ">
                    <group col="4">
                        <field name="user_id"/>
                        <field name="journal_id"/>
                        <field name="jl_id"/>
                        <field name="date_create" widget="date"/>
                        <field name="no_trans"/>
                        <field name="amount"/>
                        <field name="invoice_id"/>
                    </group>
                </form>
            </field>
        </record>


        <record model="ir.ui.view" id="view_trans_pos_user_tree">
            <field name="name">Sales by user</field>
            <field name="model">report.transaction.pos</field>
            <field name="arch" type="xml">
                <tree string="POS">
                    <field name="date_create" widget="date" />
                    <field name="user_id"/>
                    <field name="journal_id"/>
                    <field name="jl_id"/>
                    <field name="no_trans" sum="Total Transaction"/>
                    <field name="amount" sum="Amount total"/>
                    <field name="product_nb" />
                    <field name="invoice_id"/>
                    <field name="disc"/>
                </tree>
            </field>
        </record>

        <record model="ir.ui.view" id="view_report_transaction_pos_calendar">
            <field name="name">report.transaction.pos.calendar</field>
            <field name="model">report.transaction.pos</field>
            <field eval="2" name="priority"/>
            <field name="arch" type="xml">
                <calendar color="user_id" date_start="date_create" string="POS Report">
                    <field name="journal_id"/>
                    <field name="amount"/>
                </calendar>
            </field>
         </record>

         <record model="ir.ui.view" id="view_report_transaction_pos_graph">
            <field name="name">report.transaction.pos.graph</field>
            <field name="model">report.transaction.pos</field>
            <field eval="2" name="priority"/>
            <field name="arch" type="xml">
                <graph  type="bar" string="POS Report">
                    <field name="user_id" />
                    <field name="amount"/>
                    <field group="True" name="journal_id"/>
                </graph>
            </field>
         </record>

        <record model="ir.actions.act_window" id="action_trans_pos_tree_today">
            <field name="name">Sales by day</field>
            <field name="res_model">report.transaction.pos</field>
            <field name="view_type">form</field>
            <field name="view_mode">tree,calendar,form,graph</field>
            <field name="domain">[('date_create','=',time.strftime('%Y-%m-%d'))]</field>
        </record>


        <record model="ir.actions.act_window" id="action_trans_pos_tree_month">
            <field name="name">Sales by month</field>
            <field name="res_model">report.transaction.pos</field>
            <field name="view_type">form</field>
            <field name="view_mode">tree,calendar,form,graph</field>
            <field name="domain">[('date_create','like',time.strftime('%Y-%m'))]</field>
        </record>


        <record model="ir.actions.act_window" id="action_trans_pos_tree">
            <field name="name">Sales by user</field>
            <field name="res_model">report.transaction.pos</field>
            <field name="view_type">form</field>
            <field name="view_mode">tree,calendar,form,graph</field>
            <field name="view_id" ref="view_trans_pos_user_tree"/>
        </record>


        <record model="ir.ui.view" id="view_report_sales_by_user_pos_form">
            <field name="name">report.sales.by.user.pos.form</field>
            <field name="model">report.sales.by.user.pos</field>
            <field name="arch" type="xml">
                <form string="POS ">
                    <group col="4">
                        <field name="date_order" widget="date"/>
                        <field name="qty"/>
                        <field name="amount"/>
                        <field name="user_id"/>
                    </group>
                </form>
            </field>
        </record>


        <record model="ir.ui.view" id="view_report_sales_by_user_pos_tree">
            <field name="name">report.sales.by.user.pos.tree</field>
            <field name="model">report.sales.by.user.pos</field>
            <field name="arch" type="xml">
                <tree string="POS">
                    <field name="date_order" widget="date"/>
                    <field name="qty"/>
                    <field name="amount"/>
                    <field name="user_id"/>
                </tree>
            </field>
        </record>

        <record model="ir.ui.view" id="view_report_sales_by_user_pos_calendar">
            <field name="name">report.sales.by.user.pos.calendar</field>
            <field name="model">report.sales.by.user.pos</field>
            <field eval="2" name="priority"/>
            <field name="arch" type="xml">
                <calendar color="user_id" date_start="date_order" string="POS Report">
                    <field name="qty"/>
                    <field name="amount" />
                </calendar>
            </field>
         </record>

        <record model="ir.ui.view" id="view_report_sales_by_user_pos_graph">
            <field name="name">report.sales.by.user.pos.graph</field>
            <field name="model">report.sales.by.user.pos</field>
            <field eval="2" name="priority"/>
            <field name="arch" type="xml">
                <graph  type="bar" string="Sales by User">
                    <field name="user_id" />
                    <field name="amount"/>
                </graph>
            </field>
         </record>

         <record model="ir.actions.act_window" id="action_report_sales_by_user_pos_today">
            <field name="name">Sales by User</field>
            <field name="res_model">report.sales.by.user.pos</field>
            <field name="view_type">form</field>
            <field name="view_mode">tree,calendar,form,graph</field>
            <field name="domain">[('date_order','=',time.strftime('%Y-%m-%d'))]</field>
         </record>


        <!-- Sales of user by month -->

        <record model="ir.ui.view" id="view_report_sales_by_user_pos_month_form">
            <field name="name">report.sales.by.user.pos.month.form</field>
            <field name="model">report.sales.by.user.pos.month</field>
            <field name="arch" type="xml">
                <form string="POS ">
                    <group col="4">
                        <field name="date_order" widget="date"/>
                        <field name="qty"/>
                        <field name="amount"/>
                        <field name="user_id"/>
                    </group>
                </form>
            </field>
        </record>


        <record model="ir.ui.view" id="view_report_sales_by_user_pos_month_tree">
            <field name="name">report.sales.by.user.pos.month.tree</field>
            <field name="model">report.sales.by.user.pos.month</field>
            <field name="arch" type="xml">
                <tree string="POS">
                    <field name="date_order" widget="date"/>
                    <field name="qty"/>
                    <field name="amount"/>
                    <field name="user_id"/>
                </tree>
            </field>
        </record>

        <record model="ir.ui.view" id="view_report_sales_by_user_pos_month_calendar">
            <field name="name">report.sales.by.user.pos.month.calendar</field>
            <field name="model">report.sales.by.user.pos.month</field>
            <field eval="2" name="priority"/>
            <field name="arch" type="xml">
                <calendar color="user_id" date_start="date_order" string="POS Report">
                    <field name="qty"/>
                    <field name="amount" />
                </calendar>
            </field>
         </record>

        <record model="ir.ui.view" id="view_report_sales_by_user_pos_month_graph">
            <field name="name">report.sales.by.user.pos.month.graph</field>
            <field name="model">report.sales.by.user.pos.month</field>
            <field eval="2" name="priority"/>
            <field name="arch" type="xml">
                <graph  type="bar" string="Sales by User">
                    <field name="user_id" />
                    <field name="amount"/>
                </graph>
            </field>
         </record>


         <record model="ir.actions.act_window" id="action_report_sales_by_user_pos_month">
            <field name="name">Sales by User Monthly</field>
            <field name="res_model">report.sales.by.user.pos.month</field>
            <field name="view_type">form</field>
            <field name="view_mode">tree,calendar,form,graph</field>
            <field name="domain">[('date_order','like',time.strftime('%Y-%m'))]</field>
        </record>



        <!-- Product Public Categories -->
        <record id="product_pos_category_form_view" model="ir.ui.view">
            <field name="name">pos.category.form</field>
            <field name="model">pos.category</field>
            <field name="arch" type="xml">
                <form string="Pos Categories">
                    <sheet>
                        <field name="image_medium" widget='image' class="oe_avatar oe_right"/>
                        <div class="oe_left">
                            <group>
                                <field name="name"/>
                                <field name="parent_id"/>
                                <field name="sequence"/>
                            </group>
                        </div>
                    </sheet>
                </form>
            </field>
        </record>
        <record id="product_pos_category_tree_view" model="ir.ui.view">
            <field name="name">pos.category.tree</field>
            <field name="model">pos.category</field>
            <field name="field_parent" eval="False"/>
            <field name="arch" type="xml">
                <tree string="Product Product Categories">
                    <field name="sequence" invisible="1"/>
                    <field name="complete_name"/>
                </tree>
            </field>
        </record>
        <record id="product_pos_category_action" model="ir.actions.act_window">
            <field name="name">Pos Product Categories</field>
            <field name="type">ir.actions.act_window</field>
            <field name="res_model">pos.category</field>
            <field name="view_type">form</field>
            <field name="view_mode">tree,form</field>
            <field name="view_id" eval="False"/>
            <field name="help" type="html">
              <p class="oe_view_nocontent_create">
                Click to define a new category.
              </p><p>
                Categories are used to browse your products through the
                touchscreen interface.
              </p><p>
                If you put a photo on the category, the layout of the
                touchscreen interface will automatically. We suggest not to put
                a photo on categories for small (1024x768) screens.
              </p>
            </field>
        </record>
        <menuitem action="product_pos_category_action" id="menu_product_pos_category" parent="menu_point_of_sale_product" sequence="0" />
        <!-- END -->


        <record id="product_template_form_view" model="ir.ui.view">
            <field name="name">product.template.form.inherit</field>
            <field name="model">product.template</field>
            <field name="inherit_id" ref="product.product_template_form_view"/>
            <field name="arch" type="xml">
                <group name="website_and_pos" position="inside">
                    <group name="pos" string="Point of Sale">
                        <field name="pos_categ_id"/>
                        <field name="available_in_pos"/>
                        <field name="to_weight" />
                        <field name="income_pdt"/>
                        <field name="expense_pdt"/>
                    </group>
                </group>
                <field name="ean13" position="after">
                    <button colspan="2" name="edit_ean" type="object" string="Set a Custom EAN" class="oe_link oe_edit_only"/>
                </field>
            </field>
        </record>
        <!-- END -->

        <menuitem name="Configuration" parent="menu_point_root"
            id="menu_point_config_product" sequence="25" groups="group_pos_manager"/>

        <record id="action_account_journal_form" model="ir.actions.act_window">
            <field name="name">Payment Methods</field>
            <field name="res_model">account.journal</field>
            <field name="view_type">form</field>
            <field name="view_mode">tree,form</field>
            <field name="context" eval="{'default_journal_user': 1, 'default_type': 'cash'}"/>
            <field name="domain">[('journal_user','=', 1)]</field>
            <field name="help" type="html">
              <p class="oe_view_nocontent_create">
                Click to add a payment method.
              </p><p>
                Payment methods are defined by accounting journals having the
                field <i>PoS Payment Method</i> checked. In order to be useable
                from the touchscreen interface, you must set the payment method
                on the <i>Point of Sale</i> configuration.
              </p>
            </field>
        </record>

        <menuitem action="action_account_journal_form"
            id="menu_action_account_journal_form_open"
            parent="menu_point_config_product"
            sequence="20"/>

        <record model="ir.ui.view" id="view_pos_order_tree_all_sales_lines">
            <field name="name">POS Sales Lines</field>
            <field name="model">pos.order.line</field>
            <field name="arch" type="xml">
                <tree string="POS Orders lines">
                    <field name="order_id" />
                    <field name="create_date" />
                    <field name="product_id" />
                    <field name="qty" />
                    <field name="price_unit" />
                </tree>
            </field>
        </record>
         <record model="ir.actions.act_window" id="action_pos_all_sales_lines">
            <field name="name">All sales lines</field>
            <field name="type">ir.actions.act_window</field>
            <field name="res_model">pos.order.line</field>
            <field name="view_type">form</field>
            <field name="view_id" ref="view_pos_order_tree_all_sales_lines" />
        </record>

        <!--  Miscellaneous Operations/Reporting -->
        <menuitem name="Point of Sale" parent="base.menu_reporting" id="menu_point_rep" sequence="50" groups="group_pos_manager"/>
        <!-- Invoice -->

        <record model="ir.actions.act_window" id="action_pos_invoice">
            <field name="name">Invoices</field>
            <field name="type">ir.actions.act_window</field>
            <field name="res_model">account.invoice</field>
            <field name="view_type">form</field>
            <field name="view_mode">tree,form</field>
            <field name="domain">[('origin','like','POS')]</field>
        </record>

        <menuitem icon="STOCK_PRINT" action="action_report_pos_details"
                id="menu_pos_details" parent="menu_point_rep" sequence="6" />

        <record model="ir.actions.act_url" id="action_pos_pos">
            <field name="name">Start Point of Sale</field>
            <field name="url">/pos/web/</field>
            <field name="target">self</field>
        </record>

        <!-- Top menu item -->
        <record model="ir.ui.view" id="view_pos_config_form">
            <field name="name">pos.config.form.view</field>
            <field name="model">pos.config</field>
            <field name="arch" type="xml">
                <form string="Point of Sale Configuration">
                    <header>
                        <button string="Set to Active" name="set_active" type="object" states="inactive,deprecated"/>
                        <button string="Set to Inactive" name="set_inactive" type="object" states="active" />
                        <button string="Set to Deprecated" name="set_deprecate" type="object" states="active,inactive" />
                        <div class="oe_right">
                            <field name="state" widget="statusbar" statusbar_visible="active,inactive,deprecated" statusbar_colors='{"deprecated" : "red"}' nolabel="1"/>
                        </div>
                    </header>

<<<<<<< HEAD
                    <sheet>
                        <label for="name" class="oe_edit_only"/>
                        <h1>
                            <field name="name"/>
                        </h1>
                        <group col="4">
                            <field name="picking_type_id" widget="selection" groups="stock.group_locations" 
                                on_change="onchange_picking_type_id(picking_type_id)"/>
                            <field name="stock_location_id" groups="stock.group_locations"/>
                            <field name="pricelist_id" groups="product.group_sale_pricelist"/>
                            <field name="currency_id" invisible="1"/>
                            <field name="journal_id" widget="selection"/>
                            <field name="group_by" groups="account.group_account_user"/>
                            <field name="sequence_id" readonly="1" groups="base.group_no_one"/>
                        </group>
                        <separator string="Available Payment Methods" colspan="4"/>
                        <field name="journal_ids" colspan="4" nolabel="1">
                            <tree string="Journals">
                                <field name="code" />
                                <field name="name" />
                                <field name="type" />
                                <field name="cash_control" />
                            </tree>
                        </field>
                        <group string="Features" >
                            <group>
                                <field name="iface_vkeyboard" />
                                <field name="iface_invoicing" />
                            </group>
                            <group>
                                <field name="iface_fullscreen" />
                                <field name="iface_big_scrollbars" />
                            </group>
                        </group>
                        <group string="Hardware Proxy" >
                            <field name="proxy_ip" />
                            <field name="iface_print_via_proxy" />
                            <field name="iface_scan_via_proxy" />
                            <field name="iface_electronic_scale" />
                            <field name="iface_cashdrawer" />
                        </group>
                        <group string="Receipt" >
                            <field name="receipt_header" placeholder="A custom receipt header message"/>
                            <field name="receipt_footer" placeholder="A custom receipt header footage"/>
                        </group>
                        <group string="Barcode Types" col="1">
                            <p>
                                Barcode Patterns allow to match barcodes to actions or to embed information such as price and quantity in the barcode.
                                Barcode Patterns only work with EAN13 barcodes.
                            </p>
                            <p> 
                                Each type of barcode accepts a list of patterns seprated by commas. A scanned 
                                barcode will be attributed to a type if it matches one of its patterns. 
                                The patterns take the form of EAN13 barcodes. Numbers in the pattern must match
                                the number in the scanned barcode. A 'x' or a '*' in a pattern will match
                                any one number. If the patterns are shorter than EAN13 barcodes, they are assumed
                                to be prefixes and match at the beginning. Weight, Price and Discount patterns also
                                tell how the weight, price or discount is encoded in the barcode. 'N' indicate the
                                positions where the integer part is en encoded, and 'D' where the decimals are encoded.
                                If multiple pattern match one barcode, the longest pattern with the less 'x' or '*' is
                                considered the matching one. If a barcode matches no pattern it will not be found in
                                the POS.
                            </p>
                            <group col="4">

                                <field name="barcode_product" />
                                <field name="barcode_cashier" />
                                <field name="barcode_customer" />
                                <field name="barcode_weight" />
                                <field name="barcode_discount" />
                                <field name="barcode_price" />
                            </group>
=======
                    <label for="name" class="oe_edit_only"/>
                    <h1>
                        <field name="name"/>
                    </h1>
                    <group col="4">
                        <field name="picking_type_id" widget="selection" groups="stock.group_locations" 
                            on_change="onchange_picking_type_id(picking_type_id)"/>
                        <field name="stock_location_id" groups="stock.group_locations"/>
                        <field name="pricelist_id" groups="product.group_sale_pricelist"/>
                        <field name="currency_id" invisible="1"/>
                        <field name="journal_id" widget="selection"/>
                        <field name="group_by" groups="account.group_account_user"/>
                        <field name="sequence_id" readonly="1" groups="base.group_no_one"/>
                    </group>
                    <separator string="Available Payment Methods" colspan="4"/>
                    <field name="journal_ids" colspan="4" nolabel="1">
                        <tree string="Journals">
                            <field name="code" />
                            <field name="name" />
                            <field name="type" />
                            <field name="cash_control" />
                        </tree>
                    </field>
                    <group string="Features" >
                        <group>
                            <field name="iface_vkeyboard" />
                            <field name="iface_invoicing" />
                        </group>
                        <group>
                            <field name="iface_big_scrollbars" />
>>>>>>> 36146b3f
                        </group>
                    </group>
                    <group string="Hardware Proxy" >
                        <field name="proxy_ip" />
                        <field name="iface_print_via_proxy" />
                        <field name="iface_scan_via_proxy" />
                        <field name="iface_electronic_scale" />
                        <field name="iface_cashdrawer" />
                    </group>
                    <group string="Receipt" >
                        <field name="receipt_header" placeholder="A custom receipt header message"/>
                        <field name="receipt_footer" placeholder="A custom receipt header footage"/>
                    </group>
                    <group string="Barcode Types" col="4">
                        <field name="barcode_product" />
                        <field name="barcode_cashier" />
                        <field name="barcode_customer" />
                        <field name="barcode_weight" />
                        <field name="barcode_discount" />
                        <field name="barcode_price" />
                    </group>

                </form>
            </field>
        </record>

        <record model="ir.ui.view" id="view_pos_config_tree">
            <field name="name">pos.config.tree.view</field>
            <field name="model">pos.config</field>
            <field name="arch" type="xml">
                <tree string="Point of Sale Configuration" colors="grey:state == 'inactive'">
                    <field name="name" />
                    <field name="stock_location_id" groups="stock.group_locations"/>
                    <field name="state" />
                </tree>
            </field>
        </record>

        <record model="ir.ui.view" id="view_pos_config_search">
            <field name="name">pos.config.search.view</field>
            <field name="model">pos.config</field>
            <field name="arch" type="xml">
                <search string="Point of Sale Config">
                    <field name="name" />
                    <filter string="Active" domain="[('state', '=', 'active')]" />
                    <filter string="Inactive" domain="[('state', '=', 'inactive')]" />
                    <field name="stock_location_id" groups="stock.group_locations" />
                </search>
            </field>
        </record>

        <!-- Sessions -->

        <act_window
            id="act_pos_config_sessions"
            name="Sessions"
            src_model="pos.config"
            res_model="pos.session"
            domain="[('config_id', '=', active_id)]" />

        <record model="ir.actions.act_window" id="action_pos_config_pos">
            <field name="name">Point of Sales</field>
            <field name="type">ir.actions.act_window</field>
            <field name="res_model">pos.config</field>
            <field name="view_type">form</field>
            <field name="view_mode">tree,form</field>
            <field name="search_view_id" ref="view_pos_config_search" />
        </record>

        <menuitem
            parent="menu_point_config_product"
            action="action_pos_config_pos"
            id="menu_pos_config_pos"
            groups="group_pos_manager"/>

        <act_window
            id="act_pos_session_orders"
            name="Orders"
            src_model="pos.session"
            res_model="pos.order"
            context="{'search_default_session_id': active_id, 'default_session_id' : active_id }" />



        <record model="ir.ui.view" id="view_pos_session_form">
            <field name="name">pos.session.form.view</field>
            <field name="model">pos.session</field>
            <field name="arch" type="xml">
                <form string="Point of Sale Session">
                    <header>
                        <button name="open_cb" type="object" string="Validate &amp; Open Session" states="opening_control" class="oe_highlight"/>
                        <button name="open_frontend_cb" type="object" string="Continue Selling" states="opened"
                            class="oe_highlight"/>
                        <button name="cashbox_control" type="workflow" string="End of Session"
                            attrs="{'invisible' : ['|', ('cash_control', '=', False),('state', '!=', 'opened')]}" 
                            class="oe_highlight" />
                        <button name="close" type="workflow" string="Validate Closing &amp; Post Entries"
                            attrs="{'invisible' : ['|', ('cash_control', '=', True),('state', '!=', 'opened')]}"
                            class="oe_highlight" />
                        <button name="close" type="workflow" string="Validate Closing &amp; Post Entries" states="closing_control"
                            class="oe_highlight" />
                        
                        <field name="state" widget="statusbar" statusbar_visible="opening_control,opened,closing_control,closed" nolabel="1" />
                        
                    </header>
                    <sheet>
                        <div class="oe_right oe_button_box">
                            <button class="oe_stat_button" name="%(action_pos_box_in)d"
                                type="action" states="opened,closing_control" icon="fa-level-down">
                                <div>Put<br/>Money In</div>
                            </button>
                            <button class="oe_stat_button" name="%(action_pos_box_out)d"
                                type="action" states="opened,closing_control" icon="fa-level-up">
                                <div>Take<br/>Money Out</div>
                            </button>
                        </div>
                        <h1 class="oe_title">
                            Session:
                            <field name="name" attrs="{'invisible': [('name','=','/')]}" class="oe_inline"/>
                        </h1>
                        <group>
                            <field name="cash_control" invisible="1" />
                            <group>
                                <field name="user_id" context="{'default_groups_ref': ['base.group_user', 'base.group_partner_manager', 'point_of_sale.group_pos_manager', 'base.group_sale_manager']}"/>
                                <field name="currency_id" invisible="1"/>
                                <field name="config_id"/>
                            </group>
                            <group>
                                <field name="start_at" attrs="{'invisible' : [('state', '=', 'opening_control')]}"/>
                                <field name="stop_at" attrs="{'invisible' : [('state', '!=', 'closed')]}"/>
                            </group>
                            <newline/>
                            <group string="Opening Cash Control" attrs="{'invisible' : [('cash_control', '=', False)]}">
                                <field name="opening_details_ids" nolabel="1" colspan="2" attrs="{'readonly' : [('state', '!=', 'opening_control')]}">
                                    <tree string="Opening Cashbox Lines" editable="bottom">
                                        <field name="pieces" readonly="1" />
                                        <field name="number_opening" on_change="on_change_sub_opening(pieces, number_opening)" />
                                        <field name="subtotal_opening" string="Opening Subtotal" sum="Total"/>
                                    </tree>
                                </field>
                            </group>
                            <group string="Closing Cash Control" attrs="{'invisible': ['|', ('cash_control', '=', False), ('state', '=', 'opening_control')]}">
                                <field name="details_ids" nolabel="1" colspan="2" attrs="{'readonly' : [('state', '=', 'closed')]}">
                                    <tree string="Cashbox Lines" editable="bottom">
                                        <field name="pieces" readonly="1" />
                                        <field name="number_closing" on_change="on_change_sub_closing(pieces, number_closing)"/>
                                        <field name="subtotal_closing" string="Closing Subtotal" sum="Total"/>
                                    </tree>
                                </field>
                            </group>

                            <div attrs="{'invisible' : [('cash_control', '=', False)]}">
                                <group class="oe_subtotal_footer oe_right">
                                    <field name="cash_register_balance_start" readonly="1" string="Opening Balance" class="oe_subtotal_footer_separator" widget="monetary" options="{'currency_field': 'currency_id'}"/>
                                    <label for="cash_register_total_entry_encoding" attrs="{'invisible' : [('state', '=', 'opening_control')]}" string="+ Transactions" class="oe_force_bold oe_opening_total"/>
                                    <field name="cash_register_total_entry_encoding" nolabel="1" attrs="{'invisible' : [('state', '=', 'opening_control')]}" class="oe_bold oe_pos_total" widget="monetary" options="{'currency_field': 'currency_id'}"/>
                                    <label for="cash_register_balance_end" attrs="{'invisible' : [('state', '=', 'opening_control')]}" string="= Theoretical Closing Balance" class="oe_force_bold oe_opening_total"/>
                                    <field name="cash_register_balance_end" nolabel="1" attrs="{'invisible' : [('state', '=', 'opening_control')]}" class="oe_bold oe_pos_total" widget="monetary" options="{'currency_field': 'currency_id'}"/>
                                </group>
                                <div class="oe_clear"/>
                                <div attrs="{'invisible' : ['|', ('cash_journal_id', '=', False), ('state', '!=', 'opening_control')]}" class="oe_view_nocontent" groups="point_of_sale.group_pos_manager">
                                    <p class="oe_view_nocontent_create">
                                    You can define another list of available currencies on the
                                    <i>Cash Registers</i> tab of the <b><field name="cash_journal_id" class="oe_inline"/></b>
                                    payment method.
                                    </p>
                                </div>
                            </div>
                            <div>
                                <group class="oe_subtotal_footer oe_right" attrs="{'invisible': ['|', ('cash_control', '=', False), ('state', '=', 'opening_control')]}">
                                    <field name="cash_register_balance_end_real" string="Real Closing Balance" class="oe_subtotal_footer_separator" widget="monetary" options="{'currency_field': 'currency_id'}"/>
                                </group>
                                <group/>
                                <group/>
                                <group class="oe_subtotal_footer oe_right" attrs="{'invisible': ['|', ('cash_control', '=', False), ('state', '=', 'opening_control')]}">
                                    <field name="cash_register_difference" class="oe_subtotal_footer_separator oe_right oe_pos_total oe_pos_difference" widget="monetary" options="{'currency_field': 'currency_id'}"/>
                                </group>
                            </div>
                        </group>
                        <separator string="Summary by Payment Methods" attrs="{'invisible' : [('state', '=', 'opening_control')]}"/>
                        <field name="statement_ids" attrs="{'invisible' : [('state', '=', 'opening_control')]}">
                            <tree string="Statements">
                                <field name="name" />
                                <field name="journal_id" />
                                <field name="balance_start" />
                                <field name="total_entry_encoding" />
                                <field name="balance_end_real" />
                                <field name="difference" />
                                <field name="currency" groups="base.group_multi_currency" />
                                <field name="state" />
                            </tree>
                        </field>

                    </sheet>
                </form>
            </field>
        </record>

        <record model="ir.ui.view" id="view_pos_session_tree">
            <field name="name">pos.session.tree.view</field>
            <field name="model">pos.session</field>
            <field name="arch" type="xml">
                <tree string="Point of Sale Session">
                    <field name="config_id" />
                    <field name="name" />
                    <field name="user_id" />
                    <field name="start_at" />
                    <field name="stop_at" />
                    <field name="state" />
                </tree>
            </field>
        </record>

        <record model="ir.ui.view" id="view_pos_session_search">
            <field name="name">pos.session.search.view</field>
            <field name="model">pos.session</field>
            <field name="arch" type="xml">
                <search string="Point of Sale Session">
                    <field name="name" />
                    <filter string="Open" domain="[('state', '=', 'opened')]" />
                    <separator/>
                    <filter string="Today" domain="[('start_at', '>=', time.strftime('%%Y-%%m-%%d 00:00:00'))]" />
                    <field name="config_id" />
                    <field name="user_id" />
                    <group expand="0" string="Group By">
                        <filter string="User" icon="terp-personal" domain="[]" context="{'group_by' : 'user_id'}" />
                        <filter string="Point of Sales" domain="[]" context="{'group_by': 'user_id'}" />
                    </group>
                </search>
            </field>
        </record>


        <record model="ir.actions.act_window" id="action_pos_session">
            <field name="name">All Sessions</field>
            <field name="type">ir.actions.act_window</field>
            <field name="res_model">pos.session</field>
            <field name="view_type">form</field>
            <field name="view_mode">tree,form</field>
            <field name="search_view_id" ref="view_pos_session_search" />
            <field name="help" type="html">
              <p class="oe_view_nocontent_create">
                Click to start a new session.
              </p><p>
                A session is a period of time, usually one day, during which
                you sell through the point of sale. The user has to check the
                currencies in your cash registers at the beginning and the end
                of each session.
              </p><p>
                Note that you may use the menu <i>Your Session</i>
                to quickly open a new session.
              </p>
            </field>
        </record>

        <menuitem
            parent="menu_point_of_sale"
            action="action_pos_session"
            id="menu_pos_session_all"
            sequence="1"
            groups="group_pos_manager"/>

        <record id="view_pos_order_filter" model="ir.ui.view">
            <field name="name">pos.order.list.select</field>
            <field name="model">pos.order</field>
            <field name="arch" type="xml">
                <search string="Search Sales Order">
                    <field name="name"/>
                    <field name="date_order"/>
                    <filter icon="terp-document-new" string="New" domain="[('state','=','draft')]"/>
                    <filter icon="gtk-apply" string="Done" domain="[('state','in',('paid','invoiced','done'))]"/>
                    <filter icon="terp-check" string="Invoiced" domain="[('state','=','invoiced')]"/>
                    <filter icon="gtk-convert" string="Posted" domain="[('state','=','done')]"/>
                    <field name="user_id"/>
                    <field name="session_id"/>
                    <group expand="0" string="Group By">
                        <filter string="Customer" icon="terp-personal" domain="[]" context="{'group_by':'partner_id'}"/>
                        <filter string="Salesman" icon="terp-personal" domain="[]" context="{'group_by':'user_id'}"/>
                        <filter string="Session" icon="terp-personal" domain="[]" context="{'group_by':'session_id'}"/>
                        <filter string="Status" icon="terp-stock_effects-object-colorize" domain="[]" context="{'group_by':'state'}"/>
                        <filter string="Order Month" icon="terp-go-month" domain="[]" context="{'group_by':'date_order'}"/>
                    </group>
                </search>
            </field>
        </record>

        <menuitem action="action_pos_session_opening"
            parent="menu_point_of_sale"
            id="menu_pos_session_opening" sequence="0"/>

        <record model="ir.ui.view" id="pos_ean13_generator">
            <field name="name">pos.ean_wizard</field>
            <field name="model">pos.ean_wizard</field>
            <field name="arch" type="xml">
                <form string="Ean13 Generator">  
                    <p class="oe_grey">
                        Enter a reference, it will be converted
                        automatically to a valid EAN number.
                    </p>
                    <group>
                        <field name="ean13_pattern" class="oe_inline"/>
                    </group>
                    <footer>
                        <button name="sanitize_ean13" type="object" string="Apply" class="oe_highlight"/> or 
                         <button icon="gtk-stop" special="cancel"
                            string="Cancel" class="oe_link"/>
                    </footer>
                </form>
            </field>
        </record>


    </data>
</openerp>
<|MERGE_RESOLUTION|>--- conflicted
+++ resolved
@@ -628,7 +628,6 @@
                         </div>
                     </header>
 
-<<<<<<< HEAD
                     <sheet>
                         <label for="name" class="oe_edit_only"/>
                         <h1>
@@ -701,59 +700,8 @@
                                 <field name="barcode_discount" />
                                 <field name="barcode_price" />
                             </group>
-=======
-                    <label for="name" class="oe_edit_only"/>
-                    <h1>
-                        <field name="name"/>
-                    </h1>
-                    <group col="4">
-                        <field name="picking_type_id" widget="selection" groups="stock.group_locations" 
-                            on_change="onchange_picking_type_id(picking_type_id)"/>
-                        <field name="stock_location_id" groups="stock.group_locations"/>
-                        <field name="pricelist_id" groups="product.group_sale_pricelist"/>
-                        <field name="currency_id" invisible="1"/>
-                        <field name="journal_id" widget="selection"/>
-                        <field name="group_by" groups="account.group_account_user"/>
-                        <field name="sequence_id" readonly="1" groups="base.group_no_one"/>
-                    </group>
-                    <separator string="Available Payment Methods" colspan="4"/>
-                    <field name="journal_ids" colspan="4" nolabel="1">
-                        <tree string="Journals">
-                            <field name="code" />
-                            <field name="name" />
-                            <field name="type" />
-                            <field name="cash_control" />
-                        </tree>
-                    </field>
-                    <group string="Features" >
-                        <group>
-                            <field name="iface_vkeyboard" />
-                            <field name="iface_invoicing" />
                         </group>
-                        <group>
-                            <field name="iface_big_scrollbars" />
->>>>>>> 36146b3f
-                        </group>
-                    </group>
-                    <group string="Hardware Proxy" >
-                        <field name="proxy_ip" />
-                        <field name="iface_print_via_proxy" />
-                        <field name="iface_scan_via_proxy" />
-                        <field name="iface_electronic_scale" />
-                        <field name="iface_cashdrawer" />
-                    </group>
-                    <group string="Receipt" >
-                        <field name="receipt_header" placeholder="A custom receipt header message"/>
-                        <field name="receipt_footer" placeholder="A custom receipt header footage"/>
-                    </group>
-                    <group string="Barcode Types" col="4">
-                        <field name="barcode_product" />
-                        <field name="barcode_cashier" />
-                        <field name="barcode_customer" />
-                        <field name="barcode_weight" />
-                        <field name="barcode_discount" />
-                        <field name="barcode_price" />
-                    </group>
+                    </sheet>
 
                 </form>
             </field>
