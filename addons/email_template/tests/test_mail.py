--- conflicted
+++ resolved
@@ -192,13 +192,8 @@
         email_template.write(cr, uid, [email_template_id], {
             'model_id': user_model_id,
             'body_html': '${object.login}',
-<<<<<<< HEAD
-            'email_to': '${object.email} c@c',
+            'email_to': '${object.email}, c@c',
             'partner_to': '%i,%i' % (p_b_id, p_c_id),
-=======
-            'email_to': '${object.email}, c@c',
-            'email_recipients': '%i,%i' % (p_b_id, p_c_id),
->>>>>>> 8a729c10
             'email_cc': 'd@d',
             })
         # patner by email + partner by id (no double)
