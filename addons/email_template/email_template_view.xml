<?xml version="1.0" encoding="UTF-8"?>
<openerp>
    <data>

        <record model="ir.ui.view" id="email_template_form">
            <field name="name">email.template.form</field>
            <field name="model">email.template</field>
            <field name="type">form</field>
            <field name="arch" type="xml">
                <form string="Templates">
                    <field name="name" required="1"/>
                    <field name="model_id" required="1" on_change="onchange_model_id(model_id)"/>
                    <field name="model" invisible="1"/>
                    <notebook colspan="4">
                        <page string="Email Details">
                            <group col="2" colspan="2">
                                <separator string="Addresses" colspan="2"/>
                                <field name="email_from" required="1"/>
                                <field name="email_to" required="1"/>
                                <field name="email_cc"/>
                                <field name="email_bcc"/>
                                <field name="reply_to"/>
                            </group>
                            <group col="2" colspan="2">
                                <separator string="Options" colspan="2"/>
                                <field name="lang" colspan="4" />
                                <field name="user_signature" colspan="4" />
                            </group>
                            <group col="2" colspan="2">
                                <separator colspan="2" string="Email Content"/>
                                <field name="subject" colspan="4" required="1"/>
                                <notebook>
                                    <page string="Body (Text)">
                                        <field name="body_text" colspan="4" width="250" height="250" nolabel="1"/>
                                    </page>
                                    <page string="Body (Rich/HTML)">
                                        <field name="body_html" colspan="4" width="250" height="250" nolabel="1"/>
                                        <label string="Note: This is Raw HTML." colspan="4"/>
                                    </page>
                                </notebook>
                            </group>
                            <group col="4" colspan="2">
                                <notebook>
                                    <page string="Dynamic Values Builder">
                                        <field name="model_object_field"
                                            domain="[('model_id','=',model_id),('ttype','!=','one2many'),('ttype','!=','many2many')]"
                                            on_change="onchange_sub_model_object_value_field(model_object_field)"
                                            colspan="4"/>
                                        <field name="sub_object" readonly="1" colspan="4"/>
                                        <field name="sub_model_object_field"
                                            domain="[('model_id','=',sub_object),('ttype','!=','one2many'),('ttype','!=','many2many')]"
                                            colspan="4"
                                            attrs="{'readonly':[('sub_object','=',False)],'required':[('sub_object','!=',False)]}"
                                            on_change="onchange_sub_model_object_value_field(model_object_field,sub_model_object_field)"/>
                                        <field name="null_value" colspan="4"
                                            on_change="onchange_sub_model_object_value_field(model_object_field,sub_model_object_field,null_value)" />
                                        <field name="copyvalue" colspan="4"/>
                                    </page>
                                </notebook>
                                <button name="%(wizard_email_template_preview)d" string="Preview Template"
                                    type="action" colspan="4" target="new" icon="gtk-zoom-fit" context="{'template_id':active_id}"/>
                            </group>
                        </page>
                        <page string="Advanced">
                            <group colspan="2" col="2">
                                <group colspan="2" col="2">
                                    <separator string="Sidebar button" colspan="2"/>
                                    <button name="create_action" string="Add sidebar button" type="object" icon="gtk-execute"
                                            colspan="2" attrs="{'invisible':[('ref_ir_act_window','!=',False)]}"
                                            help="Display a button in the sidebar of related documents to open a composition wizard with this template"
                                            />
                                    <field name="ref_ir_act_window" attrs="{'invisible':[('ref_ir_act_window','=',False)]}"/>
                                    <field name="ref_ir_value" attrs="{'invisible':[('ref_ir_act_window','=',False)]}"/>
                                    <button name="unlink_action" string="Remove sidebar button" type="object" icon="gtk-delete"
                                            colspan="2" attrs="{'invisible':[('ref_ir_act_window','=',False)]}"
                                            help="Remove the sidebar button currently displayed on related documents"
                                            />
                                </group>
                                <group colspan="2" col="2" groups="base.group_extended">
                                    <separator string="Advanced Options" colspan="2"/>
                                    <field name="mail_server_id"/>
                                    <field name="track_campaign_item" colspan="4"/>
                                    <field name="message_id"/>
                                    <field name="auto_delete"/>
                                </group>
                            </group>
                            <group colspan="2" col="2">
                                <separator string="Attachments" colspan="2"/>
                                <notebook>
                                    <page string="Attach Report">
                                        <field name="report_template" colspan="4"
                                            domain="[('model','=',model)]"/>
                                        <field name="report_name" colspan="4" />
                                    </page>
                                    <page string="Attach existing files">
                                        <field name="attachment_ids" colspan="4" nolabel="1" height="350"/>
                                    </page>
                                </notebook>
                            </group>
                        </page>
                    </notebook>
                </form>
            </field>
        </record>

        <record model="ir.ui.view" id="email_template_tree">
            <field name="name">email.template.tree</field>
            <field name="model">email.template</field>
            <field name="type">tree</field>
            <field name="arch" type="xml">
                <tree string="Templates">
                    <field name="model_id"/>
                    <field name="name"/>
                    <field name="subject"/>
                    <field name="email_from"/>
                    <field name="email_to"/>
                    <field name="report_name"/>
                    <button name="%(wizard_email_template_preview)d" string="Preview Template"
                            type="action" target="new" icon="gtk-zoom-fit"/>
                </tree>
            </field>
        </record>

        <record id="view_email_template_search" model="ir.ui.view">
           <field name="name">email.template.search</field>
           <field name="model">email.template</field>
           <field name="type">search</field>
           <field name="arch" type="xml">
               <search string="Templates">
<<<<<<< HEAD
                    <group col="13" colspan="4">
                        <field name="name"/>
                        <field name="model_id"/>
                        <field name="email_to"/>
                        <separator orientation="vertical"/>
                        <field name="lang"/>
                        <field name="subject"/>
                        <field name="report_name"/>
                    </group>
                    <newline/>
                    <group expand="0" string="Group by..." colspan="4" col="10">
                        <filter string="SMTP Server" domain="[]" context="{'group_by':'smtp_server_id'}" icon="terp-folder-orange"/>
=======
                    <group>
                        <field name="name"/>
                        <field name="object_name"/>
                        <field name="def_to"/>
                        <separator orientation="vertical"/>
                        <field name="lang"/>
                        <field name="def_subject"/>
                        <field name="file_name"/>
                    </group>
                    <newline/>
                    <group expand="0" string="Group by...">
                        <filter string="Account" domain="[]" context="{'group_by':'from_account'}" icon="terp-folder-orange"/>
>>>>>>> aa1bd2e6
                        <separator orientation="vertical"/>
                        <filter string="Model" domain="[]" context="{'group_by':'model_id'}" icon="terp-accessories-archiver"/>
                    </group>
               </search>
           </field>
        </record>

        <record model="ir.actions.act_window" id="action_email_template_tree_all">
            <field name="name">Templates</field>
            <field name="res_model">email.template</field>
            <field name="view_type">form</field>
            <field name="view_mode">form,tree</field>
            <field name="view_id" ref="email_template_tree" />
            <field name="search_view_id" ref="view_email_template_search"/>
        </record>

        <menuitem name="Templates" id="menu_email_template_all_tools"
            parent="mail.menu_email_message_tools" action="action_email_template_tree_all" />


    </data>
</openerp><|MERGE_RESOLUTION|>--- conflicted
+++ resolved
@@ -127,8 +127,7 @@
            <field name="type">search</field>
            <field name="arch" type="xml">
                <search string="Templates">
-<<<<<<< HEAD
-                    <group col="13" colspan="4">
+                    <group>
                         <field name="name"/>
                         <field name="model_id"/>
                         <field name="email_to"/>
@@ -138,22 +137,8 @@
                         <field name="report_name"/>
                     </group>
                     <newline/>
-                    <group expand="0" string="Group by..." colspan="4" col="10">
+                    <group expand="0" string="Group by...">
                         <filter string="SMTP Server" domain="[]" context="{'group_by':'smtp_server_id'}" icon="terp-folder-orange"/>
-=======
-                    <group>
-                        <field name="name"/>
-                        <field name="object_name"/>
-                        <field name="def_to"/>
-                        <separator orientation="vertical"/>
-                        <field name="lang"/>
-                        <field name="def_subject"/>
-                        <field name="file_name"/>
-                    </group>
-                    <newline/>
-                    <group expand="0" string="Group by...">
-                        <filter string="Account" domain="[]" context="{'group_by':'from_account'}" icon="terp-folder-orange"/>
->>>>>>> aa1bd2e6
                         <separator orientation="vertical"/>
                         <filter string="Model" domain="[]" context="{'group_by':'model_id'}" icon="terp-accessories-archiver"/>
                     </group>
