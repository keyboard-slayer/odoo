--- conflicted
+++ resolved
@@ -7,11 +7,7 @@
 msgstr ""
 "Project-Id-Version: Odoo 9.0\n"
 "Report-Msgid-Bugs-To: \n"
-<<<<<<< HEAD
-"POT-Creation-Date: 2016-08-19 10:25+0000\n"
-=======
 "POT-Creation-Date: 2016-08-18 14:07+0000\n"
->>>>>>> bc1a0a32
 "PO-Revision-Date: 2015-09-19 08:23+0000\n"
 "Last-Translator: Martin Trigaux\n"
 "Language-Team: Mongolian (http://www.transifex.com/odoo/odoo-9/language/"
@@ -32,6 +28,33 @@
 #: code:addons/payment_ogone/models/ogone.py:239
 #, python-format
 msgid "; no order found"
+msgstr ""
+
+#. module: payment_ogone
+#: model:payment.acquirer,cancel_msg:payment_ogone.payment_acquirer_ogone
+msgid "<span><i>Cancel,</i> Your payment has been cancelled.</span>"
+msgstr ""
+
+#. module: payment_ogone
+#: model:payment.acquirer,done_msg:payment_ogone.payment_acquirer_ogone
+msgid ""
+"<span><i>Done,</i> Your online payment has been successfully processed. "
+"Thank you for your order.</span>"
+msgstr ""
+
+#. module: payment_ogone
+#: model:payment.acquirer,error_msg:payment_ogone.payment_acquirer_ogone
+msgid ""
+"<span><i>Error,</i> Please be aware that an error occurred during the "
+"transaction. The order has been confirmed but won't be paid. Don't hesitate "
+"to contact us if you have any questions on the status of your order.</span>"
+msgstr ""
+
+#. module: payment_ogone
+#: model:payment.acquirer,pending_msg:payment_ogone.payment_acquirer_ogone
+msgid ""
+"<span><i>Pending,</i> Your online payment has been successfully processed. "
+"But your order is not validated yet.</span>"
 msgstr ""
 
 #. module: payment_ogone
@@ -97,14 +120,11 @@
 msgstr "Нэр"
 
 #. module: payment_ogone
-<<<<<<< HEAD
-=======
 #: model:payment.acquirer,name:payment_ogone.payment_acquirer_ogone
 msgid "Ogone"
 msgstr ""
 
 #. module: payment_ogone
->>>>>>> bc1a0a32
 #: code:addons/payment_ogone/models/ogone.py:249
 #, python-format
 msgid "Ogone: invalid shasign, received %s, computed %s, for data %s"
@@ -150,6 +170,13 @@
 msgstr ""
 
 #. module: payment_ogone
+#: model:payment.acquirer,pre_msg:payment_ogone.payment_acquirer_ogone
+msgid ""
+"You will be redirected to the Ogone website after clicking on the payment "
+"button."
+msgstr ""
+
+#. module: payment_ogone
 #: model:ir.model,name:payment_ogone.model_payment_method
 msgid "payment.method"
 msgstr ""