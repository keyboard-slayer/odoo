# Translation of Odoo Server.
# This file contains the translation of the following modules:
# * website_sale_digital
# 
# Translators:
<<<<<<< HEAD
=======
# Maxime Chambreuil <maxime.chambreuil@gmail.com>, 2015
# Melanie Bernard <mbe@odoo.com>, 2015
>>>>>>> b2939537
msgid ""
msgstr ""
"Project-Id-Version: Odoo 9.0\n"
"Report-Msgid-Bugs-To: \n"
"POT-Creation-Date: 2015-09-07 14:41+0000\n"
<<<<<<< HEAD
"PO-Revision-Date: 2015-09-08 10:55+0000\n"
"Last-Translator: Martin Trigaux\n"
=======
"PO-Revision-Date: 2015-11-11 20:11+0000\n"
"Last-Translator: Maxime Chambreuil <maxime.chambreuil@gmail.com>\n"
>>>>>>> b2939537
"Language-Team: French (http://www.transifex.com/odoo/odoo-9/language/fr/)\n"
"MIME-Version: 1.0\n"
"Content-Type: text/plain; charset=UTF-8\n"
"Content-Transfer-Encoding: \n"
"Language: fr\n"
"Plural-Forms: nplurals=2; plural=(n > 1);\n"

#. module: website_sale_digital
#: model:product.template,description_sale:website_sale_digital.product_1
msgid ""
"Alice's Adventures in Wonderland (commonly shortened to Alice in Wonderland)"
" is an 1865 novel written by English author Charles Lutwidge Dodgson under "
"the pseudonym Lewis Carroll. It tells of a girl named Alice falling through "
"a rabbit hole into a fantasy world populated by peculiar, anthropomorphic "
"creatures. The tale plays with logic, giving the story lasting popularity "
"with adults as well as with children. It is considered to be one of the best"
" examples of the literary nonsense genre. Its narrative course and "
"structure, characters and imagery have been enormously influential in both "
"popular culture and literature, especially in the fantasy genre."
<<<<<<< HEAD
msgstr ""
=======
msgstr "Les Aventures d'Alice au Pays des Merveilles (plus communément appelé Alice aux Pays des Merveilles) est un roman de 1865 écrit par l'auteur anglais Charles Lutwidge Dodgson sous le pseudonyme de Lewis Caroll. Il raconte l'histoire d'une petite fille appelée Alice qui tombe dans un terrier de lapin et y découvre un monde peuplé d'étranges et anthropomorphiques créatures. Ce conte joue avec la logique, ce qui lui a permi de rester populaire tant auprès des adultes que des enfants. Il est considéré comme l'un des meilleurs exemples de la littérature absurde. Son histoire narrative et sa structure, les personnages et l'imaginaire ont énormément influencé la culture populaire et la littérature, et spécialement le genre fantastique. "
>>>>>>> b2939537

#. module: website_sale_digital
#: model:product.template,name:website_sale_digital.product_1
msgid "Alice's Adventures in Wonderland - Lewis Caroll"
msgstr ""

#. module: website_sale_digital
#: code:addons/website_sale_digital/product.py:31
#: code:addons/website_sale_digital/product.py:59
#, python-format
msgid "Digital Attachments"
<<<<<<< HEAD
msgstr ""
=======
msgstr "Pièces jointes électroniques"
>>>>>>> b2939537

#. module: website_sale_digital
#: model:ir.ui.view,arch_db:website_sale_digital.orders_followup_downloads
msgid "Downloads <span class=\"caret\"/>"
msgstr ""

#. module: website_sale_digital
#: model:ir.model.fields,field_description:website_sale_digital.field_product_product_attachment_count
#: model:ir.model.fields,field_description:website_sale_digital.field_product_template_attachment_count
#: model:ir.ui.view,arch_db:website_sale_digital.product_product_view_form_inherit_digital
#: model:ir.ui.view,arch_db:website_sale_digital.product_template_view_form_inherit_digital
msgid "File"
msgstr "Fichier"

#. module: website_sale_digital
#: model:ir.model,name:website_sale_digital.model_account_invoice_line
msgid "Invoice Line"
msgstr "Ligne de facuration"

#. module: website_sale_digital
#: model:product.template,description:website_sale_digital.product_1
msgid "Novel by Lewis Caroll."
msgstr ""

#. module: website_sale_digital
#: model:ir.model,name:website_sale_digital.model_product_product
msgid "Product"
msgstr "Article"

#. module: website_sale_digital
#: model:ir.model,name:website_sale_digital.model_product_template
msgid "Product Template"
msgstr "Modèle d'article"<|MERGE_RESOLUTION|>--- conflicted
+++ resolved
@@ -3,23 +3,15 @@
 # * website_sale_digital
 # 
 # Translators:
-<<<<<<< HEAD
-=======
 # Maxime Chambreuil <maxime.chambreuil@gmail.com>, 2015
 # Melanie Bernard <mbe@odoo.com>, 2015
->>>>>>> b2939537
 msgid ""
 msgstr ""
 "Project-Id-Version: Odoo 9.0\n"
 "Report-Msgid-Bugs-To: \n"
 "POT-Creation-Date: 2015-09-07 14:41+0000\n"
-<<<<<<< HEAD
-"PO-Revision-Date: 2015-09-08 10:55+0000\n"
-"Last-Translator: Martin Trigaux\n"
-=======
 "PO-Revision-Date: 2015-11-11 20:11+0000\n"
 "Last-Translator: Maxime Chambreuil <maxime.chambreuil@gmail.com>\n"
->>>>>>> b2939537
 "Language-Team: French (http://www.transifex.com/odoo/odoo-9/language/fr/)\n"
 "MIME-Version: 1.0\n"
 "Content-Type: text/plain; charset=UTF-8\n"
@@ -39,32 +31,24 @@
 " examples of the literary nonsense genre. Its narrative course and "
 "structure, characters and imagery have been enormously influential in both "
 "popular culture and literature, especially in the fantasy genre."
-<<<<<<< HEAD
-msgstr ""
-=======
 msgstr "Les Aventures d'Alice au Pays des Merveilles (plus communément appelé Alice aux Pays des Merveilles) est un roman de 1865 écrit par l'auteur anglais Charles Lutwidge Dodgson sous le pseudonyme de Lewis Caroll. Il raconte l'histoire d'une petite fille appelée Alice qui tombe dans un terrier de lapin et y découvre un monde peuplé d'étranges et anthropomorphiques créatures. Ce conte joue avec la logique, ce qui lui a permi de rester populaire tant auprès des adultes que des enfants. Il est considéré comme l'un des meilleurs exemples de la littérature absurde. Son histoire narrative et sa structure, les personnages et l'imaginaire ont énormément influencé la culture populaire et la littérature, et spécialement le genre fantastique. "
->>>>>>> b2939537
 
 #. module: website_sale_digital
 #: model:product.template,name:website_sale_digital.product_1
 msgid "Alice's Adventures in Wonderland - Lewis Caroll"
-msgstr ""
+msgstr "Alice au Pays des Merveilles - Lewis Caroll"
 
 #. module: website_sale_digital
 #: code:addons/website_sale_digital/product.py:31
 #: code:addons/website_sale_digital/product.py:59
 #, python-format
 msgid "Digital Attachments"
-<<<<<<< HEAD
-msgstr ""
-=======
 msgstr "Pièces jointes électroniques"
->>>>>>> b2939537
 
 #. module: website_sale_digital
 #: model:ir.ui.view,arch_db:website_sale_digital.orders_followup_downloads
 msgid "Downloads <span class=\"caret\"/>"
-msgstr ""
+msgstr "Téléchargements <span class=\"caret\"/>"
 
 #. module: website_sale_digital
 #: model:ir.model.fields,field_description:website_sale_digital.field_product_product_attachment_count
@@ -82,7 +66,7 @@
 #. module: website_sale_digital
 #: model:product.template,description:website_sale_digital.product_1
 msgid "Novel by Lewis Caroll."
-msgstr ""
+msgstr "Roman de Lewis Caroll."
 
 #. module: website_sale_digital
 #: model:ir.model,name:website_sale_digital.model_product_product
