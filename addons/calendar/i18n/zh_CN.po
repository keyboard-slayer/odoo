# #-#-#-#-#  zh_CN.po (Odoo 9.0)  #-#-#-#-#
# Translation of Odoo Server.
# This file contains the translation of the following modules:
# * calendar
#
# Translators:
# fausthuang, 2015
# fausthuang, 2015
# Jeffery Chenn <jeffery9@gmail.com>, 2016
# liulixia <liu.lixia@elico-corp.com>, 2015
# Ma XiaoXiao <junmaing@gmail.com>, 2016
# Rona Lin <ssauapw@qq.com>, 2015
# liAnGjiA <liangjia@qq.com>, 2016
# #-#-#-#-#  zh_CN.po (Odoo Server 10.0alpha1e)  #-#-#-#-#
# Translation of Odoo Server.
# This file contains the translation of the following modules:
# * calendar
#
# Translators:
# Jeffery Chenn <jeffery9@gmail.com>, 2016
#, fuzzy
msgid ""
msgstr ""
"Project-Id-Version: Odoo Server 10.0alpha1e\n"
"Report-Msgid-Bugs-To: \n"
<<<<<<< HEAD
"POT-Creation-Date: 2016-08-19 10:26+0000\n"
=======
"POT-Creation-Date: 2016-08-18 14:08+0000\n"
>>>>>>> bc1a0a32
"PO-Revision-Date: 2016-08-18 08:38+0000\n"
"Last-Translator: Jeffery Chenn <jeffery9@gmail.com>, 2016\n"
"Language-Team: Chinese (China) (https://www.transifex.com/odoo/teams/41243/"
"zh_CN/)\n"
"Language: zh_CN\n"
"MIME-Version: 1.0\n"
"Content-Type: text/plain; charset=UTF-8\n"
"Content-Transfer-Encoding: \n"
"#-#-#-#-#  zh_CN.po (Odoo 9.0)  #-#-#-#-#\n"
"Plural-Forms: nplurals=1; plural=0;\n"
"#-#-#-#-#  zh_CN.po (Odoo Server 10.0alpha1e)  #-#-#-#-#\n"
"Plural-Forms: nplurals=1; plural=0;\n"

#. module: calendar
#: model:mail.template,body_html:calendar.calendar_template_meeting_changedate
msgid ""
"\n"
"% set colors = {'needsAction': 'grey', 'accepted': 'green', 'tentative': "
"'#FFFF00',  'declined': 'red'}\n"
"<div summary=\"o_mail_template\" style=\"padding:0px;width:600px;margin:auto;"
"background: #FFFFFF repeat top /100%;color:#777777\">\n"
"    <table cellspacing=\"0\" cellpadding=\"0\" style=\"width:600px;border-"
"collapse:collapse;background:inherit;color:inherit\">\n"
"        <tbody><tr>\n"
"            <td valign=\"center\" width=\"200\" style=\"padding:10px 10px "
"10px 5px;font-size: 12px\">\n"
"                <img src=\"/logo.png\" style=\"padding: 0px; margin: 0px; "
"height: auto; width: 80px;\" alt=\"${user.company_id.name}\">\n"
"            </td>\n"
"            <td valign=\"center\" align=\"right\" width=\"340\" style="
"\"padding:10px 10px 10px 5px; font-size: 12px;\">\n"
"                <p>\n"
"                    <a href=\"/calendar/meeting/accept?db=${'dbname' in ctx "
"and ctx['dbname'] or ''}&token=${object.access_token}&action=${'action_id' "
"in ctx and ctx['action_id'] or ''}&id=${object.event_id.id}\" style="
"\"padding: 5px 10px; font-size: 12px; line-height: 18px; color: #FFFFFF; "
"border-color:#a24689; text-decoration: none; display: inline-block; margin-"
"bottom: 0px; font-weight: 400; text-align: center; vertical-align: middle; "
"cursor: pointer; white-space: nowrap; background-image: none; background-"
"color: #a24689; border: 1px solid #a24689; border-radius:3px\">Accept</a>\n"
"                    <a href=\"/calendar/meeting/decline?db=${'dbname' in ctx "
"and ctx['dbname'] or '' }&token=${object.access_token}&action=${'action_id' "
"in ctx and ctx['action_id'] or ''}&id=${object.event_id.id}\" style="
"\"padding: 5px 10px; font-size: 12px; line-height: 18px; color: #FFFFFF; "
"border-color:#a24689; text-decoration: none; display: inline-block; margin-"
"bottom: 0px; font-weight: 400; text-align: center; vertical-align: middle; "
"cursor: pointer; white-space: nowrap; background-image: none; background-"
"color: #a24689; border: 1px solid #a24689; border-radius:3px\">Decline</a>\n"
"                    <a href=\"/calendar/meeting/view?db=${'dbname' in ctx "
"and ctx['dbname'] or ''}&token=${object.access_token}&action=${'action_id' "
"in ctx and ctx['action_id'] or ''}&id=${object.event_id.id}\" style="
"\"padding: 5px 10px; font-size: 12px; line-height: 18px; color: #FFFFFF; "
"border-color:#a24689; text-decoration: none; display: inline-block; margin-"
"bottom: 0px; font-weight: 400; text-align: center; vertical-align: middle; "
"cursor: pointer; white-space: nowrap; background-image: none; background-"
"color: #a24689; border: 1px solid #a24689; border-radius:3px\">View</a>\n"
"                </p>\n"
"            </td>\n"
"        </tr></tbody>\n"
"    </table>\n"
"    <table cellspacing=\"0\" cellpadding=\"0\" style=\"width:600px;border-"
"collapse:collapse;background:inherit;color:inherit\">\n"
"        <tbody><tr>\n"
"            <td valign=\"top\" style=\"width:600px; padding:10px 10px 10px "
"5px;\">\n"
"                <div>\n"
"                    <hr width=\"100%\" style=\"background-color:"
"rgb(204,204,204);border:medium none;clear:both;display:block;font-size:0px;"
"min-height:1px;line-height:0;margin:15px auto;padding:0\">\n"
"                </div>\n"
"            </td>\n"
"        </tr></tbody>\n"
"    </table>\n"
"</div>\n"
"<div style=\"padding:0px;width:600px;margin:auto;background: #FFFFFF repeat "
"top /100%;color:#777777\">\n"
"    <table cellspacing=\"0\" cellpadding=\"0\" style=\"width:600px;border-"
"collapse:collapse;background:inherit;color:inherit\">\n"
"        <tbody><tr>\n"
"            <td style=\"padding:10px 10px 10px 5px;font-size: 14px;\">\n"
"                <p style=\"font-size: 20px; text-align: center;\"><strong>"
"${object.event_id.name} date updated</strong></p>\n"
"                <p>\n"
"                    <strong>Dear ${object.cn}</strong>,<br />\n"
"                    The date of the meeting has been upated. The meeting  "
"${object.event_id.name} created by ${object.event_id.user_id.partner_id."
"name} is now scheduled for ${object.event_id.get_display_time_tz(tz=object."
"partner_id.tz)}.\n"
"                </p> \n"
"                <table style=\"margin-top: 20px;\"><tr>\n"
"                    <td>\n"
"                        <div style=\"border-top-left-radius:3px;border-top-"
"right-radius:3px;font-size:12px;border-collapse:separate;text-align:center;"
"font-weight:bold;color:#ffffff;width:130px;min-height: 18px;background:"
"#a24689;padding-top: 4px;\">\n"
"                            ${object.event_id.get_interval(object.event_id."
"start, 'dayname', tz=object.partner_id.tz if not object.event_id.allday else "
"None)}\n"
"                        </div>\n"
"                        <div style=\"font-size:48px;min-height:auto;font-"
"weight:bold;text-align:center;color: #5F5F5F;background-color: #F8F8F8;"
"width: 130px;border:1px solid #a24689;\">\n"
"                            ${object.event_id.get_interval(object.event_id."
"start,'day', tz=object.partner_id.tz if not object.event_id.allday else "
"None)}\n"
"                        </div>\n"
"                        <div style='font-size:12px;text-align:center;font-"
"weight:bold;color:#ffffff;background-color:#a24689'>${object.event_id."
"get_interval(object.event_id.start, 'month', tz=object.partner_id.tz if not "
"object.event_id.allday else None)}</div>\n"
"                        <div style=\"border-collapse:separate;color: #5F5F5F;"
"text-align:center;width: 130px;font-size:12px;border-bottom-right-radius:3px;"
"font-weight:bold;border:1px solid #a24689;border-bottom-left-radius:3px;\">"
"${not object.event_id.allday and object.event_id.get_interval(object."
"event_id.start, 'time', tz=object.partner_id.tz) or ''}</div>\n"
"                    </td>\n"
"                    <td width=\"20px;\"/>\n"
"                    <td>\n"
"                        <p>Details of the event</p>\n"
"                        <ul>\n"
"                        % if object.event_id.location:\n"
"                            <li>Location: ${object.event_id.location}\n"
"                            (<a href=\"http://maps.google.com/maps?oi=map&q="
"${object.event_id.location}\">View Map</a>)\n"
"                            </li>\n"
"                        % endif\n"
"                        % if object.event_id.description :\n"
"                            <li>Description: ${object.event_id.description}</"
"li>\n"
"                        % endif\n"
"                        % if not object.event_id.allday and object.event_id."
"duration\n"
"                            <li>Duration: ${('%dH%02d' % (object.event_id."
"duration,(object.event_id.duration*60)%60))}</li>\n"
"                        % endif\n"
"                        <li>Attendees\n"
"                        <ul>\n"
"                        % for attendee in object.event_id.attendee_ids:\n"
"                            <li>\n"
"                                <div style=\"display:inline-block; border-"
"radius: 50%; width:10px; height:10px;background:${colors[attendee.state] or "
"'white'};\"></div>\n"
"                                % if attendee.cn != object.cn:\n"
"                                <span style=\"margin-left:5px\">${attendee."
"cn}</span>\n"
"                                % else:\n"
"                                <span style=\"margin-left:5px\">You</span>\n"
"                                % endif\n"
"                            </li>\n"
"                        % endfor\n"
"                        </ul></li>\n"
"                        </ul>\n"
"                    </td>\n"
"                </tr></table>\n"
"            </td>\n"
"        </tr></tbody>\n"
"    </table>\n"
"</div>"
msgstr ""

#. module: calendar
#: model:mail.template,body_html:calendar.calendar_template_meeting_invitation
msgid ""
"\n"
"% set colors = {'needsAction': 'grey', 'accepted': 'green', 'tentative': "
"'#FFFF00',  'declined': 'red'}\n"
"<div summary=\"o_mail_template\" style=\"padding:0px;width:600px;margin:auto;"
"background: #FFFFFF repeat top /100%;color:#777777\">\n"
"    <table cellspacing=\"0\" cellpadding=\"0\" style=\"width:600px;border-"
"collapse:collapse;background:inherit;color:inherit\">\n"
"        <tbody><tr>\n"
"            <td valign=\"center\" width=\"200\" style=\"padding:10px 10px "
"10px 5px;font-size: 12px\">\n"
"                <img src=\"/logo.png\" style=\"padding: 0px; margin: 0px; "
"height: auto; width: 80px;\" alt=\"${user.company_id.name}\">\n"
"            </td>\n"
"            <td valign=\"center\" align=\"right\" width=\"340\" style="
"\"padding:10px 10px 10px 5px; font-size: 12px;\">\n"
"                <p>\n"
"                    <a href=\"/calendar/meeting/accept?db=${'dbname' in ctx "
"and ctx['dbname'] or ''}&token=${object.access_token}&action=${'action_id' "
"in ctx and ctx['action_id'] or ''}&id=${object.event_id.id}\" style="
"\"padding: 5px 10px; font-size: 12px; line-height: 18px; color: #FFFFFF; "
"border-color:#a24689; text-decoration: none; display: inline-block; margin-"
"bottom: 0px; font-weight: 400; text-align: center; vertical-align: middle; "
"cursor: pointer; white-space: nowrap; background-image: none; background-"
"color: #a24689; border: 1px solid #a24689; border-radius:3px\">Accept</a>\n"
"                    <a href=\"/calendar/meeting/decline?db=${'dbname' in ctx "
"and ctx['dbname'] or '' }&token=${object.access_token}&action=${'action_id' "
"in ctx and ctx['action_id'] or ''}&id=${object.event_id.id}\" style="
"\"padding: 5px 10px; font-size: 12px; line-height: 18px; color: #FFFFFF; "
"border-color:#a24689; text-decoration: none; display: inline-block; margin-"
"bottom: 0px; font-weight: 400; text-align: center; vertical-align: middle; "
"cursor: pointer; white-space: nowrap; background-image: none; background-"
"color: #a24689; border: 1px solid #a24689; border-radius:3px\">Decline</a>\n"
"                    <a href=\"/calendar/meeting/view?db=${'dbname' in ctx "
"and ctx['dbname'] or ''}&token=${object.access_token}&action=${'action_id' "
"in ctx and ctx['action_id'] or ''}&id=${object.event_id.id}\" style="
"\"padding: 5px 10px; font-size: 12px; line-height: 18px; color: #FFFFFF; "
"border-color:#a24689; text-decoration: none; display: inline-block; margin-"
"bottom: 0px; font-weight: 400; text-align: center; vertical-align: middle; "
"cursor: pointer; white-space: nowrap; background-image: none; background-"
"color: #a24689; border: 1px solid #a24689; border-radius:3px\">View</a>\n"
"                </p>\n"
"            </td>\n"
"        </tr></tbody>\n"
"    </table>\n"
"    <table cellspacing=\"0\" cellpadding=\"0\" style=\"width:600px;border-"
"collapse:collapse;background:inherit;color:inherit\">\n"
"        <tbody><tr>\n"
"            <td valign=\"top\" style=\"width:600px; padding:10px 10px 10px "
"5px;\">\n"
"                <div>\n"
"                    <hr width=\"100%\" style=\"background-color:"
"rgb(204,204,204);border:medium none;clear:both;display:block;font-size:0px;"
"min-height:1px;line-height:0;margin:15px auto;padding:0\">\n"
"                </div>\n"
"            </td>\n"
"        </tr></tbody>\n"
"    </table>\n"
"</div>\n"
"<div style=\"padding:0px;width:600px;margin:auto;background: #FFFFFF repeat "
"top /100%;color:#777777\">\n"
"    <table cellspacing=\"0\" cellpadding=\"0\" style=\"width:600px;border-"
"collapse:collapse;background:inherit;color:inherit\">\n"
"        <tbody><tr>\n"
"            <td style=\"padding:10px 10px 10px 5px;font-size: 14px;\">\n"
"                <p style=\"font-size: 20px; text-align: center;\">Invitation "
"to <strong>${object.event_id.name}</strong></p>\n"
"                <p>\n"
"                    <strong>Dear ${object.cn}</strong>,<br />\n"
"                    ${object.event_id.user_id.partner_id.name} invited you "
"for the ${object.event_id.name} meeting of ${object.event_id.user_id."
"company_id.name}.</p> \n"
"                <table style=\"margin-top: 20px;\"><tr>\n"
"                    <td>\n"
"                        <div style=\"border-top-left-radius:3px;border-top-"
"right-radius:3px;font-size:12px;border-collapse:separate;text-align:center;"
"font-weight:bold;color:#ffffff;width:130px;min-height: 18px;background:"
"#a24689;padding-top: 4px;\">\n"
"                            ${object.event_id.get_interval(object.event_id."
"start, 'dayname', tz=object.partner_id.tz if not object.event_id.allday else "
"None)}\n"
"                        </div>\n"
"                        <div style=\"font-size:48px;min-height:auto;font-"
"weight:bold;text-align:center;color: #5F5F5F;background-color: #F8F8F8;"
"width: 130px;border:1px solid #a24689;\">\n"
"                            ${object.event_id.get_interval(object.event_id."
"start,'day', tz=object.partner_id.tz if not object.event_id.allday else "
"None)}\n"
"                        </div>\n"
"                        <div style='font-size:12px;text-align:center;font-"
"weight:bold;color:#ffffff;background-color:#a24689'>${object.event_id."
"get_interval(object.event_id.start, 'month', tz=object.partner_id.tz if not "
"object.event_id.allday else None)}</div>\n"
"                        <div style=\"border-collapse:separate;color: #5F5F5F;"
"text-align:center;width: 130px;font-size:12px;border-bottom-right-radius:3px;"
"font-weight:bold;border:1px solid #a24689;border-bottom-left-radius:3px;\">"
"${not object.event_id.allday and object.event_id.get_interval(object."
"event_id.start, 'time', tz=object.partner_id.tz) or ''}</div>\n"
"                    </td>\n"
"                    <td width=\"20px;\"/>\n"
"                    <td>\n"
"                        <p>Details of the event</p>\n"
"                        <ul>\n"
"                        % if object.event_id.location:\n"
"                            <li>Location: ${object.event_id.location}\n"
"                            (<a href=\"http://maps.google.com/maps?oi=map&q="
"${object.event_id.location}\">View Map</a>)\n"
"                            </li>\n"
"                        % endif\n"
"                        % if object.event_id.description :\n"
"                            <li>Description: ${object.event_id.description}</"
"li>\n"
"                        % endif\n"
"                        % if not object.event_id.allday and object.event_id."
"duration\n"
"                            <li>Duration: ${('%dH%02d' % (object.event_id."
"duration,(object.event_id.duration*60)%60))}</li>\n"
"                        % endif\n"
"                        <li>Attendees\n"
"                        <ul>\n"
"                        % for attendee in object.event_id.attendee_ids:\n"
"                            <li>\n"
"                                <div style=\"display:inline-block; border-"
"radius: 50%; width:10px; height:10px;background:${colors[attendee.state] or "
"'white'};\"></div>\n"
"                                % if attendee.cn != object.cn:\n"
"                                <span style=\"margin-left:5px\">${attendee."
"cn}</span>\n"
"                                % else:\n"
"                                <span style=\"margin-left:5px\">You</span>\n"
"                                % endif\n"
"                            </li>\n"
"                        % endfor\n"
"                        </ul></li>\n"
"                        </ul>\n"
"                    </td>\n"
"                </tr></table>\n"
"            </td>\n"
"        </tr></tbody>\n"
"    </table>\n"
"</div>"
msgstr ""

#. module: calendar
#: model:mail.template,body_html:calendar.calendar_template_meeting_reminder
msgid ""
"\n"
"% set colors = {'needsAction': 'grey', 'accepted': 'green', 'tentative': "
"'#FFFF00',  'declined': 'red'}\n"
"<div summary=\"o_mail_template\" style=\"padding:0px;width:600px;margin:auto;"
"background: #FFFFFF repeat top /100%;color:#777777\">\n"
"    <table cellspacing=\"0\" cellpadding=\"0\" style=\"width:600px;border-"
"collapse:collapse;background:inherit;color:inherit\">\n"
"        <tbody><tr>\n"
"            <td valign=\"center\" width=\"200\" style=\"padding:10px 10px "
"10px 5px;font-size: 12px\">\n"
"                <img src=\"/logo.png\" style=\"padding: 0px; margin: 0px; "
"height: auto; width: 80px;\" alt=\"${user.company_id.name}\">\n"
"            </td>\n"
"            <td valign=\"center\" align=\"right\" width=\"340\" style="
"\"padding:10px 10px 10px 5px; font-size: 12px;\">\n"
"                <p>\n"
"                    <a href=\"/calendar/meeting/accept?db=${'dbname' in ctx "
"and ctx['dbname'] or ''}&token=${object.access_token}&action=${'action_id' "
"in ctx and ctx['action_id'] or ''}&id=${object.event_id.id}\" style="
"\"padding: 5px 10px; font-size: 12px; line-height: 18px; color: #FFFFFF; "
"border-color:#a24689; text-decoration: none; display: inline-block; margin-"
"bottom: 0px; font-weight: 400; text-align: center; vertical-align: middle; "
"cursor: pointer; white-space: nowrap; background-image: none; background-"
"color: #a24689; border: 1px solid #a24689; border-radius:3px\">Accept</a>\n"
"                    <a href=\"/calendar/meeting/decline?db=${'dbname' in ctx "
"and ctx['dbname'] or '' }&token=${object.access_token}&action=${'action_id' "
"in ctx and ctx['action_id'] or ''}&id=${object.event_id.id}\" style="
"\"padding: 5px 10px; font-size: 12px; line-height: 18px; color: #FFFFFF; "
"border-color:#a24689; text-decoration: none; display: inline-block; margin-"
"bottom: 0px; font-weight: 400; text-align: center; vertical-align: middle; "
"cursor: pointer; white-space: nowrap; background-image: none; background-"
"color: #a24689; border: 1px solid #a24689; border-radius:3px\">Decline</a>\n"
"                    <a href=\"/calendar/meeting/view?db=${'dbname' in ctx "
"and ctx['dbname'] or ''}&token=${object.access_token}&action=${'action_id' "
"in ctx and ctx['action_id'] or ''}&id=${object.event_id.id}\" style="
"\"padding: 5px 10px; font-size: 12px; line-height: 18px; color: #FFFFFF; "
"border-color:#a24689; text-decoration: none; display: inline-block; margin-"
"bottom: 0px; font-weight: 400; text-align: center; vertical-align: middle; "
"cursor: pointer; white-space: nowrap; background-image: none; background-"
"color: #a24689; border: 1px solid #a24689; border-radius:3px\">View</a>\n"
"                </p>\n"
"            </td>\n"
"        </tr></tbody>\n"
"    </table>\n"
"    <table cellspacing=\"0\" cellpadding=\"0\" style=\"width:600px;border-"
"collapse:collapse;background:inherit;color:inherit\">\n"
"        <tbody><tr>\n"
"            <td valign=\"top\" style=\"width:600px; padding:10px 10px 10px "
"5px;\">\n"
"                <div>\n"
"                    <hr width=\"100%\" style=\"background-color:"
"rgb(204,204,204);border:medium none;clear:both;display:block;font-size:0px;"
"min-height:1px;line-height:0;margin:15px auto;padding:0\">\n"
"                </div>\n"
"            </td>\n"
"        </tr></tbody>\n"
"    </table>\n"
"</div>\n"
"<div style=\"padding:0px;width:600px;margin:auto;background: #FFFFFF repeat "
"top /100%;color:#777777\">\n"
"    <table cellspacing=\"0\" cellpadding=\"0\" style=\"width:600px;border-"
"collapse:collapse;background:inherit;color:inherit\">\n"
"        <tbody><tr>\n"
"            <td style=\"padding:10px 10px 10px 5px;font-size: 14px;\">\n"
"                <p style=\"font-size: 20px; text-align: center;\">Reminder "
"for <strong>${object.event_id.name}</strong></p>\n"
"                <p>\n"
"                    <strong>Dear ${object.cn}</strong>,<br />\n"
"                    This is a reminder for the below event :\n"
"                </p> \n"
"                <table style=\"margin-top: 20px;\"><tr>\n"
"                    <td>\n"
"                        <div style=\"border-top-left-radius:3px;border-top-"
"right-radius:3px;font-size:12px;border-collapse:separate;text-align:center;"
"font-weight:bold;color:#ffffff;width:130px;min-height: 18px;background:"
"#a24689;padding-top: 4px;\">\n"
"                            ${object.event_id.get_interval(object.event_id."
"start, 'dayname', tz=object.partner_id.tz if not object.event_id.allday else "
"None)}\n"
"                        </div>\n"
"                        <div style=\"font-size:48px;min-height:auto;font-"
"weight:bold;text-align:center;color: #5F5F5F;background-color: #F8F8F8;"
"width: 130px;border:1px solid #a24689;\">\n"
"                            ${object.event_id.get_interval(object.event_id."
"start,'day', tz=object.partner_id.tz if not object.event_id.allday else "
"None)}\n"
"                        </div>\n"
"                        <div style='font-size:12px;text-align:center;font-"
"weight:bold;color:#ffffff;background-color:#a24689'>${object.event_id."
"get_interval(object.event_id.start, 'month', tz=object.partner_id.tz if not "
"object.event_id.allday else None)}</div>\n"
"                        <div style=\"border-collapse:separate;color: #5F5F5F;"
"text-align:center;width: 130px;font-size:12px;border-bottom-right-radius:3px;"
"font-weight:bold;border:1px solid #a24689;border-bottom-left-radius:3px;\">"
"${not object.event_id.allday and object.event_id.get_interval(object."
"event_id.start, 'time', tz=object.partner_id.tz) or ''}</div>\n"
"                    </td>\n"
"                    <td width=\"20px;\"/>\n"
"                    <td>\n"
"                        <p>Details of the event</p>\n"
"                        <ul>\n"
"                        % if object.event_id.location:\n"
"                            <li>Location: ${object.event_id.location}\n"
"                            (<a href=\"http://maps.google.com/maps?oi=map&q="
"${object.event_id.location}\">View Map</a>)\n"
"                            </li>\n"
"                        % endif\n"
"                        % if object.event_id.description :\n"
"                            <li>Description: ${object.event_id.description}</"
"li>\n"
"                        % endif\n"
"                        % if not object.event_id.allday and object.event_id."
"duration\n"
"                            <li>Duration: ${('%dH%02d' % (object.event_id."
"duration,(object.event_id.duration*60)%60))}</li>\n"
"                        % endif\n"
"                        <li>Attendees\n"
"                        <ul>\n"
"                        % for attendee in object.event_id.attendee_ids:\n"
"                            <li>\n"
"                                <div style=\"display:inline-block; border-"
"radius: 50%; width:10px; height:10px;background:${colors[attendee.state] or "
"'white'};\"></div>\n"
"                                % if attendee.cn != object.cn:\n"
"                                <span style=\"margin-left:5px\">${attendee."
"cn}</span>\n"
"                                % else:\n"
"                                <span style=\"margin-left:5px\">You</span>\n"
"                                % endif\n"
"                            </li>\n"
"                        % endfor\n"
"                        </ul></li>\n"
"                        </ul>\n"
"                    </td>\n"
"                </tr></table>\n"
"            </td>\n"
"        </tr></tbody>\n"
"    </table>\n"
"</div>"
msgstr ""

#. module: calendar
#. openerp-web
#: code:addons/calendar/static/src/js/base_calendar.js:35
#, python-format
msgid " [Me]"
msgstr " [我]"

#. module: calendar
#: model:mail.template,subject:calendar.calendar_template_meeting_reminder
msgid "${object.event_id.name} - Reminder"
msgstr "${object.event_id.name} - 提醒"

#. module: calendar
#: model:mail.template,subject:calendar.calendar_template_meeting_invitation
msgid "${object.event_id.name} invitation"
msgstr ""

#. module: calendar
#: model:mail.template,subject:calendar.calendar_template_meeting_changedate
msgid "${object.event_id.name}: Date updated"
msgstr ""

#. module: calendar
#: code:addons/calendar/calendar.py:767
#, python-format
msgid ""
"%s at %s To\n"
" %s at %s (%s)"
msgstr ""
"%s at %s To\n"
" %s at %s (%s)"

#. module: calendar
#: code:addons/calendar/calendar.py:765
#, python-format
msgid "%s at (%s To %s) (%s)"
msgstr "%s at (%s To %s) (%s)"

#. module: calendar
#: code:addons/calendar/calendar.py:263
#, python-format
msgid "%s has accepted invitation"
msgstr "%s接受了邀请"

#. module: calendar
#: code:addons/calendar/calendar.py:278
#, python-format
msgid "%s has declined invitation"
msgstr "%s拒绝了邀请"

#. module: calendar
#: model:ir.ui.view,arch_db:calendar.view_calendar_event_form
#: model:ir.ui.view,arch_db:calendar.view_calendar_event_form_popup
msgid "<span> hours</span>"
msgstr "<span> 小时</span>"

#. module: calendar
#: model:ir.ui.view,arch_db:calendar.view_calendar_event_form
msgid "Accept"
msgstr "接受"

#. module: calendar
#: selection:calendar.attendee,state:0
#: selection:calendar.event,attendee_status:0
msgid "Accepted"
msgstr "已同意"

#. module: calendar
#: model:ir.model.fields,field_description:calendar.field_calendar_event_active
msgid "Active"
msgstr "有效"

#. module: calendar
#. openerp-web
#: code:addons/calendar/static/src/js/base_calendar.js:132
#, python-format
msgid "Add Favorite Calendar"
msgstr "加到日历"

#. module: calendar
#: model:ir.model.fields,field_description:calendar.field_calendar_event_allday
msgid "All Day"
msgstr "全天"

#. module: calendar
<<<<<<< HEAD
#: code:addons/calendar/calendar.py:762
=======
#: code:addons/calendar/calendar.py:771
>>>>>>> bc1a0a32
#, python-format
msgid "AllDay , %s"
msgstr "全天，%s"

#. module: calendar
#: model:ir.model.fields,field_description:calendar.field_calendar_alarm_duration
#, fuzzy
msgid "Amount"
msgstr ""
"#-#-#-#-#  zh_CN.po (Odoo 9.0)  #-#-#-#-#\n"
"金额\n"
"#-#-#-#-#  zh_CN.po (Odoo Server 10.0alpha1e)  #-#-#-#-#\n"
"总额"

#. module: calendar
#: model:ir.model.fields,field_description:calendar.field_calendar_event_is_attendee
#, fuzzy
msgid "Attendee"
msgstr ""
"#-#-#-#-#  zh_CN.po (Odoo 9.0)  #-#-#-#-#\n"
"参与者\n"
"#-#-#-#-#  zh_CN.po (Odoo Server 10.0alpha1e)  #-#-#-#-#\n"
"出席者"

#. module: calendar
#: model:ir.model.fields,field_description:calendar.field_calendar_event_attendee_status
#, fuzzy
msgid "Attendee Status"
msgstr ""
"#-#-#-#-#  zh_CN.po (Odoo 9.0)  #-#-#-#-#\n"
"参与者状态\n"
"#-#-#-#-#  zh_CN.po (Odoo Server 10.0alpha1e)  #-#-#-#-#\n"
"出席者状态"

#. module: calendar
#: model:ir.model,name:calendar.model_calendar_attendee
#, fuzzy
msgid "Attendee information"
msgstr ""
"#-#-#-#-#  zh_CN.po (Odoo 9.0)  #-#-#-#-#\n"
"出席信息\n"
"#-#-#-#-#  zh_CN.po (Odoo Server 10.0alpha1e)  #-#-#-#-#\n"
"出席者信息"

#. module: calendar
#: model:ir.model.fields,field_description:calendar.field_calendar_event_attendee_ids
#: model:ir.model.fields,field_description:calendar.field_calendar_event_partner_ids
#: model:ir.ui.view,arch_db:calendar.view_calendar_event_form
#: model:ir.ui.view,arch_db:calendar.view_calendar_event_form_popup
#, fuzzy
msgid "Attendees"
msgstr ""
"#-#-#-#-#  zh_CN.po (Odoo 9.0)  #-#-#-#-#\n"
"出席\n"
"#-#-#-#-#  zh_CN.po (Odoo Server 10.0alpha1e)  #-#-#-#-#\n"
"与会者"

#. module: calendar
#: model:ir.ui.view,arch_db:calendar.view_calendar_event_search
msgid "Availability"
msgstr "可用"

#. module: calendar
<<<<<<< HEAD
#: code:addons/calendar/calendar.py:1705
=======
#: code:addons/calendar/calendar.py:1714
>>>>>>> bc1a0a32
#: selection:calendar.attendee,availability:0
#: selection:calendar.event,show_as:0
#, python-format
msgid "Busy"
msgstr "忙碌"

#. module: calendar
#: model:ir.model.fields,field_description:calendar.field_calendar_event_byday
#, fuzzy
msgid "By day"
msgstr ""
"#-#-#-#-#  zh_CN.po (Odoo 9.0)  #-#-#-#-#\n"
"按天\n"
"#-#-#-#-#  zh_CN.po (Odoo Server 10.0alpha1e)  #-#-#-#-#\n"
"天"

#. module: calendar
#: model:ir.ui.menu,name:calendar.mail_menu_calendar
#: model:ir.ui.menu,name:calendar.menu_calendar_configuration
msgid "Calendar"
msgstr "日历"

#. module: calendar
#: model:ir.actions.act_window,name:calendar.action_calendar_alarm
#: model:ir.ui.menu,name:calendar.menu_calendar_alarm
#: model:ir.ui.view,arch_db:calendar.calendar_alarm_view_form
#: model:ir.ui.view,arch_db:calendar.view_calendar_alarm_tree
msgid "Calendar Alarm"
msgstr "日历警报"

#. module: calendar
#. openerp-web
#: code:addons/calendar/static/src/xml/base_calendar.xml:43
#, python-format
msgid "Calendar Invitation"
msgstr "日程邀请"

#. module: calendar
#: model:ir.ui.view,arch_db:calendar.view_calendar_event_form
#, fuzzy
msgid "Click here to update only this instance and not all recurrences."
msgstr ""
"#-#-#-#-#  zh_CN.po (Odoo 9.0)  #-#-#-#-#\n"
"点击这里只更新这个实例，而不包含其它循环\n"
"#-#-#-#-#  zh_CN.po (Odoo Server 10.0alpha1e)  #-#-#-#-#\n"
"点击这里只更新这个实例，不包含其它循环"

#. module: calendar
#: model:ir.actions.act_window,help:calendar.action_calendar_event
msgid "Click to schedule a new meeting."
msgstr "点击去计划一个新的会议"

#. module: calendar
#: model:ir.model.fields,field_description:calendar.field_calendar_event_color_partner_id
msgid "Color index of creator"
msgstr "创建者的颜色指数"

#. module: calendar
#: model:ir.model.fields,field_description:calendar.field_calendar_attendee_cn
msgid "Common name"
msgstr "通用名称"

#. module: calendar
#: selection:calendar.event,state:0
msgid "Confirmed"
msgstr "已确认"

#. module: calendar
#: model:ir.model.fields,field_description:calendar.field_calendar_attendee_partner_id
#, fuzzy
msgid "Contact"
msgstr ""
"#-#-#-#-#  zh_CN.po (Odoo 9.0)  #-#-#-#-#\n"
"联系人\n"
"#-#-#-#-#  zh_CN.po (Odoo Server 10.0alpha1e)  #-#-#-#-#\n"
"联系"

#. module: calendar
#: model:ir.model.fields,field_description:calendar.field_calendar_alarm_create_uid
#: model:ir.model.fields,field_description:calendar.field_calendar_attendee_create_uid
#: model:ir.model.fields,field_description:calendar.field_calendar_contacts_create_uid
#: model:ir.model.fields,field_description:calendar.field_calendar_event_create_uid
#: model:ir.model.fields,field_description:calendar.field_calendar_event_type_create_uid
msgid "Created by"
msgstr "创建者"

#. module: calendar
#: model:ir.model.fields,field_description:calendar.field_calendar_alarm_create_date
#: model:ir.model.fields,field_description:calendar.field_calendar_attendee_create_date
#: model:ir.model.fields,field_description:calendar.field_calendar_contacts_create_date
#: model:ir.model.fields,field_description:calendar.field_calendar_event_create_date
#: model:ir.model.fields,field_description:calendar.field_calendar_event_type_create_date
#, fuzzy
msgid "Created on"
msgstr ""
"#-#-#-#-#  zh_CN.po (Odoo 9.0)  #-#-#-#-#\n"
"创建时间\n"
"#-#-#-#-#  zh_CN.po (Odoo Server 10.0alpha1e)  #-#-#-#-#\n"
"创建于"

#. module: calendar
#: model:ir.model.fields,field_description:calendar.field_calendar_event_display_start
msgid "Date"
msgstr "日期"

#. module: calendar
#: selection:calendar.event,month_by:0
#: model:ir.model.fields,field_description:calendar.field_calendar_event_day
#, fuzzy
msgid "Date of month"
msgstr ""
"#-#-#-#-#  zh_CN.po (Odoo 9.0)  #-#-#-#-#\n"
"每月的指定日期\n"
"#-#-#-#-#  zh_CN.po (Odoo Server 10.0alpha1e)  #-#-#-#-#\n"
"日期"

#. module: calendar
#: model:ir.ui.view,arch_db:calendar.view_calendar_event_form
#, fuzzy
msgid "Day of Month"
msgstr ""
"#-#-#-#-#  zh_CN.po (Odoo 9.0)  #-#-#-#-#\n"
"该月该日\n"
"#-#-#-#-#  zh_CN.po (Odoo Server 10.0alpha1e)  #-#-#-#-#\n"
"天"

#. module: calendar
#: selection:calendar.event,month_by:0
msgid "Day of month"
msgstr "日期"

#. module: calendar
#: selection:calendar.alarm,interval:0 selection:calendar.event,rrule_type:0
#, fuzzy
msgid "Day(s)"
msgstr ""
"#-#-#-#-#  zh_CN.po (Odoo 9.0)  #-#-#-#-#\n"
"天\n"
"#-#-#-#-#  zh_CN.po (Odoo Server 10.0alpha1e)  #-#-#-#-#\n"
"天(s)"

#. module: calendar
#: model:ir.ui.view,arch_db:calendar.view_calendar_event_form
msgid "Decline"
msgstr "拒绝"

#. module: calendar
#: selection:calendar.attendee,state:0
#: selection:calendar.event,attendee_status:0
msgid "Declined"
msgstr "已拒绝"

#. module: calendar
#: model:ir.model.fields,field_description:calendar.field_calendar_event_description
msgid "Description"
msgstr "说明"

#. module: calendar
#. openerp-web
#: code:addons/calendar/static/src/xml/base_calendar.xml:18
#, python-format
msgid "Details"
msgstr "详细信息"

#. module: calendar
#: model:ir.model.fields,field_description:calendar.field_calendar_alarm_display_name
#: model:ir.model.fields,field_description:calendar.field_calendar_alarm_manager_display_name
#: model:ir.model.fields,field_description:calendar.field_calendar_attendee_display_name
#: model:ir.model.fields,field_description:calendar.field_calendar_contacts_display_name
#: model:ir.model.fields,field_description:calendar.field_calendar_event_display_name
#: model:ir.model.fields,field_description:calendar.field_calendar_event_type_display_name
msgid "Display Name"
msgstr "显示名称"

#. module: calendar
#. openerp-web
#: code:addons/calendar/static/src/js/base_calendar.js:168
#, python-format
msgid "Do you really want to delete this filter from favorite?"
msgstr "你真的要从你的喜好中删除这个过滤器吗？"

#. module: calendar
#: model:ir.model.fields,field_description:calendar.field_calendar_event_duration
#: model:ir.ui.view,arch_db:calendar.view_calendar_event_form
#, fuzzy
msgid "Duration"
msgstr ""
"#-#-#-#-#  zh_CN.po (Odoo 9.0)  #-#-#-#-#\n"
"时长\n"
"#-#-#-#-#  zh_CN.po (Odoo Server 10.0alpha1e)  #-#-#-#-#\n"
"持续时间"

#. module: calendar
#: model:ir.model.fields,field_description:calendar.field_calendar_alarm_duration_minutes
#: model:ir.model.fields,help:calendar.field_calendar_alarm_duration_minutes
#, fuzzy
msgid "Duration in minutes"
msgstr ""
"#-#-#-#-#  zh_CN.po (Odoo 9.0)  #-#-#-#-#\n"
"持续几分钟\n"
"#-#-#-#-#  zh_CN.po (Odoo Server 10.0alpha1e)  #-#-#-#-#\n"
"时长（分钟）"

#. module: calendar
#: selection:calendar.alarm,type:0
#: model:ir.model.fields,field_description:calendar.field_calendar_attendee_email
msgid "Email"
msgstr "Email"

#. module: calendar
<<<<<<< HEAD
#: code:addons/calendar/calendar.py:1356
=======
#: code:addons/calendar/calendar.py:1365
>>>>>>> bc1a0a32
#, python-format
msgid "Email addresses not found"
msgstr "电子邮件地址未找到"

#. module: calendar
#: model:ir.model,name:calendar.model_mail_compose_message
msgid "Email composition wizard"
msgstr "Email撰写向导"

#. module: calendar
#: model:ir.model,name:calendar.model_survey_mail_compose_message
msgid "Email composition wizard for Survey"
msgstr "调查功能电子邮件撰写向导"

#. module: calendar
#: model:ir.model.fields,help:calendar.field_calendar_attendee_email
msgid "Email of Invited Person"
msgstr "被邀请人的电子邮件"

#. module: calendar
#: model:ir.model.fields,field_description:calendar.field_calendar_contacts_partner_id
msgid "Employee"
msgstr "员工"

#. module: calendar
#: model:ir.model.fields,field_description:calendar.field_calendar_event_stop_date
#: model:ir.ui.view,arch_db:calendar.view_calendar_event_tree
#, fuzzy
msgid "End Date"
msgstr ""
"#-#-#-#-#  zh_CN.po (Odoo 9.0)  #-#-#-#-#\n"
"终止日期\n"
"#-#-#-#-#  zh_CN.po (Odoo Server 10.0alpha1e)  #-#-#-#-#\n"
"结束日期"

#. module: calendar
#: model:ir.model.fields,field_description:calendar.field_calendar_event_stop_datetime
#, fuzzy
msgid "End Datetime"
msgstr ""
"#-#-#-#-#  zh_CN.po (Odoo 9.0)  #-#-#-#-#\n"
"结束日期\n"
"#-#-#-#-#  zh_CN.po (Odoo Server 10.0alpha1e)  #-#-#-#-#\n"
"结束日期时间"

#. module: calendar
#: selection:calendar.event,end_type:0
#, fuzzy
msgid "End date"
msgstr ""
"#-#-#-#-#  zh_CN.po (Odoo 9.0)  #-#-#-#-#\n"
"终止日期\n"
"#-#-#-#-#  zh_CN.po (Odoo Server 10.0alpha1e)  #-#-#-#-#\n"
"截止日期"

#. module: calendar
#: model:ir.ui.view,arch_db:calendar.view_calendar_event_form
msgid "Ending at"
msgstr "结束于"

#. module: calendar
#: constraint:calendar.event:0
msgid "Error ! End date cannot be set before start date."
msgstr "出错！结束日期不能设置为早于开始日期。"

#. module: calendar
#: model:ir.model,name:calendar.model_calendar_event
msgid "Event"
msgstr "活动"

#. module: calendar
#: model:ir.model.fields,field_description:calendar.field_calendar_event_display_time
#, fuzzy
msgid "Event Time"
msgstr ""
"#-#-#-#-#  zh_CN.po (Odoo 9.0)  #-#-#-#-#\n"
"事件时间\n"
"#-#-#-#-#  zh_CN.po (Odoo Server 10.0alpha1e)  #-#-#-#-#\n"
"活动时间"

#. module: calendar
#: model:ir.model,name:calendar.model_calendar_alarm
#, fuzzy
msgid "Event alarm"
msgstr ""
"#-#-#-#-#  zh_CN.po (Odoo 9.0)  #-#-#-#-#\n"
"事件提醒\n"
"#-#-#-#-#  zh_CN.po (Odoo Server 10.0alpha1e)  #-#-#-#-#\n"
"活动警报"

#. module: calendar
<<<<<<< HEAD
#: code:addons/calendar/calendar.py:1230
=======
#: code:addons/calendar/calendar.py:1239
>>>>>>> bc1a0a32
#, python-format
msgid "Event recurrence interval cannot be negative."
msgstr "事件复发间隔不能为负"

#. module: calendar
#. openerp-web
#: code:addons/calendar/static/src/js/base_calendar.js:45
#, python-format
msgid "Everybody's calendars"
msgstr "所有人的日历"

#. module: calendar
#: selection:calendar.event,class:0
#, fuzzy
msgid "Everyone"
msgstr ""
"#-#-#-#-#  zh_CN.po (Odoo 9.0)  #-#-#-#-#\n"
"全体\n"
"#-#-#-#-#  zh_CN.po (Odoo Server 10.0alpha1e)  #-#-#-#-#\n"
"所有人"

#. module: calendar
#: selection:calendar.event,byday:0
msgid "Fifth"
msgstr "第五个"

#. module: calendar
#: selection:calendar.event,byday:0
msgid "First"
msgstr "第一个"

#. module: calendar
#: code:addons/calendar/calendar.py:143
#, python-format
msgid "First you have to specify the date of the invitation."
msgstr "首先，必须确定邀请的日期"

#. module: calendar
#: selection:calendar.event,byday:0
msgid "Fourth"
msgstr "第四"

#. module: calendar
#: selection:calendar.attendee,availability:0
#: selection:calendar.event,show_as:0
msgid "Free"
msgstr "空闲"

#. module: calendar
#: model:ir.model.fields,field_description:calendar.field_calendar_attendee_availability
msgid "Free/Busy"
msgstr "空闲/忙碌"

#. module: calendar
#: model:ir.model.fields,field_description:calendar.field_calendar_event_fr
msgid "Fri"
msgstr "周五"

#. module: calendar
#: selection:calendar.event,week_list:0
msgid "Friday"
msgstr "周五"

#. module: calendar
#: model:ir.ui.view,arch_db:calendar.view_calendar_event_search
msgid "Group By"
msgstr "分组"

#. module: calendar
<<<<<<< HEAD
#: code:addons/calendar/calendar.py:1647
=======
#: code:addons/calendar/calendar.py:1656
>>>>>>> bc1a0a32
#, python-format
msgid "Group by date is not supported, use the calendar view instead."
msgstr "目前不支持按日期分组，可以通过日历视图达到此目的。"

#. module: calendar
#: model:ir.model,name:calendar.model_ir_http
msgid "HTTP routing"
msgstr "HTTP 路由"

#. module: calendar
#: selection:calendar.alarm,interval:0
msgid "Hour(s)"
msgstr "小时"

#. module: calendar
#: model:ir.model.fields,field_description:calendar.field_calendar_alarm_id
#: model:ir.model.fields,field_description:calendar.field_calendar_alarm_manager_id
#: model:ir.model.fields,field_description:calendar.field_calendar_attendee_id
#: model:ir.model.fields,field_description:calendar.field_calendar_contacts_id
#: model:ir.model.fields,field_description:calendar.field_calendar_event_id
#: model:ir.model.fields,field_description:calendar.field_calendar_event_type_id
#, fuzzy
msgid "ID"
msgstr ""
"#-#-#-#-#  zh_CN.po (Odoo 9.0)  #-#-#-#-#\n"
"ID\n"
"#-#-#-#-#  zh_CN.po (Odoo Server 10.0alpha1e)  #-#-#-#-#\n"
"标识"

#. module: calendar
#: model:ir.model.fields,help:calendar.field_calendar_event_active
msgid ""
"If the active field is set to false, it will allow you to hide the event "
"alarm information without removing it."
msgstr "如果有效字段设为false，它将允许你隐藏提醒信息而不需要删除它。"

#. module: calendar
#: model:mail.message.subtype,name:calendar.subtype_invitation
msgid "Invitation"
msgstr "邀请"

#. module: calendar
#: model:ir.model.fields,field_description:calendar.field_calendar_attendee_access_token
#, fuzzy
msgid "Invitation Token"
msgstr ""
"#-#-#-#-#  zh_CN.po (Odoo 9.0)  #-#-#-#-#\n"
"邀请\n"
"#-#-#-#-#  zh_CN.po (Odoo Server 10.0alpha1e)  #-#-#-#-#\n"
"邀请令牌"

#. module: calendar
#: model:ir.ui.view,arch_db:calendar.view_calendar_event_form
msgid "Invitation details"
msgstr "邀请详情"

#. module: calendar
#: model:ir.ui.view,arch_db:calendar.view_calendar_event_form
msgid "Invitations"
msgstr "邀请"

#. module: calendar
#: model:ir.model,name:calendar.model_mail_wizard_invite
msgid "Invite wizard"
msgstr "邀请向导"

#. module: calendar
#: selection:calendar.event,byday:0
msgid "Last"
msgstr "最后"

#. module: calendar
#: model:ir.model.fields,field_description:calendar.field_calendar_alarm___last_update
#: model:ir.model.fields,field_description:calendar.field_calendar_alarm_manager___last_update
#: model:ir.model.fields,field_description:calendar.field_calendar_attendee___last_update
#: model:ir.model.fields,field_description:calendar.field_calendar_contacts___last_update
#: model:ir.model.fields,field_description:calendar.field_calendar_event___last_update
#: model:ir.model.fields,field_description:calendar.field_calendar_event_type___last_update
#, fuzzy
msgid "Last Modified on"
msgstr ""
"#-#-#-#-#  zh_CN.po (Odoo 9.0)  #-#-#-#-#\n"
"最后修改时间\n"
"#-#-#-#-#  zh_CN.po (Odoo Server 10.0alpha1e)  #-#-#-#-#\n"
"最后修改日"

#. module: calendar
#: model:ir.model.fields,field_description:calendar.field_calendar_alarm_write_uid
#: model:ir.model.fields,field_description:calendar.field_calendar_attendee_write_uid
#: model:ir.model.fields,field_description:calendar.field_calendar_contacts_write_uid
#: model:ir.model.fields,field_description:calendar.field_calendar_event_type_write_uid
#: model:ir.model.fields,field_description:calendar.field_calendar_event_write_uid
#, fuzzy
msgid "Last Updated by"
msgstr ""
"#-#-#-#-#  zh_CN.po (Odoo 9.0)  #-#-#-#-#\n"
"最后更新者\n"
"#-#-#-#-#  zh_CN.po (Odoo Server 10.0alpha1e)  #-#-#-#-#\n"
"最后更新人"

#. module: calendar
#: model:ir.model.fields,field_description:calendar.field_calendar_alarm_write_date
#: model:ir.model.fields,field_description:calendar.field_calendar_attendee_write_date
#: model:ir.model.fields,field_description:calendar.field_calendar_contacts_write_date
#: model:ir.model.fields,field_description:calendar.field_calendar_event_type_write_date
#: model:ir.model.fields,field_description:calendar.field_calendar_event_write_date
#, fuzzy
msgid "Last Updated on"
msgstr ""
"#-#-#-#-#  zh_CN.po (Odoo 9.0)  #-#-#-#-#\n"
"最后更新时间\n"
"#-#-#-#-#  zh_CN.po (Odoo Server 10.0alpha1e)  #-#-#-#-#\n"
"最近更新时间"

#. module: calendar
#: model:ir.model.fields,field_description:calendar.field_res_partner_calendar_last_notif_ack
msgid "Last notification marked as read from base Calendar"
msgstr "最后的提醒已经标志为已读"

#. module: calendar
#: model:ir.model.fields,help:calendar.field_calendar_event_rrule_type
msgid "Let the event automatically repeat at that interval"
msgstr "让事件在该时间间隔自动重复"

#. module: calendar
#: model:ir.model.fields,field_description:calendar.field_calendar_event_location
msgid "Location"
msgstr "地点"

#. module: calendar
#: model:ir.model.fields,help:calendar.field_calendar_event_location
msgid "Location of Event"
msgstr "活动的地点"

#. module: calendar
#: model:ir.model.fields,field_description:calendar.field_calendar_contacts_user_id
msgid "Me"
msgstr "我"

#. module: calendar
#: model:ir.ui.view,arch_db:calendar.view_calendar_event_search
msgid "Meeting"
msgstr "会议"

#. module: calendar
#: model:ir.ui.view,arch_db:calendar.view_calendar_event_form
msgid "Meeting Details"
msgstr "会议详情"

#. module: calendar
#: model:ir.model.fields,field_description:calendar.field_calendar_event_name
msgid "Meeting Subject"
msgstr "会议主题"

#. module: calendar
#: model:ir.model,name:calendar.model_calendar_event_type
msgid "Meeting Type"
msgstr "会议类型"

#. module: calendar
#: model:ir.actions.act_window,name:calendar.action_calendar_event_type
#: model:ir.ui.menu,name:calendar.menu_calendar_event_type
#: model:ir.ui.view,arch_db:calendar.view_calendar_event_type_tree
msgid "Meeting Types"
msgstr "会议类型"

#. module: calendar
#: model:ir.model.fields,field_description:calendar.field_calendar_attendee_event_id
#, fuzzy
msgid "Meeting linked"
msgstr ""
"#-#-#-#-#  zh_CN.po (Odoo 9.0)  #-#-#-#-#\n"
"活动连接\n"
"#-#-#-#-#  zh_CN.po (Odoo Server 10.0alpha1e)  #-#-#-#-#\n"
"会议已连接"

#. module: calendar
#: model:ir.actions.act_window,name:calendar.action_calendar_event
#: model:ir.actions.act_window,name:calendar.action_calendar_event_notify
#: model:ir.ui.view,arch_db:calendar.view_calendar_event_calendar
#: model:ir.ui.view,arch_db:calendar.view_calendar_event_form
#: model:ir.ui.view,arch_db:calendar.view_calendar_event_form_popup
#: model:ir.ui.view,arch_db:calendar.view_calendar_event_tree
msgid "Meetings"
msgstr "会议"

#. module: calendar
#: model:ir.model,name:calendar.model_mail_message
msgid "Message"
msgstr "消息"

#. module: calendar
#: selection:calendar.alarm,interval:0
msgid "Minute(s)"
msgstr "分"

#. module: calendar
#: model:ir.ui.view,arch_db:calendar.view_calendar_event_form
msgid "Misc"
msgstr "杂项"

#. module: calendar
#: model:ir.model.fields,field_description:calendar.field_calendar_event_mo
msgid "Mon"
msgstr "周一"

#. module: calendar
#: selection:calendar.event,week_list:0
msgid "Monday"
msgstr "周一"

#. module: calendar
#: selection:calendar.event,rrule_type:0
msgid "Month(s)"
msgstr "月"

#. module: calendar
#: model:ir.ui.view,arch_db:calendar.view_calendar_event_search
msgid "My Events"
msgstr "我的活动"

#. module: calendar
#: model:ir.ui.view,arch_db:calendar.view_calendar_event_search
msgid "My Meetings"
msgstr "我的会议"

#. module: calendar
#: model:ir.model.fields,field_description:calendar.field_calendar_alarm_name
#: model:ir.model.fields,field_description:calendar.field_calendar_event_type_name
msgid "Name"
msgstr "名称"

#. module: calendar
#: selection:calendar.attendee,state:0
#: selection:calendar.event,attendee_status:0
msgid "Needs Action"
msgstr "待处理"

#. module: calendar
#. openerp-web
#: code:addons/calendar/static/src/xml/base_calendar.xml:36
#, python-format
msgid "No I'm not going."
msgstr "我不会去。"

#. module: calendar
#: selection:calendar.alarm,type:0
msgid "Notification"
msgstr "通知"

#. module: calendar
#: selection:calendar.event,end_type:0
msgid "Number of repetitions"
msgstr "收件人数量"

#. module: calendar
#. openerp-web
#: code:addons/calendar/static/src/xml/base_calendar.xml:17
#, python-format
msgid "OK"
msgstr "Ok"

#. module: calendar
#: selection:calendar.event,class:0
msgid "Only internal users"
msgstr "仅内部用户"

#. module: calendar
#: selection:calendar.event,class:0
msgid "Only me"
msgstr "仅我"

#. module: calendar
#: model:ir.model.fields,field_description:calendar.field_calendar_event_month_by
msgid "Option"
msgstr "选项"

#. module: calendar
#: model:ir.ui.view,arch_db:calendar.view_calendar_event_form
msgid "Options"
msgstr "选项"

#. module: calendar
#: model:ir.ui.view,arch_db:calendar.view_calendar_event_form
msgid "Owner"
msgstr "所有者"

#. module: calendar
#: model:ir.model,name:calendar.model_res_partner
msgid "Partner"
msgstr "业务伙伴"

#. module: calendar
<<<<<<< HEAD
#: code:addons/calendar/calendar.py:1243
=======
#: code:addons/calendar/calendar.py:1252
>>>>>>> bc1a0a32
#, python-format
msgid "Please select a proper day of the month."
msgstr "请选择这个月合适的一天"

#. module: calendar
#: model:ir.model.fields,field_description:calendar.field_calendar_event_class
#: model:ir.ui.view,arch_db:calendar.view_calendar_event_search
msgid "Privacy"
msgstr "隐私"

#. module: calendar
#: model:ir.model.fields,field_description:calendar.field_calendar_event_end_type
msgid "Recurrence Termination"
msgstr "重复终止"

#. module: calendar
#: model:ir.model.fields,field_description:calendar.field_calendar_event_rrule_type
#, fuzzy
msgid "Recurrency"
msgstr ""
"#-#-#-#-#  zh_CN.po (Odoo 9.0)  #-#-#-#-#\n"
"循环\n"
"#-#-#-#-#  zh_CN.po (Odoo Server 10.0alpha1e)  #-#-#-#-#\n"
"周期"

#. module: calendar
#: model:ir.model.fields,field_description:calendar.field_calendar_event_recurrency
msgid "Recurrent"
msgstr "循环"

#. module: calendar
#: model:ir.model.fields,field_description:calendar.field_calendar_event_recurrent_id
msgid "Recurrent ID"
msgstr "循环ID"

#. module: calendar
#: model:ir.model.fields,field_description:calendar.field_calendar_event_recurrent_id_date
#, fuzzy
msgid "Recurrent ID date"
msgstr ""
"#-#-#-#-#  zh_CN.po (Odoo 9.0)  #-#-#-#-#\n"
"循环日期\n"
"#-#-#-#-#  zh_CN.po (Odoo Server 10.0alpha1e)  #-#-#-#-#\n"
"循环ID日期"

#. module: calendar
#: model:ir.model.fields,help:calendar.field_calendar_event_recurrency
#, fuzzy
msgid "Recurrent Meeting"
msgstr ""
"#-#-#-#-#  zh_CN.po (Odoo 9.0)  #-#-#-#-#\n"
"定期会议\n"
"#-#-#-#-#  zh_CN.po (Odoo Server 10.0alpha1e)  #-#-#-#-#\n"
"循环会议"

#. module: calendar
#: model:ir.model.fields,field_description:calendar.field_calendar_event_rrule
#, fuzzy
msgid "Recurrent Rule"
msgstr ""
"#-#-#-#-#  zh_CN.po (Odoo 9.0)  #-#-#-#-#\n"
"重复规则\n"
"#-#-#-#-#  zh_CN.po (Odoo Server 10.0alpha1e)  #-#-#-#-#\n"
"循环规则"

#. module: calendar
#: model:ir.model.fields,field_description:calendar.field_calendar_event_alarm_ids
msgid "Reminders"
msgstr "提醒"

#. module: calendar
#. openerp-web
#: code:addons/calendar/static/src/xml/base_calendar.xml:26
#, fuzzy, python-format
msgid "Remove this favorite from the list"
msgstr ""
"#-#-#-#-#  zh_CN.po (Odoo 9.0)  #-#-#-#-#\n"
"从清单中移除这个喜好\n"
"#-#-#-#-#  zh_CN.po (Odoo Server 10.0alpha1e)  #-#-#-#-#\n"
"从清单中移除这个收藏"

#. module: calendar
#: model:ir.model.fields,field_description:calendar.field_calendar_event_count
msgid "Repeat"
msgstr "重复"

#. module: calendar
#: model:ir.model.fields,field_description:calendar.field_calendar_event_interval
#, fuzzy
msgid "Repeat Every"
msgstr ""
"#-#-#-#-#  zh_CN.po (Odoo 9.0)  #-#-#-#-#\n"
"逐个重复\n"
"#-#-#-#-#  zh_CN.po (Odoo Server 10.0alpha1e)  #-#-#-#-#\n"
"重复"

#. module: calendar
#: model:ir.model.fields,field_description:calendar.field_calendar_event_final_date
msgid "Repeat Until"
msgstr "重复直到"

#. module: calendar
#: model:ir.model.fields,help:calendar.field_calendar_event_interval
#, fuzzy
msgid "Repeat every (Days/Week/Month/Year)"
msgstr ""
"#-#-#-#-#  zh_CN.po (Odoo 9.0)  #-#-#-#-#\n"
"重复间隔（日/周/月/年）\n"
"#-#-#-#-#  zh_CN.po (Odoo Server 10.0alpha1e)  #-#-#-#-#\n"
"重复间隔 (日/周/月/年)"

#. module: calendar
#: model:ir.model.fields,help:calendar.field_calendar_event_count
msgid "Repeat x times"
msgstr "重复 N 次"

#. module: calendar
#: model:ir.model.fields,field_description:calendar.field_calendar_event_user_id
#: model:ir.ui.view,arch_db:calendar.view_calendar_event_search
msgid "Responsible"
msgstr "负责人"

#. module: calendar
#: model:ir.model.fields,field_description:calendar.field_calendar_event_sa
msgid "Sat"
msgstr "周六"

#. module: calendar
#: selection:calendar.event,week_list:0
msgid "Saturday"
msgstr "周六"

#. module: calendar
#: model:ir.ui.view,arch_db:calendar.view_calendar_event_search
msgid "Search Meetings"
msgstr "搜索会议"

#. module: calendar
#: selection:calendar.event,byday:0
msgid "Second"
msgstr "秒"

#. module: calendar
#: model:ir.ui.view,arch_db:calendar.view_calendar_event_form
msgid "Select attendees..."
msgstr "选择参会者..."

#. module: calendar
#: model:ir.ui.view,arch_db:calendar.view_calendar_event_form
msgid "Send mail"
msgstr "发送邮件"

#. module: calendar
#: model:ir.model.fields,field_description:calendar.field_calendar_event_show_as
msgid "Show Time as"
msgstr "显示时间为"

#. module: calendar
#. openerp-web
#: code:addons/calendar/static/src/xml/base_calendar.xml:19
#, python-format
msgid "Snooze"
msgstr "延后"

#. module: calendar
#: model:ir.model.fields,field_description:calendar.field_calendar_event_start
msgid "Start"
msgstr "开始"

#. module: calendar
#: model:ir.model.fields,field_description:calendar.field_calendar_event_start_date
#: model:ir.ui.view,arch_db:calendar.view_calendar_event_tree
msgid "Start Date"
msgstr "开始日期"

#. module: calendar
#: model:ir.model.fields,field_description:calendar.field_calendar_event_start_datetime
msgid "Start DateTime"
msgstr "开始时间"

#. module: calendar
#: model:ir.model.fields,help:calendar.field_calendar_event_start
msgid "Start date of an event, without time for full days events"
msgstr "一个事件的开始日期，不包括全天事件的时间"

#. module: calendar
#: model:ir.ui.view,arch_db:calendar.view_calendar_event_form
#: model:ir.ui.view,arch_db:calendar.view_calendar_event_form_popup
#, fuzzy
msgid "Starting at"
msgstr ""
"#-#-#-#-#  zh_CN.po (Odoo 9.0)  #-#-#-#-#\n"
"开始于\n"
"#-#-#-#-#  zh_CN.po (Odoo Server 10.0alpha1e)  #-#-#-#-#\n"
"起始于"

#. module: calendar
#: model:ir.model.fields,field_description:calendar.field_calendar_attendee_state
#: model:ir.model.fields,field_description:calendar.field_calendar_event_state
msgid "Status"
msgstr "状态"

#. module: calendar
#: model:ir.model.fields,help:calendar.field_calendar_attendee_state
msgid "Status of the attendee's participation"
msgstr "与会者的参与状况"

#. module: calendar
#: model:ir.model.fields,field_description:calendar.field_calendar_event_stop
msgid "Stop"
msgstr "停止"

#. module: calendar
#: model:ir.model.fields,help:calendar.field_calendar_event_stop
msgid "Stop date of an event, without time for full days events"
msgstr "一个事件的结束日期，不包括全天事件的时间"

#. module: calendar
#: model:ir.ui.view,arch_db:calendar.view_calendar_event_tree
msgid "Subject"
msgstr "主题"

#. module: calendar
#: model:ir.model.fields,field_description:calendar.field_calendar_event_su
msgid "Sun"
msgstr "周日"

#. module: calendar
#: selection:calendar.event,week_list:0
msgid "Sunday"
msgstr "周日"

#. module: calendar
#: sql_constraint:calendar.event.type:0
msgid "Tag name already exists !"
msgstr "标签名已存在!"

#. module: calendar
#: model:ir.model.fields,field_description:calendar.field_calendar_event_categ_ids
msgid "Tags"
msgstr "标签"

#. module: calendar
#: model:ir.ui.view,arch_db:calendar.view_calendar_event_form
msgid "The"
msgstr "这"

#. module: calendar
#: model:ir.actions.act_window,help:calendar.action_calendar_event
msgid ""
"The calendar is shared between employees and fully integrated with\n"
"            other applications such as the employee holidays or the "
"business\n"
"            opportunities."
msgstr ""
"日历允许员工之间共享，并可以与其它应用程序整合,  如：员工假期或商业机会。"

#. module: calendar
<<<<<<< HEAD
#: code:addons/calendar/calendar.py:1352
=======
#: code:addons/calendar/calendar.py:1361
>>>>>>> bc1a0a32
#, python-format
msgid "The following contacts have no email address :"
msgstr "下列联系人没有电子邮件地址："

#. module: calendar
#: selection:calendar.event,byday:0
msgid "Third"
msgstr "第三个"

#. module: calendar
#: model:ir.ui.view,arch_db:calendar.view_calendar_event_form
msgid "This event is linked to a recurrence...<br/>"
msgstr "这个事件关联到一个循环...<br/>"

#. module: calendar
#: model:ir.model.fields,field_description:calendar.field_calendar_event_th
msgid "Thu"
msgstr "周四"

#. module: calendar
#: selection:calendar.event,week_list:0
msgid "Thursday"
msgstr "周四"

#. module: calendar
#: model:ir.model.fields,field_description:calendar.field_calendar_event_tu
msgid "Tue"
msgstr "周二"

#. module: calendar
#: selection:calendar.event,week_list:0
msgid "Tuesday"
msgstr "周二"

#. module: calendar
#: model:ir.model.fields,field_description:calendar.field_calendar_alarm_type
msgid "Type"
msgstr "类型"

#. module: calendar
#: selection:calendar.attendee,state:0
#: selection:calendar.event,attendee_status:0
#: model:ir.ui.view,arch_db:calendar.view_calendar_event_form
msgid "Uncertain"
msgstr "不确定"

#. module: calendar
#: selection:calendar.event,state:0
msgid "Unconfirmed"
msgstr "未确认"

#. module: calendar
#: model:ir.model.fields,field_description:calendar.field_calendar_alarm_interval
msgid "Unit"
msgstr "单位"

#. module: calendar
#: model:ir.ui.view,arch_db:calendar.view_calendar_event_search
msgid "Unread Messages"
msgstr "未读消息"

#. module: calendar
#: model:ir.ui.view,arch_db:calendar.view_calendar_event_form
msgid "Until"
msgstr "直到"

#. module: calendar
#: model:ir.ui.view,arch_db:calendar.view_calendar_event_form
msgid "Update only this instance"
msgstr "仅更新这个实例"

#. module: calendar
#: model:ir.model.fields,field_description:calendar.field_calendar_event_we
msgid "Wed"
msgstr "周三"

#. module: calendar
#: selection:calendar.event,week_list:0
msgid "Wednesday"
msgstr "周三"

#. module: calendar
#: selection:calendar.event,rrule_type:0
msgid "Week(s)"
msgstr "周"

#. module: calendar
#: model:ir.model.fields,field_description:calendar.field_calendar_event_week_list
msgid "Weekday"
msgstr "工作日"

#. module: calendar
#. openerp-web
#: code:addons/calendar/static/src/xml/base_calendar.xml:48
#, python-format
msgid "When"
msgstr "时间"

#. module: calendar
#. openerp-web
#: code:addons/calendar/static/src/xml/base_calendar.xml:52
#, python-format
msgid "Where"
msgstr "地点"

#. module: calendar
#. openerp-web
#: code:addons/calendar/static/src/xml/base_calendar.xml:56
#, python-format
msgid "Who"
msgstr "人物"

#. module: calendar
#: selection:calendar.event,rrule_type:0
msgid "Year(s)"
msgstr "年"

#. module: calendar
#. openerp-web
#: code:addons/calendar/static/src/xml/base_calendar.xml:35
#, python-format
msgid "Yes I'm going."
msgstr "我会去。"

#. module: calendar
#: code:addons/calendar/calendar.py:106
#, python-format
msgid "You cannot duplicate a calendar attendee."
msgstr "你不能复制日程参与者"

#. module: calendar
#: model:ir.model.fields,field_description:calendar.field_calendar_contacts_active
msgid "active"
msgstr "活动"

#. module: calendar
#: model:ir.model,name:calendar.model_calendar_alarm_manager
msgid "calendar.alarm_manager"
msgstr "calendar.alarm_manager"

#. module: calendar
#: model:ir.model,name:calendar.model_calendar_contacts
msgid "calendar.contacts"
msgstr "日历.联系人"

#. module: calendar
#: model:ir.ui.view,arch_db:calendar.view_calendar_event_form
msgid "e.g. Business Lunch"
msgstr "例如:商务午餐"

#. module: calendar
<<<<<<< HEAD
#: code:addons/calendar/calendar.py:1228
=======
#: code:addons/calendar/calendar.py:1237
>>>>>>> bc1a0a32
#, python-format
msgid "interval cannot be negative."
msgstr "间隔不能是负数。"

#. module: calendar
#: model:ir.model,name:calendar.model_ir_attachment
msgid "ir.attachment"
msgstr "ir.attachment"

#. module: calendar
#: model:ir.model,name:calendar.model_ir_values
msgid "ir.values"
msgstr "ir.values"

#~ msgid ""
#~ "\n"
#~ "                <style>\n"
#~ "                    span.oe_mail_footer_access {\n"
#~ "                        display:block;    \n"
#~ "                        text-align:center;\n"
#~ "                        color:grey;                                \n"
#~ "                    }\n"
#~ "                </style>\n"
#~ "                <div style=\"border-radius: 2px; max-width: 1200px; "
#~ "height: auto;margin-left: auto;margin-right: auto;background-color:"
#~ "#f9f9f9;\">\n"
#~ "                    <div style=\"height:auto;text-align: center;font-"
#~ "size : 30px;color: #8A89BA;\">\n"
#~ "                        <strong>${object.event_id.name}</"
#~ "strong>                                \n"
#~ "                    </div>\n"
#~ "                    <div style=\"height: 50px;text-align: left;font-"
#~ "size : 14px;border-collapse: separate;margin-top:10px\">\n"
#~ "                        <strong style=\"margin-left:12px\">Dear ${object."
#~ "cn}</strong> ,<br/>\n"
#~ "                        <p style=\"margin-left:12px\">That is a reminder "
#~ "for the event below : </p>\n"
#~ "                    </div>\n"
#~ "                    <div style=\"height: auto;margin-left:12px;margin-"
#~ "top:30px;\">\n"
#~ "                        <table>\n"
#~ "                            <tr>\n"
#~ "                                <td>\n"
#~ "                                    <div style=\"border-top-left-"
#~ "radius:3px;border-top-right-radius:3px;font-size:12px;border-collapse:"
#~ "separate;text-align:center;font-weight:bold;color:#ffffff;width:130px;min-"
#~ "height: 18px;border-color:#ffffff;background:#8a89ba;padding-top: 4px;\">"
#~ "${object.event_id.get_interval(object.event_id.start, 'dayname', "
#~ "tz=object.partner_id.tz)}</div>\n"
#~ "                                    <div style=\"font-size:48px;min-"
#~ "height:auto;font-weight:bold;text-align:center;color: #5F5F5F;background-"
#~ "color: #E1E2F8;width: 130px;\">\n"
#~ "                                      ${object.event_id."
#~ "get_interval(object.event_id.start,'day', tz=object.partner_id.tz)}\n"
#~ "                                    </div>\n"
#~ "                                    <div style='font-size:12px;text-align:"
#~ "center;font-weight:bold;color:#ffffff;background-color:#8a89ba'>${object."
#~ "event_id.get_interval(object.event_id.start, 'month', tz=object."
#~ "partner_id.tz)}</div>\n"
#~ "                                    <div style=\"border-collapse:separate;"
#~ "color:#8a89ba;text-align:center;width: 128px;font-size:12px;border-bottom-"
#~ "right-radius:3px;font-weight:bold;border:1px solid;border-bottom-left-"
#~ "radius:3px;\">${not object.event_id.allday and object.event_id."
#~ "get_interval(object.event_id.start, 'time', tz=object.partner_id.tz) or "
#~ "''}</div>\n"
#~ "                                </td>\n"
#~ "                                <td>\n"
#~ "                                    <table cellspacing=\"0\" cellpadding="
#~ "\"0\" border=\"0\" style=\"margin-top: 15px; margin-left: 10px;font-size: "
#~ "16px;\">\n"
#~ "                                            <tr>\n"
#~ "                                                <td style=\"vertical-"
#~ "align:top;\">\n"
#~ "                                                    % if object.event_id."
#~ "location:\n"
#~ "                                                        <div style="
#~ "\"width: 120px; background : #CCCCCC; font-family: Lucida Grande', "
#~ "Ubuntu, Arial, Verdana, sans-serif;\">\n"
#~ "                                                            Where\n"
#~ "                                                        </div>\n"
#~ "                                                    % endif\n"
#~ "                                                </td>\n"
#~ "                                                <td  style=\"vertical-"
#~ "align:top;\">\n"
#~ "                                                    % if object.event_id."
#~ "location:\n"
#~ "                                                        <div style = "
#~ "\"font-family: Lucida Grande', Ubuntu, Arial, Verdana, sans-serif;   font-"
#~ "size: 14px\" >\n"
#~ "                                                            : ${object."
#~ "event_id.location}\n"
#~ "                                                            <span style= "
#~ "\"color:#A9A9A9; \">(<a href=\"http://maps.google.com/maps?oi=map&q="
#~ "${object.event_id.location}\">View Map</a>)\n"
#~ "                                                                </span>\n"
#~ "                                                        </div>\n"
#~ "                                                    % endif\n"
#~ "                                                </"
#~ "td>                                                        \n"
#~ "                                            </tr> \n"
#~ "                                                                                        \n"
#~ "                                            <tr>\n"
#~ "                                                <td style=\"vertical-"
#~ "align:top;\">\n"
#~ "                                                    % if object.event_id."
#~ "description :\n"
#~ "                                                        <div style="
#~ "\"width: 120px; background : #CCCCCC; font-family: Lucida Grande', "
#~ "Ubuntu, Arial, Verdana, sans-serif;\">\n"
#~ "                                                            What\n"
#~ "                                                        </div>\n"
#~ "                                                    % endif\n"
#~ "                                                </td>\n"
#~ "                                                <td style=\"vertical-"
#~ "align:text-top;\">\n"
#~ "                                                    % if object.event_id."
#~ "description :\n"
#~ "                                                        <div style=\"font-"
#~ "family: Lucida Grande', Ubuntu, Arial, Verdana, sans-serif;\">\n"
#~ "                                                            : ${object."
#~ "event_id.description}\n"
#~ "                                                        </div>\n"
#~ "                                                    % endif\n"
#~ "                                                </td>\n"
#~ "                                            </tr>\n"
#~ "                                                                                        \n"
#~ "                                            <tr>\n"
#~ "                                                <td style=\"vertical-"
#~ "align:top;\">\n"
#~ "                                                    % if not object."
#~ "event_id.allday and object.event_id.duration:\n"
#~ "                                                        <div style="
#~ "\"height:auto; width: 120px; background : #CCCCCC; font-family: Lucida "
#~ "Grande', Ubuntu, Arial, Verdana, sans-serif;\">\n"
#~ "                                                            Duration\n"
#~ "                                                        </div>\n"
#~ "                                                    % endif\n"
#~ "                                                </td>\n"
#~ "                                                <td colspan=\"3\" style="
#~ "\"vertical-align:text-top;\">\n"
#~ "                                                    % if not object."
#~ "event_id.allday and object.event_id.duration:\n"
#~ "                                                        <div style=\"font-"
#~ "family: Lucida Grande', Ubuntu, Arial, Verdana, sans-serif;\">\n"
#~ "                                                            : ${('%dH"
#~ "%02d' % (object.event_id.duration,(object.event_id.duration*60)%60))}\n"
#~ "                                                        </div>\n"
#~ "                                                    % endif\n"
#~ "                                                </td>\n"
#~ "                                            </"
#~ "tr>                                                \n"
#~ "                                        <tr style=\" height: 30px;\">\n"
#~ "                                            <td style=\"height: 25px;"
#~ "width: 120px; background : # CCCCCC; font-family: Lucida Grande', Ubuntu, "
#~ "Arial, Verdana, sans-serif;\">\n"
#~ "                                                <div>\n"
#~ "                                                    Attendees\n"
#~ "                                                </div>\n"
#~ "                                            </td>\n"
#~ "                                            <td colspan=\"3\">\n"
#~ "                                               : \n"
#~ "                                                % for attendee in object."
#~ "event_id.attendee_ids:\n"
#~ "                                                    <div style=\"display:"
#~ "inline-block; border-radius: 50%; width:10px; height:10px;background:"
#~ "${'color' in ctx and ctx['color'][attendee.state] or 'white'};\"></div>\n"
#~ "                                                    % if attendee.cn != "
#~ "object.cn:\n"
#~ "                                                        <span style="
#~ "\"margin-left:5px\">${attendee.cn}</span>\n"
#~ "                                                    % else:\n"
#~ "                                                        <span style="
#~ "\"margin-left:5px\">You</span>\n"
#~ "                                                    % endif\n"
#~ "                                                % endfor\n"
#~ "                                            </td>\n"
#~ "                                        </tr>\n"
#~ "                                    </table>\n"
#~ "                                </td>\n"
#~ "                            </tr>\n"
#~ "                        </table>\n"
#~ "                    </div>            \n"
#~ "                </div>\n"
#~ "                \n"
#~ "                "
#~ msgstr ""
#~ "\n"
#~ "                <style>\n"
#~ "                    span.oe_mail_footer_access {\n"
#~ "                        display:block;    \n"
#~ "                        text-align:center;\n"
#~ "                        color:grey;                                \n"
#~ "                    }\n"
#~ "                </style>\n"
#~ "                <div style=\"border-radius: 2px; max-width: 1200px; "
#~ "height: auto;margin-left: auto;margin-right: auto;background-color:"
#~ "#f9f9f9;\">\n"
#~ "                    <div style=\"height:auto;text-align: center;font-"
#~ "size : 30px;color: #8A89BA;\">\n"
#~ "                        <strong>${object.event_id.name}</"
#~ "strong>                                \n"
#~ "                    </div>\n"
#~ "                    <div style=\"height: 50px;text-align: left;font-"
#~ "size : 14px;border-collapse: separate;margin-top:10px\">\n"
#~ "                        <strong style=\"margin-left:12px\">尊敬的 "
#~ "${object.cn}</strong> ,<br/>\n"
#~ "                        <p style=\"margin-left:12px\">以下为本次活动的友情"
#~ "提醒： </p>\n"
#~ "                    </div>\n"
#~ "                    <div style=\"height: auto;margin-left:12px;margin-"
#~ "top:30px;\">\n"
#~ "                        <table>\n"
#~ "                            <tr>\n"
#~ "                                <td>\n"
#~ "                                    <div style=\"border-top-left-"
#~ "radius:3px;border-top-right-radius:3px;font-size:12px;border-collapse:"
#~ "separate;text-align:center;font-weight:bold;color:#ffffff;width:130px;min-"
#~ "height: 18px;border-color:#ffffff;background:#8a89ba;padding-top: 4px;\">"
#~ "${object.event_id.get_interval(object.event_id.start, 'dayname', "
#~ "tz=object.partner_id.tz)}</div>\n"
#~ "                                    <div style=\"font-size:48px;min-"
#~ "height:auto;font-weight:bold;text-align:center;color: #5F5F5F;background-"
#~ "color: #E1E2F8;width: 130px;\">\n"
#~ "                                      ${object.event_id."
#~ "get_interval(object.event_id.start,'day', tz=object.partner_id.tz)}\n"
#~ "                                    </div>\n"
#~ "                                    <div style='font-size:12px;text-align:"
#~ "center;font-weight:bold;color:#ffffff;background-color:#8a89ba'>${object."
#~ "event_id.get_interval(object.event_id.start, 'month', tz=object."
#~ "partner_id.tz)}</div>\n"
#~ "                                    <div style=\"border-collapse:separate;"
#~ "color:#8a89ba;text-align:center;width: 128px;font-size:12px;border-bottom-"
#~ "right-radius:3px;font-weight:bold;border:1px solid;border-bottom-left-"
#~ "radius:3px;\">${not object.event_id.allday and object.event_id."
#~ "get_interval(object.event_id.start, 'time', tz=object.partner_id.tz) or "
#~ "''}</div>\n"
#~ "                                </td>\n"
#~ "                                <td>\n"
#~ "                                    <table cellspacing=\"0\" cellpadding="
#~ "\"0\" border=\"0\" style=\"margin-top: 15px; margin-left: 10px;font-size: "
#~ "16px;\">\n"
#~ "                                            <tr>\n"
#~ "                                                <td style=\"vertical-"
#~ "align:top;\">\n"
#~ "                                                    % if object.event_id."
#~ "location:\n"
#~ "                                                        <div style="
#~ "\"width: 120px; background : #CCCCCC; font-family: Lucida Grande', "
#~ "Ubuntu, Arial, Verdana, sans-serif;\">\n"
#~ "                                                            地点\n"
#~ "                                                        </div>\n"
#~ "                                                    % endif\n"
#~ "                                                </td>\n"
#~ "                                                <td  style=\"vertical-"
#~ "align:top;\">\n"
#~ "                                                    % if object.event_id."
#~ "location:\n"
#~ "                                                        <div style = "
#~ "\"font-family: Lucida Grande', Ubuntu, Arial, Verdana, sans-serif;   font-"
#~ "size: 14px\" >\n"
#~ "                                                            : ${object."
#~ "event_id.location}\n"
#~ "                                                            <span style= "
#~ "\"color:#A9A9A9; \">(<a href=\"http://maps.google.com/maps?oi=map&q="
#~ "${object.event_id.location}\">View Map</a>)\n"
#~ "                                                                </span>\n"
#~ "                                                        </div>\n"
#~ "                                                    % endif\n"
#~ "                                                </"
#~ "td>                                                        \n"
#~ "                                            </tr> \n"
#~ "                                                                                        \n"
#~ "                                            <tr>\n"
#~ "                                                <td style=\"vertical-"
#~ "align:top;\">\n"
#~ "                                                    % if object.event_id."
#~ "description :\n"
#~ "                                                        <div style="
#~ "\"width: 120px; background : #CCCCCC; font-family: Lucida Grande', "
#~ "Ubuntu, Arial, Verdana, sans-serif;\">\n"
#~ "                                                            内容\n"
#~ "                                                        </div>\n"
#~ "                                                    % endif\n"
#~ "                                                </td>\n"
#~ "                                                <td style=\"vertical-"
#~ "align:text-top;\">\n"
#~ "                                                    % if object.event_id."
#~ "description :\n"
#~ "                                                        <div style=\"font-"
#~ "family: Lucida Grande', Ubuntu, Arial, Verdana, sans-serif;\">\n"
#~ "                                                            : ${object."
#~ "event_id.description}\n"
#~ "                                                        </div>\n"
#~ "                                                    % endif\n"
#~ "                                                </td>\n"
#~ "                                            </tr>\n"
#~ "                                                                                        \n"
#~ "                                            <tr>\n"
#~ "                                                <td style=\"vertical-"
#~ "align:top;\">\n"
#~ "                                                    % if not object."
#~ "event_id.allday and object.event_id.duration:\n"
#~ "                                                        <div style="
#~ "\"height:auto; width: 120px; background : #CCCCCC; font-family: Lucida "
#~ "Grande', Ubuntu, Arial, Verdana, sans-serif;\">\n"
#~ "                                                            持续时间\n"
#~ "                                                        </div>\n"
#~ "                                                    % endif\n"
#~ "                                                </td>\n"
#~ "                                                <td colspan=\"3\" style="
#~ "\"vertical-align:text-top;\">\n"
#~ "                                                    % if not object."
#~ "event_id.allday and object.event_id.duration:\n"
#~ "                                                        <div style=\"font-"
#~ "family: Lucida Grande', Ubuntu, Arial, Verdana, sans-serif;\">\n"
#~ "                                                            : ${('%dH"
#~ "%02d' % (object.event_id.duration,(object.event_id.duration*60)%60))}\n"
#~ "                                                        </div>\n"
#~ "                                                    % endif\n"
#~ "                                                </td>\n"
#~ "                                            </"
#~ "tr>                                                \n"
#~ "                                        <tr style=\" height: 30px;\">\n"
#~ "                                            <td style=\"height: 25px;"
#~ "width: 120px; background : # CCCCCC; font-family: Lucida Grande', Ubuntu, "
#~ "Arial, Verdana, sans-serif;\">\n"
#~ "                                                <div>\n"
#~ "                                                    与会者\n"
#~ "                                                </div>\n"
#~ "                                            </td>\n"
#~ "                                            <td colspan=\"3\">\n"
#~ "                                               : \n"
#~ "                                                % for attendee in object."
#~ "event_id.attendee_ids:\n"
#~ "                                                    <div style=\"display:"
#~ "inline-block; border-radius: 50%; width:10px; height:10px;background:"
#~ "${'color' in ctx and ctx['color'][attendee.state] or 'white'};\"></div>\n"
#~ "                                                    % if attendee.cn != "
#~ "object.cn:\n"
#~ "                                                        <span style="
#~ "\"margin-left:5px\">${attendee.cn}</span>\n"
#~ "                                                    % else:\n"
#~ "                                                        <span style="
#~ "\"margin-left:5px\">您</span>\n"
#~ "                                                    % endif\n"
#~ "                                                % endfor\n"
#~ "                                            </td>\n"
#~ "                                        </tr>\n"
#~ "                                    </table>\n"
#~ "                                </td>\n"
#~ "                            </tr>\n"
#~ "                        </table>\n"
#~ "                    </div>            \n"
#~ "                </div>\n"
#~ "                \n"
#~ "                "

#~ msgid ""
#~ "\n"
#~ "                <style> \n"
#~ "                    span.oe_mail_footer_access {\n"
#~ "                        display:block;    \n"
#~ "                        text-align:center;\n"
#~ "                        color:grey;                                \n"
#~ "                    }\n"
#~ "                </style>\n"
#~ "                <div style=\"border-radius: 2px; max-width: 1200px; "
#~ "height: auto;margin-left: auto;margin-right: auto;background-color:"
#~ "#f9f9f9;\">\n"
#~ "                    <div style=\"height:auto;text-align: center;font-"
#~ "size : 30px;color: #8A89BA;\">\n"
#~ "                        <strong>${object.event_id.name}</strong>\n"
#~ "                    </div>\n"
#~ "                    <div style=\"height: 50px;text-align: left;font-"
#~ "size : 14px;border-collapse: separate;margin-top:10px\">\n"
#~ "                        <strong style=\"margin-left:12px\">Dear ${object."
#~ "cn}</strong> ,<br/><p style=\"margin-left:12px\">${object.event_id."
#~ "user_id.partner_id.name} invited you for the ${object.event_id.name} "
#~ "meeting of ${object.event_id.user_id.company_id.name}.</p> \n"
#~ "                    </div>\n"
#~ "                    <div style=\"height: auto;margin-left:12px;margin-"
#~ "top:30px;\">\n"
#~ "                        <table>\n"
#~ "                            <tr>\n"
#~ "                                <td>\n"
#~ "                                    <div style=\"border-top-left-"
#~ "radius:3px;border-top-right-radius:3px;font-size:12px;border-collapse:"
#~ "separate;text-align:center;font-weight:bold;color:#ffffff;width:130px;min-"
#~ "height: 18px;border-color:#ffffff;background:#8a89ba;padding-top: 4px;\">"
#~ "${object.event_id.get_interval(object.event_id.start, 'dayname', "
#~ "tz=object.partner_id.tz)}</div>\n"
#~ "                                    <div style=\"font-size:48px;min-"
#~ "height:auto;font-weight:bold;text-align:center;color: #5F5F5F;background-"
#~ "color: #E1E2F8;width: 130px;\">\n"
#~ "                                      ${object.event_id."
#~ "get_interval(object.event_id.start,'day', tz=object.partner_id.tz)}\n"
#~ "                                    </div>\n"
#~ "                                    <div style='font-size:12px;text-align:"
#~ "center;font-weight:bold;color:#ffffff;background-color:#8a89ba'>${object."
#~ "event_id.get_interval(object.event_id.start, 'month', tz=object."
#~ "partner_id.tz)}</div>\n"
#~ "                                    <div style=\"border-collapse:separate;"
#~ "color:#8a89ba;text-align:center;width: 128px;font-size:12px;border-bottom-"
#~ "right-radius:3px;font-weight:bold;border:1px solid;border-bottom-left-"
#~ "radius:3px;\">${not object.event_id.allday and object.event_id."
#~ "get_interval(object.event_id.start, 'time', tz=object.partner_id.tz) or "
#~ "''}</div>\n"
#~ "                                </td>\n"
#~ "                                <td>\n"
#~ "                                    <table cellspacing=\"0\" cellpadding="
#~ "\"0\" border=\"0\" style=\"margin-top: 15px; margin-left: 10px;font-size: "
#~ "16px;\">\n"
#~ "                                            <tr>\n"
#~ "                                                <td style=\"vertical-"
#~ "align:top;\">\n"
#~ "                                                    % if object.event_id."
#~ "location:\n"
#~ "                                                        <div style="
#~ "\"width: 120px; background : #CCCCCC; font-family: Lucida Grande', "
#~ "Ubuntu, Arial, Verdana, sans-serif;\">\n"
#~ "                                                            Where\n"
#~ "                                                        </div>\n"
#~ "                                                    % endif\n"
#~ "                                                </td>\n"
#~ "                                                <td  style=\"vertical-"
#~ "align:top;\">\n"
#~ "                                                    % if object.event_id."
#~ "location:\n"
#~ "                                                        <div style = "
#~ "\"font-family: Lucida Grande', Ubuntu, Arial, Verdana, sans-serif;   font-"
#~ "size: 14px\" >\n"
#~ "                                                            : ${object."
#~ "event_id.location}\n"
#~ "                                                            <span style= "
#~ "\"color:#A9A9A9; \">(<a href=\"http://maps.google.com/maps?oi=map&q="
#~ "${object.event_id.location}\">View Map</a>)\n"
#~ "                                                                </span>\n"
#~ "                                                        </div>\n"
#~ "                                                    % endif\n"
#~ "                                                </"
#~ "td>                                                        \n"
#~ "                                            </tr> \n"
#~ "                                                                                        \n"
#~ "                                            <tr>\n"
#~ "                                                <td style=\"vertical-"
#~ "align:top;\">\n"
#~ "                                                    % if object.event_id."
#~ "description :\n"
#~ "                                                        <div style="
#~ "\"width: 120px; background : #CCCCCC; font-family: Lucida Grande', "
#~ "Ubuntu, Arial, Verdana, sans-serif;\">\n"
#~ "                                                            What\n"
#~ "                                                        </div>\n"
#~ "                                                    % endif\n"
#~ "                                                </td>\n"
#~ "                                                <td style=\"vertical-"
#~ "align:text-top;\">\n"
#~ "                                                    % if object.event_id."
#~ "description :\n"
#~ "                                                        <div style=\"font-"
#~ "family: Lucida Grande', Ubuntu, Arial, Verdana, sans-serif;\">\n"
#~ "                                                            : ${object."
#~ "event_id.description}\n"
#~ "                                                        </div>\n"
#~ "                                                    % endif\n"
#~ "                                                </td>\n"
#~ "                                            </tr>\n"
#~ "                                                                                        \n"
#~ "                                            <tr>\n"
#~ "                                                <td style=\"vertical-"
#~ "align:top;\">\n"
#~ "                                                    % if not object."
#~ "event_id.allday and object.event_id.duration:\n"
#~ "                                                        <div style="
#~ "\"height:auto; width: 120px; background : #CCCCCC; font-family: Lucida "
#~ "Grande', Ubuntu, Arial, Verdana, sans-serif;\">\n"
#~ "                                                            Duration\n"
#~ "                                                        </div>\n"
#~ "                                                    % endif\n"
#~ "                                                </td>\n"
#~ "                                                <td colspan=\"3\" style="
#~ "\"vertical-align:text-top;\">\n"
#~ "                                                    % if not object."
#~ "event_id.allday and object.event_id.duration:\n"
#~ "                                                        <div style=\"font-"
#~ "family: Lucida Grande', Ubuntu, Arial, Verdana, sans-serif;\">\n"
#~ "                                                            : ${('%dH"
#~ "%02d' % (object.event_id.duration,(object.event_id.duration*60)%60))}\n"
#~ "                                                        </div>\n"
#~ "                                                    % endif\n"
#~ "                                                </td>\n"
#~ "                                            </"
#~ "tr>                                                \n"
#~ "                                        <tr style=\" height: 30px;\">\n"
#~ "                                            <td style=\"height: 25px;"
#~ "width: 120px; background : # CCCCCC; font-family: Lucida Grande', Ubuntu, "
#~ "Arial, Verdana, sans-serif;\">\n"
#~ "                                                <div>\n"
#~ "                                                    Attendees\n"
#~ "                                                </div>\n"
#~ "                                            </td>\n"
#~ "                                            <td colspan=\"3\">\n"
#~ "                                               : \n"
#~ "                                                % for attendee in object."
#~ "event_id.attendee_ids:\n"
#~ "                                                    <div style=\"display:"
#~ "inline-block; border-radius: 50%; width:10px; height:10px;background:"
#~ "${'color' in ctx and ctx['color'][attendee.state] or 'white'};\"></div>\n"
#~ "                                                    % if attendee.cn != "
#~ "object.cn:\n"
#~ "                                                        <span style="
#~ "\"margin-left:5px\">${attendee.cn}</span>\n"
#~ "                                                    % else:\n"
#~ "                                                        <span style="
#~ "\"margin-left:5px\">You</span>\n"
#~ "                                                    % endif\n"
#~ "                                                % endfor\n"
#~ "                                            </td>\n"
#~ "                                        </tr>\n"
#~ "                                    </table>\n"
#~ "                                </td>\n"
#~ "                            </tr>\n"
#~ "                        </table>\n"
#~ "                    </div>\n"
#~ "                    <div style=\"height: auto;width:450px; margin:0 auto;"
#~ "padding-top:20px;padding-bottom:40px;\">\n"
#~ "                            <a style=\"padding: 8px 30px 8px 30px;border-"
#~ "radius: 6px;border: 1px solid #CCCCCC;background:#8A89BA;margin : 0 15px "
#~ "0 0;text-decoration: none;color:#FFFFFF;\" href=\"/calendar/meeting/"
#~ "accept?db=${'dbname' in ctx and ctx['dbname'] or ''}&token=${object."
#~ "access_token}&action=${'action_id' in ctx and ctx['action_id'] or ''}&id="
#~ "${object.event_id.id}\">Accept</a>\n"
#~ "                            <a style=\"padding: 8px 30px 8px 30px;border-"
#~ "radius: 6px;border: 1px solid #CCCCCC;background:#808080;margin : 0 15px "
#~ "0 0;text-decoration: none;color:#FFFFFF;\" href=\"/calendar/meeting/"
#~ "decline?db=${'dbname' in ctx and ctx['dbname'] or '' }&token=${object."
#~ "access_token}&action=${'action_id' in ctx and ctx['action_id'] or ''}&id="
#~ "${object.event_id.id}\">Decline</a>\n"
#~ "                            <a style=\"padding: 8px 30px 8px 30px;border-"
#~ "radius: 6px;border: 1px solid #CCCCCC;background:#D8D8D8;text-decoration: "
#~ "none;color:#FFFFFF;\" href=\"/calendar/meeting/view?db=${'dbname' in ctx "
#~ "and ctx['dbname'] or ''}&token=${object.access_token}&action="
#~ "${'action_id' in ctx and ctx['action_id'] or ''}&id=${object.event_id."
#~ "id}\">View</a>\n"
#~ "                    </div> \n"
#~ "                </div>\n"
#~ "                \n"
#~ "                "
#~ msgstr ""
#~ "\n"
#~ "                <style> \n"
#~ "                    span.oe_mail_footer_access {\n"
#~ "                        display:block;    \n"
#~ "                        text-align:center;\n"
#~ "                        color:grey;                                \n"
#~ "                    }\n"
#~ "                </style>\n"
#~ "                <div style=\"border-radius: 2px; max-width: 1200px; "
#~ "height: auto;margin-left: auto;margin-right: auto;background-color:"
#~ "#f9f9f9;\">\n"
#~ "                    <div style=\"height:auto;text-align: center;font-"
#~ "size : 30px;color: #8A89BA;\">\n"
#~ "                        <strong>${object.event_id.name}</strong>\n"
#~ "                    </div>\n"
#~ "                    <div style=\"height: 50px;text-align: left;font-"
#~ "size : 14px;border-collapse: separate;margin-top:10px\">\n"
#~ "                        <strong style=\"margin-left:12px\"> ${object.cn}</"
#~ "strong> ,<br/><p style=\"margin-left:12px\">${object.event_id.user_id."
#~ "partner_id.name} invited you for the ${object.event_id.name} meeting of "
#~ "${object.event_id.user_id.company_id.name}.</p> \n"
#~ "                    </div>\n"
#~ "                    <div style=\"height: auto;margin-left:12px;margin-"
#~ "top:30px;\">\n"
#~ "                        <table>\n"
#~ "                            <tr>\n"
#~ "                                <td>\n"
#~ "                                    <div style=\"border-top-left-"
#~ "radius:3px;border-top-right-radius:3px;font-size:12px;border-collapse:"
#~ "separate;text-align:center;font-weight:bold;color:#ffffff;width:130px;min-"
#~ "height: 18px;border-color:#ffffff;background:#8a89ba;padding-top: 4px;\">"
#~ "${object.event_id.get_interval(object.event_id.start, 'dayname', "
#~ "tz=object.partner_id.tz)}</div>\n"
#~ "                                    <div style=\"font-size:48px;min-"
#~ "height:auto;font-weight:bold;text-align:center;color: #5F5F5F;background-"
#~ "color: #E1E2F8;width: 130px;\">\n"
#~ "                                      ${object.event_id."
#~ "get_interval(object.event_id.start,'day', tz=object.partner_id.tz)}\n"
#~ "                                    </div>\n"
#~ "                                    <div style='font-size:12px;text-align:"
#~ "center;font-weight:bold;color:#ffffff;background-color:#8a89ba'>${object."
#~ "event_id.get_interval(object.event_id.start, 'month', tz=object."
#~ "partner_id.tz)}</div>\n"
#~ "                                    <div style=\"border-collapse:separate;"
#~ "color:#8a89ba;text-align:center;width: 128px;font-size:12px;border-bottom-"
#~ "right-radius:3px;font-weight:bold;border:1px solid;border-bottom-left-"
#~ "radius:3px;\">${not object.event_id.allday and object.event_id."
#~ "get_interval(object.event_id.start, 'time', tz=object.partner_id.tz) or "
#~ "''}</div>\n"
#~ "                                </td>\n"
#~ "                                <td>\n"
#~ "                                    <table cellspacing=\"0\" cellpadding="
#~ "\"0\" border=\"0\" style=\"margin-top: 15px; margin-left: 10px;font-size: "
#~ "16px;\">\n"
#~ "                                            <tr>\n"
#~ "                                                <td style=\"vertical-"
#~ "align:top;\">\n"
#~ "                                                    % if object.event_id."
#~ "location:\n"
#~ "                                                        <div style="
#~ "\"width: 120px; background : #CCCCCC; font-family: Lucida Grande', "
#~ "Ubuntu, Arial, Verdana, sans-serif;\">\n"
#~ "                                                            Where\n"
#~ "                                                        </div>\n"
#~ "                                                    % endif\n"
#~ "                                                </td>\n"
#~ "                                                <td  style=\"vertical-"
#~ "align:top;\">\n"
#~ "                                                    % if object.event_id."
#~ "location:\n"
#~ "                                                        <div style = "
#~ "\"font-family: Lucida Grande', Ubuntu, Arial, Verdana, sans-serif;   font-"
#~ "size: 14px\" >\n"
#~ "                                                            : ${object."
#~ "event_id.location}\n"
#~ "                                                            <span style= "
#~ "\"color:#A9A9A9; \">(<a href=\"http://maps.google.com/maps?oi=map&q="
#~ "${object.event_id.location}\">View Map</a>)\n"
#~ "                                                                </span>\n"
#~ "                                                        </div>\n"
#~ "                                                    % endif\n"
#~ "                                                </"
#~ "td>                                                        \n"
#~ "                                            </tr> \n"
#~ "                                                                                        \n"
#~ "                                            <tr>\n"
#~ "                                                <td style=\"vertical-"
#~ "align:top;\">\n"
#~ "                                                    % if object.event_id."
#~ "description :\n"
#~ "                                                        <div style="
#~ "\"width: 120px; background : #CCCCCC; font-family: Lucida Grande', "
#~ "Ubuntu, Arial, Verdana, sans-serif;\">\n"
#~ "                                                            What\n"
#~ "                                                        </div>\n"
#~ "                                                    % endif\n"
#~ "                                                </td>\n"
#~ "                                                <td style=\"vertical-"
#~ "align:text-top;\">\n"
#~ "                                                    % if object.event_id."
#~ "description :\n"
#~ "                                                        <div style=\"font-"
#~ "family: Lucida Grande', Ubuntu, Arial, Verdana, sans-serif;\">\n"
#~ "                                                            : ${object."
#~ "event_id.description}\n"
#~ "                                                        </div>\n"
#~ "                                                    % endif\n"
#~ "                                                </td>\n"
#~ "                                            </tr>\n"
#~ "                                                                                        \n"
#~ "                                            <tr>\n"
#~ "                                                <td style=\"vertical-"
#~ "align:top;\">\n"
#~ "                                                    % if not object."
#~ "event_id.allday and object.event_id.duration:\n"
#~ "                                                        <div style="
#~ "\"height:auto; width: 120px; background : #CCCCCC; font-family: Lucida "
#~ "Grande', Ubuntu, Arial, Verdana, sans-serif;\">\n"
#~ "                                                            Duration\n"
#~ "                                                        </div>\n"
#~ "                                                    % endif\n"
#~ "                                                </td>\n"
#~ "                                                <td colspan=\"3\" style="
#~ "\"vertical-align:text-top;\">\n"
#~ "                                                    % if not object."
#~ "event_id.allday and object.event_id.duration:\n"
#~ "                                                        <div style=\"font-"
#~ "family: Lucida Grande', Ubuntu, Arial, Verdana, sans-serif;\">\n"
#~ "                                                            : ${('%dH"
#~ "%02d' % (object.event_id.duration,(object.event_id.duration*60)%60))}\n"
#~ "                                                        </div>\n"
#~ "                                                    % endif\n"
#~ "                                                </td>\n"
#~ "                                            </"
#~ "tr>                                                \n"
#~ "                                        <tr style=\" height: 30px;\">\n"
#~ "                                            <td style=\"height: 25px;"
#~ "width: 120px; background : # CCCCCC; font-family: Lucida Grande', Ubuntu, "
#~ "Arial, Verdana, sans-serif;\">\n"
#~ "                                                <div>\n"
#~ "                                                    Attendees\n"
#~ "                                                </div>\n"
#~ "                                            </td>\n"
#~ "                                            <td colspan=\"3\">\n"
#~ "                                               : \n"
#~ "                                                % for attendee in object."
#~ "event_id.attendee_ids:\n"
#~ "                                                    <div style=\"display:"
#~ "inline-block; border-radius: 50%; width:10px; height:10px;background:"
#~ "${'color' in ctx and ctx['color'][attendee.state] or 'white'};\"></div>\n"
#~ "                                                    % if attendee.cn != "
#~ "object.cn:\n"
#~ "                                                        <span style="
#~ "\"margin-left:5px\">${attendee.cn}</span>\n"
#~ "                                                    % else:\n"
#~ "                                                        <span style="
#~ "\"margin-left:5px\">You</span>\n"
#~ "                                                    % endif\n"
#~ "                                                % endfor\n"
#~ "                                            </td>\n"
#~ "                                        </tr>\n"
#~ "                                    </table>\n"
#~ "                                </td>\n"
#~ "                            </tr>\n"
#~ "                        </table>\n"
#~ "                    </div>\n"
#~ "                    <div style=\"height: auto;width:450px; margin:0 auto;"
#~ "padding-top:20px;padding-bottom:40px;\">\n"
#~ "                            <a style=\"padding: 8px 30px 8px 30px;border-"
#~ "radius: 6px;border: 1px solid #CCCCCC;background:#8A89BA;margin : 0 15px "
#~ "0 0;text-decoration: none;color:#FFFFFF;\" href=\"/calendar/meeting/"
#~ "accept?db=${'dbname' in ctx and ctx['dbname'] or ''}&token=${object."
#~ "access_token}&action=${'action_id' in ctx and ctx['action_id'] or ''}&id="
#~ "${object.event_id.id}\">Accept</a>\n"
#~ "                            <a style=\"padding: 8px 30px 8px 30px;border-"
#~ "radius: 6px;border: 1px solid #CCCCCC;background:#808080;margin : 0 15px "
#~ "0 0;text-decoration: none;color:#FFFFFF;\" href=\"/calendar/meeting/"
#~ "decline?db=${'dbname' in ctx and ctx['dbname'] or '' }&token=${object."
#~ "access_token}&action=${'action_id' in ctx and ctx['action_id'] or ''}&id="
#~ "${object.event_id.id}\">Decline</a>\n"
#~ "                            <a style=\"padding: 8px 30px 8px 30px;border-"
#~ "radius: 6px;border: 1px solid #CCCCCC;background:#D8D8D8;text-decoration: "
#~ "none;color:#FFFFFF;\" href=\"/calendar/meeting/view?db=${'dbname' in ctx "
#~ "and ctx['dbname'] or ''}&token=${object.access_token}&action="
#~ "${'action_id' in ctx and ctx['action_id'] or ''}&id=${object.event_id."
#~ "id}\">View</a>\n"
#~ "                    </div> \n"
#~ "                </div>\n"
#~ "                \n"
#~ "                "

#~ msgid ""
#~ " \n"
#~ "                <style>\n"
#~ "                    span.oe_mail_footer_access {\n"
#~ "                        display:block;    \n"
#~ "                        text-align:center;\n"
#~ "                        color:grey;                                \n"
#~ "                    }\n"
#~ "                </style>\n"
#~ "                <div style=\"border-radius: 2px; max-width: 1200px; "
#~ "height: auto;margin-left: auto;margin-right: auto;background-color:"
#~ "#f9f9f9;\">\n"
#~ "                    <div style=\"height:auto;text-align: center;font-"
#~ "size : 30px;color: #8A89BA;\">\n"
#~ "                        <strong>${object.event_id.name}</strong>\n"
#~ "                    </div>\n"
#~ "                    <div style=\"height: 50px;text-align: left;font-"
#~ "size : 14px;border-collapse: separate;margin-top:10px\">\n"
#~ "                        <strong style=\"margin-left:12px\">Dear ${object."
#~ "cn}</strong> ,<br/>\n"
#~ "                        <p style=\"margin-left:12px\">The date of the "
#~ "meeting has been changed...<br/>\n"
#~ "                        The meeting created by ${object.event_id.user_id."
#~ "partner_id.name} is now scheduled for : ${object.event_id."
#~ "get_display_time_tz(tz=object.partner_id.tz)}.</p>\n"
#~ "                    </div>\n"
#~ "                    <div style=\"height: auto;margin-left:12px;margin-"
#~ "top:30px;\">\n"
#~ "                        <table>\n"
#~ "                            <tr>                                        \n"
#~ "                                <td>\n"
#~ "                                    <div style=\"border-top-left-"
#~ "radius:3px;border-top-right-radius:3px;font-size:12px;border-collapse:"
#~ "separate;text-align:center;font-weight:bold;color:#ffffff;width:130px;min-"
#~ "height: 18px;border-color:#ffffff;background:#8a89ba;padding-top: 4px;\">"
#~ "${object.event_id.get_interval(object.event_id.start, 'dayname', "
#~ "tz=object.partner_id.tz)}</div>\n"
#~ "                                    <div style=\"font-size:48px;min-"
#~ "height:auto;font-weight:bold;text-align:center;color: #5F5F5F;background-"
#~ "color: #E1E2F8;width: 130px;\">\n"
#~ "                                      ${object.event_id."
#~ "get_interval(object.event_id.start,'day', tz=object.partner_id.tz)}\n"
#~ "                                    </div>\n"
#~ "                                    <div style='font-size:12px;text-align:"
#~ "center;font-weight:bold;color:#ffffff;background-color:#8a89ba'>${object."
#~ "event_id.get_interval(object.event_id.start, 'month', tz=object."
#~ "partner_id.tz)}</div>\n"
#~ "                                    <div style=\"border-collapse:separate;"
#~ "color:#8a89ba;text-align:center;width: 128px;font-size:12px;border-bottom-"
#~ "right-radius:3px;font-weight:bold;border:1px solid;border-bottom-left-"
#~ "radius:3px;\">${not object.event_id.allday and object.event_id."
#~ "get_interval(object.event_id.start, 'time', tz=object.partner_id.tz) or "
#~ "''}</div>\n"
#~ "                                </td>\n"
#~ "                                <td>\n"
#~ "                                    <table cellspacing=\"0\" cellpadding="
#~ "\"0\" border=\"0\" style=\"margin-top: 15px; margin-left: 10px;font-size: "
#~ "16px;\">\n"
#~ "                                            <tr>\n"
#~ "                                                <td style=\"vertical-"
#~ "align:top;\">\n"
#~ "                                                    % if object.event_id."
#~ "location:\n"
#~ "                                                        <div style="
#~ "\"width: 120px; background : #CCCCCC; font-family: Lucida Grande', "
#~ "Ubuntu, Arial, Verdana, sans-serif;\">\n"
#~ "                                                            Where\n"
#~ "                                                        </div>\n"
#~ "                                                    % endif\n"
#~ "                                                </td>\n"
#~ "                                                <td  style=\"vertical-"
#~ "align:top;\">\n"
#~ "                                                    % if object.event_id."
#~ "location:\n"
#~ "                                                        <div style = "
#~ "\"font-family: Lucida Grande', Ubuntu, Arial, Verdana, sans-serif;   font-"
#~ "size: 14px\" >\n"
#~ "                                                            : ${object."
#~ "event_id.location}\n"
#~ "                                                            <span style= "
#~ "\"color:#A9A9A9; \">(<a href=\"http://maps.google.com/maps?oi=map&q="
#~ "${object.event_id.location}\">View Map</a>)\n"
#~ "                                                                </span>\n"
#~ "                                                        </div>\n"
#~ "                                                    % endif\n"
#~ "                                                </"
#~ "td>                                                        \n"
#~ "                                            </tr> \n"
#~ "                                                                                        \n"
#~ "                                            <tr>\n"
#~ "                                                <td style=\"vertical-"
#~ "align:top;\">\n"
#~ "                                                    % if object.event_id."
#~ "description :\n"
#~ "                                                        <div style="
#~ "\"width: 120px; background : #CCCCCC; font-family: Lucida Grande', "
#~ "Ubuntu, Arial, Verdana, sans-serif;\">\n"
#~ "                                                            What\n"
#~ "                                                        </div>\n"
#~ "                                                    % endif\n"
#~ "                                                </td>\n"
#~ "                                                <td style=\"vertical-"
#~ "align:text-top;\">\n"
#~ "                                                    % if object.event_id."
#~ "description :\n"
#~ "                                                        <div style=\"font-"
#~ "family: Lucida Grande', Ubuntu, Arial, Verdana, sans-serif;\">\n"
#~ "                                                            : ${object."
#~ "event_id.description}\n"
#~ "                                                        </div>\n"
#~ "                                                    % endif\n"
#~ "                                                </td>\n"
#~ "                                            </tr>\n"
#~ "                                                                                        \n"
#~ "                                            <tr>\n"
#~ "                                                <td style=\"vertical-"
#~ "align:top;\">\n"
#~ "                                                    % if not object."
#~ "event_id.allday and object.event_id.duration:\n"
#~ "                                                        <div style="
#~ "\"height:auto; width: 120px; background : #CCCCCC; font-family: Lucida "
#~ "Grande', Ubuntu, Arial, Verdana, sans-serif;\">\n"
#~ "                                                            Duration\n"
#~ "                                                        </div>\n"
#~ "                                                    % endif\n"
#~ "                                                </td>\n"
#~ "                                                <td colspan=\"3\" style="
#~ "\"vertical-align:text-top;\">\n"
#~ "                                                    % if not object."
#~ "event_id.allday and object.event_id.duration:\n"
#~ "                                                        <div style=\"font-"
#~ "family: Lucida Grande', Ubuntu, Arial, Verdana, sans-serif;\">\n"
#~ "                                                            : ${('%dH"
#~ "%02d' % (object.event_id.duration,(object.event_id.duration*60)%60))}\n"
#~ "                                                        </div>\n"
#~ "                                                    % endif\n"
#~ "                                                </td>\n"
#~ "                                            </"
#~ "tr>                                                \n"
#~ "                                        <tr style=\" height: 30px;\">\n"
#~ "                                            <td style=\"height: 25px;"
#~ "width: 120px; background : # CCCCCC; font-family: Lucida Grande', Ubuntu, "
#~ "Arial, Verdana, sans-serif;\">\n"
#~ "                                                <div>\n"
#~ "                                                    Attendees\n"
#~ "                                                </div>\n"
#~ "                                            </td>\n"
#~ "                                            <td colspan=\"3\">\n"
#~ "                                               : \n"
#~ "                                                % for attendee in object."
#~ "event_id.attendee_ids:\n"
#~ "                                                    <div style=\"display:"
#~ "inline-block; border-radius: 50%; width:10px; height:10px;background:"
#~ "${'color' in ctx and ctx['color'][attendee.state] or 'white'};\"></div>\n"
#~ "                                                    % if attendee.cn != "
#~ "object.cn:\n"
#~ "                                                        <span style="
#~ "\"margin-left:5px\">${attendee.cn}</span>\n"
#~ "                                                    % else:\n"
#~ "                                                        <span style="
#~ "\"margin-left:5px\">You</span>\n"
#~ "                                                    % endif\n"
#~ "                                                % endfor\n"
#~ "                                            </td>\n"
#~ "                                        </tr>\n"
#~ "                                    </table>\n"
#~ "                                </td>\n"
#~ "                            </tr>\n"
#~ "                        </table>                                      \n"
#~ "                    </div>\n"
#~ "                    <div style=\"height: auto;width:450px; margin:0 auto;"
#~ "padding-top:20px;padding-bottom:40px;\">\n"
#~ "                            <a style=\"padding: 8px 30px 8px 30px;border-"
#~ "radius: 6px;border: 1px solid #CCCCCC;background:#8A89BA;margin : 0 15px "
#~ "0 0;text-decoration: none;color:#FFFFFF;\" href=\"/calendar/meeting/"
#~ "accept?db=${'dbname' in ctx and ctx['dbname'] or ''}&token=${object."
#~ "access_token}&action=${'action_id' in ctx and ctx['action_id'] or ''}&id="
#~ "${object.event_id.id}\">Accept</a>\n"
#~ "                            <a style=\"padding: 8px 30px 8px 30px;border-"
#~ "radius: 6px;border: 1px solid #CCCCCC;background:#808080;margin : 0 15px "
#~ "0 0;text-decoration: none;color:#FFFFFF;\" href=\"/calendar/meeting/"
#~ "decline?db=${'dbname' in ctx and ctx['dbname'] or ''}&token=${object."
#~ "access_token}&action=${'action_id' in ctx and ctx['action_id'] or ''}&id="
#~ "${object.event_id.id}\">Decline</a>\n"
#~ "                            <a style=\"padding: 8px 30px 8px 30px;border-"
#~ "radius: 6px;border: 1px solid #CCCCCC;background:#D8D8D8;text-decoration: "
#~ "none;color:#FFFFFF;\" href=\"/calendar/meeting/view?db=${'dbname' in ctx "
#~ "and ctx['dbname'] or ''}&token=${object.access_token}&action="
#~ "${'action_id' in ctx and ctx['action_id'] or ''}&id=${object.event_id."
#~ "id}\">View</a>\n"
#~ "                    </div>                             \n"
#~ "                </div>\n"
#~ "                \n"
#~ "                "
#~ msgstr ""
#~ " \n"
#~ "                <style>\n"
#~ "                    span.oe_mail_footer_access {\n"
#~ "                        display:block;    \n"
#~ "                        text-align:center;\n"
#~ "                        color:grey;                                \n"
#~ "                    }\n"
#~ "                </style>\n"
#~ "                <div style=\"border-radius: 2px; max-width: 1200px; "
#~ "height: auto;margin-left: auto;margin-right: auto;background-color:"
#~ "#f9f9f9;\">\n"
#~ "                    <div style=\"height:auto;text-align: center;font-"
#~ "size : 30px;color: #8A89BA;\">\n"
#~ "                        <strong>${object.event_id.name}</strong>\n"
#~ "                    </div>\n"
#~ "                    <div style=\"height: 50px;text-align: left;font-"
#~ "size : 14px;border-collapse: separate;margin-top:10px\">\n"
#~ "                        <strong style=\"margin-left:12px\">Dear ${object."
#~ "cn}</strong> ,<br/>\n"
#~ "                        <p style=\"margin-left:12px\">The date of the "
#~ "meeting has been changed...<br/>\n"
#~ "                        The meeting created by ${object.event_id.user_id."
#~ "partner_id.name} is now scheduled for : ${object.event_id."
#~ "get_display_time_tz(tz=object.partner_id.tz)}.</p>\n"
#~ "                    </div>\n"
#~ "                    <div style=\"height: auto;margin-left:12px;margin-"
#~ "top:30px;\">\n"
#~ "                        <table>\n"
#~ "                            <tr>                                        \n"
#~ "                                <td>\n"
#~ "                                    <div style=\"border-top-left-"
#~ "radius:3px;border-top-right-radius:3px;font-size:12px;border-collapse:"
#~ "separate;text-align:center;font-weight:bold;color:#ffffff;width:130px;min-"
#~ "height: 18px;border-color:#ffffff;background:#8a89ba;padding-top: 4px;\">"
#~ "${object.event_id.get_interval(object.event_id.start, 'dayname', "
#~ "tz=object.partner_id.tz)}</div>\n"
#~ "                                    <div style=\"font-size:48px;min-"
#~ "height:auto;font-weight:bold;text-align:center;color: #5F5F5F;background-"
#~ "color: #E1E2F8;width: 130px;\">\n"
#~ "                                      ${object.event_id."
#~ "get_interval(object.event_id.start,'day', tz=object.partner_id.tz)}\n"
#~ "                                    </div>\n"
#~ "                                    <div style='font-size:12px;text-align:"
#~ "center;font-weight:bold;color:#ffffff;background-color:#8a89ba'>${object."
#~ "event_id.get_interval(object.event_id.start, 'month', tz=object."
#~ "partner_id.tz)}</div>\n"
#~ "                                    <div style=\"border-collapse:separate;"
#~ "color:#8a89ba;text-align:center;width: 128px;font-size:12px;border-bottom-"
#~ "right-radius:3px;font-weight:bold;border:1px solid;border-bottom-left-"
#~ "radius:3px;\">${not object.event_id.allday and object.event_id."
#~ "get_interval(object.event_id.start, 'time', tz=object.partner_id.tz) or "
#~ "''}</div>\n"
#~ "                                </td>\n"
#~ "                                <td>\n"
#~ "                                    <table cellspacing=\"0\" cellpadding="
#~ "\"0\" border=\"0\" style=\"margin-top: 15px; margin-left: 10px;font-size: "
#~ "16px;\">\n"
#~ "                                            <tr>\n"
#~ "                                                <td style=\"vertical-"
#~ "align:top;\">\n"
#~ "                                                    % if object.event_id."
#~ "location:\n"
#~ "                                                        <div style="
#~ "\"width: 120px; background : #CCCCCC; font-family: Lucida Grande', "
#~ "Ubuntu, Arial, Verdana, sans-serif;\">\n"
#~ "                                                            Where\n"
#~ "                                                        </div>\n"
#~ "                                                    % endif\n"
#~ "                                                </td>\n"
#~ "                                                <td  style=\"vertical-"
#~ "align:top;\">\n"
#~ "                                                    % if object.event_id."
#~ "location:\n"
#~ "                                                        <div style = "
#~ "\"font-family: Lucida Grande', Ubuntu, Arial, Verdana, sans-serif;   font-"
#~ "size: 14px\" >\n"
#~ "                                                            : ${object."
#~ "event_id.location}\n"
#~ "                                                            <span style= "
#~ "\"color:#A9A9A9; \">(<a href=\"http://maps.google.com/maps?oi=map&q="
#~ "${object.event_id.location}\">View Map</a>)\n"
#~ "                                                                </span>\n"
#~ "                                                        </div>\n"
#~ "                                                    % endif\n"
#~ "                                                </"
#~ "td>                                                        \n"
#~ "                                            </tr> \n"
#~ "                                                                                        \n"
#~ "                                            <tr>\n"
#~ "                                                <td style=\"vertical-"
#~ "align:top;\">\n"
#~ "                                                    % if object.event_id."
#~ "description :\n"
#~ "                                                        <div style="
#~ "\"width: 120px; background : #CCCCCC; font-family: Lucida Grande', "
#~ "Ubuntu, Arial, Verdana, sans-serif;\">\n"
#~ "                                                            What\n"
#~ "                                                        </div>\n"
#~ "                                                    % endif\n"
#~ "                                                </td>\n"
#~ "                                                <td style=\"vertical-"
#~ "align:text-top;\">\n"
#~ "                                                    % if object.event_id."
#~ "description :\n"
#~ "                                                        <div style=\"font-"
#~ "family: Lucida Grande', Ubuntu, Arial, Verdana, sans-serif;\">\n"
#~ "                                                            : ${object."
#~ "event_id.description}\n"
#~ "                                                        </div>\n"
#~ "                                                    % endif\n"
#~ "                                                </td>\n"
#~ "                                            </tr>\n"
#~ "                                                                                        \n"
#~ "                                            <tr>\n"
#~ "                                                <td style=\"vertical-"
#~ "align:top;\">\n"
#~ "                                                    % if not object."
#~ "event_id.allday and object.event_id.duration:\n"
#~ "                                                        <div style="
#~ "\"height:auto; width: 120px; background : #CCCCCC; font-family: Lucida "
#~ "Grande', Ubuntu, Arial, Verdana, sans-serif;\">\n"
#~ "                                                            Duration\n"
#~ "                                                        </div>\n"
#~ "                                                    % endif\n"
#~ "                                                </td>\n"
#~ "                                                <td colspan=\"3\" style="
#~ "\"vertical-align:text-top;\">\n"
#~ "                                                    % if not object."
#~ "event_id.allday and object.event_id.duration:\n"
#~ "                                                        <div style=\"font-"
#~ "family: Lucida Grande', Ubuntu, Arial, Verdana, sans-serif;\">\n"
#~ "                                                            : ${('%dH"
#~ "%02d' % (object.event_id.duration,(object.event_id.duration*60)%60))}\n"
#~ "                                                        </div>\n"
#~ "                                                    % endif\n"
#~ "                                                </td>\n"
#~ "                                            </"
#~ "tr>                                                \n"
#~ "                                        <tr style=\" height: 30px;\">\n"
#~ "                                            <td style=\"height: 25px;"
#~ "width: 120px; background : # CCCCCC; font-family: Lucida Grande', Ubuntu, "
#~ "Arial, Verdana, sans-serif;\">\n"
#~ "                                                <div>\n"
#~ "                                                    Attendees\n"
#~ "                                                </div>\n"
#~ "                                            </td>\n"
#~ "                                            <td colspan=\"3\">\n"
#~ "                                               : \n"
#~ "                                                % for attendee in object."
#~ "event_id.attendee_ids:\n"
#~ "                                                    <div style=\"display:"
#~ "inline-block; border-radius: 50%; width:10px; height:10px;background:"
#~ "${'color' in ctx and ctx['color'][attendee.state] or 'white'};\"></div>\n"
#~ "                                                    % if attendee.cn != "
#~ "object.cn:\n"
#~ "                                                        <span style="
#~ "\"margin-left:5px\">${attendee.cn}</span>\n"
#~ "                                                    % else:\n"
#~ "                                                        <span style="
#~ "\"margin-left:5px\">You</span>\n"
#~ "                                                    % endif\n"
#~ "                                                % endfor\n"
#~ "                                            </td>\n"
#~ "                                        </tr>\n"
#~ "                                    </table>\n"
#~ "                                </td>\n"
#~ "                            </tr>\n"
#~ "                        </table>                                      \n"
#~ "                    </div>\n"
#~ "                    <div style=\"height: auto;width:450px; margin:0 auto;"
#~ "padding-top:20px;padding-bottom:40px;\">\n"
#~ "                            <a style=\"padding: 8px 30px 8px 30px;border-"
#~ "radius: 6px;border: 1px solid #CCCCCC;background:#8A89BA;margin : 0 15px "
#~ "0 0;text-decoration: none;color:#FFFFFF;\" href=\"/calendar/meeting/"
#~ "accept?db=${'dbname' in ctx and ctx['dbname'] or ''}&token=${object."
#~ "access_token}&action=${'action_id' in ctx and ctx['action_id'] or ''}&id="
#~ "${object.event_id.id}\">Accept</a>\n"
#~ "                            <a style=\"padding: 8px 30px 8px 30px;border-"
#~ "radius: 6px;border: 1px solid #CCCCCC;background:#808080;margin : 0 15px "
#~ "0 0;text-decoration: none;color:#FFFFFF;\" href=\"/calendar/meeting/"
#~ "decline?db=${'dbname' in ctx and ctx['dbname'] or ''}&token=${object."
#~ "access_token}&action=${'action_id' in ctx and ctx['action_id'] or ''}&id="
#~ "${object.event_id.id}\">Decline</a>\n"
#~ "                            <a style=\"padding: 8px 30px 8px 30px;border-"
#~ "radius: 6px;border: 1px solid #CCCCCC;background:#D8D8D8;text-decoration: "
#~ "none;color:#FFFFFF;\" href=\"/calendar/meeting/view?db=${'dbname' in ctx "
#~ "and ctx['dbname'] or ''}&token=${object.access_token}&action="
#~ "${'action_id' in ctx and ctx['action_id'] or ''}&id=${object.event_id."
#~ "id}\">View</a>\n"
#~ "                    </div>                             \n"
#~ "                </div>\n"
#~ "                \n"
#~ "                "

#~ msgid "${object.event_id.name}"
#~ msgstr "${object.event_id.name}"

#~ msgid "${object.event_id.name} - Date has been updated"
#~ msgstr "${object.event_id.name} - 更新的日期"

#~ msgid "A email has been send to specify that the date has been changed !"
#~ msgstr "邮件发送日期已经更改！"

#~ msgid "Action Needed"
#~ msgstr "所需行动"

#~ msgid "An invitation email has been sent to attendee %s"
#~ msgstr "一封邀请信已经发送给出席人 %s"

#~ msgid "An invitation email has been sent to attendee(s)"
#~ msgstr "一封邀请信已经发送给出席人"

#~ msgid "Date of the last message posted on the record."
#~ msgstr "发布到记录上的最后消息的日期"

#~ msgid "Followers"
#~ msgstr "关注者"

#~ msgid "Followers (Channels)"
#~ msgstr "关注者(频道)"

#~ msgid "Followers (Partners)"
#~ msgstr "关注者（业务伙伴）"

#~ msgid "If checked new messages require your attention."
#~ msgstr "查看是否有需要留意的新信息。"

#~ msgid "If checked, new messages require your attention."
#~ msgstr "如果勾选此项，有新消息会提醒你"

#~ msgid "Is Follower"
#~ msgstr "是关注者"

#~ msgid "Last Message Date"
#~ msgstr "最后消息日期"

#~ msgid "Messages"
#~ msgstr "消息"

#~ msgid "Number of Actions"
#~ msgstr "动作的序列号"

#~ msgid "Number of messages which requires an action"
#~ msgstr "需要动作的消息编号"

#~ msgid "Number of unread messages"
#~ msgstr "未读的消息数量"

#~ msgid "Unread Messages Counter"
#~ msgstr "未读消息计数器"

#~ msgid ""
#~ "Warning, a mandatory field has been modified since the creation of this "
#~ "event"
#~ msgstr "提醒：该事件创建后有一个强制字段被修改"

#~ msgid "Website Messages"
#~ msgstr "网站消息"

#~ msgid "Website communication history"
#~ msgstr "网站沟通记录"

#~ msgid "Participant"
#~ msgstr "参与者"<|MERGE_RESOLUTION|>--- conflicted
+++ resolved
@@ -23,11 +23,7 @@
 msgstr ""
 "Project-Id-Version: Odoo Server 10.0alpha1e\n"
 "Report-Msgid-Bugs-To: \n"
-<<<<<<< HEAD
-"POT-Creation-Date: 2016-08-19 10:26+0000\n"
-=======
 "POT-Creation-Date: 2016-08-18 14:08+0000\n"
->>>>>>> bc1a0a32
 "PO-Revision-Date: 2016-08-18 08:38+0000\n"
 "Last-Translator: Jeffery Chenn <jeffery9@gmail.com>, 2016\n"
 "Language-Team: Chinese (China) (https://www.transifex.com/odoo/teams/41243/"
@@ -500,7 +496,7 @@
 msgstr ""
 
 #. module: calendar
-#: code:addons/calendar/calendar.py:767
+#: code:addons/calendar/calendar.py:776
 #, python-format
 msgid ""
 "%s at %s To\n"
@@ -510,7 +506,7 @@
 " %s at %s (%s)"
 
 #. module: calendar
-#: code:addons/calendar/calendar.py:765
+#: code:addons/calendar/calendar.py:774
 #, python-format
 msgid "%s at (%s To %s) (%s)"
 msgstr "%s at (%s To %s) (%s)"
@@ -562,11 +558,7 @@
 msgstr "全天"
 
 #. module: calendar
-<<<<<<< HEAD
-#: code:addons/calendar/calendar.py:762
-=======
 #: code:addons/calendar/calendar.py:771
->>>>>>> bc1a0a32
 #, python-format
 msgid "AllDay , %s"
 msgstr "全天，%s"
@@ -630,11 +622,7 @@
 msgstr "可用"
 
 #. module: calendar
-<<<<<<< HEAD
-#: code:addons/calendar/calendar.py:1705
-=======
 #: code:addons/calendar/calendar.py:1714
->>>>>>> bc1a0a32
 #: selection:calendar.attendee,availability:0
 #: selection:calendar.event,show_as:0
 #, python-format
@@ -845,11 +833,7 @@
 msgstr "Email"
 
 #. module: calendar
-<<<<<<< HEAD
-#: code:addons/calendar/calendar.py:1356
-=======
 #: code:addons/calendar/calendar.py:1365
->>>>>>> bc1a0a32
 #, python-format
 msgid "Email addresses not found"
 msgstr "电子邮件地址未找到"
@@ -941,11 +925,7 @@
 "活动警报"
 
 #. module: calendar
-<<<<<<< HEAD
-#: code:addons/calendar/calendar.py:1230
-=======
 #: code:addons/calendar/calendar.py:1239
->>>>>>> bc1a0a32
 #, python-format
 msgid "Event recurrence interval cannot be negative."
 msgstr "事件复发间隔不能为负"
@@ -1015,11 +995,7 @@
 msgstr "分组"
 
 #. module: calendar
-<<<<<<< HEAD
-#: code:addons/calendar/calendar.py:1647
-=======
 #: code:addons/calendar/calendar.py:1656
->>>>>>> bc1a0a32
 #, python-format
 msgid "Group by date is not supported, use the calendar view instead."
 msgstr "目前不支持按日期分组，可以通过日历视图达到此目的。"
@@ -1313,11 +1289,7 @@
 msgstr "业务伙伴"
 
 #. module: calendar
-<<<<<<< HEAD
-#: code:addons/calendar/calendar.py:1243
-=======
 #: code:addons/calendar/calendar.py:1252
->>>>>>> bc1a0a32
 #, python-format
 msgid "Please select a proper day of the month."
 msgstr "请选择这个月合适的一天"
@@ -1576,11 +1548,7 @@
 "日历允许员工之间共享，并可以与其它应用程序整合,  如：员工假期或商业机会。"
 
 #. module: calendar
-<<<<<<< HEAD
-#: code:addons/calendar/calendar.py:1352
-=======
 #: code:addons/calendar/calendar.py:1361
->>>>>>> bc1a0a32
 #, python-format
 msgid "The following contacts have no email address :"
 msgstr "下列联系人没有电子邮件地址："
@@ -1732,11 +1700,7 @@
 msgstr "例如:商务午餐"
 
 #. module: calendar
-<<<<<<< HEAD
-#: code:addons/calendar/calendar.py:1228
-=======
 #: code:addons/calendar/calendar.py:1237
->>>>>>> bc1a0a32
 #, python-format
 msgid "interval cannot be negative."
 msgstr "间隔不能是负数。"
