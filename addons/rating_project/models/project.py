# -*- coding: utf-8 -*-
# Part of Odoo. See LICENSE file for full copyright and licensing details.

from datetime import timedelta

<<<<<<< HEAD
from odoo import api, fields, models
=======
from openerp import api, fields, models, _
from odoo.tools.safe_eval import safe_eval
>>>>>>> 0ca99ffc


class ProjectTaskType(models.Model):

    _inherit = 'project.task.type'

    def _default_domain_rating_template_id(self):
        return [('model', '=', 'project.task')]

    rating_template_id = fields.Many2one(
        'mail.template',
        string='Rating Email Template',
        domain=lambda self: self._default_domain_rating_template_id(),
        help="Select an email template. An email will be sent to the customer when the task reach this step.")
    auto_validation_kanban_state = fields.Boolean('Automatic kanban status', default=False,
        help="Automatically modify the kanban state when the customer reply to the feedback for this stage.\n"
            " * A good feedback from the customer will update the kanban state to 'ready for the new stage' (green bullet).\n"
            " * A medium or a bad feedback will set the kanban state to 'blocked' (red bullet).\n")


class Task(models.Model):
    _name = 'project.task'
    _inherit = ['project.task', 'rating.mixin']

    @api.multi
    def write(self, values):
        res = super(Task, self).write(values)
        if 'stage_id' in values and values.get('stage_id'):
            self.filtered(lambda x: x.project_id.rating_status == 'stage')._send_task_rating_mail()
        return res

    def _send_task_rating_mail(self):
        for task in self:
            rating_template = task.stage_id.rating_template_id
            if rating_template:
                force_send = self.env.context.get('force_send', True)
                task.rating_send_request(rating_template, reuse_rating=False, force_send=force_send)

    def _rating_get_partner_id(self):
        res = super(Task, self)._rating_get_partner_id()
        if not res and self.project_id.partner_id:
            return self.project_id.partner_id
        return res

    @api.multi
    def rating_apply(self, rate, token=None, feedback=None, subtype=None):
        return super(Task, self).rating_apply(rate, token=token, feedback=feedback, subtype="rating_project.mt_task_rating")

class Project(models.Model):

    _inherit = "project.project"

    # This method should be called once a day by the scheduler
    @api.model
    def _send_rating_all(self):
        projects = self.search([('rating_status', '=', 'periodic'), ('rating_request_deadline', '<=', fields.Datetime.now())])
        projects.with_context(force_send=False)._send_rating_mail()
        projects._compute_rating_request_deadline()

    def _send_rating_mail(self):
        for project in self:
            project.task_ids._send_task_rating_mail()

    @api.depends('percentage_satisfaction_task')
    def _compute_percentage_satisfaction_project(self):
        domain = [('create_date', '>=', fields.Datetime.to_string(fields.datetime.now() - timedelta(days=30)))]
        for project in self:
            activity = project.tasks.rating_get_grades(domain)
            project.percentage_satisfaction_project = activity['great'] * 100 / sum(activity.values()) if sum(activity.values()) else -1

    @api.one
    @api.depends('tasks.rating_ids.rating')
    def _compute_percentage_satisfaction_task(self):
        activity = self.tasks.rating_get_grades()
        self.percentage_satisfaction_task = activity['great'] * 100 / sum(activity.values()) if sum(activity.values()) else -1

    percentage_satisfaction_task = fields.Integer(
        compute='_compute_percentage_satisfaction_task', string="Happy % on Task", store=True, default=-1)
    percentage_satisfaction_project = fields.Integer(
        compute="_compute_percentage_satisfaction_project", string="Happy % on Project", store=True, default=-1)
    rating_request_deadline = fields.Datetime(compute='_compute_rating_request_deadline', store=True)
    rating_status = fields.Selection([('stage', 'Rating when changing stage'), ('periodic', 'Periodical Rating'), ('no','No rating')], 'Customer(s) Ratings', help="How to get the customer's feedbacks?\n"
                    "- Rating when changing stage: Email will be sent when a task/issue is pulled in another stage\n"
                    "- Periodical Rating: Email will be sent periodically\n\n"
                    "Don't forget to set up the mail templates on the stages for which you want to get the customer's feedbacks.", default="no", required=True)
    rating_status_period = fields.Selection([
            ('daily', 'Daily'), ('weekly', 'Weekly'), ('bimonthly', 'Twice a Month'),
            ('monthly', 'Once a Month'), ('quarterly', 'Quarterly'), ('yearly', 'Yearly')
        ], 'Rating Frequency')

    @api.depends('rating_status', 'rating_status_period')
    def _compute_rating_request_deadline(self):
        periods = {'daily': 1, 'weekly': 7, 'bimonthly': 15, 'monthly': 30, 'quarterly': 90, 'yearly': 365}
        for project in self:
            project.rating_request_deadline = fields.datetime.now() + timedelta(days=periods.get(project.rating_status_period, 0))

    @api.multi
    def action_view_task_rating(self):
        """ return the action to see all the rating about the tasks of the project """
        action = self.env['ir.actions.act_window'].for_xml_id('rating', 'action_view_rating')
        action_domain = safe_eval(action['domain']) if action['domain'] else []
        domain = action_domain + [('res_id', 'in', self.tasks.ids), ('res_model', '=', 'project.task')]
        return dict(action, domain=domain)

    @api.multi
    def action_view_all_rating(self):
        """ return the action to see all the rating about the all sort of activity of the project (tasks, issues, ...) """
        return self.action_view_task_rating()<|MERGE_RESOLUTION|>--- conflicted
+++ resolved
@@ -3,12 +3,8 @@
 
 from datetime import timedelta
 
-<<<<<<< HEAD
 from odoo import api, fields, models
-=======
-from openerp import api, fields, models, _
 from odoo.tools.safe_eval import safe_eval
->>>>>>> 0ca99ffc
 
 
 class ProjectTaskType(models.Model):
