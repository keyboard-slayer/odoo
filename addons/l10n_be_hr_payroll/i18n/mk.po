# Macedonian translation for openobject-addons
# Copyright (c) 2014 Rosetta Contributors and Canonical Ltd 2014
# This file is distributed under the same license as the openobject-addons package.
# FIRST AUTHOR <EMAIL@ADDRESS>, 2014.
#
msgid ""
msgstr ""
"Project-Id-Version: openobject-addons\n"
"Report-Msgid-Bugs-To: FULL NAME <EMAIL@ADDRESS>\n"
"POT-Creation-Date: 2012-11-24 02:53+0000\n"
<<<<<<< HEAD
"PO-Revision-Date: 2014-10-16 07:13+0000\n"
"Last-Translator: Tome Barbov <tome.barbov@eskon.com.mk>\n"
"Language-Team: Macedonian <mk@li.org>\n"
=======
"PO-Revision-Date: 2016-04-20 13:30+0000\n"
"Last-Translator: Martin Trigaux\n"
"Language-Team: Macedonian (http://www.transifex.com/odoo/odoo-8/language/mk/)\n"
>>>>>>> 0410d118
"MIME-Version: 1.0\n"
"Content-Type: text/plain; charset=UTF-8\n"
"Content-Transfer-Encoding: 8bit\n"
"X-Launchpad-Export-Date: 2014-10-17 06:27+0000\n"
"X-Generator: Launchpad (build 17196)\n"

#. module: l10n_be_hr_payroll
#: help:hr.employee,disabled_spouse_bool:0
msgid "if recipient spouse is declared disabled by law"
msgstr ""

#. module: l10n_be_hr_payroll
#: help:hr.employee,disabled_children_bool:0
msgid "if recipient children is/are declared disabled by law"
msgstr ""

#. module: l10n_be_hr_payroll
#: field:hr.contract,misc_onss_deduction:0
msgid "Miscellaneous exempt ONSS "
msgstr ""

#. module: l10n_be_hr_payroll
#: model:ir.model,name:l10n_be_hr_payroll.model_hr_employee
msgid "Employee"
msgstr "Вработен"

#. module: l10n_be_hr_payroll
#: field:hr.employee,disabled_spouse_bool:0
msgid "Disabled Spouse"
msgstr ""

#. module: l10n_be_hr_payroll
#: field:hr.contract,retained_net_amount:0
msgid "Net retained "
msgstr ""

#. module: l10n_be_hr_payroll
#: field:hr.employee,resident_bool:0
msgid "Nonresident"
msgstr "Нерезидент"

#. module: l10n_be_hr_payroll
#: help:hr.employee,resident_bool:0
msgid "if recipient lives in a foreign country"
msgstr ""

#. module: l10n_be_hr_payroll
#: view:hr.employee:0
msgid "if spouse has professionnel income or not"
msgstr ""

#. module: l10n_be_hr_payroll
#: field:hr.contract,insurance_employee_deduction:0
msgid "Insurance Group - by worker "
msgstr ""

#. module: l10n_be_hr_payroll
#: selection:hr.employee,spouse_fiscal_status:0
msgid "With Income"
msgstr ""

#. module: l10n_be_hr_payroll
#: selection:hr.employee,spouse_fiscal_status:0
msgid "Without Income"
msgstr ""

#. module: l10n_be_hr_payroll
#: field:hr.employee,disabled_children_number:0
msgid "Number of disabled children"
msgstr ""

#. module: l10n_be_hr_payroll
#: field:hr.contract,additional_net_amount:0
msgid "Net supplements"
msgstr ""

#. module: l10n_be_hr_payroll
#: field:hr.contract,car_company_amount:0
msgid "Company car employer"
msgstr ""

#. module: l10n_be_hr_payroll
#: field:hr.contract,misc_advantage_amount:0
msgid "Benefits of various nature "
msgstr "Бенефиции од разна природа"

#. module: l10n_be_hr_payroll
#: field:hr.contract,car_employee_deduction:0
msgid "Company Car Deduction for Worker"
msgstr ""

#. module: l10n_be_hr_payroll
#: field:hr.employee,disabled_children_bool:0
msgid "Disabled Children"
msgstr ""

#. module: l10n_be_hr_payroll
#: model:ir.model,name:l10n_be_hr_payroll.model_hr_contract
msgid "Contract"
msgstr ""

#. module: l10n_be_hr_payroll
#: field:hr.contract,meal_voucher_amount:0
msgid "Check Value Meal "
msgstr ""

#. module: l10n_be_hr_payroll
#: field:hr.contract,travel_reimbursement_amount:0
msgid "Reimbursement of travel expenses"
msgstr ""

#. module: l10n_be_hr_payroll
#: constraint:hr.contract:0
msgid "Error! Contract start-date must be less than contract end-date."
msgstr ""

#. module: l10n_be_hr_payroll
#: field:hr.employee,spouse_fiscal_status:0
msgid "Tax status for spouse"
msgstr ""

#. module: l10n_be_hr_payroll
#: view:hr.employee:0
msgid "number of dependent children declared as disabled"
msgstr ""

#. module: l10n_be_hr_payroll
#: constraint:hr.employee:0
msgid "Error! You cannot create recursive hierarchy of Employee(s)."
msgstr ""

#. module: l10n_be_hr_payroll
#: field:hr.contract,meal_voucher_employee_deduction:0
msgid "Check Value Meal - by worker "
msgstr "Провери вредност на оброк - по вработен"<|MERGE_RESOLUTION|>--- conflicted
+++ resolved
@@ -1,27 +1,22 @@
-# Macedonian translation for openobject-addons
-# Copyright (c) 2014 Rosetta Contributors and Canonical Ltd 2014
-# This file is distributed under the same license as the openobject-addons package.
-# FIRST AUTHOR <EMAIL@ADDRESS>, 2014.
-#
+# Translation of OpenERP Server.
+# This file contains the translation of the following modules:
+# * l10n_be_hr_payroll
+# 
+# Translators:
+# FIRST AUTHOR <EMAIL@ADDRESS>, 2014
 msgid ""
 msgstr ""
-"Project-Id-Version: openobject-addons\n"
-"Report-Msgid-Bugs-To: FULL NAME <EMAIL@ADDRESS>\n"
+"Project-Id-Version: Odoo 8.0\n"
+"Report-Msgid-Bugs-To: \n"
 "POT-Creation-Date: 2012-11-24 02:53+0000\n"
-<<<<<<< HEAD
-"PO-Revision-Date: 2014-10-16 07:13+0000\n"
-"Last-Translator: Tome Barbov <tome.barbov@eskon.com.mk>\n"
-"Language-Team: Macedonian <mk@li.org>\n"
-=======
 "PO-Revision-Date: 2016-04-20 13:30+0000\n"
 "Last-Translator: Martin Trigaux\n"
 "Language-Team: Macedonian (http://www.transifex.com/odoo/odoo-8/language/mk/)\n"
->>>>>>> 0410d118
 "MIME-Version: 1.0\n"
 "Content-Type: text/plain; charset=UTF-8\n"
-"Content-Transfer-Encoding: 8bit\n"
-"X-Launchpad-Export-Date: 2014-10-17 06:27+0000\n"
-"X-Generator: Launchpad (build 17196)\n"
+"Content-Transfer-Encoding: \n"
+"Language: mk\n"
+"Plural-Forms: nplurals=2; plural=(n % 10 == 1 && n % 100 != 11) ? 0 : 1;\n"
 
 #. module: l10n_be_hr_payroll
 #: help:hr.employee,disabled_spouse_bool:0
@@ -116,7 +111,7 @@
 #. module: l10n_be_hr_payroll
 #: model:ir.model,name:l10n_be_hr_payroll.model_hr_contract
 msgid "Contract"
-msgstr ""
+msgstr "Договор"
 
 #. module: l10n_be_hr_payroll
 #: field:hr.contract,meal_voucher_amount:0
@@ -131,7 +126,7 @@
 #. module: l10n_be_hr_payroll
 #: constraint:hr.contract:0
 msgid "Error! Contract start-date must be less than contract end-date."
-msgstr ""
+msgstr "Грешка! Почетниот датум на договорот мора да биде помал од крајниот датум на договорот."
 
 #. module: l10n_be_hr_payroll
 #: field:hr.employee,spouse_fiscal_status:0
@@ -146,7 +141,7 @@
 #. module: l10n_be_hr_payroll
 #: constraint:hr.employee:0
 msgid "Error! You cannot create recursive hierarchy of Employee(s)."
-msgstr ""
+msgstr "Грешка! Не може да креирате рекурсивна хиерархија на вработени."
 
 #. module: l10n_be_hr_payroll
 #: field:hr.contract,meal_voucher_employee_deduction:0
