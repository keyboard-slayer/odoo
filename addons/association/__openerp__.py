# -*- coding: utf-8 -*-
##############################################################################
#
#    OpenERP, Open Source Management Solution
#    Copyright (C) 2004-2010 Tiny SPRL (<http://tiny.be>).
#
#    This program is free software: you can redistribute it and/or modify
#    it under the terms of the GNU Affero General Public License as
#    published by the Free Software Foundation, either version 3 of the
#    License, or (at your option) any later version.
#
#    This program is distributed in the hope that it will be useful,
#    but WITHOUT ANY WARRANTY; without even the implied warranty of
#    MERCHANTABILITY or FITNESS FOR A PARTICULAR PURPOSE.  See the
#    GNU Affero General Public License for more details.
#
#    You should have received a copy of the GNU Affero General Public License
#    along with this program.  If not, see <http://www.gnu.org/licenses/>.
#
##############################################################################


{
    'name': 'Association profile',
    'version': '0.1',
<<<<<<< HEAD
    'category': 'General',
    'description': """This module is to create Profile for Associates""",
=======
    'category': 'Profile',
    'description': """
    This module is to configure modules related to an association.
    ==============================================================
    """,
>>>>>>> a00f7aa9
    'author': 'OpenERP SA',
    'depends': ['membership', 'event'],
    'update_xml': ['security/ir.model.access.csv', 'profile_association.xml'],
    'demo_xml': [],
    'installable': True,
    'active': False,
    'certificate': '0078696047261',
    'images': ['images/association1.jpeg'],
}
# vim:expandtab:smartindent:tabstop=4:softtabstop=4:shiftwidth=4:<|MERGE_RESOLUTION|>--- conflicted
+++ resolved
@@ -23,16 +23,12 @@
 {
     'name': 'Association profile',
     'version': '0.1',
-<<<<<<< HEAD
     'category': 'General',
-    'description': """This module is to create Profile for Associates""",
-=======
     'category': 'Profile',
     'description': """
     This module is to configure modules related to an association.
     ==============================================================
     """,
->>>>>>> a00f7aa9
     'author': 'OpenERP SA',
     'depends': ['membership', 'event'],
     'update_xml': ['security/ir.model.access.csv', 'profile_association.xml'],
