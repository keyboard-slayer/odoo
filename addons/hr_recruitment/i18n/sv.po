--- conflicted
+++ resolved
@@ -1,18 +1,3 @@
-<<<<<<< HEAD
-# Swedish translation for openobject-addons
-# Copyright (c) 2014 Rosetta Contributors and Canonical Ltd 2014
-# This file is distributed under the same license as the openobject-addons package.
-# FIRST AUTHOR <EMAIL@ADDRESS>, 2014.
-#
-msgid ""
-msgstr ""
-"Project-Id-Version: openobject-addons\n"
-"Report-Msgid-Bugs-To: FULL NAME <EMAIL@ADDRESS>\n"
-"POT-Creation-Date: 2014-09-23 16:27+0000\n"
-"PO-Revision-Date: 2014-09-09 07:10+0000\n"
-"Last-Translator: Mikael Akerberg <mikael.akerberg@dermanord.se>\n"
-"Language-Team: Swedish <sv@li.org>\n"
-=======
 # Translation of Odoo Server.
 # This file contains the translation of the following modules:
 # * hr_recruitment
@@ -29,30 +14,21 @@
 "PO-Revision-Date: 2016-06-13 10:19+0000\n"
 "Last-Translator: Anders Wallenquist <anders.wallenquist@vertel.se>\n"
 "Language-Team: Swedish (http://www.transifex.com/odoo/odoo-8/language/sv/)\n"
->>>>>>> 5b1beec1
 "MIME-Version: 1.0\n"
 "Content-Type: text/plain; charset=UTF-8\n"
-"Content-Transfer-Encoding: 8bit\n"
-"X-Launchpad-Export-Date: 2014-09-24 09:13+0000\n"
-"X-Generator: Launchpad (build 17196)\n"
+"Content-Transfer-Encoding: \n"
+"Language: sv\n"
+"Plural-Forms: nplurals=2; plural=(n != 1);\n"
 
 #. module: hr_recruitment
 #: view:hr.job:hr_recruitment.hr_job_survey
 msgid "(empty = remote work)"
-<<<<<<< HEAD
-msgstr ""
-=======
 msgstr "(tomt = distansarbete)"
->>>>>>> 5b1beec1
 
 #. module: hr_recruitment
 #: view:hr.job:hr_recruitment.view_hr_job_kanban
 msgid ", To start the recruitment"
-<<<<<<< HEAD
-msgstr ""
-=======
 msgstr ", för att starta en rekrytering"
->>>>>>> 5b1beec1
 
 #. module: hr_recruitment
 #: model:survey.label,value:hr_recruitment.recruitment_1_3_1
@@ -98,13 +74,10 @@
 #: model:ir.actions.act_window,help:hr_recruitment.action_hr_job
 msgid ""
 "<p class=\"oe_view_nocontent_create\">\n"
-"                 Click here to create a new job or remove the filter on \"In "
-"Recruitment\" to recruit for an on hold job.\n"
+"                 Click here to create a new job or remove the filter on \"In Recruitment\" to recruit for an on hold job.\n"
 "              </p>\n"
 "              <p>\n"
-"                Define job position profile and manage recruitment in a "
-"context of a particular job: print interview survey, define number of "
-"expected new employees, and manage its recruitment pipe\n"
+"                Define job position profile and manage recruitment in a context of a particular job: print interview survey, define number of expected new employees, and manage its recruitment pipe\n"
 "              </p>\n"
 "            "
 msgstr ""
@@ -115,23 +88,12 @@
 "<p class=\"oe_view_nocontent_create\">\n"
 "            Click to add a new stage in the recruitment process.\n"
 "          </p><p>\n"
-"            Define here your stages of the recruitment process, for "
-"example:\n"
+"            Define here your stages of the recruitment process, for example:\n"
 "            qualification call, first interview, second interview, refused,\n"
 "            hired.\n"
 "          </p>\n"
 "        "
-msgstr ""
-"<p class=\"oe_view_nocontent_create\">\n"
-"             Klicka för att lägga till en ny fas i rekryteringsprocessen.\n"
-"           </p><p>\n"
-"             Här definierar du dina etapper i rekryteringsprocessen, till "
-"exempel:\n"
-"             kvalificeringssamtal, första intervjun, andra intervju, "
-"avslag,\n"
-"             anställd.\n"
-"           </p>\n"
-"        "
+msgstr "<p class=\"oe_view_nocontent_create\">\n             Klicka för att lägga till en ny fas i rekryteringsprocessen.\n           </p><p>\n             Här definierar du dina etapper i rekryteringsprocessen, till exempel:\n             kvalificeringssamtal, första intervjun, andra intervju, avslag,\n             anställd.\n           </p>\n        "
 
 #. module: hr_recruitment
 #: model:ir.actions.act_window,help:hr_recruitment.hr_recruitment_stage_act
@@ -139,87 +101,39 @@
 "<p class=\"oe_view_nocontent_create\">\n"
 "            Click to add a new stage in the recruitment process.\n"
 "          </p><p>\n"
-"            Don't forget to specify the department if your recruitment "
-"process\n"
+"            Don't forget to specify the department if your recruitment process\n"
 "            is different according to the job position.\n"
 "          </p>\n"
 "        "
-msgstr ""
-"<p class=\"oe_view_nocontent_create\">\n"
-"             Klicka för att lägga till en ny etapp i rekryteringsprocessen.\n"
-"           </p><p>\n"
-"             Glöm inte att ange vilken avdelning om din rekryteringsprocess\n"
-"             skiljer sig beroende på befattning.\n"
-"           </p>\n"
-"        "
+msgstr "<p class=\"oe_view_nocontent_create\">\n             Klicka för att lägga till en ny etapp i rekryteringsprocessen.\n           </p><p>\n             Glöm inte att ange vilken avdelning om din rekryteringsprocess\n             skiljer sig beroende på befattning.\n           </p>\n        "
 
 #. module: hr_recruitment
 #: model:ir.actions.act_window,help:hr_recruitment.action_hr_job_applications
 msgid ""
 "<p>\n"
 "                Odoo helps you track applicants in the recruitment\n"
-"                process and follow up all operations: meetings, interviews, "
-"etc.\n"
+"                process and follow up all operations: meetings, interviews, etc.\n"
 "              </p><p>\n"
-"                Applicants and their attached CV are created automatically "
-"when an email is sent.\n"
-"                If you install the document management modules, all resumes "
-"are indexed automatically,\n"
+"                Applicants and their attached CV are created automatically when an email is sent.\n"
+"                If you install the document management modules, all resumes are indexed automatically,\n"
 "                so that you can easily search through their content.\n"
 "              </p>\n"
 "         "
-<<<<<<< HEAD
-msgstr ""
-"<p>\n"
-"                 Odoo hjälper dig att organisera de sökande i rekryterings- "
-"\n"
-"                 processen och följa upp all verksamhet: möten, intervjuer, "
-"etc. \n"
-"              </p><p>\n"
-"                Sökande och deras bifogade CV skapas automatiskt när ett "
-"email skickas in. \n"
-"                 Om du installerar Dokumenthanteringsmodulerna indexeras "
-"alla meritförteckningar automatiskt, \n"
-"                 så att du enkelt kan söka igenom dess innehåll. \n"
-"              </p>\n"
-"         "
-=======
 msgstr "<p>\n                 Odoo hjälper dig att organisera de sökande i rekryterings- \n                 processen och följa upp all verksamhet: möten, intervjuer, etc. \n              </p><p>\n                Sökande och deras bifogade meritförteckning skapas automatiskt när ett email skickas in. \n                 Om du installerar Dokumenthanteringsmodulerna indexeras alla meritförteckningar automatiskt, \n                 så att du enkelt kan söka igenom dess innehåll. \n              </p>\n         "
->>>>>>> 5b1beec1
 
 #. module: hr_recruitment
 #: model:ir.actions.act_window,help:hr_recruitment.crm_case_categ0_act_job
 msgid ""
 "<p>\n"
 "                Odoo helps you track applicants in the recruitment\n"
-"                process and follow up all operations: meetings, interviews, "
-"etc.\n"
+"                process and follow up all operations: meetings, interviews, etc.\n"
 "              </p><p>\n"
-"                Applicants and their attached CV are created automatically "
-"when an email is sent.\n"
-"                If you install the document management modules, all resumes "
-"are indexed automatically, \n"
+"                Applicants and their attached CV are created automatically when an email is sent.\n"
+"                If you install the document management modules, all resumes are indexed automatically, \n"
 "                so that you can easily search through their content.\n"
 "              </p>\n"
 "            "
-<<<<<<< HEAD
-msgstr ""
-"<p>\n"
-"                 Odoo hjälper dig att organisera de sökande i rekryterings- "
-"\n"
-"                 processen och följa upp all verksamhet: möten, intervjuer, "
-"etc. \n"
-"              </p><p>\n"
-"                Sökande och deras bifogade CV skapas automatiskt när ett "
-"email skickas in. \n"
-"                 Om du installerar Dokumenthanteringsmodulerna indexeras "
-"alla meritförteckningar automatiskt, \n"
-"                 så att du enkelt kan söka igenom dess innehåll. \n"
-"              </p>\n"
-"            "
-=======
 msgstr "<p>\n                 Odoo hjälper dig att organisera de sökande i rekryterings- \n                 processen och följa upp all verksamhet: möten, intervjuer, etc. \n              </p><p>\n                Sökande och deras bifogade meritförteckning skapas automatiskt när ett email skickas in. \n                 Om du installerar Dokumenthanteringsmodulerna indexeras alla meritförteckningar automatiskt, \n                 så att du enkelt kan söka igenom dess innehåll. \n              </p>\n            "
->>>>>>> 5b1beec1
 
 #. module: hr_recruitment
 #: model:survey.page,description:hr_recruitment.recruitment_1
@@ -234,12 +148,9 @@
 msgid ""
 "<p>Dear ${object.partner_name or 'applicant'},</p>\n"
 "        <p>Congrats! Your resume's got our interest!\n"
-"        I will call you as soon as possible to make a 10 minutes phone "
-"interview and  plan a first meeting.</p>\n"
-"        <p>If we can’t reach you or if you miss our call, feel free to reach "
-"me back on the number 001 312 349 3030\n"
-"        If I do not answer, please let me a message with some schedules to "
-"call you back.</p>\n"
+"        I will call you as soon as possible to make a 10 minutes phone interview and  plan a first meeting.</p>\n"
+"        <p>If we can’t reach you or if you miss our call, feel free to reach me back on the number 001 312 349 3030\n"
+"        If I do not answer, please let me a message with some schedules to call you back.</p>\n"
 "        <p>Kind regards,</p>\n"
 "        <br/>\n"
 "         ${object.user_id.signature | safe}"
@@ -249,10 +160,8 @@
 #: model:email.template,body_html:hr_recruitment.applicant_refuse
 msgid ""
 "<p>Dear ${object.partner_name or 'applicant'},</p>\n"
-"        <p>We thank you for your interest in our company and for your "
-"application.\n"
-"        Unfortunately, your profile does not match with our needs or our "
-"recruitment\n"
+"        <p>We thank you for your interest in our company and for your application.\n"
+"        Unfortunately, your profile does not match with our needs or our recruitment\n"
 "        campaign has reached its term.</p>\n"
 "        <p>If you want more details, feel free to contact us by phone.</p>\n"
 "        <p>Kind regards,</p>\n"
@@ -287,7 +196,7 @@
 #. module: hr_recruitment
 #: model:survey.question,question:hr_recruitment.recruitment_2_4
 msgid "Activities"
-msgstr ""
+msgstr "Aktiviteter"
 
 #. module: hr_recruitment
 #: help:hr.job,address_id:0
@@ -302,7 +211,7 @@
 #. module: hr_recruitment
 #: field:hr.config.settings,alias_domain:0
 msgid "Alias Domain"
-msgstr ""
+msgstr "Domänvärde"
 
 #. module: hr_recruitment
 #: field:hr.config.settings,module_document:0
@@ -376,8 +285,7 @@
 #. module: hr_recruitment
 #: view:hr.job:hr_recruitment.hr_job_survey
 #: view:hr.job:hr_recruitment.view_hr_job_kanban
-#: field:hr.job,application_count:0
-#: field:hr.job,application_ids:0
+#: field:hr.job,application_count:0 field:hr.job,application_ids:0
 #: field:hr.job,document_ids:0
 #: model:ir.actions.act_window,name:hr_recruitment.action_hr_job_applications
 #: model:ir.actions.act_window,name:hr_recruitment.crm_case_categ0_act_job
@@ -386,14 +294,12 @@
 msgstr "Ansökningar"
 
 #. module: hr_recruitment
-#: field:hr.applicant,job_id:0
-#: field:hr.recruitment.report,job_id:0
+#: field:hr.applicant,job_id:0 field:hr.recruitment.report,job_id:0
 msgid "Applied Job"
 msgstr "Sökta arbeten"
 
 #. module: hr_recruitment
-#: field:hr.applicant,priority:0
-#: field:hr.recruitment.report,priority:0
+#: field:hr.applicant,priority:0 field:hr.recruitment.report,priority:0
 msgid "Appreciation"
 msgstr "Uppskattning"
 
@@ -405,11 +311,10 @@
 #. module: hr_recruitment
 #: field:hr.applicant,date_open:0
 msgid "Assigned"
-msgstr ""
-
-#. module: hr_recruitment
-#: field:hr.applicant,availability:0
-#: field:hr.recruitment.report,available:0
+msgstr "Tilldelad"
+
+#. module: hr_recruitment
+#: field:hr.applicant,availability:0 field:hr.recruitment.report,available:0
 msgid "Availability"
 msgstr "Tillgänglighet"
 
@@ -492,19 +397,14 @@
 "Check if the following stages are matching your recruitment process. Don't "
 "forget to specify the department if your recruitment process is different "
 "according to the job position."
-msgstr ""
-"Kontrollera om följande etapperna matchar din rekryteringsprocess. Glöm inte "
-"att ange avdelningen om din rekryteringsprocess varierar med befattning."
+msgstr "Kontrollera om följande etapperna matchar din rekryteringsprocess. Glöm inte att ange avdelningen om din rekryteringsprocess varierar med befattning."
 
 #. module: hr_recruitment
 #: help:hr.job,survey_id:0
 msgid ""
 "Choose an interview form for this job position and you will be able to "
 "print/answer this interview from all applicants who apply for this job"
-msgstr ""
-"Välj ett intervjuformulär för det här befattningen och du kommer att kunna "
-"skriva ut / besvara denna intervju från alla sökande som ansöker om det här "
-"arbetet"
+msgstr "Välj ett intervjuformulär för det här befattningen och du kommer att kunna skriva ut / besvara denna intervju från alla sökande som ansöker om det här arbetet"
 
 #. module: hr_recruitment
 #: field:hr.recruitment.partner.create,close:0
@@ -512,14 +412,12 @@
 msgstr "Stäng arbetsförfrågan"
 
 #. module: hr_recruitment
-#: field:hr.applicant,date_closed:0
-#: field:hr.recruitment.report,date_closed:0
+#: field:hr.applicant,date_closed:0 field:hr.recruitment.report,date_closed:0
 msgid "Closed"
 msgstr "Stängd"
 
 #. module: hr_recruitment
-#: field:hr.applicant,color:0
-#: field:hr.job,color:0
+#: field:hr.applicant,color:0 field:hr.job,color:0
 msgid "Color Index"
 msgstr "Färgindex"
 
@@ -536,14 +434,14 @@
 msgstr "Företagets webbplats"
 
 #. module: hr_recruitment
-#: code:addons/hr_recruitment/hr_recruitment.py:377
+#: code:addons/hr_recruitment/hr_recruitment.py:381
 #: field:hr.applicant,partner_id:0
 #, python-format
 msgid "Contact"
 msgstr "Kontakt"
 
 #. module: hr_recruitment
-#: code:addons/hr_recruitment/hr_recruitment.py:379
+#: code:addons/hr_recruitment/hr_recruitment.py:383
 #, python-format
 msgid "Contact Email"
 msgstr "Kontaktpersonens e-postadress"
@@ -582,7 +480,7 @@
 #. module: hr_recruitment
 #: field:hr.recruitment.report,date_create:0
 msgid "Create Date"
-msgstr ""
+msgstr "Skapat datum"
 
 #. module: hr_recruitment
 #: view:hr.applicant:hr_recruitment.crm_case_form_view_job
@@ -595,14 +493,13 @@
 msgstr "Skapa föreatg från arbetsansökan"
 
 #. module: hr_recruitment
-#: field:hr.applicant,create_uid:0
-#: field:hr.applicant_category,create_uid:0
+#: field:hr.applicant,create_uid:0 field:hr.applicant_category,create_uid:0
 #: field:hr.recruitment.degree,create_uid:0
 #: field:hr.recruitment.partner.create,create_uid:0
 #: field:hr.recruitment.source,create_uid:0
 #: field:hr.recruitment.stage,create_uid:0
 msgid "Created by"
-msgstr ""
+msgstr "Skapad av"
 
 #. module: hr_recruitment
 #: field:hr.applicant_category,create_date:0
@@ -611,7 +508,7 @@
 #: field:hr.recruitment.source,create_date:0
 #: field:hr.recruitment.stage,create_date:0
 msgid "Created on"
-msgstr ""
+msgstr "Skapad den"
 
 #. module: hr_recruitment
 #: view:hr.applicant:hr_recruitment.view_crm_case_jobs_filter
@@ -627,7 +524,7 @@
 #. module: hr_recruitment
 #: help:hr.applicant,message_last_post:0
 msgid "Date of the last message posted on the record."
-msgstr ""
+msgstr "Datum för senast publicerade meddelandet i loggen."
 
 #. module: hr_recruitment
 #: view:hr.applicant:hr_recruitment.crm_case_form_view_job
@@ -729,7 +626,7 @@
 #. module: hr_recruitment
 #: view:hr.job:hr_recruitment.view_hr_job_kanban
 msgid "Document"
-msgstr ""
+msgstr "Dokument"
 
 #. module: hr_recruitment
 #: view:hr.applicant:hr_recruitment.crm_case_form_view_job
@@ -738,7 +635,7 @@
 #: view:hr.job:hr_recruitment.view_hr_job_kanban
 #: field:hr.job,documents_count:0
 msgid "Documents"
-msgstr ""
+msgstr "Dokument"
 
 #. module: hr_recruitment
 #: model:survey.label,value:hr_recruitment.rrow_2_1_11
@@ -748,7 +645,7 @@
 #. module: hr_recruitment
 #: view:hr.job:hr_recruitment.view_hr_job_kanban
 msgid "Edit..."
-msgstr ""
+msgstr "Redigera..."
 
 #. module: hr_recruitment
 #: model:survey.question,question:hr_recruitment.recruitment_2_2
@@ -768,21 +665,19 @@
 #. module: hr_recruitment
 #: view:hr.job:hr_recruitment.hr_job_survey
 msgid "Email Alias"
-msgstr ""
+msgstr "E-postalias"
 
 #. module: hr_recruitment
 #: help:hr.job,alias_id:0
 msgid ""
 "Email alias for this job position. New emails will automatically create new "
 "applicants for this job position."
-msgstr ""
-"E-post alias för denna befattning. Nya inkommande e-postmeddelanden kommer "
-"automatiskt att skapa nya sökande till denna befattning."
+msgstr "E-post alias för denna befattning. Nya inkommande e-postmeddelanden kommer automatiskt att skapa nya sökande till denna befattning."
 
 #. module: hr_recruitment
 #: field:hr.applicant,emp_id:0
 msgid "Employee"
-msgstr ""
+msgstr "Anställd"
 
 #. module: hr_recruitment
 #: help:hr.applicant,emp_id:0
@@ -820,7 +715,7 @@
 #. module: hr_recruitment
 #: view:hr.recruitment.report:hr_recruitment.view_hr_recruitment_report_search
 msgid "Extended Filters"
-msgstr ""
+msgstr "Utökade filter"
 
 #. module: hr_recruitment
 #: view:hr.applicant:hr_recruitment.crm_case_form_view_job
@@ -835,7 +730,7 @@
 #. module: hr_recruitment
 #: model:survey.label,value:hr_recruitment.recruitment_1_2_2
 msgid "Female"
-msgstr ""
+msgstr "Kvinna"
 
 #. module: hr_recruitment
 #: view:hr.applicant:hr_recruitment.view_crm_case_jobs_filter
@@ -850,7 +745,7 @@
 #. module: hr_recruitment
 #: field:hr.recruitment.stage,fold:0
 msgid "Folded in Kanban View"
-msgstr ""
+msgstr "Vikta i Kanban View"
 
 #. module: hr_recruitment
 #: field:hr.applicant,message_follower_ids:0
@@ -912,7 +807,7 @@
 #: view:hr.applicant:hr_recruitment.view_crm_case_jobs_filter
 #: view:hr.recruitment.report:hr_recruitment.view_hr_recruitment_report_search
 msgid "Group By"
-msgstr ""
+msgstr "Gruppera efter"
 
 #. module: hr_recruitment
 #: view:hr.job:hr_recruitment.view_hr_job_kanban
@@ -924,20 +819,15 @@
 msgid ""
 "Holds the Chatter summary (number of messages, ...). This summary is "
 "directly in html format in order to be inserted in kanban views."
-msgstr ""
-"Lagrar pladder-sammanfattning (antal meddelanden, ...). Denna sammanfattning "
-"presenteras i html-format för att kunna sättas in i kanban vyer."
-
-#. module: hr_recruitment
-#: field:hr.applicant,id:0
-#: field:hr.applicant_category,id:0
-#: field:hr.recruitment.degree,id:0
-#: field:hr.recruitment.partner.create,id:0
-#: field:hr.recruitment.report,id:0
-#: field:hr.recruitment.source,id:0
+msgstr "Lagrar pladder-sammanfattning (antal meddelanden, ...). Denna sammanfattning presenteras i html-format för att kunna sättas in i kanban vyer."
+
+#. module: hr_recruitment
+#: field:hr.applicant,id:0 field:hr.applicant_category,id:0
+#: field:hr.recruitment.degree,id:0 field:hr.recruitment.partner.create,id:0
+#: field:hr.recruitment.report,id:0 field:hr.recruitment.source,id:0
 #: field:hr.recruitment.stage,id:0
 msgid "ID"
-msgstr ""
+msgstr "ID"
 
 #. module: hr_recruitment
 #: model:hr.applicant_category,name:hr_recruitment.tag_applicant_it
@@ -973,9 +863,7 @@
 msgid ""
 "If the active field is set to false, it will allow you to hide the case "
 "without removing it."
-msgstr ""
-"Om den aktiva fältet är satt till false, kommer det att du kan dölja ärendet "
-"utan att ta bort det."
+msgstr "Om den aktiva fältet är satt till false, kommer det att du kan dölja ärendet utan att ta bort det."
 
 #. module: hr_recruitment
 #: model:survey.page,title:hr_recruitment.recruitment_3
@@ -985,7 +873,7 @@
 #. module: hr_recruitment
 #: model:survey.label,value:hr_recruitment.rcol_3_1_3
 msgid "Important"
-msgstr ""
+msgstr "Viktigt"
 
 #. module: hr_recruitment
 #: model:hr.recruitment.stage,name:hr_recruitment.stage_job1
@@ -1022,7 +910,7 @@
 #. module: hr_recruitment
 #: model:ir.model,name:hr_recruitment.model_hr_job
 msgid "Job Position"
-msgstr ""
+msgstr "Tjänst"
 
 #. module: hr_recruitment
 #: model:ir.actions.act_window,name:hr_recruitment.action_hr_job
@@ -1042,12 +930,12 @@
 #. module: hr_recruitment
 #: model:survey.question,question:hr_recruitment.recruitment_2_1
 msgid "Knowledge"
-msgstr ""
+msgstr "Kunskap"
 
 #. module: hr_recruitment
 #: field:hr.applicant,message_last_post:0
 msgid "Last Message Date"
-msgstr ""
+msgstr "Senast meddelandedatum"
 
 #. module: hr_recruitment
 #: field:hr.applicant,last_stage_id:0
@@ -1060,17 +948,16 @@
 #: field:hr.applicant,date_last_stage_update:0
 #: field:hr.recruitment.report,date_last_stage_update:0
 msgid "Last Stage Update"
-msgstr ""
-
-#. module: hr_recruitment
-#: field:hr.applicant,write_uid:0
-#: field:hr.applicant_category,write_uid:0
+msgstr "Senaste etappuppdatering"
+
+#. module: hr_recruitment
+#: field:hr.applicant,write_uid:0 field:hr.applicant_category,write_uid:0
 #: field:hr.recruitment.degree,write_uid:0
 #: field:hr.recruitment.partner.create,write_uid:0
 #: field:hr.recruitment.source,write_uid:0
 #: field:hr.recruitment.stage,write_uid:0
 msgid "Last Updated by"
-msgstr ""
+msgstr "Senast uppdaterad av"
 
 #. module: hr_recruitment
 #: field:hr.applicant_category,write_date:0
@@ -1079,7 +966,7 @@
 #: field:hr.recruitment.source,write_date:0
 #: field:hr.recruitment.stage,write_date:0
 msgid "Last Updated on"
-msgstr ""
+msgstr "Senast uppdaterad"
 
 #. module: hr_recruitment
 #: view:hr.job:hr_recruitment.view_hr_job_kanban
@@ -1094,25 +981,19 @@
 #. module: hr_recruitment
 #: model:survey.label,value:hr_recruitment.recruitment_1_2_1
 msgid "Male"
-msgstr ""
+msgstr "Man"
 
 #. module: hr_recruitment
 #: help:hr.config.settings,module_document:0
 msgid ""
 "Manage your CV's and motivation letter related to all applicants.\n"
-"-This installs the module document_ftp. This will install the knowledge "
-"management  module in order to allow you to search using specific keywords "
-"through  the content of all documents (PDF, .DOCx...)"
-msgstr ""
-"Hantera dina CVn och personliga brev med anknytning till alla sökande. \n"
-"-Detta Installerar modulen document_ftp. Detta installerar "
-"kunskapshanteringsmodulen så att du kan söka med specifika sökord genom "
-"innehållet i alla dokument (PDF, docx ...)"
+"-This installs the module document_ftp. This will install the knowledge management  module in order to allow you to search using specific keywords through  the content of all documents (PDF, .DOCx...)"
+msgstr "Hantera dina CVn och personliga brev med anknytning till alla sökande. \n-Detta Installerar modulen document_ftp. Detta installerar kunskapshanteringsmodulen så att du kan söka med specifika sökord genom innehållet i alla dokument (PDF, docx ...)"
 
 #. module: hr_recruitment
 #: model:hr.applicant_category,name:hr_recruitment.tag_applicant_manager
 msgid "Manager"
-msgstr ""
+msgstr "Chef"
 
 #. module: hr_recruitment
 #: model:hr.recruitment.degree,name:hr_recruitment.degree_licenced
@@ -1160,8 +1041,7 @@
 msgstr "Viktigast"
 
 #. module: hr_recruitment
-#: field:hr.applicant_category,name:0
-#: field:hr.recruitment.degree,name:0
+#: field:hr.applicant_category,name:0 field:hr.recruitment.degree,name:0
 #: field:hr.recruitment.stage,name:0
 msgid "Name"
 msgstr "Namn"
@@ -1177,7 +1057,7 @@
 msgstr "Ny sökande"
 
 #. module: hr_recruitment
-#: code:addons/hr_recruitment/hr_recruitment.py:504
+#: code:addons/hr_recruitment/hr_recruitment.py:508
 #, python-format
 msgid "New Employee %s Hired"
 msgstr "Nya anställda %s rekryterade"
@@ -1185,15 +1065,11 @@
 #. module: hr_recruitment
 #: view:hr.applicant:hr_recruitment.view_crm_case_jobs_filter
 msgid "New Mail"
-<<<<<<< HEAD
-msgstr ""
-=======
 msgstr "Ny e-post"
->>>>>>> 5b1beec1
-
-#. module: hr_recruitment
-#: code:addons/hr_recruitment/hr_recruitment.py:421
-#: code:addons/hr_recruitment/hr_recruitment.py:449
+
+#. module: hr_recruitment
+#: code:addons/hr_recruitment/hr_recruitment.py:425
+#: code:addons/hr_recruitment/hr_recruitment.py:453
 #, python-format
 msgid "New application from %s"
 msgstr "Ny ansökan från %s"
@@ -1214,7 +1090,7 @@
 msgstr "Nästa åtgärd"
 
 #. module: hr_recruitment
-#: code:addons/hr_recruitment/hr_recruitment.py:391
+#: code:addons/hr_recruitment/hr_recruitment.py:395
 #, python-format
 msgid "No Subject"
 msgstr "Inget ämne"
@@ -1267,7 +1143,7 @@
 #. module: hr_recruitment
 #: view:hr.applicant:hr_recruitment.crm_case_form_view_job
 msgid "Print"
-msgstr ""
+msgstr "Skriv ut"
 
 #. module: hr_recruitment
 #: view:hr.job:hr_recruitment.hr_job_survey
@@ -1414,12 +1290,12 @@
 #. module: hr_recruitment
 #: model:hr.applicant_category,name:hr_recruitment.tag_applicant_sales
 msgid "Sales"
-msgstr ""
+msgstr "Kundorder"
 
 #. module: hr_recruitment
 #: view:hr.applicant:hr_recruitment.crm_case_form_view_job
 msgid "Schedule"
-msgstr ""
+msgstr "Schema"
 
 #. module: hr_recruitment
 #: view:hr.applicant:hr_recruitment.hr_kanban_view_applicant
@@ -1538,7 +1414,7 @@
 #. module: hr_recruitment
 #: view:hr.applicant:hr_recruitment.crm_case_form_view_job
 msgid "Start"
-msgstr ""
+msgstr "Start"
 
 #. module: hr_recruitment
 #: model:survey.label,value:hr_recruitment.rrow_2_1_5
@@ -1599,10 +1475,7 @@
 "These email addresses will be added to the CC field of all inbound and "
 "outbound emails for this record before being sent. Separate multiple email "
 "addresses with a comma"
-msgstr ""
-"Dessa e-postadresser läggs till kopie-fältet på alla inkommande och utgående "
-"meddelanden för denna post innan de skickas. Separera flera adresser med "
-"komma."
+msgstr "Dessa e-postadresser läggs till kopie-fältet på alla inkommande och utgående meddelanden för denna post innan de skickas. Separera flera adresser med komma."
 
 #. module: hr_recruitment
 #: help:hr.applicant,email_from:0
@@ -1612,7 +1485,7 @@
 #. module: hr_recruitment
 #: view:hr.recruitment.report:hr_recruitment.view_hr_recruitment_report_search
 msgid "This Year"
-msgstr ""
+msgstr "Innevarande år"
 
 #. module: hr_recruitment
 #: model:survey.question,constr_error_msg:hr_recruitment.recruitment_1_1
@@ -1637,7 +1510,7 @@
 #: view:hr.applicant:hr_recruitment.view_crm_case_jobs_filter
 #: view:hr.recruitment.report:hr_recruitment.view_hr_recruitment_report_search
 msgid "Unassigned"
-msgstr ""
+msgstr "Ej tilldelade"
 
 #. module: hr_recruitment
 #: field:hr.applicant,message_unread:0
@@ -1668,10 +1541,10 @@
 #. module: hr_recruitment
 #: model:survey.label,value:hr_recruitment.rcol_3_1_4
 msgid "Very important"
-msgstr ""
-
-#. module: hr_recruitment
-#: code:addons/hr_recruitment/hr_recruitment.py:507
+msgstr "Mycket viktigt"
+
+#. module: hr_recruitment
+#: code:addons/hr_recruitment/hr_recruitment.py:511
 #, python-format
 msgid "Warning!"
 msgstr "Varning!"
@@ -1684,20 +1557,12 @@
 #. module: hr_recruitment
 #: field:hr.applicant,website_message_ids:0
 msgid "Website Messages"
-<<<<<<< HEAD
-msgstr ""
-=======
 msgstr "Webbplatsmeddelanden"
->>>>>>> 5b1beec1
 
 #. module: hr_recruitment
 #: help:hr.applicant,website_message_ids:0
 msgid "Website communication history"
-<<<<<<< HEAD
-msgstr ""
-=======
 msgstr "Webbplatsens kommunikationshistorik"
->>>>>>> 5b1beec1
 
 #. module: hr_recruitment
 #: model:survey.question,question:hr_recruitment.recruitment_1_3
@@ -1715,7 +1580,7 @@
 msgstr "Muntliga rykten"
 
 #. module: hr_recruitment
-#: code:addons/hr_recruitment/hr_recruitment.py:507
+#: code:addons/hr_recruitment/hr_recruitment.py:511
 #, python-format
 msgid "You must define an Applied Job and a Contact Name for this applicant."
 msgstr ""
@@ -1731,7 +1596,7 @@
 msgstr "eg Kalla till intervju"
 
 #. module: hr_recruitment
-#: code:addons/hr_recruitment/hr_recruitment.py:520
+#: code:addons/hr_recruitment/hr_recruitment.py:524
 #, python-format
 msgid "job applicants"
 msgstr "Jobbsökande"
@@ -1739,4 +1604,9 @@
 #. module: hr_recruitment
 #: view:hr.applicant:hr_recruitment.hr_kanban_view_applicant
 msgid "oe_kanban_text_red"
-msgstr ""+msgstr "oe_kanban_text_red"
+
+#. module: hr_recruitment
+#: view:hr.recruitment.partner.create:hr_recruitment.view_hr_recruitment_partner_create
+msgid "or"
+msgstr "eller"