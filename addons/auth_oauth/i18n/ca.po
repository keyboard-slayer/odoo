# Translation of Odoo Server.
# This file contains the translation of the following modules:
# * auth_oauth
#
# Translators:
msgid ""
msgstr ""
"Project-Id-Version: Odoo 9.0\n"
"Report-Msgid-Bugs-To: \n"
<<<<<<< HEAD
"POT-Creation-Date: 2016-08-19 10:24+0000\n"
=======
"POT-Creation-Date: 2016-08-18 14:07+0000\n"
>>>>>>> bc1a0a32
"PO-Revision-Date: 2016-06-07 11:36+0000\n"
"Last-Translator: Martin Trigaux\n"
"Language-Team: Catalan (http://www.transifex.com/odoo/odoo-9/language/ca/)\n"
"Language: ca\n"
"MIME-Version: 1.0\n"
"Content-Type: text/plain; charset=UTF-8\n"
"Content-Transfer-Encoding: \n"
"Plural-Forms: nplurals=2; plural=(n != 1);\n"

#. module: auth_oauth
<<<<<<< HEAD
=======
#: model:ir.ui.view,arch_db:auth_oauth.view_general_configuration
msgid ""
"<br/>\n"
"                                    - Create a new project<br/>\n"
"                                    - Go to Api Access<br/>\n"
"                                    - Create an oauth client_id<br/>\n"
"                                    - Edit settings and set both Authorized "
"Redirect URIs and Authorized JavaScript Origins to your hostname.<br/>\n"
"                                    <br/>\n"
"                                    Now copy paste the client_id here:"
msgstr ""

#. module: auth_oauth
>>>>>>> bc1a0a32
#: code:addons/auth_oauth/controllers/main.py:98
#, python-format
msgid "Access Denied"
msgstr "Accés Denegat"

#. module: auth_oauth
#: model:ir.model.fields,field_description:auth_oauth.field_res_users_property_account_payable_id
msgid "Account Payable"
msgstr "Compte a pagar"

#. module: auth_oauth
#: model:ir.model.fields,field_description:auth_oauth.field_res_users_property_account_receivable_id
msgid "Account Receivable"
msgstr "Compte a cobrar"

#. module: auth_oauth
#: model:ir.model.fields,field_description:auth_oauth.field_base_config_settings_auth_oauth_google_enabled
#: model:ir.ui.view,arch_db:auth_oauth.view_general_configuration
msgid "Allow users to sign in with Google"
msgstr "Permetre la entrada als usuaris amb Google "

#. module: auth_oauth
#: model:ir.model.fields,field_description:auth_oauth.field_auth_oauth_provider_enabled
msgid "Allowed"
msgstr ""

#. module: auth_oauth
#: model:ir.ui.view,arch_db:auth_oauth.view_general_configuration
msgid "Authentication"
msgstr ""

#. module: auth_oauth
#: model:ir.model.fields,field_description:auth_oauth.field_auth_oauth_provider_auth_endpoint
msgid "Authentication URL"
msgstr ""

#. module: auth_oauth
#: model:ir.model.fields,field_description:auth_oauth.field_res_users_bank_account_count
msgid "Bank"
msgstr "Banc"

#. module: auth_oauth
#: model:ir.model.fields,field_description:auth_oauth.field_auth_oauth_provider_body
msgid "Body"
msgstr "Contingut"

#. module: auth_oauth
#: model:ir.model.fields,field_description:auth_oauth.field_auth_oauth_provider_css_class
msgid "CSS class"
msgstr ""

#. module: auth_oauth
#: model:ir.ui.view,arch_db:auth_oauth.view_general_configuration
msgid ""
"Check that the application type is set on <b>Web Application</b>. \n"
"                                        Now configure the allowed pages on "
"which you will be redirected."
msgstr ""

#. module: auth_oauth
#: model:ir.ui.view,arch_db:auth_oauth.view_general_configuration
msgid ""
"Click on <b>Create Project</b> and enter the project name and \n"
"                                        other details."
msgstr ""

#. module: auth_oauth
#: model:ir.ui.view,arch_db:auth_oauth.view_general_configuration
msgid "Click on <b>Use Google APIs</b>"
msgstr ""

#. module: auth_oauth
#: model:ir.model.fields,field_description:auth_oauth.field_auth_oauth_provider_client_id
#: model:ir.model.fields,field_description:auth_oauth.field_base_config_settings_auth_oauth_google_client_id
msgid "Client ID"
msgstr "ID de client"

#. module: auth_oauth
#: model:ir.model.fields,field_description:auth_oauth.field_res_users_ref_company_ids
msgid "Companies that refers to partner"
msgstr "Companyies que es refereixen a l'empresa"

#. module: auth_oauth
#: model:ir.ui.view,arch_db:auth_oauth.view_general_configuration
msgid "Connect to your Google account and go to"
msgstr ""

#. module: auth_oauth
#: model:ir.model.fields,field_description:auth_oauth.field_res_users_contract_ids
#: model:ir.model.fields,field_description:auth_oauth.field_res_users_contracts_count
msgid "Contracts"
msgstr "Contractes"

#. module: auth_oauth
#: model:ir.model.fields,field_description:auth_oauth.field_auth_oauth_provider_create_uid
msgid "Created by"
msgstr "Creat per"

#. module: auth_oauth
#: model:ir.model.fields,field_description:auth_oauth.field_auth_oauth_provider_create_date
msgid "Created on"
msgstr "Creat el"

#. module: auth_oauth
#: model:ir.model.fields,field_description:auth_oauth.field_res_users_currency_id
msgid "Currency"
msgstr ""

#. module: auth_oauth
#: model:ir.model.fields,field_description:auth_oauth.field_res_users_property_payment_term_id
msgid "Customer Payment Term"
msgstr "Termini de pagament del client"

#. module: auth_oauth
#: model:ir.model.fields,field_description:auth_oauth.field_auth_oauth_provider_data_endpoint
msgid "Data URL"
msgstr ""

#. module: auth_oauth
#: model:ir.model.fields,field_description:auth_oauth.field_res_users_trust
msgid "Degree of trust you have in this debtor"
msgstr ""

#. module: auth_oauth
#: model:ir.model.fields,field_description:auth_oauth.field_auth_oauth_provider_display_name
msgid "Display Name"
msgstr "Mostra Nom"

#. module: auth_oauth
#: model:ir.ui.view,arch_db:auth_oauth.view_general_configuration
msgid ""
"Fill in your address, email and the product name (for example odoo) \n"
"                                        and then save."
msgstr ""

#. module: auth_oauth
#: model:ir.model.fields,field_description:auth_oauth.field_res_users_property_account_position_id
msgid "Fiscal Position"
msgstr "Posició fiscal"

#. module: auth_oauth
#: model:ir.ui.view,arch_db:auth_oauth.view_general_configuration
#, fuzzy
msgid "Google Client ID:"
msgstr "ID de client"

#. module: auth_oauth
#: model:ir.model.fields,field_description:auth_oauth.field_res_users_has_unreconciled_entries
msgid "Has unreconciled entries"
msgstr ""

#. module: auth_oauth
#: model:ir.model.fields,field_description:auth_oauth.field_auth_oauth_provider_id
msgid "ID"
msgstr "ID"

#. module: auth_oauth
#: model:ir.model.fields,field_description:auth_oauth.field_res_users_invoice_warn
#, fuzzy
msgid "Invoice"
msgstr "Factures"

#. module: auth_oauth
#: model:ir.model.fields,field_description:auth_oauth.field_res_users_invoice_ids
msgid "Invoices"
msgstr "Factures"

#. module: auth_oauth
#: model:ir.model.fields,field_description:auth_oauth.field_res_users_issued_total
#: model:ir.model.fields,field_description:auth_oauth.field_res_users_journal_item_count
msgid "Journal Items"
msgstr "Apunts comptables"

#. module: auth_oauth
#: model:ir.model.fields,field_description:auth_oauth.field_auth_oauth_provider___last_update
msgid "Last Modified on"
msgstr "Darrera modificació feta el"

#. module: auth_oauth
#: model:ir.model.fields,field_description:auth_oauth.field_auth_oauth_provider_write_uid
msgid "Last Updated by"
msgstr "Actualitzat per última vegada per"

#. module: auth_oauth
#: model:ir.model.fields,field_description:auth_oauth.field_auth_oauth_provider_write_date
msgid "Last Updated on"
msgstr "Actualitzat per última vegada el dia"

#. module: auth_oauth
#: model:ir.model.fields,help:auth_oauth.field_res_users_last_time_entries_checked
msgid ""
"Last time the invoices & payments matching was performed for this partner. "
"It is set either if there's not at least an unreconciled debit and an "
"unreconciled credit or if you click the \"Done\" button."
msgstr ""

#. module: auth_oauth
#: model:ir.model.fields,field_description:auth_oauth.field_res_users_last_time_entries_checked
msgid "Latest Invoices & Payments Matching Date"
msgstr ""

#. module: auth_oauth
#: model:ir.model.fields,field_description:auth_oauth.field_res_users_invoice_warn_msg
msgid "Message for Invoice"
msgstr ""

#. module: auth_oauth
#: model:ir.model.fields,field_description:auth_oauth.field_res_users_oauth_access_token
msgid "OAuth Access Token"
msgstr ""

#. module: auth_oauth
#: model:ir.model.fields,field_description:auth_oauth.field_res_users_oauth_provider_id
msgid "OAuth Provider"
msgstr ""

#. module: auth_oauth
#: model:ir.ui.menu,name:auth_oauth.menu_oauth_providers
msgid "OAuth Providers"
msgstr ""

#. module: auth_oauth
#: sql_constraint:res.users:0
msgid "OAuth UID must be unique per provider"
msgstr ""

#. module: auth_oauth
#: model:ir.model.fields,field_description:auth_oauth.field_res_users_oauth_uid
msgid "OAuth User ID"
msgstr ""

#. module: auth_oauth
#: model:ir.model,name:auth_oauth.model_auth_oauth_provider
msgid "OAuth2 provider"
msgstr ""

#. module: auth_oauth
#: model:ir.ui.view,arch_db:auth_oauth.view_users_form
msgid "Oauth"
msgstr ""

#. module: auth_oauth
#: model:ir.model.fields,help:auth_oauth.field_res_users_oauth_uid
msgid "Oauth Provider user_id"
msgstr ""

#. module: auth_oauth
#: model:ir.ui.view,arch_db:auth_oauth.view_general_configuration
msgid ""
"On the left side menu, select the sub menu <b>Credentials</b> \n"
"                                        (from <b>API Manager</b>) then "
"select <b>OAuth consent screen</b>."
msgstr ""

#. module: auth_oauth
#: model:ir.ui.view,arch_db:auth_oauth.view_general_configuration
msgid ""
"Once done, you receive two information (your <b>Client ID</b> and <b>\n"
"                                        Client Secret</b>). You have to "
"insert your <b>Client ID</b> in \n"
"                                        the field below."
msgstr ""

#. module: auth_oauth
#: model:ir.model.fields,field_description:auth_oauth.field_res_users_debit_limit
msgid "Payable Limit"
msgstr "Límit a pagar"

#. module: auth_oauth
#: model:ir.model.fields,field_description:auth_oauth.field_auth_oauth_provider_name
msgid "Provider name"
msgstr ""

#. module: auth_oauth
#: model:ir.actions.act_window,name:auth_oauth.action_oauth_provider
msgid "Providers"
msgstr ""

#. module: auth_oauth
#: model:ir.ui.view,arch_db:auth_oauth.view_general_configuration
msgid "Return to Top"
msgstr ""

#. module: auth_oauth
#: model:ir.model.fields,field_description:auth_oauth.field_auth_oauth_provider_scope
msgid "Scope"
msgstr ""

#. module: auth_oauth
<<<<<<< HEAD
#: model:ir.model.fields,help:auth_oauth.field_res_users_invoice_warn
msgid ""
"Selecting the \"Warning\" option will notify user with the message, "
"Selecting \"Blocking Message\" will throw an exception with the message and "
"block the flow. The Message has to be written in the next field."
msgstr ""

#. module: auth_oauth
#: model:ir.model.fields,field_description:auth_oauth.field_base_config_settings_server_uri_google
msgid "Server uri"
msgstr ""

#. module: auth_oauth
#: model:ir.ui.view,arch_db:auth_oauth.view_general_configuration
msgid "Show Tutorial"
msgstr ""

#. module: auth_oauth
#: model:ir.model.fields,field_description:auth_oauth.field_base_config_settings_auth_oauth_tutorial_enabled
msgid "Show tutorial"
msgstr ""

#. module: auth_oauth
=======
>>>>>>> bc1a0a32
#: code:addons/auth_oauth/controllers/main.py:96
#, python-format
msgid "Sign up is not allowed on this database."
msgstr ""

#. module: auth_oauth
#: model:ir.model.fields,help:auth_oauth.field_res_users_property_account_position_id
msgid ""
"The fiscal position will determine taxes and accounts used for the partner."
msgstr ""
"La posició fiscal determinarà els impostos i comptes utilitzats per "
"l'empresa."

#. module: auth_oauth
#: model:ir.model.fields,help:auth_oauth.field_res_users_has_unreconciled_entries
msgid ""
"The partner has at least one unreconciled debit and credit since last time "
"the invoices & payments matching was performed."
msgstr ""

#. module: auth_oauth
#: model:ir.ui.view,arch_db:auth_oauth.view_general_configuration
msgid ""
"Then click on <b>Add Credentials</b> and select the second option \n"
"                                        (OAuth 2.0 Client ID)."
msgstr ""

#. module: auth_oauth
#: model:ir.ui.view,arch_db:auth_oauth.view_general_configuration
msgid "Then click on <b>Create</b>."
msgstr ""

#. module: auth_oauth
#: model:ir.model.fields,help:auth_oauth.field_res_users_property_account_payable_id
msgid ""
"This account will be used instead of the default one as the payable account "
"for the current partner"
msgstr ""
"Aquest compte s'utilitzarà en comptes del compte per defecte com el compte a "
"pagar per l'empresa actual."

#. module: auth_oauth
#: model:ir.model.fields,help:auth_oauth.field_res_users_property_account_receivable_id
msgid ""
"This account will be used instead of the default one as the receivable "
"account for the current partner"
msgstr ""
"Aquest compte s'utilitzarà en lloc de l'establert per defecte com el compte "
"a cobrar per l'empresa actual."

#. module: auth_oauth
#: model:ir.model.fields,help:auth_oauth.field_res_users_property_supplier_payment_term_id
msgid ""
"This payment term will be used instead of the default one for purchase "
"orders and vendor bills"
msgstr ""

#. module: auth_oauth
#: model:ir.model.fields,help:auth_oauth.field_res_users_property_payment_term_id
msgid ""
"This payment term will be used instead of the default one for sale orders "
"and customer invoices"
msgstr ""
"S'utilitzarà aquest termini de pagament en lloc del predeterminat per les "
"comandes de venda i factures de client."
<<<<<<< HEAD

#. module: auth_oauth
#: model:ir.ui.view,arch_db:auth_oauth.view_general_configuration
msgid ""
"To achieve this, complete the field <b>Authorized redirect URIs</b>.\n"
"                                        Copy paste the following link in the "
"box"
msgstr ""
=======
>>>>>>> bc1a0a32

#. module: auth_oauth
#: model:ir.ui.view,arch_db:auth_oauth.view_general_configuration
msgid ""
<<<<<<< HEAD
"To setup the sign in process with Google, you have to perform \n"
"                                    the following steps first."
=======
"To setup the signin process with Google, first you have to perform the "
"following steps:<br/>\n"
"                                    <br/>\n"
"                                    - Go to the"
>>>>>>> bc1a0a32
msgstr ""

#. module: auth_oauth
#: model:ir.model.fields,field_description:auth_oauth.field_res_users_total_invoiced
msgid "Total Invoiced"
msgstr "Total facturat"

#. module: auth_oauth
#: model:ir.model.fields,field_description:auth_oauth.field_res_users_debit
msgid "Total Payable"
msgstr "Total a pagar"

#. module: auth_oauth
#: model:ir.model.fields,field_description:auth_oauth.field_res_users_credit
msgid "Total Receivable"
msgstr "Total a cobrar"

#. module: auth_oauth
#: model:ir.model.fields,help:auth_oauth.field_res_users_credit
msgid "Total amount this customer owes you."
msgstr "Import total que aquest client li deu."

#. module: auth_oauth
#: model:ir.model.fields,help:auth_oauth.field_res_users_debit
msgid "Total amount you have to pay to this vendor."
msgstr ""

#. module: auth_oauth
#: model:ir.model,name:auth_oauth.model_res_users
msgid "Users"
msgstr "Usuaris"

#. module: auth_oauth
#: model:ir.model.fields,help:auth_oauth.field_res_users_currency_id
msgid "Utility field to express amount currency"
msgstr ""

#. module: auth_oauth
#: model:ir.model.fields,field_description:auth_oauth.field_auth_oauth_provider_validation_endpoint
msgid "Validation URL"
msgstr ""

#. module: auth_oauth
#: model:ir.model.fields,field_description:auth_oauth.field_res_users_property_supplier_payment_term_id
msgid "Vendor Payment Term"
msgstr ""

#. module: auth_oauth
<<<<<<< HEAD
=======
#: model:ir.model.fields,field_description:auth_oauth.field_res_users_website_message_ids
msgid "Website Messages"
msgstr ""

#. module: auth_oauth
#: model:ir.model.fields,help:auth_oauth.field_res_users_website_message_ids
msgid "Website communication history"
msgstr ""

#. module: auth_oauth
>>>>>>> bc1a0a32
#: code:addons/auth_oauth/controllers/main.py:100
#, python-format
msgid ""
"You do not have access to this database or your invitation has expired. "
"Please ask for an invitation and be sure to follow the link in your "
"invitation email."
msgstr ""

#. module: auth_oauth
#: model:ir.ui.view,arch_db:auth_oauth.view_oauth_provider_form
#: model:ir.ui.view,arch_db:auth_oauth.view_oauth_provider_list
msgid "arch"
msgstr ""

#. module: auth_oauth
#: model:ir.model,name:auth_oauth.model_base_config_settings
msgid "base.config.settings"
msgstr "base.config.settings"

#. module: auth_oauth
#: model:ir.ui.view,arch_db:auth_oauth.view_general_configuration
msgid "e.g. 1234-xyz.apps.googleusercontent.com"
msgstr ""

#. module: auth_oauth
#: model:ir.ui.view,arch_db:auth_oauth.view_general_configuration
msgid "https://console.developers.google.com/"
msgstr ""

#. module: auth_oauth
#: model:ir.model,name:auth_oauth.model_ir_config_parameter
msgid "ir.config_parameter"
msgstr "ir.config_parameter"

#. module: auth_oauth
#: model:ir.model.fields,field_description:auth_oauth.field_auth_oauth_provider_sequence
msgid "unknown"
msgstr "desconegut"<|MERGE_RESOLUTION|>--- conflicted
+++ resolved
@@ -7,11 +7,7 @@
 msgstr ""
 "Project-Id-Version: Odoo 9.0\n"
 "Report-Msgid-Bugs-To: \n"
-<<<<<<< HEAD
-"POT-Creation-Date: 2016-08-19 10:24+0000\n"
-=======
 "POT-Creation-Date: 2016-08-18 14:07+0000\n"
->>>>>>> bc1a0a32
 "PO-Revision-Date: 2016-06-07 11:36+0000\n"
 "Last-Translator: Martin Trigaux\n"
 "Language-Team: Catalan (http://www.transifex.com/odoo/odoo-9/language/ca/)\n"
@@ -22,8 +18,6 @@
 "Plural-Forms: nplurals=2; plural=(n != 1);\n"
 
 #. module: auth_oauth
-<<<<<<< HEAD
-=======
 #: model:ir.ui.view,arch_db:auth_oauth.view_general_configuration
 msgid ""
 "<br/>\n"
@@ -37,7 +31,6 @@
 msgstr ""
 
 #. module: auth_oauth
->>>>>>> bc1a0a32
 #: code:addons/auth_oauth/controllers/main.py:98
 #, python-format
 msgid "Access Denied"
@@ -55,18 +48,12 @@
 
 #. module: auth_oauth
 #: model:ir.model.fields,field_description:auth_oauth.field_base_config_settings_auth_oauth_google_enabled
-#: model:ir.ui.view,arch_db:auth_oauth.view_general_configuration
 msgid "Allow users to sign in with Google"
 msgstr "Permetre la entrada als usuaris amb Google "
 
 #. module: auth_oauth
 #: model:ir.model.fields,field_description:auth_oauth.field_auth_oauth_provider_enabled
 msgid "Allowed"
-msgstr ""
-
-#. module: auth_oauth
-#: model:ir.ui.view,arch_db:auth_oauth.view_general_configuration
-msgid "Authentication"
 msgstr ""
 
 #. module: auth_oauth
@@ -87,26 +74,6 @@
 #. module: auth_oauth
 #: model:ir.model.fields,field_description:auth_oauth.field_auth_oauth_provider_css_class
 msgid "CSS class"
-msgstr ""
-
-#. module: auth_oauth
-#: model:ir.ui.view,arch_db:auth_oauth.view_general_configuration
-msgid ""
-"Check that the application type is set on <b>Web Application</b>. \n"
-"                                        Now configure the allowed pages on "
-"which you will be redirected."
-msgstr ""
-
-#. module: auth_oauth
-#: model:ir.ui.view,arch_db:auth_oauth.view_general_configuration
-msgid ""
-"Click on <b>Create Project</b> and enter the project name and \n"
-"                                        other details."
-msgstr ""
-
-#. module: auth_oauth
-#: model:ir.ui.view,arch_db:auth_oauth.view_general_configuration
-msgid "Click on <b>Use Google APIs</b>"
 msgstr ""
 
 #. module: auth_oauth
@@ -121,11 +88,6 @@
 msgstr "Companyies que es refereixen a l'empresa"
 
 #. module: auth_oauth
-#: model:ir.ui.view,arch_db:auth_oauth.view_general_configuration
-msgid "Connect to your Google account and go to"
-msgstr ""
-
-#. module: auth_oauth
 #: model:ir.model.fields,field_description:auth_oauth.field_res_users_contract_ids
 #: model:ir.model.fields,field_description:auth_oauth.field_res_users_contracts_count
 msgid "Contracts"
@@ -167,22 +129,14 @@
 msgstr "Mostra Nom"
 
 #. module: auth_oauth
-#: model:ir.ui.view,arch_db:auth_oauth.view_general_configuration
-msgid ""
-"Fill in your address, email and the product name (for example odoo) \n"
-"                                        and then save."
-msgstr ""
-
-#. module: auth_oauth
 #: model:ir.model.fields,field_description:auth_oauth.field_res_users_property_account_position_id
 msgid "Fiscal Position"
 msgstr "Posició fiscal"
 
 #. module: auth_oauth
 #: model:ir.ui.view,arch_db:auth_oauth.view_general_configuration
-#, fuzzy
-msgid "Google Client ID:"
-msgstr "ID de client"
+msgid "Google APIs console"
+msgstr ""
 
 #. module: auth_oauth
 #: model:ir.model.fields,field_description:auth_oauth.field_res_users_has_unreconciled_entries
@@ -193,12 +147,6 @@
 #: model:ir.model.fields,field_description:auth_oauth.field_auth_oauth_provider_id
 msgid "ID"
 msgstr "ID"
-
-#. module: auth_oauth
-#: model:ir.model.fields,field_description:auth_oauth.field_res_users_invoice_warn
-#, fuzzy
-msgid "Invoice"
-msgstr "Factures"
 
 #. module: auth_oauth
 #: model:ir.model.fields,field_description:auth_oauth.field_res_users_invoice_ids
@@ -240,11 +188,6 @@
 msgstr ""
 
 #. module: auth_oauth
-#: model:ir.model.fields,field_description:auth_oauth.field_res_users_invoice_warn_msg
-msgid "Message for Invoice"
-msgstr ""
-
-#. module: auth_oauth
 #: model:ir.model.fields,field_description:auth_oauth.field_res_users_oauth_access_token
 msgid "OAuth Access Token"
 msgstr ""
@@ -282,23 +225,6 @@
 #. module: auth_oauth
 #: model:ir.model.fields,help:auth_oauth.field_res_users_oauth_uid
 msgid "Oauth Provider user_id"
-msgstr ""
-
-#. module: auth_oauth
-#: model:ir.ui.view,arch_db:auth_oauth.view_general_configuration
-msgid ""
-"On the left side menu, select the sub menu <b>Credentials</b> \n"
-"                                        (from <b>API Manager</b>) then "
-"select <b>OAuth consent screen</b>."
-msgstr ""
-
-#. module: auth_oauth
-#: model:ir.ui.view,arch_db:auth_oauth.view_general_configuration
-msgid ""
-"Once done, you receive two information (your <b>Client ID</b> and <b>\n"
-"                                        Client Secret</b>). You have to "
-"insert your <b>Client ID</b> in \n"
-"                                        the field below."
 msgstr ""
 
 #. module: auth_oauth
@@ -317,42 +243,11 @@
 msgstr ""
 
 #. module: auth_oauth
-#: model:ir.ui.view,arch_db:auth_oauth.view_general_configuration
-msgid "Return to Top"
-msgstr ""
-
-#. module: auth_oauth
 #: model:ir.model.fields,field_description:auth_oauth.field_auth_oauth_provider_scope
 msgid "Scope"
 msgstr ""
 
 #. module: auth_oauth
-<<<<<<< HEAD
-#: model:ir.model.fields,help:auth_oauth.field_res_users_invoice_warn
-msgid ""
-"Selecting the \"Warning\" option will notify user with the message, "
-"Selecting \"Blocking Message\" will throw an exception with the message and "
-"block the flow. The Message has to be written in the next field."
-msgstr ""
-
-#. module: auth_oauth
-#: model:ir.model.fields,field_description:auth_oauth.field_base_config_settings_server_uri_google
-msgid "Server uri"
-msgstr ""
-
-#. module: auth_oauth
-#: model:ir.ui.view,arch_db:auth_oauth.view_general_configuration
-msgid "Show Tutorial"
-msgstr ""
-
-#. module: auth_oauth
-#: model:ir.model.fields,field_description:auth_oauth.field_base_config_settings_auth_oauth_tutorial_enabled
-msgid "Show tutorial"
-msgstr ""
-
-#. module: auth_oauth
-=======
->>>>>>> bc1a0a32
 #: code:addons/auth_oauth/controllers/main.py:96
 #, python-format
 msgid "Sign up is not allowed on this database."
@@ -374,18 +269,6 @@
 msgstr ""
 
 #. module: auth_oauth
-#: model:ir.ui.view,arch_db:auth_oauth.view_general_configuration
-msgid ""
-"Then click on <b>Add Credentials</b> and select the second option \n"
-"                                        (OAuth 2.0 Client ID)."
-msgstr ""
-
-#. module: auth_oauth
-#: model:ir.ui.view,arch_db:auth_oauth.view_general_configuration
-msgid "Then click on <b>Create</b>."
-msgstr ""
-
-#. module: auth_oauth
 #: model:ir.model.fields,help:auth_oauth.field_res_users_property_account_payable_id
 msgid ""
 "This account will be used instead of the default one as the payable account "
@@ -418,30 +301,14 @@
 msgstr ""
 "S'utilitzarà aquest termini de pagament en lloc del predeterminat per les "
 "comandes de venda i factures de client."
-<<<<<<< HEAD
 
 #. module: auth_oauth
 #: model:ir.ui.view,arch_db:auth_oauth.view_general_configuration
 msgid ""
-"To achieve this, complete the field <b>Authorized redirect URIs</b>.\n"
-"                                        Copy paste the following link in the "
-"box"
-msgstr ""
-=======
->>>>>>> bc1a0a32
-
-#. module: auth_oauth
-#: model:ir.ui.view,arch_db:auth_oauth.view_general_configuration
-msgid ""
-<<<<<<< HEAD
-"To setup the sign in process with Google, you have to perform \n"
-"                                    the following steps first."
-=======
 "To setup the signin process with Google, first you have to perform the "
 "following steps:<br/>\n"
 "                                    <br/>\n"
 "                                    - Go to the"
->>>>>>> bc1a0a32
 msgstr ""
 
 #. module: auth_oauth
@@ -490,8 +357,6 @@
 msgstr ""
 
 #. module: auth_oauth
-<<<<<<< HEAD
-=======
 #: model:ir.model.fields,field_description:auth_oauth.field_res_users_website_message_ids
 msgid "Website Messages"
 msgstr ""
@@ -502,7 +367,6 @@
 msgstr ""
 
 #. module: auth_oauth
->>>>>>> bc1a0a32
 #: code:addons/auth_oauth/controllers/main.py:100
 #, python-format
 msgid ""
@@ -528,11 +392,6 @@
 msgstr ""
 
 #. module: auth_oauth
-#: model:ir.ui.view,arch_db:auth_oauth.view_general_configuration
-msgid "https://console.developers.google.com/"
-msgstr ""
-
-#. module: auth_oauth
 #: model:ir.model,name:auth_oauth.model_ir_config_parameter
 msgid "ir.config_parameter"
 msgstr "ir.config_parameter"
