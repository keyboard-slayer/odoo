--- conflicted
+++ resolved
@@ -264,27 +264,11 @@
 
     reload_gantt: function() {
         var self = this;
-<<<<<<< HEAD
-        var ajax = {
-                url: '/base/dataset/search_read',
-                async: false
-            };
-            this.rpc(ajax, {
-                model: this.dataset.model,
-                domain: self.dataset.domain,
-                context :self.dataset.get_context()
-            }, function(response) {
-                ganttChartControl.clearAll();
-                jQuery("#GanttDiv").children().remove();
-                self.load_event(response);
-            });
-=======
         this.dataset.read_slice(false, false, false, function(response) {
             ganttChartControl.clearAll();
             jQuery("#GanttDiv").children().remove();
             self.load_event(response);
         });
->>>>>>> fcc0a982
     },
 
     do_search: function (domains, contexts, groupbys) {
