# -*- coding: utf-8 -*-

from datetime import datetime
import logging
import math
import re
import uuid
from werkzeug.exceptions import Forbidden

from openerp import _
from openerp import api, fields, models
from openerp import modules
from openerp import tools
from openerp import SUPERUSER_ID
from openerp.addons.website.models.website import slug
from openerp.exceptions import UserError

_logger = logging.getLogger(__name__)


class KarmaError(Forbidden):
    """ Karma-related error, used for forum and posts. """
    pass


class Forum(models.Model):
    _name = 'forum.forum'
    _description = 'Forum'
    _inherit = ['mail.thread', 'website.seo.metadata']

    def init(self, cr):
        """ Add forum uuid for user email validation.

        TDE TODO: move me somewhere else, auto_init ? """
        forum_uuids = self.pool['ir.config_parameter'].search(cr, SUPERUSER_ID, [('key', '=', 'website_forum.uuid')])
        if not forum_uuids:
            self.pool['ir.config_parameter'].set_param(cr, SUPERUSER_ID, 'website_forum.uuid', str(uuid.uuid4()), ['base.group_system'])

    @api.model
    def _get_default_faq(self):
        fname = modules.get_module_resource('website_forum', 'data', 'forum_default_faq.html')
        with open(fname, 'r') as f:
            return f.read()
        return False

    # description and use
    name = fields.Char('Forum Name', required=True, translate=True)
    faq = fields.Html('Guidelines', default=_get_default_faq, translate=True)
    description = fields.Text(
        'Description',
        translate=True,
        default='This community is for professionals and enthusiasts of our products and services.'
                'Share and discuss the best content and new marketing ideas,'
                'build your professional profile and become a better marketer together.')
    welcome_message = fields.Html(
        'Welcome Message',
        default = """<section class="bg-info" style="height: 168px;"><div class="container">
                        <div class="row">
                            <div class="col-md-12">
                                <h1 class="text-center" style="text-align: left;">Welcome!</h1>
                                <p class="text-muted text-center" style="text-align: left;">This community is for professionals and enthusiasts of our products and services. Share and discuss the best content and new marketing ideas, build your professional profile and become a better marketer together.</p>
                            </div>
                            <div class="col-md-12">
                                <a href="#" class="js_close_intro">Hide Intro</a>    <a class="btn btn-primary forum_register_url" href="/web/login">Register</a> </div>
                            </div>
                        </div>
                    </section>""")
    default_order = fields.Selection([
        ('create_date desc', 'Newest'),
        ('write_date desc', 'Last Updated'),
        ('vote_count desc', 'Most Voted'),
        ('relevancy desc', 'Relevance'),
        ('child_count desc', 'Answered')],
        string='Default Order', required=True, default='write_date desc')
<<<<<<< HEAD
    relevancy_post_vote = fields.Float('First Relevancy Parameter', default=0.8, help="This formula is used in order to sort by relevancy. The variable 'votes' represents number of votes for a post, and 'days' is number of days since the post creation")
    relevancy_time_decay = fields.Float('Second Relevancy Parameter', default=1.8)
=======
    relevancy_post_vote = fields.Float('First Relevance Parameter', default=0.8)
    relevancy_time_decay = fields.Float('Second Relevance Parameter', default=1.8)
>>>>>>> 42db2db4
    default_post_type = fields.Selection([
        ('question', 'Question'),
        ('discussion', 'Discussion'),
        ('link', 'Link')],
        string='Default Post', required=True, default='question')
    allow_question = fields.Boolean('Questions', help="Users can answer only once per question. Contributors can edit answers and mark the right ones.", default=True)
    allow_discussion = fields.Boolean('Discussions', default=True)
    allow_link = fields.Boolean('Links', help="When clicking on the post, it redirects to an external link", default=True)
    allow_bump = fields.Boolean('Allow Bump', default=True,
                                help='Posts without answers older than 10 days will display a popup'
                                     'when displayed on the website to propose users to share them '
                                     'on social networks, bumping the question at top of the thread.')
    allow_share = fields.Boolean('Sharing Options', default=True,
                                 help='After posting the user will be proposed to share its question'
                                      'or answer on social networks, enabling social network propagation'
                                      'of the forum content.')
    # karma generation
    karma_gen_question_new = fields.Integer(string='Asking a question', default=2)
    karma_gen_question_upvote = fields.Integer(string='Question upvoted', default=5)
    karma_gen_question_downvote = fields.Integer(string='Question downvoted', default=-2)
    karma_gen_answer_upvote = fields.Integer(string='Answer upvoted', default=10)
    karma_gen_answer_downvote = fields.Integer(string='Answer downvoted', default=-2)
    karma_gen_answer_accept = fields.Integer(string='Accepting an answer', default=2)
    karma_gen_answer_accepted = fields.Integer(string='Answer accepted', default=15)
    karma_gen_answer_flagged = fields.Integer(string='Answer flagged', default=-100)
    # karma-based actions
    karma_ask = fields.Integer(string='Ask questions', default=3)
    karma_answer = fields.Integer(string='Answer questions', default=3)
    karma_edit_own = fields.Integer(string='Edit own posts', default=1)
    karma_edit_all = fields.Integer(string='Edit all posts', default=300)
    karma_close_own = fields.Integer(string='Close own posts', default=100)
    karma_close_all = fields.Integer(string='Close all posts', default=500)
    karma_unlink_own = fields.Integer(string='Delete own posts', default=500)
    karma_unlink_all = fields.Integer(string='Delete all posts', default=1000)
    karma_upvote = fields.Integer(string='Upvote', default=5)
    karma_downvote = fields.Integer(string='Downvote', default=50)
    karma_answer_accept_own = fields.Integer(string='Accept an answer on own questions', default=20)
    karma_answer_accept_all = fields.Integer(string='Accept an answer to all questions', default=500)
    karma_comment_own = fields.Integer(string='Comment own posts', default=1)
    karma_comment_all = fields.Integer(string='Comment all posts', default=1)
    karma_comment_convert_own = fields.Integer(string='Convert own answers to comments and vice versa', default=50)
    karma_comment_convert_all = fields.Integer(string='Convert all answers to answers and vice versa', default=500)
    karma_comment_unlink_own = fields.Integer(string='Unlink own comments', default=50)
    karma_comment_unlink_all = fields.Integer(string='Unlink all comments', default=500)
    karma_retag = fields.Integer(string='Change question tags', default=75)
    karma_flag = fields.Integer(string='Flag a post as offensive', default=500)
    karma_dofollow = fields.Integer(string='Nofollow links', help='If the author has not enough karma, a nofollow attribute is added to links', default=500)
    karma_editor = fields.Integer(string='Editor Features: image and links',
                                  default=30, oldname='karma_editor_link_files')

    @api.one
    @api.constrains('allow_question', 'allow_discussion', 'allow_link', 'default_post_type')
    def _check_default_post_type(self):
        if (self.default_post_type == 'question' and not self.allow_question) \
                or (self.default_post_type == 'discussion' and not self.allow_discussion) \
                or (self.default_post_type == 'link' and not self.allow_link):
            raise UserError(_('You cannot choose %s as default post since the forum does not allow it.' % self.default_post_type))

    @api.one
    @api.constrains('allow_link', 'allow_question', 'allow_discussion', 'default_post_type')
    def _check_default_post_type(self):
        if self.default_post_type == 'link' and not self.allow_link or self.default_post_type == 'question' and not self.allow_question or self.default_post_type == 'discussion' and not self.allow_discussion:
            raise Warning(_('Post type in "Default post" must be activated'))


    @api.model
    def create(self, values):
        return super(Forum, self.with_context(mail_create_nolog=True)).create(values)

    @api.model
    def _tag_to_write_vals(self, tags=''):
        User = self.env['res.users']
        Tag = self.env['forum.tag']
        post_tags = []
        existing_keep = []
        for tag in filter(None, tags.split(',')):
            if tag.startswith('_'):  # it's a new tag
                # check that not arleady created meanwhile or maybe excluded by the limit on the search
                tag_ids = Tag.search([('name', '=', tag[1:])])
                if tag_ids:
                    existing_keep.append(int(tag_ids[0]))
                else:
                    # check if user have Karma needed to create need tag
                    user = User.sudo().browse(self._uid)
                    if user.exists() and user.karma >= self.karma_retag:
                        post_tags.append((0, 0, {'name': tag[1:], 'forum_id': self.id}))
            else:
                existing_keep.append(int(tag))
        post_tags.insert(0, [6, 0, existing_keep])
        return post_tags

    def get_tags_first_char(self):
        """ get set of first letter of forum tags """
        tags = self.env['forum.tag'].search([('forum_id', '=', self.id), ('posts_count', '>', 0)])
        return sorted(set([tag.name[0].upper() for tag in tags]))


class Post(models.Model):

    _name = 'forum.post'
    _description = 'Forum Post'
    _inherit = ['mail.thread', 'website.seo.metadata']
    _order = "is_correct DESC, vote_count DESC, write_date DESC"

    name = fields.Char('Title')
    forum_id = fields.Many2one('forum.forum', string='Forum', required=True)
    content = fields.Html('Content', strip_style=True)
    plain_content = fields.Text('Plain Content', compute='_get_plain_content', store=True)

    @api.one
    @api.depends('content')
    def _get_plain_content(self):
        self.plain_content = tools.html2plaintext(self.content)[0:500] if self.content else False

    content_link = fields.Char('URL', help="URL of Link Articles")
    tag_ids = fields.Many2many('forum.tag', 'forum_tag_rel', 'forum_id', 'forum_tag_id', string='Tags')
    state = fields.Selection([('active', 'Active'), ('close', 'Close'), ('offensive', 'Offensive')], string='Status', default='active')
    views = fields.Integer('Number of Views', default=0)
    active = fields.Boolean('Active', default=True)
    post_type = fields.Selection([
        ('question', 'Question'),
        ('link', 'Article'),
        ('discussion', 'Discussion')],
        string='Type', default='question', required=True)
    website_message_ids = fields.One2many(
        'mail.message', 'res_id',
        domain=lambda self: ['&', ('model', '=', self._name), ('type', 'in', ['email', 'comment'])],
        string='Post Messages', help="Comments on forum post",
    )
    # history
    create_date = fields.Datetime('Asked on', select=True, readonly=True)
    create_uid = fields.Many2one('res.users', string='Created by', select=True, readonly=True)
    write_date = fields.Datetime('Update on', select=True, readonly=True)
    bump_date = fields.Datetime('Bumped on', readonly=True,
                                help="Technical field allowing to bump a question. Writing on this field will trigger"
                                     "a write on write_date and therefore bump the post. Directly writing on write_date"
                                     "is currently not supported and this field is a workaround.")
    write_uid = fields.Many2one('res.users', string='Updated by', select=True, readonly=True)
    relevancy = fields.Float('Relevance', compute="_compute_relevancy", store=True)

    @api.one
    @api.depends('vote_count', 'forum_id.relevancy_post_vote', 'forum_id.relevancy_time_decay')
    def _compute_relevancy(self):
        if self.create_date:
            days = (datetime.today() - datetime.strptime(self.create_date, tools.DEFAULT_SERVER_DATETIME_FORMAT)).days
            self.relevancy = math.copysign(1, self.vote_count) * (abs(self.vote_count - 1) ** self.forum_id.relevancy_post_vote / (days + 2) ** self.forum_id.relevancy_time_decay)
        else:
            self.relevancy = 0

    # vote
    vote_ids = fields.One2many('forum.post.vote', 'post_id', string='Votes')
    user_vote = fields.Integer('My Vote', compute='_get_user_vote')
    vote_count = fields.Integer('Votes', compute='_get_vote_count', store=True)

    @api.multi
    def _get_user_vote(self):
        votes = self.env['forum.post.vote'].search_read([('post_id', 'in', self._ids), ('user_id', '=', self._uid)], ['vote', 'post_id'])
        mapped_vote = dict([(v['post_id'][0], v['vote']) for v in votes])
        for vote in self:
            vote.user_vote = mapped_vote.get(vote.id, 0)

    @api.multi
    @api.depends('vote_ids.vote')
    def _get_vote_count(self):
        read_group_res = self.env['forum.post.vote'].read_group([('post_id', 'in', self._ids)], ['post_id', 'vote'], ['post_id', 'vote'], lazy=False)
        result = dict.fromkeys(self._ids, 0)
        for data in read_group_res:
            result[data['post_id'][0]] += data['__count'] * int(data['vote'])
        for post in self:
            post.vote_count = result[post.id]

    # favorite
    favourite_ids = fields.Many2many('res.users', string='Favourite')
    user_favourite = fields.Boolean('Is Favourite', compute='_get_user_favourite')
    favourite_count = fields.Integer('Favorite Count', compute='_get_favorite_count', store=True)

    @api.one
    def _get_user_favourite(self):
        self.user_favourite = self._uid in self.favourite_ids.ids

    @api.one
    @api.depends('favourite_ids')
    def _get_favorite_count(self):
        self.favourite_count = len(self.favourite_ids)

    # hierarchy
    is_correct = fields.Boolean('Correct', help='Correct answer or answer accepted')
    parent_id = fields.Many2one('forum.post', string='Question', ondelete='cascade')
    self_reply = fields.Boolean('Reply to own question', compute='_is_self_reply', store=True)
    child_ids = fields.One2many('forum.post', 'parent_id', string='Answers')
    child_count = fields.Integer('Number of answers', compute='_get_child_count', store=True)
    uid_has_answered = fields.Boolean('Has Answered', compute='_get_uid_has_answered')
    has_validated_answer = fields.Boolean('Is answered', compute='_get_has_validated_answer', store=True)

    @api.one
    @api.depends('create_uid', 'parent_id')
    def _is_self_reply(self):
        self.self_reply = self.parent_id.create_uid.id == self._uid

    @api.one
    @api.depends('child_ids.create_uid', 'website_message_ids')
    def _get_child_count(self):
        def process(node):
            total = len(node.website_message_ids) + len(node.child_ids)
            for child in node.child_ids:
                total += process(child)
            return total
        self.child_count = process(self)

    @api.one
    def _get_uid_has_answered(self):
        self.uid_has_answered = any(answer.create_uid.id == self._uid for answer in self.child_ids)

    @api.one
    @api.depends('child_ids.is_correct')
    def _get_has_validated_answer(self):
        self.has_validated_answer = any(answer.is_correct for answer in self.child_ids)

    # closing
    closed_reason_id = fields.Many2one('forum.post.reason', string='Reason')
    closed_uid = fields.Many2one('res.users', string='Closed by', select=1)
    closed_date = fields.Datetime('Closed on', readonly=True)
    # karma calculation and access
    karma_accept = fields.Integer('Convert comment to answer', compute='_get_post_karma_rights')
    karma_edit = fields.Integer('Karma to edit', compute='_get_post_karma_rights')
    karma_close = fields.Integer('Karma to close', compute='_get_post_karma_rights')
    karma_unlink = fields.Integer('Karma to unlink', compute='_get_post_karma_rights')
    karma_comment = fields.Integer('Karma to comment', compute='_get_post_karma_rights')
    karma_comment_convert = fields.Integer('Karma to convert comment to answer', compute='_get_post_karma_rights')
    can_ask = fields.Boolean('Can Ask', compute='_get_post_karma_rights')
    can_answer = fields.Boolean('Can Answer', compute='_get_post_karma_rights')
    can_accept = fields.Boolean('Can Accept', compute='_get_post_karma_rights')
    can_edit = fields.Boolean('Can Edit', compute='_get_post_karma_rights')
    can_close = fields.Boolean('Can Close', compute='_get_post_karma_rights')
    can_unlink = fields.Boolean('Can Unlink', compute='_get_post_karma_rights')
    can_upvote = fields.Boolean('Can Upvote', compute='_get_post_karma_rights')
    can_downvote = fields.Boolean('Can Downvote', compute='_get_post_karma_rights')
    can_comment = fields.Boolean('Can Comment', compute='_get_post_karma_rights')
    can_comment_convert = fields.Boolean('Can Convert to Comment', compute='_get_post_karma_rights')
    can_view = fields.Boolean('Can View', compute='_get_post_karma_rights')

    @api.one
    def _get_post_karma_rights(self):
        user = self.env.user
        post = self.sudo()

        is_creator = post.create_uid.id == self._uid

        self.karma_accept = self.forum_id.karma_answer_accept_own if post.parent_id and post.parent_id.create_uid.id == self._uid else self.forum_id.karma_answer_accept_all
        self.karma_edit = self.forum_id.karma_edit_own if is_creator else self.forum_id.karma_edit_all
        self.karma_close = self.forum_id.karma_close_own if is_creator else self.forum_id.karma_close_all
        self.karma_unlink = self.forum_id.karma_unlink_own if is_creator else self.forum_id.karma_unlink_all
        self.karma_comment = self.forum_id.karma_comment_own if is_creator else self.forum_id.karma_comment_all
        self.karma_comment_convert = self.forum_id.karma_comment_convert_own if is_creator else self.forum_id.karma_comment_convert_all

        self.can_ask = user.karma >= self.forum_id.karma_ask
        self.can_answer = user.karma >= self.forum_id.karma_answer
        self.can_accept = user.karma >= self.karma_accept
        self.can_edit = user.karma >= self.karma_edit
        self.can_close = user.karma >= self.karma_close
        self.can_unlink = user.karma >= self.karma_unlink
        self.can_upvote = user.karma >= self.forum_id.karma_upvote
        self.can_downvote = user.karma >= self.forum_id.karma_downvote
        self.can_comment = user.karma >= self.karma_comment
        self.can_comment_convert = user.karma >= self.karma_comment_convert
        self.can_view = user.karma >= self.karma_close or post.create_uid.karma > 0

    @api.one
    @api.constrains('post_type', 'forum_id')
    def _check_post_type(self):
        if (self.post_type == 'question' and not self.forum_id.allow_question) \
                or (self.post_type == 'discussion' and not self.forum_id.allow_discussion) \
                or (self.post_type == 'link' and not self.forum_id.allow_link):
            raise UserError(_('This forum does not allow %s' % self.post_type))

    def _update_content(self, content, forum_id):
        forum = self.env['forum.forum'].browse(forum_id)
        if content and self.env.user.karma < forum.karma_dofollow:
            for match in re.findall(r'<a\s.*href=".*?">', content):
                content = re.sub(match, match[:3] + 'rel="nofollow" ' + match[3:], content)

        if self.env.user.karma <= forum.karma_editor:
            filter_regexp = r'(<img.*?>)|(<a[^>]*?href[^>]*?>)|(<[a-z|A-Z]+[^>]*style\s*=\s*[\'"][^\'"]*\s*background[^:]*:[^url;]*url)'
            content_match = re.search(filter_regexp, content, re.I)
            if content_match:
                raise KarmaError('User karma not sufficient to post an image or link.')
        return content

    @api.model
    def create(self, vals):
        if 'content' in vals and vals.get('forum_id'):
            vals['content'] = self._update_content(vals['content'], vals['forum_id'])

        post = super(Post, self.with_context(mail_create_nolog=True)).create(vals)
        # deleted or closed questions
        if post.parent_id and (post.parent_id.state == 'close' or post.parent_id.active is False):
            raise UserError(_('Posting answer on a [Deleted] or [Closed] question is not possible'))
        # karma-based access
        if not post.parent_id and not post.can_ask:
            raise KarmaError('Not enough karma to create a new question')
        elif post.parent_id and not post.can_answer:
            raise KarmaError('Not enough karma to answer to a question')
        # messaging and chatter
        base_url = self.env['ir.config_parameter'].get_param('web.base.url')
        if post.parent_id:
            body = _(
                '<p>A new answer for <i>%s</i> has been posted. <a href="%s/forum/%s/question/%s">Click here to access the post.</a></p>' %
                (post.parent_id.name, base_url, slug(post.parent_id.forum_id), slug(post.parent_id))
            )
            post.parent_id.message_post(subject=_('Re: %s') % post.parent_id.name, body=body, subtype='website_forum.mt_answer_new')
        else:
            body = _(
                '<p>A new question <i>%s</i> has been asked on %s. <a href="%s/forum/%s/question/%s">Click here to access the question.</a></p>' %
                (post.name, post.forum_id.name, base_url, slug(post.forum_id), slug(post))
            )
            post.message_post(subject=post.name, body=body, subtype='website_forum.mt_question_new')
            self.env.user.sudo().add_karma(post.forum_id.karma_gen_question_new)
        return post

    @api.multi
    @api.depends('name', 'post_type')
    def name_get(self):
        result = []
        for post in self:
            if post.post_type == 'discussion' and post.parent_id and not post.name:
                result.append((post.id, '%s (%s)' % (post.parent_id.name, post.id)))
            else:
                result.append((post.id, '%s' % (post.name)))
        return result

    @api.multi
    def write(self, vals):
        if 'content' in vals:
            vals['content'] = self._update_content(vals['content'], self.forum_id.id)
        if 'state' in vals:
            if vals['state'] in ['active', 'close'] and any(not post.can_close for post in self):
                raise KarmaError('Not enough karma to close or reopen a post.')
        if 'active' in vals:
            if any(not post.can_unlink for post in self):
                raise KarmaError('Not enough karma to delete or reactivate a post')
        if 'is_correct' in vals:
            if any(not post.can_accept for post in self):
                raise KarmaError('Not enough karma to accept or refuse an answer')
            # update karma except for self-acceptance
            mult = 1 if vals['is_correct'] else -1
            for post in self:
                if vals['is_correct'] != post.is_correct and post.create_uid.id != self._uid:
                    post.create_uid.sudo().add_karma(post.forum_id.karma_gen_answer_accepted * mult)
                    self.env.user.sudo().add_karma(post.forum_id.karma_gen_answer_accept * mult)
        if any(key not in ['state', 'active', 'is_correct', 'closed_uid', 'closed_date', 'closed_reason_id'] for key in vals.keys()) and any(not post.can_edit for post in self):
            raise KarmaError('Not enough karma to edit a post.')

        res = super(Post, self).write(vals)
        # if post content modify, notify followers
        if 'content' in vals or 'name' in vals:
            for post in self:
                if post.parent_id:
                    body, subtype = _('Answer Edited'), 'website_forum.mt_answer_edit'
                    obj_id = post.parent_id
                else:
                    body, subtype = _('Question Edited'), 'website_forum.mt_question_edit'
                    obj_id = post
                obj_id.message_post(body=body, subtype=subtype)
        return res

    @api.multi
    def reopen(self):
        if any(post.parent_id or post.state != 'close' for post in self):
            return False

        reason_offensive = self.env.ref('website_forum.reason_7')
        reason_spam = self.env.ref('website_forum.reason_8')
        for post in self:
            if post.closed_reason_id in (reason_offensive, reason_spam):
                _logger.info('Upvoting user <%s>, reopening spam/offensive question',
                             post.create_uid)
                # TODO: in master, consider making this a tunable karma parameter
                post.create_uid.sudo().add_karma(post.forum_id.karma_gen_question_downvote * -5)

        self.sudo().write({'state': 'active'})

    @api.multi
    def close(self, reason_id):
        if any(post.parent_id for post in self):
            return False

        reason_offensive = self.env.ref('website_forum.reason_7').id
        reason_spam = self.env.ref('website_forum.reason_8').id
        if reason_id in (reason_offensive, reason_spam):
            for post in self:
                _logger.info('Downvoting user <%s> for posting spam/offensive contents',
                             post.create_uid)
                # TODO: in master, consider making this a tunable karma parameter
                post.create_uid.sudo().add_karma(post.forum_id.karma_gen_question_downvote * 5)

        self.write({
            'state': 'close',
            'closed_uid': self._uid,
            'closed_date': datetime.today().strftime(tools.DEFAULT_SERVER_DATETIME_FORMAT),
            'closed_reason_id': reason_id,
        })
        return True

    @api.multi
    def unlink(self):
        if any(not post.can_unlink for post in self):
            raise KarmaError('Not enough karma to unlink a post')
        # if unlinking an answer with accepted answer: remove provided karma
        for post in self:
            if post.is_correct:
                post.create_uid.sudo().add_karma(post.forum_id.karma_gen_answer_accepted * -1)
                self.env.user.sudo().add_karma(post.forum_id.karma_gen_answer_accepted * -1)
        return super(Post, self).unlink()

    @api.multi
    def bump(self):
        """ Bump a question: trigger a write_date by writing on a dummy bump_date
        field. One cannot bump a question more than once every 10 days. """
        self.ensure_one()
        if self.forum_id.allow_bump and not self.child_ids and (datetime.today() - datetime.strptime(self.write_date, tools.DEFAULT_SERVER_DATETIME_FORMAT)).days > 9:
            # write through super to bypass karma; sudo to allow public user to bump any post
            return self.sudo().write({'bump_date': fields.Datetime.now()})
        return False

    @api.multi
    def vote(self, upvote=True):
        Vote = self.env['forum.post.vote']
        vote_ids = Vote.search([('post_id', 'in', self._ids), ('user_id', '=', self._uid)])
        new_vote = '1' if upvote else '-1'
        voted_forum_ids = set()
        if vote_ids:
            for vote in vote_ids:
                if upvote:
                    new_vote = '0' if vote.vote == '-1' else '1'
                else:
                    new_vote = '0' if vote.vote == '1' else '-1'
                vote.vote = new_vote
                voted_forum_ids.add(vote.post_id.id)
        for post_id in set(self._ids) - voted_forum_ids:
            for post_id in self._ids:
                Vote.create({'post_id': post_id, 'vote': new_vote})
        return {'vote_count': self.vote_count, 'user_vote': new_vote}

    @api.one
    def convert_answer_to_comment(self):
        """ Tools to convert an answer (forum.post) to a comment (mail.message).
        The original post is unlinked and a new comment is posted on the question
        using the post create_uid as the comment's author. """
        if not self.parent_id:
            return False

        # karma-based action check: use the post field that computed own/all value
        if not self.can_comment_convert:
            raise KarmaError('Not enough karma to convert an answer to a comment')

        # post the message
        question = self.parent_id
        values = {
            'author_id': self.sudo().create_uid.partner_id.id,  # use sudo here because of access to res.users model
            'body': tools.html2plaintext(self.content),
            'type': 'comment',
            'subtype': 'mail.mt_comment',
            'date': self.create_date,
        }
        new_message = self.browse(question.id).with_context(mail_create_nosubscribe=True).message_post(**values)

        # unlink the original answer, using SUPERUSER_ID to avoid karma issues
        self.sudo().unlink()

        return new_message

    @api.model
    def convert_comment_to_answer(self, message_id, default=None):
        """ Tool to convert a comment (mail.message) into an answer (forum.post).
        The original comment is unlinked and a new answer from the comment's author
        is created. Nothing is done if the comment's author already answered the
        question. """
        comment = self.env['mail.message'].sudo().browse(message_id)
        post = self.browse(comment.res_id)
        if not comment.author_id or not comment.author_id.user_ids:  # only comment posted by users can be converted
            return False

        # karma-based action check: must check the message's author to know if own / all
        karma_convert = comment.author_id.id == self.env.user.partner_id.id and post.forum_id.karma_comment_convert_own or post.forum_id.karma_comment_convert_all
        can_convert = self.env.user.karma >= karma_convert
        if not can_convert:
            raise KarmaError('Not enough karma to convert a comment to an answer')

        # check the message's author has not already an answer
        question = post.parent_id if post.parent_id else post
        post_create_uid = comment.author_id.user_ids[0]
        if any(answer.create_uid.id == post_create_uid.id for answer in question.child_ids):
            return False

        # create the new post
        post_values = {
            'forum_id': question.forum_id.id,
            'content': comment.body,
            'parent_id': question.id,
        }
        # done with the author user to have create_uid correctly set
        new_post = self.sudo(post_create_uid.id).create(post_values)

        # delete comment
        comment.unlink()

        return new_post

    @api.one
    def unlink_comment(self, message_id):
        user = self.env.user
        comment = self.env['mail.message'].sudo().browse(message_id)
        if not comment.model == 'forum.post' or not comment.res_id == self.id:
            return False
        # karma-based action check: must check the message's author to know if own or all
        karma_unlink = comment.author_id.id == user.partner_id.id and self.forum_id.karma_comment_unlink_own or self.forum_id.karma_comment_unlink_all
        can_unlink = user.karma >= karma_unlink
        if not can_unlink:
            raise KarmaError('Not enough karma to unlink a comment')
        return comment.unlink()

    @api.multi
    def set_viewed(self):
        self._cr.execute("""UPDATE forum_post SET views = views+1 WHERE id IN %s""", (self._ids,))
        return True

    @api.model
    def _get_access_link(self, mail, partner):
        post = self.browse(mail.res_id)
        res_id = post.parent_id and "%s#answer-%s" % (post.parent_id.id, post.id) or post.id
        return "/forum/%s/question/%s" % (post.forum_id.id, res_id)

    @api.cr_uid_ids_context
    def message_post(self, cr, uid, thread_id, type='notification', subtype=None, context=None, **kwargs):
        if thread_id and type == 'comment':  # user comments have a restriction on karma
            if isinstance(thread_id, (list, tuple)):
                post_id = thread_id[0]
            else:
                post_id = thread_id
            post = self.browse(cr, uid, post_id, context=context)
            # TDE FIXME: trigger browse because otherwise the function field is not compted - check with RCO
            tmp1, tmp2 = post.karma_comment, post.can_comment
            user = self.pool['res.users'].browse(cr, uid, uid)
            tmp3 = user.karma
            # TDE END FIXME
            if not post.can_comment:
                raise KarmaError('Not enough karma to comment')
        return super(Post, self).message_post(cr, uid, thread_id, type=type, subtype=subtype, context=context, **kwargs)


class PostReason(models.Model):
    _name = "forum.post.reason"
    _description = "Post Closing Reason"
    _order = 'name'

    name = fields.Char(string='Closing Reason', required=True, translate=True)


class Vote(models.Model):
    _name = 'forum.post.vote'
    _description = 'Vote'

    post_id = fields.Many2one('forum.post', string='Post', ondelete='cascade', required=True)
    user_id = fields.Many2one('res.users', string='User', required=True, default=lambda self: self._uid)
    vote = fields.Selection([('1', '1'), ('-1', '-1'), ('0', '0')], string='Vote', required=True, default='1')
    create_date = fields.Datetime('Create Date', select=True, readonly=True)
    forum_id = fields.Many2one('forum.forum', string='Forum', related="post_id.forum_id", store=True)
    recipient_id = fields.Many2one('res.users', string='To', related="post_id.create_uid", store=True)

    def _get_karma_value(self, old_vote, new_vote, up_karma, down_karma):
        _karma_upd = {
            '-1': {'-1': 0, '0': -1 * down_karma, '1': -1 * down_karma + up_karma},
            '0': {'-1': 1 * down_karma, '0': 0, '1': up_karma},
            '1': {'-1': -1 * up_karma + down_karma, '0': -1 * up_karma, '1': 0}
        }
        return _karma_upd[old_vote][new_vote]

    @api.model
    def create(self, vals):
        vote = super(Vote, self).create(vals)

        # own post check
        if vote.user_id.id == vote.post_id.create_uid.id:
            raise UserError(_('Not allowed to vote for its own post'))
        # karma check
        if vote.vote == '1' and not vote.post_id.can_upvote:
            raise KarmaError('Not enough karma to upvote.')
        elif vote.vote == '-1' and not vote.post_id.can_downvote:
            raise KarmaError('Not enough karma to downvote.')

        if vote.post_id.parent_id:
            karma_value = self._get_karma_value('0', vote.vote, vote.forum_id.karma_gen_answer_upvote, vote.forum_id.karma_gen_answer_downvote)
        else:
            karma_value = self._get_karma_value('0', vote.vote, vote.forum_id.karma_gen_question_upvote, vote.forum_id.karma_gen_question_downvote)
        vote.recipient_id.sudo().add_karma(karma_value)
        return vote

    @api.multi
    def write(self, values):
        if 'vote' in values:
            for vote in self:
                # own post check
                if vote.user_id.id == vote.post_id.create_uid.id:
                    raise UserError(_('Not allowed to vote for its own post'))
                # karma check
                if (values['vote'] == '1' or vote.vote == '-1' and values['vote'] == '0') and not vote.post_id.can_upvote:
                    raise KarmaError('Not enough karma to upvote.')
                elif (values['vote'] == '-1' or vote.vote == '1' and values['vote'] == '0') and not vote.post_id.can_downvote:
                    raise KarmaError('Not enough karma to downvote.')

                # karma update
                if vote.post_id.parent_id:
                    karma_value = self._get_karma_value(vote.vote, values['vote'], vote.forum_id.karma_gen_answer_upvote, vote.forum_id.karma_gen_answer_downvote)
                else:
                    karma_value = self._get_karma_value(vote.vote, values['vote'], vote.forum_id.karma_gen_question_upvote, vote.forum_id.karma_gen_question_downvote)
                vote.recipient_id.sudo().add_karma(karma_value)
        res = super(Vote, self).write(values)
        return res


class Tags(models.Model):
    _name = "forum.tag"
    _description = "Forum Tag"
    _inherit = ['website.seo.metadata']

    name = fields.Char('Name', required=True)
    create_uid = fields.Many2one('res.users', string='Created by', readonly=True)
    forum_id = fields.Many2one('forum.forum', string='Forum', required=True)
    post_ids = fields.Many2many('forum.post', 'forum_tag_rel', 'forum_tag_id', 'forum_id', string='Posts')
    posts_count = fields.Integer('Number of Posts', compute='_get_posts_count', store=True)

    @api.multi
    @api.depends("post_ids.tag_ids")
    def _get_posts_count(self):
        for tag in self:
            tag.posts_count = len(tag.post_ids)<|MERGE_RESOLUTION|>--- conflicted
+++ resolved
@@ -72,13 +72,8 @@
         ('relevancy desc', 'Relevance'),
         ('child_count desc', 'Answered')],
         string='Default Order', required=True, default='write_date desc')
-<<<<<<< HEAD
-    relevancy_post_vote = fields.Float('First Relevancy Parameter', default=0.8, help="This formula is used in order to sort by relevancy. The variable 'votes' represents number of votes for a post, and 'days' is number of days since the post creation")
-    relevancy_time_decay = fields.Float('Second Relevancy Parameter', default=1.8)
-=======
-    relevancy_post_vote = fields.Float('First Relevance Parameter', default=0.8)
+    relevancy_post_vote = fields.Float('First Relevance Parameter', default=0.8, help="This formula is used in order to sort by relevance. The variable 'votes' represents number of votes for a post, and 'days' is number of days since the post creation")
     relevancy_time_decay = fields.Float('Second Relevance Parameter', default=1.8)
->>>>>>> 42db2db4
     default_post_type = fields.Selection([
         ('question', 'Question'),
         ('discussion', 'Discussion'),
