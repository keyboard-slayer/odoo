@charset "UTF-8";
@font-face {
  font-family: "mnmliconsRegular";
  src: url("/web/static/src/font/mnmliconsv21-webfont.eot") format("eot");
  src: url("/web/static/src/font/mnmliconsv21-webfont.woff") format("woff");
  src: url("/web/static/src/font/mnmliconsv21-webfont.ttf") format("truetype");
  src: url("/web/static/src/font/mnmliconsv21-webfont.svg") format("svg") active;
  font-weight: normal;
  font-style: normal;
}
@font-face {
  font-family: "EntypoRegular";
  src: url("/web/static/src/font/entypo-webfont.eot") format("eot");
  src: url("/web/static/src/font/entypo-webfont.eot?#iefix") format("embedded-opentype");
  src: url("/web/static/src/font/entypo-webfont.woff") format("woff");
  src: url("/web/static/src/font/entypo-webfont.ttf") format("truetype");
  src: url("/web/static/src/font/entypo-webfont.svg") format("svg") active;
  font-weight: normal;
  font-style: normal;
}
#oe_main_menu_navbar {
  min-height: 34px;
  z-index: 1001;
  border-radius: 0;
}
#oe_main_menu_navbar li a, #oe_main_menu_navbar li button {
  padding: 4px 8px 4px 8px;
  margin-top: 2px;
  font-size: 13px;
}
#oe_main_menu_navbar .oe_topbar_avatar {
  max-height: 18px;
  width: auto;
}

#oe_main_menu_navbar.navbar {
  margin-bottom: 0px;
}

.oe_systray {
  margin-right: 0px !important;
}

.oe_notification {
  z-index: 1600;
}

.oe_webclient_timezone_notification a {
  color: white;
  text-decoration: underline;
}
.oe_webclient_timezone_notification p {
  margin-top: 1em;
}
.oe_webclient_timezone_notification dt {
  font-weight: bold;
}

.oe_timezone_systray span {
  margin-top: 1px;
  background-color: #f6cf3b;
}

.navbar .oe_topbar_name {
  max-width: 150px;
  display: inline-block;
  height: 15px;
  text-overflow: ellipsis;
  white-space: nowrap;
  overflow: hidden;
}

.openerp {
  padding: 0;
  margin: 0;
  font-family: "Lucida Grande", Helvetica, Verdana, Arial, sans-serif;
  color: #4c4c4c;
  font-size: 13px;
  background: white;
  /* http://www.quirksmode.org/dom/inputfile.html
   * http://stackoverflow.com/questions/2855589/replace-input-type-file-by-an-image
   */
}
.openerp.openerp_webclient_container {
  height: 95%;
  height: -webkit-calc(100% - 34px);
  height: calc(100% - 34px);
  display: -ms-flexbox;
  display: -webkit-flex;
  display: flex;
}
@media (max-width: 768px) {
  .openerp.openerp_webclient_container {
    height: 95%;
    height: -webkit-calc(100% - 52px);
    height: calc(100% - 52px);
  }
}
.openerp :-moz-placeholder {
  color: #afafb6 !important;
  font-style: italic !important;
}
.openerp ::-webkit-input-placeholder {
  color: #afafb6 !important;
  font-style: italic !important;
}
.openerp :-ms-input-placeholder {
  color: #afafb6 !important;
  font-style: italic !important;
}
.openerp a {
  text-decoration: none;
  cursor: pointer !important;
}
.openerp table {
  padding: 0;
  border-collapse: collapse;
}
.openerp thead {
  font-weight: bold;
  background-color: #f0f0f0;
}
.openerp thead th {
  border-left: 1px solid #dfdfdf;
}
.openerp thead th:first-child {
  border-left: none;
}
.openerp thead th.null {
  border-left: none;
}
.openerp th, .openerp td {
  padding: 0;
  text-align: left;
}
.openerp th {
  font-weight: bold;
  vertical-align: middle;
}
.openerp td {
  vertical-align: top;
}
.openerp .oe_title {
  float: left;
}
.openerp .oe_title:after {
  content: ".";
  display: block;
  height: 0;
  clear: both;
  visibility: hidden;
}
.openerp .oe_form_group {
  clear: both;
}
.openerp .zebra tbody tr:nth-child(odd) td {
  background-color: #f0f0fa;
  background-color: #efeff8;
  background-image: -webkit-gradient(linear, left top, left bottom, from(#f0f0fa), to(#eeeef6));
  background-image: -webkit-linear-gradient(top, #f0f0fa, #eeeef6);
  background-image: -moz-linear-gradient(top, #f0f0fa, #eeeef6);
  background-image: -ms-linear-gradient(top, #f0f0fa, #eeeef6);
  background-image: -o-linear-gradient(top, #f0f0fa, #eeeef6);
  background-image: linear-gradient(to bottom, #f0f0fa, #eeeef6);
}
.openerp .zebra tbody tr:hover td {
  background-color: #e6e6e6;
  background-image: -webkit-gradient(linear, left top, left bottom, from(#eee), to(#dedede));
  background-image: -webkit-linear-gradient(top, #eee, #dedede);
  background-image: -moz-linear-gradient(top, #eee, #dedede);
  background-image: -ms-linear-gradient(top, #eee, #dedede);
  background-image: -o-linear-gradient(top, #eee, #dedede);
  background-image: linear-gradient(to bottom, #eee, #dedede);
}
.openerp input, .openerp textarea, .openerp select {
  padding: 2px 4px;
  border: 1px solid #ccc;
  -moz-border-radius: 3px;
  -webkit-border-radius: 3px;
  border-radius: 3px;
  background: white;
}
.openerp img {
  vertical-align: middle;
}
.openerp h4 {
  margin: 4px 0;
  font-weight: bold;
  font-size: inherit;
}
.openerp a.button:link, .openerp a.button:visited, .openerp .oe_button, .openerp input[type='submit'] {
  display: inline-block;
  border: 1px solid rgba(0, 0, 0, 0.4);
  color: #4c4c4c;
  margin: 0;
  padding: 3px 12px;
  font-size: 13px;
  text-align: center;
  background-color: #e3e3e3;
  background-image: -webkit-gradient(linear, left top, left bottom, from(#efefef), to(#d8d8d8));
  background-image: -webkit-linear-gradient(top, #efefef, #d8d8d8);
  background-image: -moz-linear-gradient(top, #efefef, #d8d8d8);
  background-image: -ms-linear-gradient(top, #efefef, #d8d8d8);
  background-image: -o-linear-gradient(top, #efefef, #d8d8d8);
  background-image: linear-gradient(to bottom, #efefef, #d8d8d8);
  -moz-border-radius: 3px;
  -webkit-border-radius: 3px;
  border-radius: 3px;
  -moz-box-shadow: 0 1px 2px rgba(0, 0, 0, 0.1), 0 1px 1px rgba(255, 255, 255, 0.8) inset;
  -webkit-box-shadow: 0 1px 2px rgba(0, 0, 0, 0.1), 0 1px 1px rgba(255, 255, 255, 0.8) inset;
  box-shadow: 0 1px 2px rgba(0, 0, 0, 0.1), 0 1px 1px rgba(255, 255, 255, 0.8) inset;
  text-shadow: 0 1px 1px rgba(255, 255, 255, 0.5);
  -webkit-font-smoothing: antialiased;
  outline: none;
}
.openerp a.button:hover, .openerp .oe_button:hover, .openerp input[type='submit']:hover {
  background-color: #ececec;
  background-image: -webkit-gradient(linear, left top, left bottom, from(#f6f6f6), to(#e3e3e3));
  background-image: -webkit-linear-gradient(top, #f6f6f6, #e3e3e3);
  background-image: -moz-linear-gradient(top, #f6f6f6, #e3e3e3);
  background-image: -ms-linear-gradient(top, #f6f6f6, #e3e3e3);
  background-image: -o-linear-gradient(top, #f6f6f6, #e3e3e3);
  background-image: linear-gradient(to bottom, #f6f6f6, #e3e3e3);
  cursor: pointer;
  background-position: 0;
}
.openerp a.button:focus, .openerp .oe_button:focus, .openerp input[type='submit']:focus {
  border: 1px solid #80bfff;
  background-position: 0;
  background-color: #ececec;
  background-image: -webkit-gradient(linear, left top, left bottom, from(#f6f6f6), to(#e3e3e3));
  background-image: -webkit-linear-gradient(top, #f6f6f6, #e3e3e3);
  background-image: -moz-linear-gradient(top, #f6f6f6, #e3e3e3);
  background-image: -ms-linear-gradient(top, #f6f6f6, #e3e3e3);
  background-image: -o-linear-gradient(top, #f6f6f6, #e3e3e3);
  background-image: linear-gradient(to bottom, #f6f6f6, #e3e3e3);
  -moz-box-shadow: 0 0 3px #80bfff, 0 1px 1px rgba(255, 255, 255, 0.8) inset;
  -webkit-box-shadow: 0 0 3px #80bfff, 0 1px 1px rgba(255, 255, 255, 0.8) inset;
  box-shadow: 0 0 3px #80bfff, 0 1px 1px rgba(255, 255, 255, 0.8) inset;
}
.openerp a.button:active, .openerp a.button.active, .openerp .oe_button:active, .openerp .oe_button.active, .openerp input[type='submit']:active, .openerp input[type='submit'].active {
  background-color: #ececec;
  background-image: -webkit-gradient(linear, left top, left bottom, from(#e3e3e3), to(#f6f6f6));
  background-image: -webkit-linear-gradient(top, #e3e3e3, #f6f6f6);
  background-image: -moz-linear-gradient(top, #e3e3e3, #f6f6f6);
  background-image: -ms-linear-gradient(top, #e3e3e3, #f6f6f6);
  background-image: -o-linear-gradient(top, #e3e3e3, #f6f6f6);
  background-image: linear-gradient(to bottom, #e3e3e3, #f6f6f6);
  -moz-box-shadow: none;
  -webkit-box-shadow: none;
  box-shadow: none;
}
.openerp a.button.disabled, .openerp .oe_button:disabled, .openerp input[type='submit']:disabled {
  background: #efefef !important;
  border: 1px solid #d1d1d1 !important;
  -moz-box-shadow: none !important;
  -webkit-box-shadow: none !important;
  box-shadow: none !important;
  color: #aaa !important;
  cursor: default;
  text-shadow: 0 1px 1px #fff !important;
}
.openerp .ui-widget-content a {
  color: #7C7BAD;
}
.openerp .oe_bounce_container {
  display: inline-block;
}
.openerp .text-tag .text-button {
  height: auto !important;
  min-height: 16px;
}
.openerp .ui-tabs {
  position: static;
}
.openerp .oe_i {
  font-family: "mnmliconsRegular" !important;
  font-size: 21px;
  font-weight: 300 !important;
}
.openerp .oe_e {
  font-family: "entypoRegular" !important;
  font-size: 34px;
  font-weight: 300 !important;
  line-height: 100%;
}
.openerp .oe_left {
  float: left;
  margin-right: 8px;
  width: 305px;
}
.openerp .oe_right {
  float: right;
  margin-left: 8px;
}
.openerp .oe_text_center {
  text-align: center;
}
.openerp .oe_text_left {
  text-align: left;
}
.openerp .oe_text_right {
  text-align: right;
}
.openerp .oe_clear {
  clear: both;
}
.openerp .oe_wait {
  cursor: wait;
}
.openerp .oe_fade {
  color: #888;
  font-weight: normal;
}
.openerp .oe_bold {
  font-weight: bold;
}
.openerp .oe_inline {
  width: auto !important;
}
.openerp .oe_highlight {
  color: white;
  background: #DC5F59;
}
.openerp button.oe_highlight {
  background-color: #c02c2c;
  background-image: -webkit-gradient(linear, left top, left bottom, from(#df3f3f), to(#a21a1a));
  background-image: -webkit-linear-gradient(top, #df3f3f, #a21a1a);
  background-image: -moz-linear-gradient(top, #df3f3f, #a21a1a);
  background-image: -ms-linear-gradient(top, #df3f3f, #a21a1a);
  background-image: -o-linear-gradient(top, #df3f3f, #a21a1a);
  background-image: linear-gradient(to bottom, #df3f3f, #a21a1a);
  -moz-box-shadow: 0 1px 2px rgba(0, 0, 0, 0.1), 0 1px 1px rgba(155, 155, 155, 0.4) inset;
  -webkit-box-shadow: 0 1px 2px rgba(0, 0, 0, 0.1), 0 1px 1px rgba(155, 155, 155, 0.4) inset;
  box-shadow: 0 1px 2px rgba(0, 0, 0, 0.1), 0 1px 1px rgba(155, 155, 155, 0.4) inset;
}
.openerp button.oe_highlight:hover {
  background-color: #c63939;
  background-image: -webkit-gradient(linear, left top, left bottom, from(#e25858), to(#ab1b1b));
  background-image: -webkit-linear-gradient(top, #e25858, #ab1b1b);
  background-image: -moz-linear-gradient(top, #e25858, #ab1b1b);
  background-image: -ms-linear-gradient(top, #e25858, #ab1b1b);
  background-image: -o-linear-gradient(top, #e25858, #ab1b1b);
  background-image: linear-gradient(to bottom, #e25858, #ab1b1b);
}
.openerp button.oe_highlight:active {
  background-color: #cb2121;
  background-image: -webkit-gradient(linear, left top, left bottom, from(#c52020), to(#d22323));
  background-image: -webkit-linear-gradient(top, #c52020, #d22323);
  background-image: -moz-linear-gradient(top, #c52020, #d22323);
  background-image: -ms-linear-gradient(top, #c52020, #d22323);
  background-image: -o-linear-gradient(top, #c52020, #d22323);
  background-image: linear-gradient(to bottom, #c52020, #d22323);
}
.openerp .oe_background_grey {
  background: #eee !important;
}
.openerp .oe_form_dirty .oe_highlight_on_dirty {
  color: white;
  background: #dc5f59;
  font-weight: bold;
}
.openerp .oe_form_dirty button.oe_highlight_on_dirty {
  background-color: #c74a44;
  background-image: -webkit-gradient(linear, left top, left bottom, from(#dc5f59), to(#b33630));
  background-image: -webkit-linear-gradient(top, #dc5f59, #b33630);
  background-image: -moz-linear-gradient(top, #dc5f59, #b33630);
  background-image: -ms-linear-gradient(top, #dc5f59, #b33630);
  background-image: -o-linear-gradient(top, #dc5f59, #b33630);
  background-image: linear-gradient(to bottom, #dc5f59, #b33630);
  -moz-box-shadow: none;
  -webkit-box-shadow: none;
  box-shadow: none;
}
.openerp .oe_form_dirty button.oe_highlight_on_dirty:hover {
  background: #ED6F6A;
}
.openerp .oe_warning_redirect {
  border: none !important;
  padding: 0 !important;
  margin-left: 20px !important;
  background: #f5f7f9 !important;
  box-shadow: none !important;
}
.openerp .oe_warning_redirect:hover {
  text-decoration: underline !important;
}
.openerp .oe_stat_button {
  font-weight: normal;
  width: 132px !important;
  height: 40px;
  color: #666;
  margin: 0px -1px -1px 0px;
  padding: 0;
  border: 1px solid #dddddd;
  border-radius: 0;
  box-shadow: none;
  background: white;
}
.openerp .oe_stat_button > div {
  display: table-cell;
  vertical-align: middle;
  text-align: left;
  padding: 0;
  line-height: 120%;
}
.openerp .oe_stat_button .stat_button_icon {
  color: #7C7BAD;
  font-size: 24px;
  padding: 0px 3px;
  width: 37px;
  text-align: center;
}
.openerp .oe_stat_button .oe_form_field_percent_pie {
  width: 42px;
}
.openerp .oe_stat_button .oe_form_field_bar_chart {
  width: 42px;
}
.openerp .oe_stat_button svg {
  width: 38px;
  height: 38px;
  display: inline;
  vertical-align: middle;
}
.openerp .oe_stat_button:hover {
  background: #7c7bad;
  color: white;
}
.openerp .oe_stat_button:hover .fa {
  color: white;
}
.openerp .oe_button_box {
  width: 400px;
  text-align: right;
}
.openerp .oe_button_box .oe_stat_button {
  display: inline-table;
}
.openerp .oe_avatar > img {
  max-height: 90px;
  max-width: 90px;
  -moz-border-radius: 3px;
  -webkit-border-radius: 3px;
  border-radius: 3px;
  -moz-box-shadow: 0 1px 4px rgba(0, 0, 0, 0.4);
  -webkit-box-shadow: 0 1px 4px rgba(0, 0, 0, 0.4);
  box-shadow: 0 1px 4px rgba(0, 0, 0, 0.4);
  border: none;
  margin-bottom: 10px;
}
.openerp .oe_avatar + div {
  margin-left: 5px;
}
.openerp .oe_image_small > img {
  max-width: 50px;
  max-height: 50px;
}
.openerp .oe_image_medium > img {
  max-width: 180px;
  max-height: 180px;
}
.openerp .oe_button.oe_link {
  border: none;
  padding: 0;
  margin: 0;
  background: none;
  -moz-border-radius: 0;
  -webkit-border-radius: 0;
  border-radius: 0;
  -moz-box-shadow: none;
  -webkit-box-shadow: none;
  box-shadow: none;
}
.openerp .oe_button.oe_link img {
  display: inline-block;
}
.openerp .oe_button.oe_link span {
  border: none;
  padding: 0;
  margin: 0;
  background: none;
  -moz-border-radius: 0;
  -webkit-border-radius: 0;
  border-radius: 0;
  -moz-box-shadow: none;
  -webkit-box-shadow: none;
  box-shadow: none;
  color: #7C7BAD;
  font-weight: bold;
}
.openerp .oe_button.oe_link span:hover {
  text-decoration: underline;
}
.openerp .oe_star_on, .openerp .oe_star_off {
  color: #cccccc;
  text-shadow: 0 0 2px black;
  vertical-align: top;
  position: relative;
  top: -8px;
}
.openerp .oe_star_on:hover, .openerp .oe_star_off:hover {
  text-decoration: none;
}
.openerp .oe_star_on {
  color: gold;
}
.openerp p.oe_grey {
  max-width: 650px;
}
.openerp .oe_grey {
  color: #aaa;
}
.openerp .oe_error_detail hr {
  display: block;
  -webkit-margin-before: 0.5em;
  -webkit-margin-after: 0.5em;
  -webkit-margin-start: auto;
  -webkit-margin-end: auto;
  border-style: inset;
  border-width: 1px;
}
.openerp .oe_kanban_status {
  position: relative;
  display: inline-block;
  height: 12px;
  width: 12px;
  -moz-border-radius: 6px;
  -webkit-border-radius: 6px;
  border-radius: 6px;
  background-position: center center;
  background-image: -webkit-radial-gradient(circle, #eee 0%, #ccc 40%, #bbb 100%);
  background-image: -moz-radial-gradient(#eee 0%, #ccc 40%, #bbb 100%);
  background-image: -ms-radial-gradient(#eee 0%, #ccc 40%, #bbb 100%);
<<<<<<< HEAD
  background-image: radial-gradient(circle, #eee 0%, #ccc 40%, #bbb 100%);
=======
  background-image: radial-gradient(circle, #eeeeee 0%, #cccccc 40%, #bbbbbb 100%);
>>>>>>> c825d055
}
.openerp .oe_kanban_status_green {
  background: green;
  background-position: center center;
  background-image: -webkit-radial-gradient(circle, #55dd55 0%, #44aa44 40%, #339933 100%);
  background-image: -moz-radial-gradient(#55dd55 0%, #44aa44 40%, #339933 100%);
  background-image: -ms-radial-gradient(#55dd55 0%, #44aa44 40%, #339933 100%);
  background-image: radial-gradient(circle, #55dd55 0%, #44aa44 40%, #339933 100%);
}
.openerp .oe_kanban_status_red {
  background: red;
  background-position: center center;
  background-image: -webkit-radial-gradient(circle, #ee7777 0%, #cc3333 40%, #bb0808 100%);
  background-image: -moz-radial-gradient(#ee7777 0%, #cc3333 40%, #bb0808 100%);
  background-image: -ms-radial-gradient(#ee7777 0%, #cc3333 40%, #bb0808 100%);
  background-image: radial-gradient(circle, #ee7777 0%, #cc3333 40%, #bb0808 100%);
}
.openerp .btn-group.kanban_state {
  padding-top: 8px;
  margin-right: 4px !important;
}
.openerp .btn-group.kanban_state a {
  color: #333333;
}
.openerp .oe_tag {
  border: 1px solid #afafb6;
  font-size: 11px;
  padding: 2px 4px;
  margin: 0 2px 2px 0;
  -moz-border-radius: 3px;
  -webkit-border-radius: 3px;
  border-radius: 3px;
  background: #f0f0fa;
  color: #4C4C4C;
}
.openerp .oe_tag_dark {
  background: #7C7BAD;
  color: #eee;
}
.openerp .oe_form_field_radio.oe_horizontal {
  white-space: nowrap;
}
.openerp .oe_form_field_radio.oe_horizontal label {
  display: inline-block;
  text-align: center;
  height: 16px;
}
.openerp .oe_form_field_radio.oe_vertical label {
  display: inline-block;
  margin-left: 20px;
}
.openerp .oe_form_field_radio .oe_radio_input {
  border: 2px solid transparent;
  display: inline-block;
  height: 12px;
  width: 12px;
  vertical-align: top;
  border-radius: 10px;
  margin: 1px 0;
  position: absolute;
}
.openerp .oe_form_field_radio.oe_form_required.oe_form_invalid .oe_radio_input {
  border-color: red;
}
.openerp .oe_tags {
  margin-bottom: 1px;
}
.openerp .oe_tags.oe_inline {
  min-width: 250px;
}
.openerp .oe_tags .text-wrap {
  width: 100% !important;
}
.openerp .oe_tags .text-wrap textarea {
  width: 100% !important;
}
.openerp .oe_tags .text-core {
  min-height: 22px;
}
.openerp .oe_tags .text-core .text-wrap .text-dropdown .text-list .text-suggestion em {
  font-style: italic;
  text-decoration: none;
}
.openerp .oe_notebook {
  margin: 8px 0;
  padding: 0 16px;
  list-style: none;
  zoom: 1;
}
.openerp .oe_notebook.ui-corner-all {
  -moz-border-radius: 0;
  -webkit-border-radius: 0;
  border-radius: 0;
}
.openerp .oe_notebook:before, .openerp .oe_notebook:after {
  display: table;
  content: "";
  zoom: 1;
}
.openerp .oe_notebook:after {
  clear: both;
}
.openerp .oe_notebook > li {
  float: left;
}
.openerp .oe_notebook > li > a {
  display: block;
  color: #808080;
}
.openerp .oe_notebook > li.ui-tabs-active > a {
  color: #4c4c4c;
}
.openerp .oe_notebook {
  border-color: #ddd;
  border-style: solid;
  border-width: 0 0 1px;
}
.openerp .oe_notebook > li {
  position: relative;
}
.openerp .oe_notebook > li > a {
  padding: 0 12px;
  margin-right: 2px;
  line-height: 30px;
  border: 1px solid transparent;
  -moz-border-radius: 4px 4px 0 0;
  -webkit-border-radius: 4px 4px 0 0;
  border-radius: 4px 4px 0 0;
}
.openerp .oe_notebook > li > a:hover {
  text-decoration: none;
  background-color: #eee;
  border-color: #eee #eee #ddd;
}
.openerp .ui-tabs .oe_notebook.ui-tabs-nav li.ui-tabs-active {
  border-bottom: none;
  padding-bottom: 1px;
}
.openerp .oe_notebook > li.ui-state-active > a, .openerp .oe_notebook > li.ui-state-active > a:hover {
  background-color: #ffffff;
  border: 1px solid #ddd;
  border-bottom-color: transparent;
  cursor: default;
}
.openerp .oe_notebook_page {
  padding: 0;
}
.openerp .oe_notebook_page > label:not([for]) {
  font-weight: normal !important;
}
.openerp div.ui-tabs {
  padding: 3px 0px 3px 0px;
}
.openerp .ui-tabs-hide {
  display: none;
}
.openerp .oe_dropdown, .openerp .oe_dropdown_hover, .openerp .oe_dropdown_toggle {
  position: relative;
  cursor: pointer;
}
.openerp .oe_dropdown_toggle {
  color: #2B2B2B;
  font-weight: normal;
}
.openerp .oe_dropdown_hover:hover .oe_dropdown_menu, .openerp .oe_dropdown_menu.oe_opened {
  display: block;
}
.openerp .oe_dropdown_menu {
  display: none;
  position: absolute;
  z-index: 3;
  margin: 0;
  border: 1px solid #afafb6;
  background: white;
  padding: 4px 0;
  min-width: 140px;
  text-align: left;
  -moz-border-radius: 3px;
  -webkit-border-radius: 3px;
  border-radius: 3px;
  -moz-box-shadow: 0 1px 4px rgba(0, 0, 0, 0.3);
  -webkit-box-shadow: 0 1px 4px rgba(0, 0, 0, 0.3);
  box-shadow: 0 1px 4px rgba(0, 0, 0, 0.3);
}
.openerp .oe_dropdown_menu > li {
  list-style-type: none;
  float: none;
  display: block;
  position: relative;
  margin: 0;
  padding: 2px 8px;
}
.openerp .oe_dropdown_menu > li:hover {
  background-color: #efeff8;
  background-image: -webkit-gradient(linear, left top, left bottom, from(#f0f0fa), to(#eeeef6));
  background-image: -webkit-linear-gradient(top, #f0f0fa, #eeeef6);
  background-image: -moz-linear-gradient(top, #f0f0fa, #eeeef6);
  background-image: -ms-linear-gradient(top, #f0f0fa, #eeeef6);
  background-image: -o-linear-gradient(top, #f0f0fa, #eeeef6);
  background-image: linear-gradient(to bottom, #f0f0fa, #eeeef6);
  -moz-box-shadow: none;
  -webkit-box-shadow: none;
  box-shadow: none;
}
.openerp .oe_dropdown_menu > li > a {
  white-space: nowrap;
  display: block;
  color: #4c4c4c;
  text-decoration: none;
}
.openerp .oe_dropdown_menu > li > a:hover {
  text-decoration: none;
}
.openerp .oe_dropdown_arrow:after {
  vertical-align: top;
  margin-top: 8px;
  margin-left: 3px;
  border-left: 4px solid transparent;
  border-right: 4px solid transparent;
  border-top: 4px solid #404040;
  filter: alpha(opacity=50);
  opacity: 0.5;
}
.openerp .oe_loading {
  display: none;
  z-index: 1001;
  position: fixed;
  top: 0;
  right: 50%;
  padding: 4px 12px;
  background: #A61300;
  color: white;
  text-align: center;
  border: 1px solid #900;
  border-top: none;
  -moz-border-radius-bottomright: 8px;
  -moz-border-radius-bottomleft: 8px;
  border-bottom-right-radius: 8px;
  border-bottom-left-radius: 8px;
}
.openerp .oe_dialog_warning {
  width: 100%;
}
.openerp .oe_dialog_warning p {
  text-align: center;
}
.openerp .oe_dialog_icon {
  padding: 5px;
  width: 32px;
}
.openerp .oe_database_manager {
  background: #fff;
  color: #000;
  text-align: left;
}
.openerp .oe_database_manager .oe_database_manager_menu {
  color: #000;
<<<<<<< HEAD
=======
}
.openerp .oe_webclient {
  width: 100%;
  height: 100%;
  border-spacing: 0px;
>>>>>>> c825d055
}
.openerp .oe_content_full_screen .oe_application {
  top: 0;
  left: 0;
}
.openerp .oe_content_full_screen .oe_topbar, .openerp .oe_content_full_screen .oe_leftbar {
  display: none;
}
.openerp .oe_leftbar {
  display: -ms-flexbox;
  display: -webkit-flex;
  display: flex;
  -ms-flex-direction: column;
  -webkit-flex-direction: column;
  flex-direction: column;
  -webkit-justify-content: space-between;
  justify-content: space-between;
  -ms-flex: 0 0 auto;
  -webkit-flex-shrink: 0;
  flex-shrink: 0;
  -webkit-flex-grow: 0;
  flex-grow: 0;
  width: 220px;
  height: 100%;
  background: #f0eeee;
  border-right: 1px solid #afafb6;
  position: relative;
  display: inline-block\9;
  vertical-align: top\9;
}
.openerp .oe_leftbar a.oe_logo {
  text-align: center;
  -webkit-flex-shrink: 0;
  flex-shrink: 0;
}
.openerp .oe_leftbar a.oe_logo img {
  margin: 14px 0;
  border: 0;
}
.openerp .oe_leftbar a.oe_logo .oe_logo_edit {
  margin: 14px 0;
  position: absolute;
  top: 1px;
  padding: 4px;
  width: 100%;
  display: none;
  text-align: center;
  color: #eee;
  background: rgba(37, 37, 37, 0.9);
  -webkit-box-sizing: border-box;
  -moz-box-sizing: border-box;
  -ms-box-sizing: border-box;
  box-sizing: border-box;
}
.openerp .oe_leftbar a.oe_logo:hover .oe_logo_edit_admin {
  display: block;
}
.openerp .oe_leftbar .oe_secondary_menus_container {
  -webkit-flex-grow: 1;
  flex-grow: 1;
  overflow-y: auto;
}
.openerp .oe_leftbar .oe_footer {
  background: #f0eeee;
  text-align: center;
  -webkit-flex-shrink: 0;
  flex-shrink: 0;
}
.openerp .oe_leftbar .oe_footer a {
  font-weight: bold;
}
.openerp .oe_leftbar .oe_footer a span {
  color: #a24689;
}
.openerp .oe_secondary_menu_section {
  font-weight: bold;
  margin-left: 8px;
  color: #7C7BAD;
}
.openerp .oe_secondary_submenu {
  margin-bottom: 10px !important;
  line-height: 1.1em;
  margin-top: 3px;
}
.openerp .oe_secondary_submenu .oe_menu_text {
  white-space: nowrap;
  overflow: hidden;
  display: inline-block;
  text-overflow: ellipsis;
  max-width: 85%;
  margin-top: 1px;
}
.openerp .oe_secondary_submenu .badge:hover {
  cursor: pointer;
  -webkit-transform: scale(1.1);
  -moz-transform: scale(1.1);
  -ms-transform: scale(1.1);
  -o-transform: scale(1.1);
  transform: scale(1.1);
}
.openerp .oe_secondary_submenu .oe_menu_toggler:before {
  width: 0;
  height: 0;
  display: inline-block;
  content: "&darr";
  text-indent: -99999px;
  vertical-align: top;
  margin-left: -12px;
  margin-top: 4px;
  margin-right: 4px;
  border-top: 4px solid transparent;
  border-bottom: 4px solid transparent;
  border-left: 4px solid #4c4c4c;
  filter: alpha(opacity=50);
  opacity: 0.5;
}
.openerp .oe_secondary_submenu .oe_menu_opened:before {
  margin-top: 6px;
  margin-left: -16px;
  margin-right: 4px;
  border-left: 4px solid transparent;
  border-right: 4px solid transparent;
  border-top: 4px solid #4c4c4c;
}
.openerp .oe_secondary_submenu .oe_secondary_submenu li {
  margin-left: 20px;
}
.openerp .oe_about .label {
  background-color: #a24689;
}
.openerp .oe_about a {
  color: #a24689;
}
.openerp .oe_about .user-details {
  position: relative;
  padding: 0;
  margin-bottom: 275px;
}
.openerp .oe_about .user-details .user-image {
  width: 100%;
  text-align: center;
}
.openerp .oe_about .user-details .user-info-block {
  width: 100%;
  position: absolute;
  top: 55px;
  padding-top: 35px;
}
.openerp .oe_about .user-details .user-info-block .user-heading {
  text-align: center;
  margin: 10px 0 0;
}
.openerp .oe_about .user-details .user-info-block .navigation li a {
  padding: 10px 20px;
}
.openerp .oe_about .user-details .user-info-block .navigation li.active a {
  background: #a24689;
  color: #fff;
}
.openerp .oe_about .user-details .user-info-block .user-body {
  text-align: center;
}
.openerp .oe_about .user-details .user-info-block .user-body .tab-content > div {
  float: left;
  width: 100%;
}
.openerp .oe_about a.oe_activate_debug_mode {
  color: white !important;
  font-size: 100%;
}
.openerp .oe_about #social i {
  margin: 10px;
}
.openerp .oe_about #social i:hover {
  -webkit-transform: scale(1.3);
  -moz-transform: scale(1.3);
  -ms-transform: scale(1.3);
  -o-transform: scale(1.3);
  transform: scale(1.3);
}
.openerp .oe_about #social .social-fb:hover {
  color: #3B5998;
}
.openerp .oe_about #social .social-tw:hover {
  color: #4099FF;
}
.openerp .oe_about #social .social-gp:hover {
  color: #d34836;
}
.openerp .oe_about #social .social-lk:hover {
  color: #007bb6;
}
.openerp a.oe_form_uri:hover {
  text-decoration: underline;
}
.openerp .oe_application {
<<<<<<< HEAD
=======
  width: 100%;
  height: 100%;
}
.openerp .oe_application a {
  color: #7C7BAD;
}
.openerp .oe_application > div {
  position: relative;
>>>>>>> c825d055
  height: 100%;
  -webkit-flex-grow: 1;
  flex-grow: 1;
  -ms-flex-negative: 1;
  display: inline-block\9;
  overflow: auto\9;
  width: -webkit-calc(100% - 220px);
  width: calc(100% - 220px);
}
.openerp .oe_application .oe_application {
  width: 100%;
}
.openerp .oe-view-manager {
  width: 100%;
  height: 100%;
  display: -webkit-flex;
  display: flex;
  -webkit-flex-direction: column;
  flex-direction: column;
}
.openerp .oe-view-manager .oe-view-manager-content {
  overflow: auto;
  -webkit-flex-grow: 1;
  flex-grow: 1;
  position: relative;
}
.openerp .oe-view-manager .oe-view-manager-content a {
  color: #7C7BAD;
}
.openerp .oe-view-manager .oe-view-manager-content > div {
  position: absolute;
  position: static\9;
  top: 0;
  bottom: 0;
  right: 0;
  left: 0;
  display: none;
}
.openerp .oe-view-manager .oe-view-manager-content .oe-view-manager-content > div {
  position: relative;
  display: block;
}
.openerp .oe-view-manager .oe-view-manager-debug {
  margin-right: 5px;
}
.openerp .oe-view-manager-header {
  background-color: #f0eeee;
  border-bottom: 1px solid #afafb6;
  -webkit-flex-shrink: 0;
  flex-shrink: 0;
  width: 100%;
  -webkit-user-select: none;
  -moz-user-select: none;
  user-select: none;
}
.openerp .oe-view-manager-header .dropdown-menu li {
  position: relative;
}
.openerp .oe-view-manager-header .dropdown-menu li a {
  padding: 3px 25px;
}
.openerp .oe-view-manager-header .dropdown-menu .oe_searchview_custom_public a:after {
  font-family: FontAwesome;
  content: "";
  color: #666;
  margin-left: 3px;
}
.openerp .oe-view-manager-header .selected {
  display: block;
}
.openerp .oe-view-manager-header .selected a {
  font-weight: bold;
}
<<<<<<< HEAD
.openerp .oe-view-manager-header .selected a:before {
  font-family: FontAwesome;
  position: absolute;
  left: 6px;
  top: 3px;
  content: "";
=======
.openerp .oe_view_manager table.oe_view_manager_header h2 a {
  color: #7C7BAD;
>>>>>>> c825d055
}
.openerp .oe-view-manager-header .oe-right-toolbar {
  float: right;
}
.openerp .oe-view-manager-header .oe-right-toolbar > div {
  display: inline-block;
}
.openerp .oe-view-manager-header .row:first-child {
  padding-top: 3px;
  padding-bottom: 3px;
}
.openerp .oe-view-manager-header .row:last-child {
  padding-bottom: 10px;
}
.openerp .oe-view-manager-header .oe_tag {
  -moz-border-radius: 0px;
  -webkit-border-radius: 0px;
  border-radius: 0px;
}
.openerp .oe-view-manager-header .oe-view-title {
  font-size: 18px;
  padding-left: 0;
  margin: 0;
  background-color: #f0eeee;
}
<<<<<<< HEAD
.openerp .oe-view-manager-header .oe-view-title li {
  -moz-user-select: initial;
  -webkit-user-select: initial;
  user-select: initial;
}
.openerp .oe-view-manager-header .oe-view-manager-search-view {
  padding-top: 5px;
=======
.openerp .oe_view_manager table.oe_view_manager_header .oe_button_group .active {
  background: #999;
  -moz-box-shadow: 0 1px 4px rgba(0, 0, 0, 0.3) inset;
  -webkit-box-shadow: 0 1px 4px rgba(0, 0, 0, 0.3) inset;
  box-shadow: 0 1px 4px rgba(0, 0, 0, 0.3) inset;
}
.openerp .oe_view_manager table.oe_view_manager_header .oe_button_group .active a {
  color: #fff;
  text-shadow: 0 1px 2px rgba(0, 0, 0, 0.4);
>>>>>>> c825d055
}
.openerp .oe-view-manager-header .oe-view-manager-switch .oe-vm-switch-kanban:before {
  content: "";
}
.openerp .oe-view-manager-header .oe-view-manager-switch .oe-vm-switch-list:before {
  content: "";
}
.openerp .oe-view-manager-header .oe-view-manager-switch .oe-vm-switch-form:before {
  content: "";
}
.openerp .oe-view-manager-header .oe-view-manager-switch .oe-vm-switch-graph:before {
  content: "";
}
.openerp .oe-view-manager-header .oe-view-manager-switch .oe-vm-switch-calendar:before {
  content: "";
}
.openerp .oe-view-manager-header .oe-view-manager-switch .oe-vm-switch-gantt:before {
  content: "";
}
.openerp .oe-view-manager-header .oe-view-manager-switch .oe-vm-switch-pivot:before {
  content: "";
}
.openerp .oe-view-manager-header .oe-view-manager-buttons {
  display: inline-block;
}
.openerp .oe-view-manager-header .oe-view-manager-buttons > div {
  display: none;
}
.openerp .oe-view-manager-header .oe-view-manager-sidebar {
  display: inline-block;
  float: right;
}
.openerp .oe-view-manager-header .oe-view-manager-sidebar .oe_form_binary_form {
  cursor: pointer;
}
.openerp .oe-view-manager-header .oe-view-manager-sidebar .oe_form_binary_form span {
  padding: 3px 20px;
}
.openerp .oe-view-manager-header .oe-view-manager-sidebar .oe_form_binary_form input.oe_form_binary_file {
  width: 100%;
}
.openerp .oe-view-manager-header .oe-view-manager-sidebar .oe_form_binary_form:hover {
  background-color: #f5f5f5;
}
.openerp .oe-view-manager-header .oe-view-manager-sidebar .oe_file_attachment {
  padding: 3px 20px;
  display: inline-block;
}
.openerp .oe-view-manager-header .oe-view-manager-sidebar .oe_sidebar_delete_item {
  padding: 0;
  display: inline-block;
}
.openerp .oe-view-manager-header .oe-view-manager-sidebar .dropdown-menu li a {
  width: 100%;
}
<<<<<<< HEAD
.openerp .oe-view-manager-header .oe_form_buttons {
  padding: 0;
}
.openerp .oe-view-manager-header .oe-pager-buttons {
  min-height: 30px;
=======
.openerp .oe_pager_group .active {
  background: #999;
  -moz-box-shadow: 0 1px 4px rgba(0, 0, 0, 0.3) inset;
  -webkit-box-shadow: 0 1px 4px rgba(0, 0, 0, 0.3) inset;
  box-shadow: 0 1px 4px rgba(0, 0, 0, 0.3) inset;
}
.openerp .oe_pager_group .active a {
  color: #fff;
  text-shadow: 0 1px 2px rgba(0, 0, 0, 0.4);
>>>>>>> c825d055
}
.openerp .oe_view_manager_inline > .oe-view-manager-header, .openerp .oe_view_manager_inlineview > .oe-view-manager-header {
  display: none;
}
.openerp .o-modal-header > div {
  margin-left: 45%;
}
.openerp .oe_popup_form {
  display: none;
}
.openerp .oe_popup_form .oe_formview .oe_form_pager {
  display: none !important;
}
.openerp .oe_popup_form table label {
  font-weight: normal;
}
.openerp .oe_popup_list_pager {
  float: right;
}
.openerp .oe_searchview {
  cursor: text;
  position: relative;
  display: none;
  height: auto;
  padding-top: 1px;
  padding-bottom: 1px;
}
.openerp .oe_searchview .oe_searchview_unfold_drawer {
  position: absolute;
<<<<<<< HEAD
  top: 8px;
  right: 5px;
  cursor: pointer;
}
=======
  top: 0;
  right: 0;
  height: 24px;
  padding: 0 7px 0 4px;
  color: #ccc;
  cursor: pointer;
}
.openerp .oe_searchview .oe_searchview_unfold_drawer:hover {
  color: #999;
}
.openerp .oe_searchview .oe_searchview_unfold_drawer:before {
  position: absolute;
  top: 10px;
  right: 7px;
  width: 0;
  height: 0;
  display: inline-block;
  content: "";
  vertical-align: top;
  border-top: 5px solid #4C4C4C;
  border-left: 5px solid transparent;
  border-right: 5px solid transparent;
  filter: alpha(opacity=50);
  opacity: 0.5;
}
>>>>>>> c825d055
.openerp .oe_searchview .oe_searchview_search {
  cursor: pointer;
  position: absolute;
  top: 8px;
  left: 5px;
}
.openerp .oe_searchview .oe_searchview_facets {
  min-height: 22px;
  margin: 2px 20px 0 0;
}
.openerp .oe_searchview .oe_searchview_facets * {
  vertical-align: top;
  display: inline-block;
  font-size: 100%;
}
.openerp .oe_searchview .oe_searchview_facets .oe_searchview_facet {
  margin: 1px 0;
  font-size: 11px;
}
.openerp .oe_searchview .oe_searchview_facets .oe_searchview_facet:focus {
  outline: none;
}
.openerp .oe_searchview .oe_searchview_facets .oe_searchview_facet .label {
  -moz-border-radius: 0px;
  -webkit-border-radius: 0px;
  border-radius: 0px;
}
.openerp .oe_searchview .oe_searchview_facets .oe_searchview_input {
  padding: 2px 0 0 6px;
  font-size: 12px;
  height: 16px;
  -webkit-user-select: initial;
  -moz-user-select: initial;
  user-select: initial;
}
.openerp .oe_searchview .oe_searchview_facets .oe_searchview_input:focus {
  outline: none;
}
.openerp .oe_searchview .oe_searchview_facets .oe_searchview_input:first-child {
  margin-left: 10px;
}
.openerp .oe_searchview .oe_searchview_facets .oe_searchview_facet {
  position: relative;
  cursor: pointer;
  padding: 0;
  -webkit-font-smoothing: auto;
}
.openerp .oe_searchview .oe_searchview_facets .oe_searchview_facet:focus {
  border-color: #a6a6fe;
  -moz-box-shadow: 0 0 3px 1px #a6a6fe;
  -webkit-box-shadow: 0 0 3px 1px #a6a6fe;
  box-shadow: 0 0 3px 1px #a6a6fe;
}
.openerp .oe_searchview .oe_searchview_facets .oe_searchview_facet .oe_facet_values {
  background: #f0f0fa;
}
.openerp .oe_searchview .oe_searchview_facets .oe_searchview_facet .oe_facet_category, .openerp .oe_searchview .oe_searchview_facets .oe_searchview_facet .oe_facet_value {
  padding: 0 4px;
}
.openerp .oe_searchview .oe_searchview_facets .oe_searchview_facet .oe_facet_category {
  color: white;
  text-shadow: 0 1px 1px rgba(0, 0, 0, 0.4);
}
.openerp .oe_searchview .oe_searchview_facets .oe_searchview_facet .oe_facet_category.oe_i {
  font-size: 16px;
}
.openerp .oe_searchview .oe_searchview_facets .oe_searchview_facet .oe_facet_value {
  border-left: 1px solid #afafb6;
<<<<<<< HEAD
=======
  text-shadow: 0 1px 1px white;
>>>>>>> c825d055
  color: #4C4C4C;
}
.openerp .oe_searchview .oe_searchview_facets .oe_searchview_facet .oe_facet_value:last-child {
  padding-right: 16px;
}
.openerp .oe_searchview .oe_searchview_facets .oe_searchview_facet .oe_facet_value:first-child {
  border-left: none;
}
.openerp .oe_searchview .oe_searchview_facets .oe_searchview_facet .oe_facet_remove {
  position: absolute;
  top: 3px;
  right: 3px;
  color: #8786b7;
  line-height: 8px;
  width: 12px;
  height: 12px;
  padding-top: 1px;
  text-align: center;
  font-weight: bold;
  cursor: pointer;
  text-shadow: 0 1px 1px white;
}
.openerp .oe_searchview .oe_searchview_facets .oe_searchview_facet .oe_facet_remove:hover {
  color: white;
  background: #8786b7;
  text-shadow: 0 1px 1px rgba(0, 0, 0, 0.4);
  -moz-border-radius: 2px;
  -webkit-border-radius: 2px;
  border-radius: 2px;
}
.openerp .oe_searchview .oe-autocomplete {
  display: none;
  position: absolute;
  background-color: white;
  width: 400px;
  border: 1px solid #afafb6;
  z-index: 666;
  margin-top: 2px;
  cursor: default;
  -moz-border-radius: 3px;
  -webkit-border-radius: 3px;
  border-radius: 3px;
}
.openerp .oe_searchview .oe-autocomplete ul {
  list-style-type: none;
  padding-left: 0;
  margin: 5px 0px;
}
.openerp .oe_searchview .oe-autocomplete ul li {
  padding-left: 20px;
  text-shadow: 0 0 0 white;
}
.openerp .oe_searchview .oe-autocomplete ul li span:first-child {
  margin-right: 5px;
}
.openerp .oe_searchview .oe-autocomplete ul li span.oe-expand {
  cursor: pointer;
}
.openerp .oe_searchview .oe-autocomplete ul li.oe-indent {
  margin-left: 20px;
}
.openerp .oe_searchview .oe-autocomplete ul li.oe-selection-focus {
  background-color: #7c7bad;
  color: white;
}
.openerp .oe_searchview .oe-autocomplete ul li.oe-separator {
  margin-top: 2px;
  margin-bottom: 2px;
  border-top: 1px solid #afafb6;
}
.openerp .oe_searchview .oe-autocomplete ul li.oe-separator:last-child {
  display: none;
}
.openerp .oe-search-options a {
  padding-left: 25px;
  padding-right: 25px;
  width: 100%;
  -webkit-user-select: none;
  -moz-user-select: none;
  user-select: none;
}
.openerp .oe-search-options .oe-apply-filter {
  margin-left: 25px;
}
.openerp .oe-search-options .oe-add-filter-menu {
  display: none;
}
.openerp .oe-search-options .oe-add-condition {
  width: auto;
  margin-left: 10px;
  padding-left: 0;
  padding-right: 10px;
}
<<<<<<< HEAD
.openerp .oe-search-options .oe-group-selector {
  margin: 3px 25px;
  min-width: -webkit-calc(100% - 40px);
  min-width: calc(100% - 40px);
  max-width: 250px;
  width: auto;
=======
.openerp .oe_searchview_drawer dl {
  margin-bottom: 0;
}
.openerp .oe_searchview_drawer dt {
  color: #7C7BAD;
  font-size: 13px;
  line-height: 24px;
}
.openerp .oe_searchview_drawer dd {
  line-height: 24px;
  font-size: 13px;
  padding-top: 3px;
}
.openerp .oe_searchview_drawer h4, .openerp .oe_searchview_drawer h4 * {
  margin: 0 0 0 2px;
  padding-left: 20px;
  cursor: pointer;
  font-weight: normal;
  display: inline-block;
}
.openerp .oe_searchview_drawer h4:hover, .openerp .oe_searchview_drawer h4 *:hover {
  background-color: #f0f0fa;
}
.openerp .oe_searchview_drawer h4:before {
  content: "▸ ";
  color: #a3a3a3;
}
.openerp .oe_searchview_drawer button {
  margin: 4px 0;
}
.openerp .oe_searchview_drawer .button {
  border: none;
  background: transparent;
  padding: 0 2px;
  -moz-box-shadow: none;
  -webkit-box-shadow: none;
  box-shadow: none;
  -moz-border-radius: 0;
  -webkit-border-radius: 0;
  border-radius: 0;
>>>>>>> c825d055
}
.openerp .oe-search-options .divider {
  display: none;
}
.openerp .oe-search-options .filters-menu .divider {
  display: list-item;
}
.openerp .oe-search-options .closed-menu a:before {
  font-family: FontAwesome;
  position: absolute;
  left: 12px;
  top: 3px;
  content: "";
}
.openerp .oe-search-options .open-menu a:before {
  font-family: FontAwesome;
  position: absolute;
  left: 9px;
  top: 3px;
  content: "";
}
.openerp .oe-search-options .oe-select-group {
  margin: 3px 25px;
}
.openerp .oe-search-options .oe-add-group {
  display: none;
}
.openerp .oe-search-options .oe-save-name {
  display: none;
  margin: 3px 25px;
}
.openerp .oe-search-options .oe-save-name span {
  white-space: nowrap;
}
.openerp .oe-search-options .oe-save-name span input {
  margin-left: 0;
}
.openerp .oe-search-options .searchview_extended_prop_field {
  display: inline;
  width: -webkic-calc(100% - 20px);
  width: calc(100% - 20px);
}
.openerp .oe-search-options .searchview_extended_prop_op {
  margin: 3px 0;
  width: -webkit-calc(100% - 20px);
  width: calc(100% - 20px);
}
.openerp .oe-search-options .searchview_extended_delete_prop {
  float: right;
  display: inline;
  cursor: pointer;
}
.openerp .oe-search-options .searchview_extended_prop_value {
  width: -webkit-calc(100% - 20px);
  width: calc(100% - 20px);
}
.openerp .oe-search-options .searchview_extended_prop_value > select, .openerp .oe-search-options .searchview_extended_prop_value > input {
  width: -webkit-calc(100% - 20px);
  width: calc(100% - 20px);
}
.openerp .oe-search-options .searchview_extended_prop_value .oe_datepicker_main {
  width: -webkit-calc(100% - 20px);
  width: calc(100% - 20px);
}
.openerp .oe-search-options .searchview_extended_prop_value .oe_datepicker_master {
  width: 100%;
}
.openerp .oe-search-options .searchview_extended_prop_value .fa-calendar {
  margin-left: -21px;
  cursor: pointer;
}
.openerp .oe-search-options span.remove-filter {
  position: absolute;
  top: 6px;
  right: 10px;
  cursor: pointer;
}
.openerp .oe-search-options .dropdown-menu > li {
  position: relative;
  white-space: nowrap;
}
.openerp .oe-search-options .dropdown-menu li.oe-filter-condition {
  white-space: normal;
  padding-left: 25px;
  padding-right: 10px;
  margin-bottom: 5px;
}
.openerp .oe-search-options .dropdown-menu li.oe-filter-condition .o-or-filter {
  display: none;
}
.openerp .oe-search-options .dropdown-menu li.oe-filter-condition + li.oe-filter-condition {
  margin-top: 10px;
}
.openerp .oe-search-options .dropdown-menu li.oe-filter-condition + li.oe-filter-condition .o-or-filter {
  display: block;
}
.openerp .oe-search-options .dropdown-menu .o-or-filter {
  position: absolute;
  left: 5px;
  top: 5px;
}
.openerp .oe-search-options a {
  display: inline-block;
}
.openerp input.oe-save-name {
  width: auto;
}
.openerp .oe_pager_value {
  display: inline-block;
}
.openerp .oe_view_nocontent {
  padding: 15px;
  margin-top: 0;
  color: #777777;
  font-size: 125%;
  max-width: 700px;
}
.openerp .oe_view_nocontent .oe_view_nocontent_create {
  margin-top: 0;
  padding-top: 35px;
  color: #4c4c4c;
}
.openerp .oe_view_nocontent .oe_view_nocontent_create:before {
  content: "";
  display: inline-block;
  position: absolute;
  width: 70px;
  height: 80px;
  margin-left: -70px;
  margin-top: -50px;
  background: transparent url(/web/static/src/img/view_empty_arrow.png) no-repeat 0px 0px;
}
.openerp .oe_view_nocontent > p {
  padding-left: 78px;
}
.openerp .oe_view_nocontent .oe_empty_custom_dashboard {
  background: transparent url(/web/static/src/img/graph_background.png) no-repeat 0 0;
  margin-top: -15px;
  padding: 100px 0 0 137px;
  min-height: 327px;
  margin-left: -15px;
}
.openerp .oe_view.oe_cannot_create .oe_view_nocontent_create {
  display: none;
}
.openerp .oe_formview {
  background: white;
}
.openerp .oe_form_dropdown_section {
  position: relative;
  display: inline-block;
}
.openerp .oe_form_invalid input, .openerp .oe_form_invalid select, .openerp .oe_form_invalid textarea {
  background-color: #F66 !important;
  border: 1px solid #D00 !important;
}
.openerp .oe_view_manager_current .oe_form_editable .oe_highlight {
  color: #404040;
  background: none;
}
.openerp .oe_view_manager_current .oe_form_editable button.oe_highlight {
  background-color: #e3e3e3;
  background-image: -webkit-gradient(linear, left top, left bottom, from(#efefef), to(#d8d8d8));
  background-image: -webkit-linear-gradient(top, #efefef, #d8d8d8);
  background-image: -moz-linear-gradient(top, #efefef, #d8d8d8);
  background-image: -ms-linear-gradient(top, #efefef, #d8d8d8);
  background-image: -o-linear-gradient(top, #efefef, #d8d8d8);
  background-image: linear-gradient(to bottom, #efefef, #d8d8d8);
  -moz-box-shadow: 0 1px 2px rgba(0, 0, 0, 0.1), 0 1px 1px rgba(255, 255, 255, 0.8) inset;
  -webkit-box-shadow: 0 1px 2px rgba(0, 0, 0, 0.1), 0 1px 1px rgba(255, 255, 255, 0.8) inset;
  box-shadow: 0 1px 2px rgba(0, 0, 0, 0.1), 0 1px 1px rgba(255, 255, 255, 0.8) inset;
}
.openerp .oe_view_manager_current .oe_form_editable button.oe_highlight:active {
  background-color: #ececec;
  background-image: -webkit-gradient(linear, left top, left bottom, from(#e3e3e3), to(#f6f6f6));
  background-image: -webkit-linear-gradient(top, #e3e3e3, #f6f6f6);
  background-image: -moz-linear-gradient(top, #e3e3e3, #f6f6f6);
  background-image: -ms-linear-gradient(top, #e3e3e3, #f6f6f6);
  background-image: -o-linear-gradient(top, #e3e3e3, #f6f6f6);
  background-image: linear-gradient(to bottom, #e3e3e3, #f6f6f6);
  -moz-box-shadow: none;
  -webkit-box-shadow: none;
  box-shadow: none;
}
.openerp .oe_view_manager_current .oe_form_editable button.oe_highlight:hover {
  background-color: #ececec;
  background-image: -webkit-gradient(linear, left top, left bottom, from(#f6f6f6), to(#e3e3e3));
  background-image: -webkit-linear-gradient(top, #f6f6f6, #e3e3e3);
  background-image: -moz-linear-gradient(top, #f6f6f6, #e3e3e3);
  background-image: -ms-linear-gradient(top, #f6f6f6, #e3e3e3);
  background-image: -o-linear-gradient(top, #f6f6f6, #e3e3e3);
  background-image: linear-gradient(to bottom, #f6f6f6, #e3e3e3);
  -moz-box-shadow: 0 1px 2px rgba(0, 0, 0, 0.1), 0 1px 1px rgba(255, 255, 255, 0.8) inset;
  -webkit-box-shadow: 0 1px 2px rgba(0, 0, 0, 0.1), 0 1px 1px rgba(255, 255, 255, 0.8) inset;
  box-shadow: 0 1px 2px rgba(0, 0, 0, 0.1), 0 1px 1px rgba(255, 255, 255, 0.8) inset;
}
.openerp .oe_form_invisible {
  display: none !important;
}
.openerp .oe_form_editable .oe_read_only {
  display: none !important;
}
.openerp .oe_form_readonly .oe_edit_only, .openerp .oe_form_readonly .oe_form_field:empty {
  display: none !important;
}
.openerp .oe_form_readonly .oe_form .oe_form_field_date {
  width: auto;
}
.openerp .oe_form_readonly .oe_form_field_boolean.boolean {
  position: relative;
  top: -20px;
  width: 14px;
  height: 14px;
  z-index: 10000;
  backgroundColor: "#fff";
  opacity: 0;
}
.openerp .oe_form_nosheet {
  margin: 16px;
}
.openerp .oe_form_nosheet > header {
  margin: -16px -16px 0 -16px;
  padding: 0;
}
.openerp .oe_form_nosheet.oe_form_nomargin {
  margin: 0;
}
.openerp .oe_form_nosheet.oe_form_nomargin > header {
  margin: 0;
}
.openerp .oe_form_sheetbg {
  padding: 16px 0;
}
.openerp .oe_form_sheet_width {
  min-width: 650px;
  max-width: 860px;
  margin: 0 auto;
}
.openerp .oe_form_sheet {
  background: white;
  min-height: 330px;
  padding: 16px;
}
.openerp .oe_form_sheet .oe_list {
  overflow-x: auto;
}
.openerp .oe_application .oe_form_sheetbg {
  background: url(/web/static/src/img/form_sheetbg.png);
  border-bottom: 1px solid #ddd;
}
.openerp .oe_application .oe_form_sheetbg .oe_subtotal_footer label {
  font-weight: bold;
}
.openerp .oe_application .oe_form_sheetbg table label {
  font-weight: normal;
}
.openerp .oe_application .oe_form_sheet {
  border: 1px solid #c8c8d3;
  -moz-box-shadow: 0 4px 20px rgba(0, 0, 0, 0.15);
  -webkit-box-shadow: 0 4px 20px rgba(0, 0, 0, 0.15);
  box-shadow: 0 4px 20px rgba(0, 0, 0, 0.15);
}
.openerp .oe_application .oe_form_sheet .ui-tabs {
  margin: 0 -16px;
}
.openerp .oe_application .oe_form_sheet .oe_notebook_page {
  padding: 0 16px;
}
.openerp .oe_form > :not(.oe_form_nosheet) header, .openerp .oe_form > .oe_form_nosheet header {
  padding-left: 2px;
}
.openerp .oe_form > :not(.oe_form_nosheet) header ul:not(.oe_tooltip_technical):not(.oe_dropdown_menu), .openerp .oe_form > .oe_form_nosheet header ul:not(.oe_tooltip_technical):not(.oe_dropdown_menu) {
  display: inline-block;
  float: right;
}
.openerp .oe_form > :not(.oe_form_nosheet) header .oe_button, .openerp .oe_form > .oe_form_nosheet header .oe_button {
  margin: 3px 2px 1px;
}
.openerp .oe_form > :not(.oe_form_nosheet) header .oe_button:first-child, .openerp .oe_form > .oe_form_nosheet header .oe_button:first-child {
  margin-left: 6px;
}
.openerp .oe_form header {
  border-bottom: 1px solid #cacaca;
  padding-left: 2px;
  background-color: #ededed;
  background-image: -webkit-gradient(linear, left top, left bottom, from(#fcfcfc), to(#dedede));
  background-image: -webkit-linear-gradient(top, #fcfcfc, #dedede);
  background-image: -moz-linear-gradient(top, #fcfcfc, #dedede);
  background-image: -ms-linear-gradient(top, #fcfcfc, #dedede);
  background-image: -o-linear-gradient(top, #fcfcfc, #dedede);
  background-image: linear-gradient(to bottom, #fcfcfc, #dedede);
}
.openerp .oe_form header > span {
  margin-left: 4px;
}
.openerp .oe_form header .oe_tags {
  margin: 5px 0 0 5px;
  width: 400px;
  padding-bottom: 0;
}
.openerp .oe_form div.oe_chatter {
  box-sizing: border-box;
  min-width: 682px;
  max-width: 892px;
  margin: 0 auto;
  padding: 16px 16px 48px;
}
.openerp .oe_form div.oe_form_configuration p, .openerp .oe_form div.oe_form_configuration ul, .openerp .oe_form div.oe_form_configuration ol {
  color: #aaa;
  max-width: 650px;
}
.openerp .oe_form div.oe_form_configuration label {
  min-width: 150px;
}
.openerp .oe_form div.oe_form_configuration .oe_form_group_cell_label {
  padding: 1px 0;
}
.openerp .oe_form div.oe_form_configuration .oe_form_group_cell div div {
  padding: 1px 0;
}
.openerp .oe_form .oe_subtotal_footer {
  width: 1% !important;
}
.openerp .oe_form .oe_subtotal_footer td.oe_form_group_cell {
  text-align: right;
  padding: 0 !important;
}
.openerp .oe_form .oe_subtotal_footer td.oe_form_group_cell_label {
  border-right: none;
}
.openerp .oe_form .oe_subtotal_footer .oe_subtotal_footer_separator {
  width: 108px;
  border-top: 1px solid #cacaca;
  margin-top: 4px;
  padding-top: 4px;
  font-weight: bold;
  font-size: 18px;
}
.openerp .oe_form .oe_subtotal_footer label:after {
  content: ":";
}
.openerp .oe_form .oe_subtotal_footer label.oe_subtotal_footer_separator {
  font-weight: bold !important;
  padding: 2px 11px 2px 0px !important;
}
.openerp .oe_form .oe_subtotal_footer label.oe_form_label_help {
  font-weight: normal !important;
}
.openerp .oe_form .oe_form_box_info {
  background: #fe9;
  border-bottom: 1px solid #cb6;
  padding: 4px;
}
.openerp .oe_form .oe_form_box_info > p {
  margin: auto;
}
.openerp .oe_form .oe_form_box_warning {
  background: #bd362f;
  border-bottom: 1px solid #900;
  padding: 4px;
}
.openerp .oe_form .oe_form_box_warning * {
  color: white;
  text-shadow: none;
}
.openerp .oe_form .oe_form_box_warning > p {
  margin: auto;
}
.openerp .oe_form .oe_form_button {
  margin: 2px;
}
.openerp .oe_form td.oe_form_group_cell_label {
  border-right: 1px solid #ddd;
  padding: 2px 0px;
}
.openerp .oe_form td.oe_form_group_cell_label label {
  line-height: 18px;
  display: block;
  min-width: 150px;
  font-weight: bold !important;
}
.openerp .oe_form td.oe_form_group_cell + .oe_form_group_cell {
  padding: 2px 0 2px 8px;
}
.openerp .oe_form .oe_form_group {
  width: 100%;
  margin: 9px 0 9px 0;
}
.openerp .oe_form .oe_form_group .oe_form_group_cell.oe_group_right {
  padding-left: 20px;
}
.openerp .oe_form .oe_form_label_help[for], .openerp .oe_form .oe_form_label[for] {
  white-space: nowrap;
  padding-right: 8px;
}
.openerp .oe_form .oe_form_label_help[for] span, .openerp .oe_form .oe_form_label[for] span {
  font-size: 80%;
  color: darkGreen;
  vertical-align: top;
  position: relative;
  top: -4px;
  padding: 0 2px;
}
.openerp .oe_horizontal_border {
  border-bottom: 1px solid black;
}
.openerp .oe_horizontal_separator {
  font-weight: bold;
  font-size: 20px;
  margin: 15px 0px 10px 0px;
  color: #7C7BAD;
}
.openerp .oe_horizontal_separator:empty {
  height: 5px;
}
.openerp .oe_vertical_separator {
  border-left: 1px solid #666;
  padding: 0 4px 0 4px;
}
.openerp .oe_form_field_progressbar {
  display: inline-block;
  min-width: 70px;
}
.openerp .oe_form_field_progressbar.ui-progressbar {
  height: 22px;
  font-size: 10px;
  -webkit-box-sizing: border-box;
  -moz-box-sizing: border-box;
  -ms-box-sizing: border-box;
  box-sizing: border-box;
  border: 1px solid #999;
  -moz-border-radius: 3px;
  -webkit-border-radius: 3px;
  border-radius: 3px;
  background: white;
  min-width: 50px;
}
.openerp .oe_form_field_progressbar.ui-progressbar span {
  position: absolute;
  margin-left: 10px;
  font-weight: bold;
}
.openerp .oe_form_field_progressbar.ui-progressbar .ui-widget-header {
  background: #cccccc url(/web/static/lib/jquery.ui/css/smoothness/images/ui-bg_highlight-soft_75_cccccc_1x100.png) 50% 50% repeat-x;
}
.openerp .oe_form .oe_form_field_text {
  width: 100%;
}
.openerp .oe_form .oe_form_field_text .oe_form_text_content {
  text-overflow: ellipsis;
  display: inline-block;
  white-space: pre-wrap;
  overflow-x: hidden;
  width: 100%;
}
.openerp .oe_form .oe_form_field_char input,
.openerp .oe_form .oe_form_field_url input,
.openerp .oe_form .oe_form_field_email input,
.openerp .oe_form .oe_form_field_text textarea,
.openerp .oe_form .oe_form_field_selection select {
  width: 100%;
}
.openerp .oe_form .oe_notebook_page .oe_form_field_text textarea {
  min-height: 96px;
}
.openerp .oe_form .oe_form_field_text.oe_inline, .openerp .oe_form .oe_form_field_text.oe_inline > textarea {
  width: 500px;
}
.openerp .oe_form h1, .openerp .oe_form h2, .openerp .oe_form h3, .openerp .oe_form h4, .openerp .oe_form h5, .openerp .oe_form h6 {
  margin: 0 0 4px 0;
}
.openerp .oe_form h1 input, .openerp .oe_form h2 input, .openerp .oe_form h3 input, .openerp .oe_form h4 input, .openerp .oe_form h5 input, .openerp .oe_form h6 input {
  height: inherit !important;
  font-size: inherit;
}
.openerp .oe_form .oe_title h1, .openerp .oe_form h1 {
  font-weight: bold;
  font-size: 2em;
}
.openerp .oe_form h2 {
  font-size: 1.5em;
}
.openerp .oe_form label {
  font-weight: bold;
  margin-bottom: 0px;
  display: inline;
}
.openerp .oe_form .oe_form_field {
  width: 100%;
  display: inline-block;
  padding: 2px 2px 2px 0px;
  vertical-align: top;
}
.openerp .oe_form .oe_form_field input {
  margin: 0px;
}
.openerp .oe_form input[type="text"], .openerp .oe_form input[type="password"], .openerp .oe_form input[type="file"], .openerp .oe_form select {
  height: 22px;
  padding-top: 2px;
}
.openerp .oe_form input[type="text"], .openerp .oe_form input[type="password"], .openerp .oe_form input[type="file"], .openerp .oe_form select, .openerp .oe_form textarea {
  -webkit-box-sizing: border-box;
  -moz-box-sizing: border-box;
  -ms-box-sizing: border-box;
  box-sizing: border-box;
  background: white;
  min-width: 60px;
  color: #1f1f1f;
  font-family: "Lucida Grande", Helvetica, Verdana, Arial, sans-serif;
}
.openerp .oe_form input[readonly], .openerp .oe_form select[readonly], .openerp .oe_form textarea[readonly], .openerp .oe_form input[disabled], .openerp .oe_form select[disabled] {
  background: #E5E5E5 !important;
  color: #666;
}
.openerp .oe_form textarea[disabled] {
  border: none;
  padding-left: 8px;
  -moz-box-shadow: none;
  -webkit-box-shadow: none;
  box-shadow: none;
  -moz-border-radius: 0px;
  -webkit-border-radius: 0px;
  border-radius: 0px;
  color: #4c4c4c;
}
.openerp .oe_form textarea.oe_inline[disabled] {
  border-left: 8px solid #eee;
}
.openerp .oe_form .oe_form_field_url button img {
  vertical-align: top;
}
.openerp .oe_form .oe_form_field_monetary,
.openerp .oe_form .oe_form_field_date,
.openerp .oe_form .oe_form_field_datetime {
  white-space: nowrap;
}
.openerp .oe_form .oe_form_field_boolean {
  width: auto;
}
.openerp .oe_form .oe_datepicker_root {
  display: inline-block;
}
.openerp .oe_form .oe_datepicker_root .datepickerbutton {
  margin-left: 5px;
  cursor: pointer;
}
.openerp .oe_form .oe_form_required input:not([disabled]):not([readonly]), .openerp .oe_form .oe_form_required select:not([disabled]):not([readonly]), .openerp .oe_form .oe_form_required textarea:not([disabled]):not([readonly]) {
  background-color: #D2D2FF !important;
}
.openerp .oe_form .oe_form_invalid input, .openerp .oe_form .oe_form_invalid select, .openerp .oe_form .oe_form_invalid textarea {
  background-color: #F66 !important;
  border: 1px solid #D00 !important;
}
.openerp .oe_form .oe_input_icon {
  cursor: pointer;
  margin: 3px 0 0 -21px;
  vertical-align: top;
}
.openerp .oe_form .oe_input_icon_disabled {
  position: absolute;
  cursor: default;
  opacity: 0.5;
  filter: alpha(opacity=50);
  right: 5px;
  top: 3px;
}
.openerp .oe_form .oe_form_field_with_button.oe_no_button > .oe_button {
  display: none;
}
.openerp .oe_form .oe_form_field_with_button:not(.oe_no_button) > .oe_button {
  float: right;
  -moz-border-radius: 0;
  -webkit-border-radius: 0;
  border-radius: 0;
  border-bottom-left-radius: 0px;
  height: 22px;
}
.openerp .oe_form .oe_form_field_with_button input {
  width: 100%;
}
.openerp .oe_form .oe_form_field_with_button > div {
  position: relative;
  overflow: hidden;
}
.openerp .oe_form .oe_form_embedded_html {
  position: relative;
  width: 100%;
  margin: auto;
  overflow: auto;
  text-align: justify;
}
.openerp .oe_form .oe_form_field_html .oe_input_icon {
  float: right;
  margin: 4px 7px;
}
.openerp .oe_form_editable .oe_form .oe_form_field_integer input {
  width: 6em;
}
.openerp .oe_form_editable .oe_form .oe_form_field_float input {
  width: 7em;
}
.openerp .oe_form_editable .oe_form .oe_form_field_date input {
  width: 100px;
}
.openerp .oe_form_editable .oe_form .oe_form_field_datetime input {
  width: 150px;
}
.openerp .oe_hidden_input_file {
  position: relative;
}
.openerp .oe_hidden_input_file input.oe_form_binary_file {
  z-index: 0;
  line-height: 0;
  font-size: 12px;
  position: absolute;
  top: 1px;
  left: 0;
  right: 0;
  opacity: 0;
  filter: alpha(opacity=0);
  -ms-filter: "alpha(opacity=0)";
  margin: 0;
  padding: 0;
}
.openerp .oe_form .oe_form_field_binary {
  display: inline-block;
}
.openerp .oe_form .oe_form_field_image {
  padding: 0;
  position: relative;
  display: inline-block;
  width: auto;
  vertical-align: top;
}
.openerp .oe_form .oe_form_field_image .oe_form_field_image_controls {
  position: absolute;
  top: 1px;
  padding: 6px 0;
  width: 100%;
  display: none;
  text-align: center;
  color: #eee;
  background: rgba(37, 37, 37, 0.9);
  -moz-border-radius: 3px 3px 0 0;
  -webkit-border-radius: 3px 3px 0 0;
  border-radius: 3px 3px 0 0;
  -webkit-box-sizing: border-box;
  -moz-box-sizing: border-box;
  -ms-box-sizing: border-box;
  box-sizing: border-box;
}
.openerp .oe_form .oe_form_field_image:hover .oe_form_field_image_controls {
  display: block;
}
.openerp .oe_fileupload {
  display: inline-block;
  clear: both;
  width: 100%;
  margin-bottom: -15px;
}
.openerp .oe_fileupload .oe_add {
  float: left;
  position: relative;
  width: 100%;
  left: 2px;
  margin: 9px 0;
  overflow: hidden;
}
.openerp .oe_fileupload .oe_add button {
  display: inline;
  height: 24px;
  font-size: 12px;
  line-height: 12px;
  vertical-align: middle;
}
.openerp .oe_fileupload .oe_add button.oe_attach {
  width: 24px;
  background: transparent;
  color: #7C7BAD;
  box-shadow: none;
  border: none;
  text-shadow: none;
}
.openerp .oe_fileupload .oe_add button.oe_attach .oe_e {
  position: relative;
  top: -10px;
  left: -9px;
}
.openerp .oe_fileupload .oe_add input.oe_form_binary_file {
  display: inline-block;
  margin-left: -85px;
  height: 22px;
  width: 152px;
  margin-top: -24px;
  cursor: pointer;
}
.openerp .oe_fileupload .oe_add .oe_attach_label {
  color: #7C7BAD;
  margin-left: -3px;
}
.openerp .oe_fileupload .oe_attachments {
  margin-bottom: 4px;
  margin-right: 0px;
  font-size: 12px;
  border-radius: 2px;
  border: solid 1px rgba(124, 123, 173, 0.14);
}
.openerp .oe_fileupload .oe_attachments .oe_attachment {
  padding: 2px;
  padding-left: 4px;
  padding-right: 4px;
}
.openerp .oe_fileupload .oe_attachments .oe_attachment .oe_e {
  font-size: 23px;
  margin-top: -5px;
}
.openerp .oe_fileupload .oe_attachments .oe_attachment .oe_e:hover {
  text-decoration: none;
}
.openerp .oe_fileupload .oe_attachments .oe_attachment:nth-child(odd) {
  background: white;
}
.openerp .oe_fileupload .oe_attachments .oe_attachment:nth-child(even) {
  background: #F4F5FA;
}
.openerp .oe_form_field_many2one {
  display: inline-block;
}
.openerp .oe_form_field_many2one td:first-child {
  position: relative;
}
.openerp .oe_form_field_many2one span.oe_m2o_drop_down_button {
  position: absolute;
  top: 2px;
  right: 0px;
}
.openerp .oe_form_field_many2one .oe_m2o_cm_button {
  line-height: 14px;
  float: right;
  padding-left: 2px;
}
.openerp .oe_form_field_many2one input {
  padding-right: 13px;
}
.openerp.ui-autocomplete li.oe_m2o_dropdown_option a {
  font-style: italic;
  padding-left: 2em;
}
.openerp.ui-autocomplete li:not(.oe_m2o_dropdown_option) + li.oe_m2o_dropdown_option {
  margin-top: 10px;
}
.openerp ul.oe_form_status, .openerp ul.oe_form_status_clickable {
  display: inline-block;
  margin: 0;
  padding: 0 18px 0 0;
}
.openerp ul.oe_form_status li, .openerp ul.oe_form_status_clickable li {
  display: inline-block;
  list-style-type: none;
  margin: 0 -18px 0 0;
  padding: 0;
  background-color: #ededed;
  background-image: -webkit-gradient(linear, left top, left bottom, from(#fcfcfc), to(#dedede));
  background-image: -webkit-linear-gradient(top, #fcfcfc, #dedede);
  background-image: -moz-linear-gradient(top, #fcfcfc, #dedede);
  background-image: -ms-linear-gradient(top, #fcfcfc, #dedede);
  background-image: -o-linear-gradient(top, #fcfcfc, #dedede);
  background-image: linear-gradient(to bottom, #fcfcfc, #dedede);
}
.openerp ul.oe_form_status li:first-child > .label, .openerp ul.oe_form_status_clickable li:first-child > .label {
  border-left: 1px solid #cacaca;
  padding-left: 14px;
}
.openerp ul.oe_form_status li:last-child, .openerp ul.oe_form_status_clickable li:last-child {
  border-right: 1px solid #cacaca;
}
.openerp ul.oe_form_status li:last-child > .label, .openerp ul.oe_form_status_clickable li:last-child > .label {
  padding-right: 14px;
}
.openerp ul.oe_form_status li:last-child > .arrow, .openerp ul.oe_form_status_clickable li:last-child > .arrow {
  display: none;
}
.openerp ul.oe_form_status li > .label, .openerp ul.oe_form_status_clickable li > .label {
  color: #4c4c4c;
  text-shadow: 0 1px 1px #fcfcfc, 0 -1px 1px #dedede;
  padding: 7px;
  display: inline-block;
  padding-left: 24px;
  margin: 0;
  position: relative;
  line-height: normal;
  font-size: 100%;
  font-weight: normal;
}
.openerp ul.oe_form_status li > .arrow, .openerp ul.oe_form_status_clickable li > .arrow {
  width: 17px;
  height: 30px;
  display: inline-block;
  vertical-align: top;
  overflow: hidden;
  margin-left: -5px;
}
.openerp ul.oe_form_status li > .arrow span, .openerp ul.oe_form_status_clickable li > .arrow span {
  position: relative;
  width: 24px;
  height: 24px;
  display: inline-block;
  margin-left: -12px;
  margin-top: 3px;
  box-shadow: -1px 1px 2px rgba(255, 255, 255, 0.2), inset -1px 1px 1px rgba(0, 0, 0, 0.2);
  background-color: #dedede;
  background: -moz-linear-gradient(135deg, #dedede, #fcfcfc);
  background: -o-linear-gradient(135deg, #fcfcfc, #dedede);
  background: -webkit-gradient(linear, left top, right bottom, from(#fcfcfc), to(#dedede));
  background: -ms-linear-gradient(top, #fcfcfc, #dedede);
  -moz-border-radius: 3px;
  -webkit-border-radius: 3px;
  border-radius: 3px;
  -webkit-transform: rotate(45deg);
  -moz-transform: rotate(45deg);
  -ms-transform: rotate(45deg);
  -o-transform: rotate(45deg);
  transform: rotate(45deg);
}
.openerp ul.oe_form_status ul.oe_dropdown_menu, .openerp ul.oe_form_status_clickable ul.oe_dropdown_menu {
  display: none;
  padding: 0;
  min-width: 0;
}
.openerp ul.oe_form_status ul.oe_dropdown_menu.oe_opened, .openerp ul.oe_form_status_clickable ul.oe_dropdown_menu.oe_opened {
  display: block;
}
.openerp ul.oe_form_status ul.oe_dropdown_menu li, .openerp ul.oe_form_status_clickable ul.oe_dropdown_menu li {
  margin: 0;
  width: 100%;
}
.openerp ul.oe_form_status ul.oe_dropdown_menu li span.label, .openerp ul.oe_form_status_clickable ul.oe_dropdown_menu li span.label {
  padding-left: 14px;
}
.openerp ul.oe_form_status li.oe_active, .openerp ul.oe_form_status_clickable li.oe_active {
  background-color: #5382b9;
  background-image: -webkit-gradient(linear, left top, left bottom, from(#729fcf), to(#3465a4));
  background-image: -webkit-linear-gradient(top, #729fcf, #3465a4);
  background-image: -moz-linear-gradient(top, #729fcf, #3465a4);
  background-image: -ms-linear-gradient(top, #729fcf, #3465a4);
  background-image: -o-linear-gradient(top, #729fcf, #3465a4);
  background-image: linear-gradient(to bottom, #729fcf, #3465a4);
}
.openerp ul.oe_form_status li.oe_active > .arrow span, .openerp ul.oe_form_status_clickable li.oe_active > .arrow span {
  background-color: #3465a4;
  background: -moz-linear-gradient(135deg, #3465a4, #729fcf);
  background: -o-linear-gradient(135deg, #729fcf, #3465a4);
  background: -webkit-gradient(linear, left top, right bottom, from(#729fcf), to(#3465a4));
  background: -ms-linear-gradient(top, #729fcf, #3465a4);
}
.openerp ul.oe_form_status li.oe_active > .label, .openerp ul.oe_form_status_clickable li.oe_active > .label {
  color: white;
  text-shadow: 0 1px 1px #729fcf, 0 -1px 1px #3465a4;
}
.openerp ul.oe_form_status_clickable li {
  cursor: pointer;
}
.openerp ul.oe_form_status_clickable li:hover {
  background-color: #d9d9d9;
  background-image: -webkit-gradient(linear, left top, left bottom, from(#e8e8e8), to(#cacaca));
  background-image: -webkit-linear-gradient(top, #e8e8e8, #cacaca);
  background-image: -moz-linear-gradient(top, #e8e8e8, #cacaca);
  background-image: -ms-linear-gradient(top, #e8e8e8, #cacaca);
  background-image: -o-linear-gradient(top, #e8e8e8, #cacaca);
  background-image: linear-gradient(to bottom, #e8e8e8, #cacaca);
}
.openerp ul.oe_form_status_clickable li:hover > .label {
  text-shadow: 0 -1px 1px #fcfcfc, 0 1px 1px #dedede;
}
.openerp ul.oe_form_status_clickable li:hover > .arrow span {
  background-color: #d9d9d9;
  background-image: -webkit-gradient(linear, left top, left bottom, from(#e8e8e8), to(#cacaca));
  background-image: -webkit-linear-gradient(top, #e8e8e8, #cacaca);
  background-image: -moz-linear-gradient(top, #e8e8e8, #cacaca);
  background-image: -ms-linear-gradient(top, #e8e8e8, #cacaca);
  background-image: -o-linear-gradient(top, #e8e8e8, #cacaca);
  background-image: linear-gradient(to bottom, #e8e8e8, #cacaca);
}
.openerp ul.oe_form_status_clickable li > .label {
  color: #7C7BAD;
}
.openerp ul.oe_form_status_clickable li.oe_active:hover {
  background-color: #3a699f;
  background-image: -webkit-gradient(linear, left top, left bottom, from(#4c85c2), to(#284d7d));
  background-image: -webkit-linear-gradient(top, #4c85c2, #284d7d);
  background-image: -moz-linear-gradient(top, #4c85c2, #284d7d);
  background-image: -ms-linear-gradient(top, #4c85c2, #284d7d);
  background-image: -o-linear-gradient(top, #4c85c2, #284d7d);
  background-image: linear-gradient(to bottom, #4c85c2, #284d7d);
}
.openerp ul.oe_form_status_clickable li.oe_active:hover > .label {
  text-shadow: 0 -1px 1px #729fcf, 0 1px 1px #3465a4;
}
.openerp ul.oe_form_status_clickable li.oe_active:hover > .arrow span {
  background-color: #284d7d;
  background: -moz-linear-gradient(135deg, #284d7d, #4c85c2);
  background: -o-linear-gradient(135deg, #4c85c2, #284d7d);
  background: -webkit-gradient(linear, left top, right bottom, from(#4c85c2), to(#284d7d));
  background: -ms-linear-gradient(top, #4c85c2, #284d7d);
}
.openerp .oe_form .oe_form_field_one2many > .oe_view_manager .oe_list_pager_single_page {
  display: none;
}
.openerp .oe_form_field_one2many > .oe_view_manager .oe_list_pager_single_page, .openerp .oe_form_field_many2many > .oe_view_manager .oe_list_pager_single_page {
  display: none !important;
}
.openerp .oe_form_field_one2many > .oe_view_manager .oe_view_manager_view_list, .openerp .oe_form_field_many2many > .oe_view_manager .oe_view_manager_view_list {
  min-height: 132px;
}
.openerp .oe_form_field_one2many .oe_form_field_one2many_list_row_add, .openerp .oe_form_field_one2many .oe_form_field_many2many_list_row_add, .openerp .oe_form_field_many2many .oe_form_field_one2many_list_row_add, .openerp .oe_form_field_many2many .oe_form_field_many2many_list_row_add {
  font-weight: bold;
}
.openerp .oe_form_field_one2many .oe_list_content > thead, .openerp .oe_form_field_many2many .oe_list_content > thead {
  border-bottom: 1px;
}
.openerp .oe_form_field_one2many .oe_list_content > tbody tr:nth-child(odd), .openerp .oe_form_field_many2many .oe_list_content > tbody tr:nth-child(odd) {
  background: transparent;
}
.openerp .oe_form_field_one2many .oe_list .oe_list_edit_row_save, .openerp .oe_form_field_many2many .oe_list .oe_list_edit_row_save {
  background: url(/web/static/src/img/iconset-b-remove.png) 50% 50% no-repeat;
}
.openerp .oe_form_field_one2many .oe_list .oe_list_edit_row_save:before, .openerp .oe_form_field_many2many .oe_list .oe_list_edit_row_save:before {
  visibility: hidden;
}
.openerp .oe_form_field_one2many > .oe_view_manager .oe_header_row_top, .openerp .oe_form_field_many2many > .oe_view_manager .oe_header_row_top {
  display: none;
}
.openerp .oe_form_field_one2many > .oe_view_manager .oe_view_manager_header2 td, .openerp .oe_form_field_many2many > .oe_view_manager .oe_view_manager_header2 td {
  padding: 0px 8px;
  line-height: 16px;
}
.openerp .oe_form_field_one2many > .oe_view_manager .oe_view_manager_header2 td .oe_i, .openerp .oe_form_field_many2many > .oe_view_manager .oe_view_manager_header2 td .oe_i {
  font-size: 13px;
}
.openerp .oe_form_field_one2many > .oe_view_manager .oe_view_manager_header2 td .oe_pager_group, .openerp .oe_form_field_many2many > .oe_view_manager .oe_view_manager_header2 td .oe_pager_group {
  height: auto;
  line-height: 16px;
}
.openerp .oe_form_field_one2many > .oe_view_manager .oe_view_manager_header2 td .oe_pager_group li, .openerp .oe_form_field_many2many > .oe_view_manager .oe_view_manager_header2 td .oe_pager_group li {
  height: auto;
  line-height: 16px;
}
.openerp .oe_form_field_one2many .oe_list_buttons.oe_editing .oe_list_save, .openerp .oe_form_field_many2many .oe_list_buttons.oe_editing .oe_list_save {
  visibility: hidden;
}
.openerp .oe_form_editable .oe_list_editable .oe_list_content td.oe_required {
  background-color: #d2d2ff;
}
.openerp .oe_form_editable .oe_list_editable .oe_list_content td.oe_readonly {
  background-color: #eee;
}
.openerp .oe_list_editable .oe_list_content td.oe_list_field_cell {
  padding: 4px 6px 3px;
}
.openerp .oe_list.oe_list_editable.oe_editing .oe_edition .oe_list_field_cell {
  color: transparent;
  text-shadow: none;
}
.openerp .oe_list.oe_list_editable.oe_editing .oe_edition .oe_list_field_cell * {
  visibility: hidden;
}
.openerp .oe_list.oe_list_editable.oe_editing .oe_m2o_drop_down_button {
  top: 5px;
}
.openerp .oe_list.oe_list_editable.oe_editing .oe_m2o_cm_button {
  line-height: 19px;
}
.openerp .oe_list.oe_list_editable.oe_editing .oe_input_icon {
  margin-top: 5px;
}
.openerp .oe_list.oe_list_editable.oe_editing .oe_form_field {
  min-width: 0;
  max-width: none;
}
.openerp .oe_list.oe_list_editable.oe_editing .oe_form_field.oe_list_field_handle {
  color: transparent;
}
.openerp .oe_list.oe_list_editable.oe_editing .oe_form_field.oe_readonly {
  padding: 4px 6px 3px;
  text-align: left;
}
.openerp .oe_list.oe_list_editable.oe_editing .oe_form_field input, .openerp .oe_list.oe_list_editable.oe_editing .oe_form_field textarea {
  height: 27px;
  -moz-border-radius: 0;
  -webkit-border-radius: 0;
  border-radius: 0;
  border: 1px solid #aaf;
  margin: 0;
}
.openerp .oe_list.oe_list_editable.oe_editing .oe_form_field input, .openerp .oe_list.oe_list_editable.oe_editing .oe_form_field textarea, .openerp .oe_list.oe_list_editable.oe_editing .oe_form_field select {
  min-width: 0;
}
.openerp .oe_list.oe_list_editable.oe_editing .oe_form_field.oe_form_field_float.oe_readonly, .openerp .oe_list.oe_list_editable.oe_editing .oe_form_field.oe_form_view_integer.oe_readonly {
  padding: 6px 0px 0px;
  text-align: right;
}
.openerp .oe_list.oe_list_editable.oe_editing .oe_form_field.oe_form_field_float span, .openerp .oe_list.oe_list_editable.oe_editing .oe_form_field.oe_form_view_integer span {
  padding: 0px 6px;
}
.openerp .oe_list.oe_list_editable.oe_editing .oe_form_field.oe_form_field_float input, .openerp .oe_list.oe_list_editable.oe_editing .oe_form_field.oe_form_view_integer input {
  width: 100% !important;
  text-align: right;
}
.openerp .oe_list.oe_list_editable.oe_editing .oe_form_field.oe_form_field_datetime input.oe_datepicker_master, .openerp .oe_list.oe_list_editable.oe_editing .oe_form_field.oe_form_field_date input.oe_datepicker_master {
  width: 100% !important;
}
.openerp .oe_list.oe_list_editable.oe_editing .oe_form_field.oe_form_field_reference {
  display: table;
}
.openerp .oe_list_group_name {
  white-space: nowrap;
}
.openerp .oe_form .oe_form_field_many2many > .oe_list .oe_list_pager_single_page {
  display: none;
}
.openerp .oe_list_buttons .oe_alternative {
  visibility: hidden;
}
.openerp .oe_list_buttons .oe_list_save, .openerp .oe_list_buttons .oe_list_discard {
  display: none;
}
.openerp .oe_list_buttons.oe_editing .oe_list_add {
  display: none;
}
.openerp .oe_list_buttons.oe_editing .oe_list_save {
  display: inline-block;
}
.openerp .oe_list_buttons.oe_editing .oe_list_discard {
  display: inline;
}
.openerp .oe_list_buttons.oe_editing .oe_alternative {
  visibility: visible;
}
.openerp .oe_list.oe_cannot_edit .oe_list_header_handle, .openerp .oe_list.oe_cannot_edit .oe_list_field_handle {
  display: none !important;
  padding: 0 !important;
}
.openerp .oe_list.oe_cannot_delete .oe_list_record_delete {
  display: none !important;
}
.openerp .oe_list .oe_form .oe_form_nosheet {
  margin: 0;
  padding: 0;
  border: none;
}
.openerp .oe_list .oe_form .oe_form_field {
  width: auto;
  position: absolute;
  margin: 0 !important;
  padding: 0;
}
.openerp .oe_list .oe_form .oe_form_field_boolean input {
  margin: 1px 0 0 10px !important;
}
.openerp .oe_list .oe_list_content .oe_group_header {
  background-color: #ededed;
  background-image: -webkit-gradient(linear, left top, left bottom, from(#fcfcfc), to(#dedede));
  background-image: -webkit-linear-gradient(top, #fcfcfc, #dedede);
  background-image: -moz-linear-gradient(top, #fcfcfc, #dedede);
  background-image: -ms-linear-gradient(top, #fcfcfc, #dedede);
  background-image: -o-linear-gradient(top, #fcfcfc, #dedede);
  background-image: linear-gradient(to bottom, #fcfcfc, #dedede);
}
.openerp .oe_list_content {
  width: 100%;
}
.openerp .oe_list_content td:first-child:after, .openerp .oe_list_content th:first-child:after {
  border-width: 0;
}
.openerp .oe_list_content td.oe_number {
  text-align: right !important;
  max-width: 100px;
}
.openerp .oe_list_content td.oe_list_field_date, .openerp .oe_list_content th.oe_list_header_date {
  min-width: 6em;
}
.openerp .oe_list_content > thead {
  border-bottom: 2px solid #cacaca;
  background: #eee;
  vertical-align: top;
}
.openerp .oe_list_content td, .openerp .oe_list_content th {
  padding: 3px 6px;
  line-height: 18px;
}
.openerp .oe_list_content th.oe_sortable, .openerp .oe_list_content th.oe_sortable div {
  cursor: pointer;
}
.openerp .oe_list_content th.oe_sortable div {
  position: relative;
}
.openerp .oe_list_content th.oe_sortable div:after {
  margin-right: 6px;
  content: "";
  margin-top: 7px;
  border-width: 0 4px 4px;
  border-style: solid;
  border-color: #000 transparent;
  visibility: hidden;
}
.openerp .oe_list_content th.sortup div:after {
  float: right;
  visibility: visible;
  filter: alpha(opacity=60);
  opacity: 0.6;
}
.openerp .oe_list_content .oe_list_header_many2many_tags {
  min-width: 70px;
}
.openerp .oe_list_content th.sortdown div:after {
  float: right;
  border-bottom: none;
  border-left: 4px solid transparent;
  border-right: 4px solid transparent;
  border-top: 4px solid #000;
  visibility: visible;
  -moz-box-shadow: none;
  -webkit-box-shadow: none;
  box-shadow: none;
  filter: alpha(opacity=60);
  opacity: 0.6;
}
.openerp .oe_list_content > tbody {
  cursor: pointer;
}
.openerp .oe_list_content > tbody > tr {
  height: 27px;
  border-top: 1px solid #ddd;
}
.openerp .oe_list_content > tbody > tr > td.oe_list_field_cell {
  padding: 3px 6px;
  white-space: pre-line;
}
.openerp .oe_list_content > tbody > tr > td > button, .openerp .oe_list_content > tbody > tr > th > button {
  border: none;
  background: transparent;
  padding: 0;
}
.openerp .oe_list_content > tbody > tr > td > button.btn_txt, .openerp .oe_list_content > tbody > tr > th > button.btn_txt {
  border: 1px solid rgba(0, 0, 0, 0.4);
  background: #e3e3e3;
  padding: 3px 12px;
}
.openerp .oe_list_content > tbody > tr > td.oe_list_checkbox:first-child, .openerp .oe_list_content > tbody > tr th.oe_list_checkbox:first-child {
  width: 17px;
}
.openerp .oe_list_content > tbody > tr > td.oe_list_checkbox:first-child:after, .openerp .oe_list_content > tbody > tr th.oe_list_checkbox:first-child:after {
  border-width: 0;
}
.openerp .oe_list_content > tbody > tr > td.oe_list_field_boolean input {
  filter: alpha(opacity=50);
  opacity: 0.5;
}
.openerp .oe_list_content > tbody > tr:nth-child(odd) {
  background-color: #f0f0fa;
  background-color: #efeff8;
  background-image: -webkit-gradient(linear, left top, left bottom, from(#f0f0fa), to(#eeeef6));
  background-image: -webkit-linear-gradient(top, #f0f0fa, #eeeef6);
  background-image: -moz-linear-gradient(top, #f0f0fa, #eeeef6);
  background-image: -ms-linear-gradient(top, #f0f0fa, #eeeef6);
  background-image: -o-linear-gradient(top, #f0f0fa, #eeeef6);
  background-image: linear-gradient(to bottom, #f0f0fa, #eeeef6);
}
.openerp .oe_list_content > tfoot {
  border-top: 2px solid #cacaca;
  border-bottom: 1px solid #cacaca;
  background: #eee;
  font-weight: bold;
}
.openerp .oe_list_content .numeric {
  text-align: right;
  width: 82px;
}
.openerp .oe_list_content .numeric input {
  text-align: right;
}
.openerp .oe_list_content th.oe_list_header_handle {
  font-size: 1px;
  overflow: hidden;
  text-indent: -9001px;
}
.openerp .oe_list_content td.oe_list_field_handle {
  width: 1em;
  padding: 0 !important;
  cursor: ns-resize;
}
.openerp .oe_list_content td.oe_list_field_handle .oe_list_handle {
  font-size: 1px;
  letter-spacing: -1px;
  color: transparent;
  text-shadow: none;
  font-weight: normal;
  margin-right: 7px;
}
.openerp .oe_list_content td.oe_list_field_handle .oe_list_handle:before {
  font: 18px "entypoRegular";
  content: "}";
  color: #E0E0E0;
}
.openerp .oe_list_content .oe_list_field_progressbar progress {
  width: 100%;
}
.openerp .tree_header {
  background-color: #f0f0f0;
  border-bottom: 1px solid #cacaca;
  color: #4c4c4c;
  padding: 5px;
  height: 25px;
}
.openerp .tree_header button {
  float: right;
  height: 27px;
  margin-right: 5px;
}
.openerp .oe-treeview-table {
  width: 100%;
  background-color: white;
  border-spacing: 0;
  color: #4c4c4c;
}
.openerp .oe-treeview-table th {
  padding: 10px;
  font-weight: bold;
  background-color: #f0f0f0;
  border-bottom: 2px solid #cacaca;
}
.openerp .oe-treeview-table td {
  cursor: pointer;
  vertical-align: middle;
  text-align: left;
  vertical-align: middle;
  height: 20px;
  padding-left: 4px;
  padding-right: 4px;
  border-right: 1px solid #e7e7e7;
}
.openerp .oe-treeview-table td.oe_number {
  text-align: right !important;
}
.openerp .oe-treeview-table tr {
  border-bottom: 1px solid #d6d6d6;
}
.openerp .oe-treeview-table tr:hover {
  background-color: #e7e7e7;
}
.openerp .oe-treeview-table span {
  font-size: 90%;
  font-weight: normal;
  white-space: nowrap;
  display: block;
}
.openerp .oe-treeview-table .treeview-tr.oe-treeview-first {
  background: transparent url(/web/static/src/img/expand.gif) 0 50% no-repeat;
}
.openerp .oe-treeview-table .oe_open .treeview-tr.oe-treeview-first {
  background-image: url(/web/static/src/img/collapse.gif);
}
.openerp .oe-treeview-table .treeview-tr.oe-treeview-first span, .openerp .oe-treeview-table .treeview-td.oe-treeview-first span {
  margin-left: 16px;
}
.openerp .oe_layout_debugging .oe_form_group {
  outline: 2px dashed green;
}
.openerp .oe_layout_debugging .oe_form_group_cell {
  outline: 1px solid blue;
}
.openerp .oe_layout_debugging .oe_form_group:hover, .openerp .oe_layout_debugging .oe_form_group_cell:hover {
  outline-color: red;
}
.openerp .oe_layout_debugging .oe_form_group_row_incomplete > td:last-child:after {
  content: "[Incomplete Row]";
  background: red;
  padding: 2px;
  font-weight: bold;
  color: white;
  float: right;
}
.openerp .oe_layout_debugging .oe_form_group_row_incomplete.oe_form_group_row_newline > td:last-child:after {
  content: "[newline]";
}
.openerp .oe_debug_view {
  float: left;
  margin-top: 5px;
  width: auto;
}
.openerp .oe_debug_view_log {
  font-size: 95%;
  line-height: 1.2em;
}
.openerp .oe_navbar .dropdown-menu {
  font-size: 13px;
  padding: 4px 0;
  background: #333333 !important;
  background: rgba(37, 37, 37, 0.9) !important;
  border-color: #999999;
  border-color: rgba(0, 0, 0, 0.2);
  background-color: #414141;
  text-shadow: none;
  background-color: #454343;
  background-image: -webkit-gradient(linear, left top, left bottom, from(#646060), to(#262626));
  background-image: -webkit-linear-gradient(top, #646060, #262626);
  background-image: -moz-linear-gradient(top, #646060, #262626);
  background-image: -ms-linear-gradient(top, #646060, #262626);
  background-image: -o-linear-gradient(top, #646060, #262626);
  background-image: linear-gradient(to bottom, #646060, #262626);
  -moz-border-radius: 3px;
  -webkit-border-radius: 3px;
  border-radius: 3px;
}
.openerp .oe_navbar .dropdown-menu li a, .openerp .oe_navbar .dropdown-menu li a:hover, .openerp .oe_navbar .dropdown-menu li a:focus {
  color: #eeeeee;
}
.openerp .oe_view_manager_new .oe_form_nosheet {
  margin-top: 8px;
}
.openerp .oe_view_manager_new .oe_form_nosheet .oe_form_label {
  font-weight: normal;
}
.openerp .nav-pills li > a {
  padding: 6px 4px 2px 18px;
  color: #4c4c4c;
}
.openerp .nav-pills .nav-stacked > li > ul {
  padding-left: 16px;
}
.openerp .nav-pills > li.active > a, .openerp a.list-group-item.active > a {
  background-color: #7c7bad;
  color: white;
  border-radius: 0;
}
.openerp .nav-pills > li.active a:hover, .openerp .nav-pills > li.active a:focus, .openerp a.list-group-item.active a:hover, .openerp a.list-group-item.active a:focus {
  background-color: #7c7bad;
}
.openerp .nav-pills > li.active .badge, .openerp a.list-group-item.active .badge {
  background-color: white;
  color: #7c7bad;
  text-shadow: none;
}
.openerp .badge {
  font-weight: normal;
  font-size: 11px;
  background-color: #7c7bad;
}
.openerp h1, .openerp h2 {
  font-weight: bold;
}
.openerp h3 {
  font-size: 1.17em;
  font-weight: bold;
}
.openerp p {
  display: block;
  -webkit-margin-before: 1em;
  -webkit-margin-after: 1em;
  -webkit-margin-start: 0px;
  -webkit-margin-end: 0px;
}
.openerp pre {
  background-color: #FFFFFF;
  border: none;
  padding: 10px 0 3px 0;
}
.openerp h5 {
  font-weight: bold;
  font-size: smaller;
}
.openerp .oe_form .oe_subtype label, .openerp .oe_subtype label {
  font-weight: normal;
}
.openerp .oe_msg_subtype_check {
  margin: 3px 3px 0 !important;
}

.jqstooltip {
  height: auto !important;
  width: auto !important;
  padding: 0;
}

@-moz-document url-prefix() {
  .openerp .oe_form_field_many2one .oe_m2o_cm_button {
    line-height: 18px;
  }
  .openerp .oe_webclient .oe_star_on, .openerp .oe_webclient .oe_star_off {
    top: 0px;
  }
}
.kitten-mode-activated {
  background-size: cover;
  background-attachment: fixed;
}
.kitten-mode-activated > * {
  opacity: 0.7;
}

.loading-kitten {
  -moz-border-radius: 15px;
  -webkit-border-radius: 15px;
  border-radius: 15px;
  -moz-box-shadow: 0 0 5px 5px #999;
  -webkit-box-shadow: 0 0 5px 5px #999;
  box-shadow: 0 0 5px 5px #999;
}

div.ui-widget-overlay {
  background: black;
  filter: alpha(opacity=30);
  opacity: 0.3;
}

.ui-widget {
  font-family: "Lucida Grande", Helvetica, Verdana, Arial, sans-serif;
  color: #4c4c4c;
  font-size: 13px;
}

.ui-menu {
  padding: 2px 0;
  -moz-box-shadow: 0 1px 4px rgba(0, 0, 0, 0.3);
  -webkit-box-shadow: 0 1px 4px rgba(0, 0, 0, 0.3);
  box-shadow: 0 1px 4px rgba(0, 0, 0, 0.3);
  margin-top: 4px;
  border: 1px solid #afafb6;
}
.ui-menu .ui-menu-item {
  width: 100%;
  padding: 0;
}
.ui-menu .ui-menu-item a {
  padding: 1px 16px;
}
.ui-menu .ui-menu-item a.ui-corner-all {
  -moz-border-radius: 0;
  -webkit-border-radius: 0;
  border-radius: 0;
}
.ui-menu .ui-menu-item a.ui-state-active {
  background: #f0f0fa;
}
.ui-menu .ui-menu-item a.ui-state-hover, .ui-menu .ui-menu-item a.ui-state-active {
  background: #7C7BAD;
}

.ui-corner-all {
  -moz-border-radius: 3px;
  -webkit-border-radius: 3px;
  border-radius: 3px;
}

.openerp .db_option_table td {
  padding-bottom: 10px !important;
}

body.oe_single_form {
  background: #eee url(/web/static/src/img/form_sheetbg.png);
  height: 100%;
}
body.oe_single_form .oe_single_form_logo {
  padding: 10px;
  text-align: center;
  margin-bottom: 10px;
}
body.oe_single_form .oe_single_form_footer {
  position: absolute;
  bottom: -30px;
  right: 0px;
  width: 100%;
  text-align: center;
}
body.oe_single_form .oe_single_form_container {
  padding: 10px;
  position: absolute;
  left: 50%;
  top: 50%;
  width: 400px;
  /* Set margins to offset 50% of the w/h */
  margin-top: -200px;
  margin-left: -200px;
}

.openerp_ie .placeholder {
  color: #afafb6 !important;
  font-style: italic !important;
}
.openerp_ie .oe_form_binary_file {
  width: 80px;
}
.openerp_ie .oe_form_field_boolean input {
  background: #fff;
}
.openerp_ie .db_option_table .oe_form_field_selection {
  width: auto;
}
.openerp_ie input[type='checkbox'] {
  border: none;
  background: none;
  box-shadow: none;
}
.openerp_ie .oe_logo img {
  border: none;
}
.openerp_ie .oe_header_row button.oe_highlight {
  padding-top: 0;
  padding-bottom: 0;
}
.openerp_ie .oe_view_manager_view_kanban {
  display: table-cell;
}
.openerp_ie .oe_view_manager_buttons button.oe_write_full {
  padding-top: 0;
  padding-bottom: 0;
}
.openerp_ie .oe_view_manager_buttons button.oe_highlight {
  padding-top: 0;
  padding-bottom: 0;
}
.openerp_ie .oe_view_manager_buttons button .oe_form_button_edit {
  padding-top: 0;
  padding-bottom: 0;
}
.openerp_ie .oe_view_manager_buttons button .oe_form_button_create {
  padding-top: 0;
  padding-bottom: 0;
}
.openerp_ie .oe_kanban_image {
  border: none;
}
.openerp_ie .oe_msg_icon {
  border: none;
}
.openerp_ie .oe_form header ul {
  height: 29px;
}
.openerp_ie .oe_attach {
  filter: none;
}
.openerp_ie .oe_link {
  filter: none;
}
.openerp_ie .oe_kanban_show_more {
  clear: both;
  text-align: center;
}
.openerp_ie.oe_kanban_grouped .oe_kanban_show_more .oe_button {
  width: 100%;
  padding: 3px 12px;
}
.openerp_ie .oe_form_buttons button {
  padding-top: 0;
  padding-bottom: 0;
}
.openerp_ie .oe_sidebar button {
  padding-top: 0;
  padding-bottom: 0;
}
.openerp_ie img {
  border: none;
}
.openerp_ie .oe_dropdown_arrow {
  line-height: 1.7em;
}
.openerp_ie .oe_form_buttons button, .openerp_ie .oe_view_manager_buttons button {
  line-height: 1.7em;
}
.openerp_ie .oe_form_buttons .oe_highlight, .openerp_ie .oe_view_manager_buttons .oe_highlight {
  line-height: 1.7em;
}
.openerp_ie .oe_topbar {
  filter: progid:DXImageTransform.Microsoft.gradient(startColorstr='#646060', endColorstr='#262626');
}
.openerp_ie .ui-state-error, .openerp_ie .ui-widget-content .ui-state-error, .openerp_ie .ui-widget-header .ui-state-error {
  filter: progid:DXImageTransform.Microsoft.gradient(enabled=false);
}
.openerp_ie .oe_popup_form {
  width: 99% !important;
}
.openerp_ie .oe_form_label {
  white-space: normal !important;
}
.openerp_ie ul.oe_form_status li, .openerp_ie ul.oe_form_status_clickable li {
  display: inline-block;
  clear: both;
}
.openerp_ie ul.oe_form_status li:last-child, .openerp_ie ul.oe_form_status_clickable li:last-child {
  overflow: hidden;
  border-right: 1px solid #cacaca;
}
.openerp_ie ul.oe_form_status li:last-child > .label, .openerp_ie ul.oe_form_status_clickable li:last-child > .label {
  padding-right: 14px;
  border-right: none;
}
.openerp_ie ul.oe_form_status li:last-child > .arrow, .openerp_ie ul.oe_form_status_clickable li:last-child > .arrow {
  display: inline-block;
  opacity: 0;
  filter: alpha(opacity=0);
  border: none;
  width: 0;
  border-right: none;
}
.openerp_ie ul.oe_form_status li > .label, .openerp_ie ul.oe_form_status_clickable li > .label {
  border-bottom: 1px solid #cacaca;
  background: transparent;
}
.openerp_ie ul.oe_form_status li > .arrow span, .openerp_ie ul.oe_form_status_clickable li > .arrow span {
  background-color: #eeeeee !important;
}
.openerp_ie ul.oe_form_status li.oe_active > .label, .openerp_ie ul.oe_form_status_clickable li.oe_active > .label {
  border-bottom: 1px solid #729fcf;
}
.openerp_ie ul.oe_form_status li.oe_active > .arrow span, .openerp_ie ul.oe_form_status_clickable li.oe_active > .arrow span {
  background-color: #729fcf !important;
}
.openerp_ie .oe_webclient {
  height: auto !important;
}

@media print {
  .openerp {
    text-shadow: none;
  }
  .openerp .oe_application > div > .oe_view_manager > .oe_view_manager_wrapper > div > .oe_view_manager_body {
    overflow: visible;
  }
  .openerp .oe_header_row, .openerp ul.oe_header, .openerp div.oe_mail_thread_action, .openerp .oe_mail_recthread_actions, .openerp .oe_button_box, .openerp .oe_form button, .openerp button.oe_invite, .openerp .oe_form header, .openerp .openerp .oe_notebook > li.ui-state-default, .openerp .oe_topbar, .openerp .oe_leftbar, .openerp .oe_loading {
    display: none !important;
  }
  .openerp .oe_list_content button, .openerp .oe_list_content input[type=checkbox] {
    visibility: hidden;
  }
  .openerp .tree_header button, .openerp .oe_mail .oe_mail_thread_msg .oe_mail_unread, .openerp .oe_mail_fetch_more, .openerp .oe_m2o_drop_down_button img, .openerp .oe_form_field_one2many_list_row_add {
    visibility: hidden;
  }
  .openerp a.oe_m2o_cm_button, .openerp a.oe_e {
    visibility: hidden;
  }
  .openerp .oe_form .oe_form_field_date img, .openerp .oe_form .oe_form_field_datetime img {
    visibility: hidden;
  }
  .openerp .oe_notebook > li.ui-tabs-selected {
    display: block;
  }
  .openerp .oe_application .oe_form_sheet, .openerp .oe_application .oe_form_sheetbg {
    border: 0px !important;
    box-shadow: 0px 0px 0px;
  }
  .openerp .oe_application .oe_form_sheet .oe_list, .openerp .oe_application .oe_form_sheetbg .oe_list {
    overflow-x: visible;
  }
  .openerp .oe_view_manager_current > .oe_view_manager_header {
    border: 0px !important;
    box-shadow: 0px 0px 0px;
  }
  .openerp .text-core .text-wrap .text-arrow {
    background: none;
  }
  .openerp .openerp div.oe_mail_wall {
    overflow: hidden !important;
  }

  .openerp.openerp_webclient_container {
    overflow: visible;
  }
}
.tooltip {
  padding: 0;
  margin: 0;
  font-family: "Lucida Grande", Helvetica, Verdana, Arial, sans-serif;
  color: #4c4c4c;
  font-size: 12px;
  background: white;
  text-shadow: 0 1px 1px rgba(255, 255, 255, 0.5);
  background-color: transparent;
  z-index: 1800;
}
.tooltip .tooltip-inner {
  text-align: left !important;
  max-width: 350px;
}
.tooltip .tooltip-inner .oe_tooltip_string {
  color: #FD5;
  font-weight: bold;
  font-size: 13px;
}
.tooltip .tooltip-inner .oe_tooltip_help {
  white-space: pre-wrap;
}
.tooltip .tooltip-inner .oe_tooltip_technical {
  padding: 0 0 4px 0;
  margin: 5px 0 0 15px;
}
.tooltip .tooltip-inner .oe_tooltip_technical li {
  list-style: circle;
}
.tooltip .tooltip-inner .oe_tooltip_technical_title {
  font-weight: bold;
}
.tooltip .tooltip-inner .oe_tooltip_close {
  margin: -5px 0 0 2px;
  cursor: default;
  float: right;
  color: white;
}
.tooltip .tooltip-inner .oe_tooltip_close:hover {
  color: #999;
  cursor: pointer;
}
.tooltip .tooltip-inner .oe_tooltip_message {
  max-width: 310px;
}

.ui-icon {
  width: 18px;
  height: 18px;
}

.modal .modal-header button.close {
  border: none;
  background: none;
  padding: 1px;
  height: 18px;
  font-size: 20px;
}
.modal .modal-body {
  overflow: auto;
  padding: 0;
}
.modal .modal-body .oe_application {
  width: 100%;
}
.modal .modal-body .oe_popup_list {
  display: none;
  min-height: 150px;
}
.modal .modal-body .oe-view-manager {
  min-height: 150px;
}
.modal .modal-body .oe_form_sheetbg .oe_form_sheet {
  padding: 0;
}
.modal .modal-footer {
  text-align: left;
}
.modal .oe_button {
  margin: 0 4px 0 0;
}
.modal .oe_act_window.modal-body {
  padding: 0;
}
.modal .oe-view-manager-content > div {
  position: static !important;
}

@media (min-width: 768px) {
  .modal .modal-body {
    max-height: -webkit-calc(100vh - 170px);
    max-height: calc(100vh - 170px);
  }
}
.ui-datepicker {
  z-index: 1500 !important;
}

input[type="radio"], input[type="checkbox"] {
  margin-right: 4px;
  margin-left: 4px;
}

.blockUI.blockOverlay {
  background-color: black;
  opacity: 0.6;
}

/* ---- EDITOR TOUR ---- {{{ */
div.tour-backdrop {
  z-index: 2009;
}

.popover.tour.orphan .arrow {
  display: none;
}
.popover.tour .popover-navigation {
  padding: 9px 14px;
}
.popover.tour .popover-navigation *[data-role="end"] {
  float: right;
}
.popover.tour .popover-navigation *[data-role="next"], .popover.tour .popover-navigation *[data-role="end"] {
  cursor: pointer;
}

.popover.fixed {
  position: fixed;
}

.tour-backdrop {
  position: fixed;
  top: 0;
  right: 0;
  bottom: 0;
  left: 0;
  z-index: 1100;
  background-color: #000;
  opacity: 0.8;
}

body {
  overflow: hidden;
}

@media screen and (-ms-high-contrast: active), (-ms-high-contrast: none) {
  .oe-view-manager-content > div {
    position: absolute !important;
  }
  .oe-view-manager-content .oe-view-manager-content > div {
    position: relative !important;
  }
}<|MERGE_RESOLUTION|>--- conflicted
+++ resolved
@@ -532,11 +532,7 @@
   background-image: -webkit-radial-gradient(circle, #eee 0%, #ccc 40%, #bbb 100%);
   background-image: -moz-radial-gradient(#eee 0%, #ccc 40%, #bbb 100%);
   background-image: -ms-radial-gradient(#eee 0%, #ccc 40%, #bbb 100%);
-<<<<<<< HEAD
-  background-image: radial-gradient(circle, #eee 0%, #ccc 40%, #bbb 100%);
-=======
   background-image: radial-gradient(circle, #eeeeee 0%, #cccccc 40%, #bbbbbb 100%);
->>>>>>> c825d055
 }
 .openerp .oe_kanban_status_green {
   background: green;
@@ -794,14 +790,6 @@
 }
 .openerp .oe_database_manager .oe_database_manager_menu {
   color: #000;
-<<<<<<< HEAD
-=======
-}
-.openerp .oe_webclient {
-  width: 100%;
-  height: 100%;
-  border-spacing: 0px;
->>>>>>> c825d055
 }
 .openerp .oe_content_full_screen .oe_application {
   top: 0;
@@ -998,17 +986,6 @@
   text-decoration: underline;
 }
 .openerp .oe_application {
-<<<<<<< HEAD
-=======
-  width: 100%;
-  height: 100%;
-}
-.openerp .oe_application a {
-  color: #7C7BAD;
-}
-.openerp .oe_application > div {
-  position: relative;
->>>>>>> c825d055
   height: 100%;
   -webkit-flex-grow: 1;
   flex-grow: 1;
@@ -1082,17 +1059,12 @@
 .openerp .oe-view-manager-header .selected a {
   font-weight: bold;
 }
-<<<<<<< HEAD
 .openerp .oe-view-manager-header .selected a:before {
   font-family: FontAwesome;
   position: absolute;
   left: 6px;
   top: 3px;
   content: "";
-=======
-.openerp .oe_view_manager table.oe_view_manager_header h2 a {
-  color: #7C7BAD;
->>>>>>> c825d055
 }
 .openerp .oe-view-manager-header .oe-right-toolbar {
   float: right;
@@ -1118,7 +1090,6 @@
   margin: 0;
   background-color: #f0eeee;
 }
-<<<<<<< HEAD
 .openerp .oe-view-manager-header .oe-view-title li {
   -moz-user-select: initial;
   -webkit-user-select: initial;
@@ -1126,17 +1097,6 @@
 }
 .openerp .oe-view-manager-header .oe-view-manager-search-view {
   padding-top: 5px;
-=======
-.openerp .oe_view_manager table.oe_view_manager_header .oe_button_group .active {
-  background: #999;
-  -moz-box-shadow: 0 1px 4px rgba(0, 0, 0, 0.3) inset;
-  -webkit-box-shadow: 0 1px 4px rgba(0, 0, 0, 0.3) inset;
-  box-shadow: 0 1px 4px rgba(0, 0, 0, 0.3) inset;
-}
-.openerp .oe_view_manager table.oe_view_manager_header .oe_button_group .active a {
-  color: #fff;
-  text-shadow: 0 1px 2px rgba(0, 0, 0, 0.4);
->>>>>>> c825d055
 }
 .openerp .oe-view-manager-header .oe-view-manager-switch .oe-vm-switch-kanban:before {
   content: "";
@@ -1192,23 +1152,11 @@
 .openerp .oe-view-manager-header .oe-view-manager-sidebar .dropdown-menu li a {
   width: 100%;
 }
-<<<<<<< HEAD
 .openerp .oe-view-manager-header .oe_form_buttons {
   padding: 0;
 }
 .openerp .oe-view-manager-header .oe-pager-buttons {
   min-height: 30px;
-=======
-.openerp .oe_pager_group .active {
-  background: #999;
-  -moz-box-shadow: 0 1px 4px rgba(0, 0, 0, 0.3) inset;
-  -webkit-box-shadow: 0 1px 4px rgba(0, 0, 0, 0.3) inset;
-  box-shadow: 0 1px 4px rgba(0, 0, 0, 0.3) inset;
-}
-.openerp .oe_pager_group .active a {
-  color: #fff;
-  text-shadow: 0 1px 2px rgba(0, 0, 0, 0.4);
->>>>>>> c825d055
 }
 .openerp .oe_view_manager_inline > .oe-view-manager-header, .openerp .oe_view_manager_inlineview > .oe-view-manager-header {
   display: none;
@@ -1238,38 +1186,10 @@
 }
 .openerp .oe_searchview .oe_searchview_unfold_drawer {
   position: absolute;
-<<<<<<< HEAD
   top: 8px;
   right: 5px;
   cursor: pointer;
 }
-=======
-  top: 0;
-  right: 0;
-  height: 24px;
-  padding: 0 7px 0 4px;
-  color: #ccc;
-  cursor: pointer;
-}
-.openerp .oe_searchview .oe_searchview_unfold_drawer:hover {
-  color: #999;
-}
-.openerp .oe_searchview .oe_searchview_unfold_drawer:before {
-  position: absolute;
-  top: 10px;
-  right: 7px;
-  width: 0;
-  height: 0;
-  display: inline-block;
-  content: "";
-  vertical-align: top;
-  border-top: 5px solid #4C4C4C;
-  border-left: 5px solid transparent;
-  border-right: 5px solid transparent;
-  filter: alpha(opacity=50);
-  opacity: 0.5;
-}
->>>>>>> c825d055
 .openerp .oe_searchview .oe_searchview_search {
   cursor: pointer;
   position: absolute;
@@ -1338,10 +1258,6 @@
 }
 .openerp .oe_searchview .oe_searchview_facets .oe_searchview_facet .oe_facet_value {
   border-left: 1px solid #afafb6;
-<<<<<<< HEAD
-=======
-  text-shadow: 0 1px 1px white;
->>>>>>> c825d055
   color: #4C4C4C;
 }
 .openerp .oe_searchview .oe_searchview_facets .oe_searchview_facet .oe_facet_value:last-child {
@@ -1435,55 +1351,12 @@
   padding-left: 0;
   padding-right: 10px;
 }
-<<<<<<< HEAD
 .openerp .oe-search-options .oe-group-selector {
   margin: 3px 25px;
   min-width: -webkit-calc(100% - 40px);
   min-width: calc(100% - 40px);
   max-width: 250px;
   width: auto;
-=======
-.openerp .oe_searchview_drawer dl {
-  margin-bottom: 0;
-}
-.openerp .oe_searchview_drawer dt {
-  color: #7C7BAD;
-  font-size: 13px;
-  line-height: 24px;
-}
-.openerp .oe_searchview_drawer dd {
-  line-height: 24px;
-  font-size: 13px;
-  padding-top: 3px;
-}
-.openerp .oe_searchview_drawer h4, .openerp .oe_searchview_drawer h4 * {
-  margin: 0 0 0 2px;
-  padding-left: 20px;
-  cursor: pointer;
-  font-weight: normal;
-  display: inline-block;
-}
-.openerp .oe_searchview_drawer h4:hover, .openerp .oe_searchview_drawer h4 *:hover {
-  background-color: #f0f0fa;
-}
-.openerp .oe_searchview_drawer h4:before {
-  content: "▸ ";
-  color: #a3a3a3;
-}
-.openerp .oe_searchview_drawer button {
-  margin: 4px 0;
-}
-.openerp .oe_searchview_drawer .button {
-  border: none;
-  background: transparent;
-  padding: 0 2px;
-  -moz-box-shadow: none;
-  -webkit-box-shadow: none;
-  box-shadow: none;
-  -moz-border-radius: 0;
-  -webkit-border-radius: 0;
-  border-radius: 0;
->>>>>>> c825d055
 }
 .openerp .oe-search-options .divider {
   display: none;
