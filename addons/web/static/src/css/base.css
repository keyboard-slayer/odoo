@charset "utf-8";
@font-face {
  font-family: "mnmliconsRegular";
  src: url("/web/static/src/font/mnmliconsv21-webfont.eot") format("eot");
  src: url("/web/static/src/font/mnmliconsv21-webfont.woff") format("woff");
  src: url("/web/static/src/font/mnmliconsv21-webfont.ttf") format("truetype");
  src: url("/web/static/src/font/mnmliconsv21-webfont.svg") format("svg") active;
  font-weight: normal;
  font-style: normal;
}

@font-face {
  font-family: "EntypoRegular";
  src: url("/web/static/src/font/entypo-webfont.eot") format("eot");
  src: url("/web/static/src/font/entypo-webfont.eot?#iefix") format("embedded-opentype");
  src: url("/web/static/src/font/entypo-webfont.woff") format("woff");
  src: url("/web/static/src/font/entypo-webfont.ttf") format("truetype");
  src: url("/web/static/src/font/entypo-webfont.svg") format("svg") active;
  font-weight: normal;
  font-style: normal;
}

.openerp.openerp_webclient_container {
  height: 100%;
  position: relative;
}

.openerp {
  padding: 0;
  margin: 0;
  font-family: "Lucida Grande", Helvetica, Verdana, Arial, sans-serif;
  color: #4c4c4c;
  font-size: 13px;
  background: white;
  /* http://www.quirksmode.org/dom/inputfile.html
   * http://stackoverflow.com/questions/2855589/replace-input-type-file-by-an-image
   */
<<<<<<< HEAD
}
.openerp :-moz-placeholder {
  color: #AFAFB6 !important;
  font-style: italic !important;
}
.openerp ::-webkit-input-placeholder {
  color: #AFAFB6 !important;
  font-style: italic !important;
=======
>>>>>>> cc42add5
}
.openerp a {
  text-decoration: none;
}
.openerp table {
  padding: 0;
  border-collapse: collapse;
}
.openerp thead {
  font-weight: bold;
  background-color: #f0f0f0;
}
.openerp thead th {
  border-right: 1px dotted #afafb6;
}
.openerp thead th:last-child {
  border-right: none;
}
.openerp th, .openerp td {
  padding: 0;
  text-align: left;
}
.openerp th {
  font-weight: bold;
  vertical-align: middle;
}
.openerp td {
  vertical-align: top;
}
.openerp .zebra tbody tr:nth-child(odd) td {
  background-color: #f0f0fa;
  background-color: #f0f0fa;
  background-image: -webkit-gradient(linear, left top, left bottom, from(#f0f0fa), to(#eeeef6));
  background-image: -webkit-linear-gradient(top, #f0f0fa, #eeeef6);
  background-image: -moz-linear-gradient(top, #f0f0fa, #eeeef6);
  background-image: -ms-linear-gradient(top, #f0f0fa, #eeeef6);
  background-image: -o-linear-gradient(top, #f0f0fa, #eeeef6);
  background-image: linear-gradient(to bottom, #f0f0fa, #eeeef6);
}
.openerp .zebra tbody tr:hover td {
  background-color: #eeeeee;
  background-image: -webkit-gradient(linear, left top, left bottom, from(#eeeeee), to(#dedede));
  background-image: -webkit-linear-gradient(top, #eeeeee, #dedede);
  background-image: -moz-linear-gradient(top, #eeeeee, #dedede);
  background-image: -ms-linear-gradient(top, #eeeeee, #dedede);
  background-image: -o-linear-gradient(top, #eeeeee, #dedede);
  background-image: linear-gradient(to bottom, #eeeeee, #dedede);
}
.openerp ul, .openerp li, .openerp ol {
  margin: 0;
  padding: 0;
}
.openerp li {
  list-style-type: none;
}
.openerp input, .openerp textarea, .openerp select {
  padding: 2px 4px;
  border: 1px solid #cccccc;
  -moz-border-radius: 3px;
  -webkit-border-radius: 3px;
  border-radius: 3px;
  background: white;
}
.openerp img {
  vertical-align: middle;
}
.openerp h4 {
  margin: 4px 0;
}
.openerp a.button:link, .openerp a.button:visited, .openerp button, .openerp input[type='submit'] {
  display: inline-block;
  border: 1px solid #ababab;
  color: #404040;
  margin: 0;
  padding: 3px 12px;
  font-size: 13px;
  text-align: center;
  background-color: #efefef;
  background-image: -webkit-gradient(linear, left top, left bottom, from(#efefef), to(#d8d8d8));
  background-image: -webkit-linear-gradient(top, #efefef, #d8d8d8);
  background-image: -moz-linear-gradient(top, #efefef, #d8d8d8);
  background-image: -ms-linear-gradient(top, #efefef, #d8d8d8);
  background-image: -o-linear-gradient(top, #efefef, #d8d8d8);
  background-image: linear-gradient(to bottom, #efefef, #d8d8d8);
  -moz-border-radius: 3px;
  -webkit-border-radius: 3px;
  border-radius: 3px;
  -moz-box-shadow: 0 1px 2px rgba(0, 0, 0, 0.1), 0 1px 1px rgba(255, 255, 255, 0.8) inset;
  -webkit-box-shadow: 0 1px 2px rgba(0, 0, 0, 0.1), 0 1px 1px rgba(255, 255, 255, 0.8) inset;
  box-shadow: 0 1px 2px rgba(0, 0, 0, 0.1), 0 1px 1px rgba(255, 255, 255, 0.8) inset;
  text-shadow: 0 1px 1px rgba(255, 255, 255, 0.5);
  -webkit-font-smoothing: antialiased;
  outline: none;
}
.openerp a.button:hover, .openerp button:hover, .openerp input[type='submit']:hover {
  background-color: #f6f6f6;
  background-image: -webkit-gradient(linear, left top, left bottom, from(#f6f6f6), to(#e3e3e3));
  background-image: -webkit-linear-gradient(top, #f6f6f6, #e3e3e3);
  background-image: -moz-linear-gradient(top, #f6f6f6, #e3e3e3);
  background-image: -ms-linear-gradient(top, #f6f6f6, #e3e3e3);
  background-image: -o-linear-gradient(top, #f6f6f6, #e3e3e3);
  background-image: linear-gradient(to bottom, #f6f6f6, #e3e3e3);
  cursor: pointer;
}
.openerp a.button:focus, .openerp button:focus, .openerp input[type='submit']:focus {
  border: 1px solid #80bfff;
  background-color: #f6f6f6;
  background-image: -webkit-gradient(linear, left top, left bottom, from(#f6f6f6), to(#e3e3e3));
  background-image: -webkit-linear-gradient(top, #f6f6f6, #e3e3e3);
  background-image: -moz-linear-gradient(top, #f6f6f6, #e3e3e3);
  background-image: -ms-linear-gradient(top, #f6f6f6, #e3e3e3);
  background-image: -o-linear-gradient(top, #f6f6f6, #e3e3e3);
  background-image: linear-gradient(to bottom, #f6f6f6, #e3e3e3);
  -moz-box-shadow: 0 0 3px #80bfff, 0 1px 1px rgba(255, 255, 255, 0.8) inset;
  -webkit-box-shadow: 0 0 3px #80bfff, 0 1px 1px rgba(255, 255, 255, 0.8) inset;
  box-shadow: 0 0 3px #80bfff, 0 1px 1px rgba(255, 255, 255, 0.8) inset;
}
.openerp a.button:active, .openerp a.button.active, .openerp button:active, .openerp button.active, .openerp input[type='submit']:active, .openerp input[type='submit'].active {
  background-color: #e3e3e3;
  background-image: -webkit-gradient(linear, left top, left bottom, from(#e3e3e3), to(#f6f6f6));
  background-image: -webkit-linear-gradient(top, #e3e3e3, #f6f6f6);
  background-image: -moz-linear-gradient(top, #e3e3e3, #f6f6f6);
  background-image: -ms-linear-gradient(top, #e3e3e3, #f6f6f6);
  background-image: -o-linear-gradient(top, #e3e3e3, #f6f6f6);
  background-image: linear-gradient(to bottom, #e3e3e3, #f6f6f6);
  -moz-box-shadow: none;
  -webkit-box-shadow: none;
  box-shadow: none;
}
.openerp a.button.disabled, .openerp button:disabled, .openerp input[type='submit']:disabled {
  background: #efefef !important;
  border: 1px solid #d1d1d1 !important;
  -moz-box-shadow: none !important;
  -webkit-box-shadow: none !important;
  box-shadow: none !important;
  color: #aaaaaa !important;
  cursor: default;
  text-shadow: 0 1px 1px white !important;
}
.openerp .ui-widget {
  font-family: "Lucida Grande", Helvetica, Verdana, Arial, sans-serif;
  font-size: 13px;
}
.openerp .ui-menu .ui-menu-item {
  margin: 0 8px 0 0;
  padding: 0 0 0 12px;
  width: auto;
}
.openerp .ui-menu .ui-menu-item a.ui-state-active {
  background: #f0f0fa;
}
.openerp.ui-dialog {
  display: none;
  padding: 6px;
  background-color: rgba(60, 60, 60, 0.7);
  border: 1px solid;
  border-color: #888888 #555555 #444444;
  -moz-border-radius: 8px;
  -webkit-border-radius: 8px;
  border-radius: 8px;
  -moz-box-shadow: 0 1px 12px rgba(0, 0, 0, 0.6);
  -webkit-box-shadow: 0 1px 12px rgba(0, 0, 0, 0.6);
  box-shadow: 0 1px 12px rgba(0, 0, 0, 0.6);
  -webkit-background-clip: padding-box;
  -moz-background-clip: padding-box;
  background-clip: padding-box;
}
.openerp.ui-dialog .ui-dialog-titlebar, .openerp.ui-dialog .ui-dialog-content, .openerp.ui-dialog .ui-dialog-buttonpane {
  padding: 16px;
}
.openerp.ui-dialog .ui-dialog-titlebar {
  border-bottom: 1px solid #cacaca;
  -moz-border-radius: 2px 2px 0 0;
  -webkit-border-radius: 2px 2px 0 0;
  border-radius: 2px 2px 0 0;
  background-color: #fcfcfc;
  background-image: -webkit-gradient(linear, left top, left bottom, from(#fcfcfc), to(#dedede));
  background-image: -webkit-linear-gradient(top, #fcfcfc, #dedede);
  background-image: -moz-linear-gradient(top, #fcfcfc, #dedede);
  background-image: -ms-linear-gradient(top, #fcfcfc, #dedede);
  background-image: -o-linear-gradient(top, #fcfcfc, #dedede);
  background-image: linear-gradient(to bottom, #fcfcfc, #dedede);
}
.openerp.ui-dialog .ui-dialog-titlebar .ui-dialog-title {
  margin: 0;
  padding: 0;
}
.openerp.ui-dialog .ui-widget-header {
  border: none;
}
.openerp.ui-dialog .ui-dialog-content {
  background: white;
}
.openerp.ui-dialog .ui-dialog-buttonpane {
  border-top: 1px solid #e0e0e0;
  background: #f5f7f9;
  padding: 8px;
  margin: 0;
  -moz-border-radius: 0 0 2px 2px;
  -webkit-border-radius: 0 0 2px 2px;
  border-radius: 0 0 2px 2px;
}
.openerp.ui-dialog .ui-dialog-buttonpane button {
  margin-left: 8px;
}
.openerp.ui-dialog .ui-dialog-titlebar-close {
  padding: 0;
}
.openerp.ui-dialog .ui-dialog-titlebar-close .ui-icon-closethick {
  display: none;
}
.openerp.ui-dialog .ui-dialog-titlebar-close:before {
  content: "×";
  font-size: 18px;
  font-weight: bold;
  line-height: 16px;
  color: black;
  text-shadow: 0 1px 0 white;
  padding: 0;
  cursor: pointer;
  background: transparent;
  border: 0;
}
.openerp.ui-dialog .ui-dialog-titlebar-close:before:hover {
  color: black;
  text-decoration: none;
}
.openerp .modal-backdrop {
  position: fixed;
  top: 0;
  right: 0;
  bottom: 0;
  left: 0;
  z-index: 1040;
  background-color: black;
  filter: alpha(opacity=30);
  opacity: 0.3;
}
.openerp .oe_i {
  font-family: "mnmliconsRegular" !important;
  font-size: 21px;
  font-weight: 300 !important;
}
.openerp .oe_e {
  font-family: "entypoRegular" !important;
  font-size: 34px;
  font-weight: 300 !important;
}
.openerp .oe_left {
  float: left;
  margin-right: 8px;
}
.openerp .oe_right {
  float: right;
  margin-left: 8px;
}
.openerp .oe_text_right {
  text-align: right;
}
.openerp .oe_clear {
  clear: both;
}
.openerp .oe_wait {
  cursor: wait;
}
.openerp .oe_fade {
  color: #888888;
}
.openerp .oe_bold {
  font-weight: bold;
}
.openerp .oe_inline {
  width: auto !important;
}
.openerp .oe_highlight {
  color: white;
  background: #dc5f59;
}
.openerp button.oe_highlight {
  background-color: #dc5f59;
  background-image: -webkit-gradient(linear, left top, left bottom, from(#dc5f59), to(#b33630));
  background-image: -webkit-linear-gradient(top, #dc5f59, #b33630);
  background-image: -moz-linear-gradient(top, #dc5f59, #b33630);
  background-image: -ms-linear-gradient(top, #dc5f59, #b33630);
  background-image: -o-linear-gradient(top, #dc5f59, #b33630);
  background-image: linear-gradient(to bottom, #dc5f59, #b33630);
  -moz-box-shadow: none;
  -webkit-box-shadow: none;
  box-shadow: none;
}
.openerp button.oe_highlight:active {
  background-color: #b33630;
  background-image: -webkit-gradient(linear, left top, left bottom, from(#b33630), to(#dc5f59));
  background-image: -webkit-linear-gradient(top, #b33630, #dc5f59);
  background-image: -moz-linear-gradient(top, #b33630, #dc5f59);
  background-image: -ms-linear-gradient(top, #b33630, #dc5f59);
  background-image: -o-linear-gradient(top, #b33630, #dc5f59);
  background-image: linear-gradient(to bottom, #b33630, #dc5f59);
  -moz-box-shadow: none;
  -webkit-box-shadow: none;
  box-shadow: none;
}
.openerp button.oe_highlight:hover {
  background-color: #df6b66;
  background-image: -webkit-gradient(linear, left top, left bottom, from(#df6b66), to(#bf3a33));
  background-image: -webkit-linear-gradient(top, #df6b66, #bf3a33);
  background-image: -moz-linear-gradient(top, #df6b66, #bf3a33);
  background-image: -ms-linear-gradient(top, #df6b66, #bf3a33);
  background-image: -o-linear-gradient(top, #df6b66, #bf3a33);
  background-image: linear-gradient(to bottom, #df6b66, #bf3a33);
  -moz-box-shadow: 0 0 1px rgba(0, 0, 0, 0.2);
  -webkit-box-shadow: 0 0 1px rgba(0, 0, 0, 0.2);
  box-shadow: 0 0 1px rgba(0, 0, 0, 0.2);
}
.openerp .oe_form_dirty .oe_highlight_on_dirty {
  color: white;
  background: #dc5f59;
  font-weight: bold;
}
.openerp .oe_form_dirty button.oe_highlight_on_dirty {
  background-color: #dc5f59;
  background-image: -webkit-gradient(linear, left top, left bottom, from(#dc5f59), to(#b33630));
  background-image: -webkit-linear-gradient(top, #dc5f59, #b33630);
  background-image: -moz-linear-gradient(top, #dc5f59, #b33630);
  background-image: -ms-linear-gradient(top, #dc5f59, #b33630);
  background-image: -o-linear-gradient(top, #dc5f59, #b33630);
  background-image: linear-gradient(to bottom, #dc5f59, #b33630);
  -moz-box-shadow: none;
  -webkit-box-shadow: none;
  box-shadow: none;
}
.openerp .oe_form_dirty button.oe_highlight_on_dirty:hover {
  background: #ed6f6a;
}
.openerp .oe_title {
  width: 60%;
}
.openerp .oe_title:after {
  content: ".";
  display: block;
  height: 0;
  clear: both;
  visibility: hidden;
}
.openerp .oe_button_box {
  width: 38%;
  text-align: right;
}
.openerp .oe_button_box button {
  margin: 4px;
}
.openerp .oe_avatar {
  margin: 0 16px 0 0;
}
.openerp .oe_avatar > img {
  height: 50px;
  -moz-border-radius: 3px;
  -webkit-border-radius: 3px;
  border-radius: 3px;
  -moz-box-shadow: 0 1px 3px rgba(0, 0, 0, 0.3);
  -webkit-box-shadow: 0 1px 3px rgba(0, 0, 0, 0.3);
  box-shadow: 0 1px 3px rgba(0, 0, 0, 0.3);
  border: none;
}
.openerp .oe_button.oe_link {
  border: none;
  padding: 0;
  margin: 0;
  background: none;
  -moz-border-radius: none;
  -webkit-border-radius: none;
  border-radius: none;
  -moz-box-shadow: none;
  -webkit-box-shadow: none;
  box-shadow: none;
}
.openerp .oe_button.oe_link img {
  display: none;
}
.openerp .oe_button.oe_link span {
  border: none;
  padding: 0;
  margin: 0;
  background: none;
  -moz-border-radius: none;
  -webkit-border-radius: none;
  border-radius: none;
  -moz-box-shadow: none;
  -webkit-box-shadow: none;
  box-shadow: none;
  color: #8a89ba;
  font-weight: bold;
}
.openerp .oe_button.oe_link span:hover {
  text-decoration: underline;
}
.openerp .oe_webclient .oe_star_on, .openerp .oe_webclient .oe_star_off {
  color: #cccccc;
  text-shadow: 0 0 2px black;
  vertical-align: top;
  position: relative;
  top: -5px;
}
.openerp .oe_webclient .oe_star_on:hover, .openerp .oe_webclient .oe_star_off:hover {
  text-decoration: none;
}
.openerp .oe_webclient .oe_star_on {
  color: gold;
}
.openerp.oe_tooltip {
  font-size: 12px;
}
.openerp.oe_tooltip .oe_tooltip_string {
  color: #ffdd55;
  font-weight: bold;
  font-size: 13px;
}
.openerp.oe_tooltip .oe_tooltip_help {
  white-space: pre-wrap;
}
.openerp.oe_tooltip .oe_tooltip_technical {
  padding: 0 0 4px 0;
  margin: 5px 0 0 15px;
}
.openerp.oe_tooltip .oe_tooltip_technical li {
  list-style: circle;
}
.openerp.oe_tooltip .oe_tooltip_technical_title {
  font-weight: bold;
}
.openerp .oe_notebook {
  margin: 8px 0;
  padding: 0 16px;
  list-style: none;
  zoom: 1;
}
.openerp .oe_notebook.ui-corner-all {
  -moz-border-radius: 0;
  -webkit-border-radius: 0;
  border-radius: 0;
}
.openerp .oe_notebook:before, .openerp .oe_notebook:after {
  display: table;
  content: "";
  zoom: 1;
}
.openerp .oe_notebook:after {
  clear: both;
}
.openerp .oe_notebook > li {
  float: left;
}
.openerp .oe_notebook > li > a {
  display: block;
  color: #4c4c4c;
}
.openerp .oe_notebook {
  border-color: #dddddd;
  border-style: solid;
  border-width: 0 0 1px;
}
.openerp .oe_notebook > li {
  position: relative;
}
.openerp .oe_notebook > li > a {
  padding: 0 12px;
  margin-right: 2px;
  line-height: 30px;
  border: 1px solid transparent;
  -moz-border-radius: 4px 4px 0 0;
  -webkit-border-radius: 4px 4px 0 0;
  border-radius: 4px 4px 0 0;
}
.openerp .oe_notebook > li > a:hover {
  text-decoration: none;
  background-color: #eeeeee;
  border-color: #eeeeee #eeeeee #dddddd;
}
.openerp .oe_notebook > li.ui-state-active > a, .openerp .oe_notebook > li.ui-state-active > a:hover {
  background-color: white;
  border: 1px solid #dddddd;
  border-bottom-color: transparent;
  cursor: default;
}
.openerp .oe_notebook_page {
  padding: 0;
}
.openerp div.ui-tabs {
  padding: 3px 0px 3px 0px;
}
.openerp .ui-tabs-hide {
  display: none;
}
.openerp .oe_dropdown, .openerp .oe_dropdown_hover, .openerp .oe_dropdown_toggle {
  position: relative;
  cursor: pointer;
}
.openerp .oe_dropdown_toggle {
  color: #404040;
  font-weight: normal;
}
.openerp .oe_dropdown_hover:hover .oe_dropdown_menu, .openerp .oe_dropdown_menu.oe_opened {
  display: block;
}
.openerp .oe_dropdown_menu {
  display: none;
  position: absolute;
  top: 26px;
  left: 0;
  z-index: 1;
  border: 1px solid #afafb6;
  background: white;
  padding: 6px 0;
  min-width: 140px;
  text-align: left;
  -moz-border-radius: 3px;
  -webkit-border-radius: 3px;
  border-radius: 3px;
  -moz-box-shadow: 0 1px 4px rgba(0, 0, 0, 0.3);
  -webkit-box-shadow: 0 1px 4px rgba(0, 0, 0, 0.3);
  box-shadow: 0 1px 4px rgba(0, 0, 0, 0.3);
}
.openerp .oe_dropdown_menu > li {
  list-style-type: none;
  float: none;
  display: block;
  position: relative;
}
.openerp .oe_dropdown_menu > li:hover {
  background-color: #f0f0fa;
  background-image: -webkit-gradient(linear, left top, left bottom, from(#f0f0fa), to(#eeeef6));
  background-image: -webkit-linear-gradient(top, #f0f0fa, #eeeef6);
  background-image: -moz-linear-gradient(top, #f0f0fa, #eeeef6);
  background-image: -ms-linear-gradient(top, #f0f0fa, #eeeef6);
  background-image: -o-linear-gradient(top, #f0f0fa, #eeeef6);
  background-image: linear-gradient(to bottom, #f0f0fa, #eeeef6);
  -moz-box-shadow: none;
  -webkit-box-shadow: none;
  box-shadow: none;
}
.openerp .oe_dropdown_menu > li > a {
  white-space: nowrap;
  display: block;
  padding: 4px 15px;
  color: #4c4c4c;
  text-decoration: none;
}
.openerp .oe_dropdown_menu > li > a:hover {
  text-decoration: none;
}
.openerp .oe_dropdown_arrow:after {
  width: 0;
  height: 0;
  display: inline-block;
  content: "&darr";
  text-indent: -99999px;
  vertical-align: top;
  margin-top: 8px;
  margin-left: 4px;
  border-left: 4px solid transparent;
  border-right: 4px solid transparent;
  border-top: 4px solid #404040;
  filter: alpha(opacity=50);
  opacity: 0.5;
}
.openerp .oe_sidebar {
  white-space: nowrap;
}
.openerp .oe_sidebar .oe_dropdown_menu .oe_sidebar_add_attachment {
  height: 20px;
  cursor: pointer;
  padding-left: 6px;
  margin-top: 6px;
}
.openerp .oe_sidebar .oe_dropdown_menu .oe_sidebar_add_attachment span {
  font-weight: bold;
}
.openerp .oe_sidebar .oe_dropdown_menu .oe_sidebar_add_attachment .oe_hidden_input_file {
  width: 200px;
}
.openerp .oe_sidebar .oe_dropdown_menu .oe_sidebar_add_attachment:hover {
  background-color: #f0f0fa;
  background-image: -webkit-gradient(linear, left top, left bottom, from(#f0f0fa), to(#eeeef6));
  background-image: -webkit-linear-gradient(top, #f0f0fa, #eeeef6);
  background-image: -moz-linear-gradient(top, #f0f0fa, #eeeef6);
  background-image: -ms-linear-gradient(top, #f0f0fa, #eeeef6);
  background-image: -o-linear-gradient(top, #f0f0fa, #eeeef6);
  background-image: linear-gradient(to bottom, #f0f0fa, #eeeef6);
  -moz-box-shadow: none;
  -webkit-box-shadow: none;
  box-shadow: none;
}
.openerp .oe_sidebar .oe_dropdown_menu li .oe_sidebar_delete_item {
  position: absolute;
  top: 4px;
  right: 4px;
  display: none;
  width: 12px;
  height: 12px;
  padding: 1px;
  color: #8786b7;
  line-height: 8px;
  text-align: center;
  font-weight: bold;
  text-shadow: 0 1px 1px white;
}
.openerp .oe_sidebar .oe_dropdown_menu li .oe_sidebar_delete_item:hover {
  text-decoration: none;
  color: white;
  background: #8786b7;
  text-shadow: 0 1px 1px rgba(0, 0, 0, 0.4);
  -moz-border-radius: 2px;
  -webkit-border-radius: 2px;
  border-radius: 2px;
}
.openerp .oe_sidebar .oe_dropdown_menu li:hover .oe_sidebar_delete_item {
  display: inline-block;
}
.openerp .oe_loading {
  display: none;
  z-index: 100;
  position: fixed;
  top: 0;
  right: 50%;
  padding: 4px 12px;
  background: #a61300;
  color: white;
  text-align: center;
  border: 1px solid #990000;
  border-top: none;
  -moz-border-radius-bottomright: 8px;
  -moz-border-radius-bottomleft: 8px;
  border-bottom-right-radius: 8px;
  border-bottom-left-radius: 8px;
}
.openerp .oe_notification {
  z-index: 1050;
}
.openerp .oe_login {
  background: url("/web/static/src/img/pattern.png") repeat;
  text-align: center;
  font-size: 14px;
  height: 100%;
}
.openerp .oe_login li {
  list-style-type: none;
  padding-bottom: 4px;
}
.openerp .oe_login button {
  float: right;
  display: inline-block;
  cursor: pointer;
  padding: 6px 16px;
  border: 1px solid #222222;
  color: white;
  margin: 0;
  background-color: #b92020;
  background-image: -webkit-gradient(linear, left top, left bottom, from(#b92020), to(#600606));
  background-image: -webkit-linear-gradient(top, #b92020, #600606);
  background-image: -moz-linear-gradient(top, #b92020, #600606);
  background-image: -ms-linear-gradient(top, #b92020, #600606);
  background-image: -o-linear-gradient(top, #b92020, #600606);
  background-image: linear-gradient(to bottom, #b92020, #600606);
  -moz-border-radius: 4px;
  -webkit-border-radius: 4px;
  border-radius: 4px;
  -moz-box-shadow: 0 1px 2px rgba(0, 0, 0, 0.1), 0 1px 1px rgba(155, 155, 155, 0.4) inset;
  -webkit-box-shadow: 0 1px 2px rgba(0, 0, 0, 0.1), 0 1px 1px rgba(155, 155, 155, 0.4) inset;
  box-shadow: 0 1px 2px rgba(0, 0, 0, 0.1), 0 1px 1px rgba(155, 155, 155, 0.4) inset;
}
.openerp .oe_login input, .openerp .oe_login select {
  width: 252px;
  font-family: "Lucida Grande", Helvetica, Verdana, Arial;
  border: 1px solid #999999;
  background: whitesmoke;
  -moz-box-shadow: inset 0 1px 4px rgba(0, 0, 0, 0.3);
  -webkit-box-shadow: inset 0 1px 4px rgba(0, 0, 0, 0.3);
  box-shadow: inset 0 1px 4px rgba(0, 0, 0, 0.3);
  -moz-border-radius: 3px;
  -webkit-border-radius: 3px;
  border-radius: 3px;
}
.openerp .oe_login input {
  margin-bottom: 9px;
  padding: 5px 6px;
}
.openerp .oe_login select {
  padding: 1px;
}
.openerp .oe_login .oe_login_dbpane {
  position: fixed;
  top: 0;
  right: 8px;
  padding: 5px 10px;
  color: #eeeeee;
  border: solid 1px #333333;
  background: #1e1e1e;
  background: rgba(30, 30, 30, 0.94);
  -moz-border-radius: 0 0 8px 8px;
  -webkit-border-radius: 0 0 8px 8px;
  border-radius: 0 0 8px 8px;
}
.openerp .oe_login .oe_login_dbpane input {
  padding: 2px 4px;
  margin: 4px 0;
}
.openerp .oe_login .oe_login_bottom {
  position: absolute;
  top: 50%;
  left: 0;
  right: 0;
  bottom: 0;
  text-shadow: 0 1px 1px #999999;
  background-color: #b41616;
  background-image: -webkit-gradient(linear, left top, left bottom, from(#b41616), to(#600606));
  background-image: -webkit-linear-gradient(top, #b41616, #600606);
  background-image: -moz-linear-gradient(top, #b41616, #600606);
  background-image: -ms-linear-gradient(top, #b41616, #600606);
  background-image: -o-linear-gradient(top, #b41616, #600606);
  background-image: linear-gradient(to bottom, #b41616, #600606);
}
.openerp .oe_login .oe_login_pane {
  position: absolute;
  top: 50%;
  left: 50%;
  margin: -160px -166px;
  border: solid 1px #333333;
  background: #1e1e1e;
  background: rgba(30, 30, 30, 0.94);
  padding: 22px 32px;
  color: #eeeeee;
  text-align: left;
  -moz-border-radius: 8px;
  -webkit-border-radius: 8px;
  border-radius: 8px;
  -moz-box-shadow: 0 0 18px rgba(0, 0, 0, 0.9);
  -webkit-box-shadow: 0 0 18px rgba(0, 0, 0, 0.9);
  box-shadow: 0 0 18px rgba(0, 0, 0, 0.9);
}
.openerp .oe_login .oe_login_pane h2 {
  margin-top: 0;
  font-size: 18px;
}
.openerp .oe_login .oe_login_logo {
  position: absolute;
  top: -70px;
  left: 0;
  width: 100%;
  margin: 0 auto;
  text-align: center;
}
.openerp .oe_login .oe_login_footer {
  position: absolute;
  bottom: -40px;
  left: 0;
  width: 100%;
  text-align: center;
}
.openerp .oe_login .oe_login_footer a {
  color: #eeeeee;
  margin: 0 8px;
}
.openerp .oe_login .oe_login_footer a:hover {
  text-decoration: underline;
}
.openerp .oe_login .oe_login_footer span {
  font-weight: bold;
  font-size: 16px;
}
.openerp .oe_login .oe_login_error_message {
  display: none;
  background-color: #b41616;
  color: #eeeeee;
  padding: 14px 18px;
  margin-top: 15px;
  text-align: center;
  -moz-border-radius: 4px;
  -webkit-border-radius: 4px;
  border-radius: 4px;
  -moz-box-shadow: 0 1px 4px rgba(0, 0, 0, 0.8);
  -webkit-box-shadow: 0 1px 4px rgba(0, 0, 0, 0.8);
  box-shadow: 0 1px 4px rgba(0, 0, 0, 0.8);
}
.openerp .oe_login_invalid .oe_login_error_message {
  display: inline-block;
}
.openerp .oe_database_manager {
  background: white;
  color: black;
  text-align: left;
}
.openerp .oe_database_manager .oe_database_manager_menu {
  color: black;
}
.openerp .oe_webclient {
  width: 100%;
  height: 100%;
  border-spacing: 0px;
}
.openerp .oe_content_full_screen .oe_application {
  top: 0;
  left: 0;
}
.openerp .oe_content_full_screen .oe_topbar, .openerp .oe_content_full_screen .oe_leftbar {
  display: none;
}
.openerp .oe_topbar {
  width: 100%;
  height: 31px;
  border-top: solid 1px #d3d3d3;
  background-color: #646060;
  background-image: -webkit-gradient(linear, left top, left bottom, from(#646060), to(#262626));
  background-image: -webkit-linear-gradient(top, #646060, #262626);
  background-image: -moz-linear-gradient(top, #646060, #262626);
  background-image: -ms-linear-gradient(top, #646060, #262626);
  background-image: -o-linear-gradient(top, #646060, #262626);
  background-image: linear-gradient(to bottom, #646060, #262626);
}
.openerp .oe_topbar .oe_topbar_item {
  display: block;
  padding: 5px 10px 7px;
  line-height: 20px;
  height: 20px;
  color: #eeeeee;
  vertical-align: top;
  text-shadow: 0 1px 1px rgba(0, 0, 0, 0.2);
}
.openerp .oe_topbar .oe_topbar_item:hover {
  background: #303030;
  color: white;
  -moz-box-shadow: 0 1px 2px rgba(255, 255, 255, 0.3) inset;
  -webkit-box-shadow: 0 1px 2px rgba(255, 255, 255, 0.3) inset;
  box-shadow: 0 1px 2px rgba(255, 255, 255, 0.3) inset;
}
.openerp .oe_topbar .oe_topbar_item .oe_active {
  background: #303030;
  font-weight: bold;
  color: white;
  -moz-box-shadow: 0 1px 2px rgba(255, 255, 255, 0.3) inset;
  -webkit-box-shadow: 0 1px 2px rgba(255, 255, 255, 0.3) inset;
  box-shadow: 0 1px 2px rgba(255, 255, 255, 0.3) inset;
}
.openerp .oe_topbar .oe_topbar_avatar {
  width: 24px;
  height: 24px;
  margin: -2px 2px 0 0;
  -moz-border-radius: 3px;
  -webkit-border-radius: 3px;
  border-radius: 3px;
}
.openerp .oe_topbar .oe_topbar_avatar {
  vertical-align: top;
}
.openerp .oe_topbar .oe_dropdown_arrow:after {
  border-top: 4px solid white;
}
.openerp .oe_topbar .oe_dropdown_menu {
  top: 32px;
  background: #333333;
  background: rgba(37, 37, 37, 0.9);
  border-color: #999999;
  border-color: rgba(0, 0, 0, 0.2);
  border-style: solid;
  border-width: 0 1px 1px;
  -moz-border-radius: 0 0 6px 6px;
  -webkit-border-radius: 0 0 6px 6px;
  border-radius: 0 0 6px 6px;
  -webkit-background-clip: padding-box;
  -moz-background-clip: padding-box;
  background-clip: padding-box;
}
.openerp .oe_topbar .oe_dropdown_menu li {
  float: none;
}
.openerp .oe_topbar .oe_dropdown_menu li a {
  color: #eeeeee;
}
.openerp .oe_topbar .oe_dropdown_menu li a:hover {
  background-color: #292929;
  background-image: -webkit-gradient(linear, left top, left bottom, from(#292929), to(#191919));
  background-image: -webkit-linear-gradient(top, #292929, #191919);
  background-image: -moz-linear-gradient(top, #292929, #191919);
  background-image: -ms-linear-gradient(top, #292929, #191919);
  background-image: -o-linear-gradient(top, #292929, #191919);
  background-image: linear-gradient(to bottom, #292929, #191919);
  -moz-box-shadow: none;
  -webkit-box-shadow: none;
  box-shadow: none;
}
.openerp .oe_leftbar {
  display: none;
  width: 220px;
  background: #f0eeee;
  border-right: 1px solid #afafb6;
  text-shadow: 0 1px 1px white;
  padding-bottom: 16px;
}
.openerp a.oe_logo {
  width: 220px;
  display: block;
  text-align: center;
  height: 70px;
  line-height: 70px;
}
.openerp a.oe_logo img {
  height: 40px;
  width: 157px;
  margin: 14px 0;
}
.openerp .oe_footer {
  position: fixed;
  bottom: 0;
  padding: 4px 0;
  background: #f0eeee;
  width: 220px;
  text-align: center;
}
.openerp .oe_footer a {
  font-weight: 800;
  font-family: serif;
  font-size: 16px;
  color: black;
}
.openerp .oe_footer a span {
  color: #c81010;
  font-style: italic;
}
.openerp .oe_user_menu {
  float: right;
  padding: 0;
  margin: 0;
}
.openerp .oe_user_menu li {
  list-style-type: none;
  float: left;
}
.openerp .oe_user_menu .oe_dropdown_menu {
  right: -1px;
}
.openerp .oe_systray > div {
  float: left;
  padding: 0 4px 0 4px;
}
.openerp .oe_systray {
  float: right;
}
.openerp .oe_menu {
  float: left;
  padding: 0;
  margin: 0;
}
.openerp .oe_menu li {
  float: left;
}
.openerp .oe_menu a {
  display: block;
  padding: 5px 10px 7px;
  line-height: 20px;
  height: 20px;
  color: #eeeeee;
  vertical-align: top;
  text-shadow: 0 1px 1px rgba(0, 0, 0, 0.2);
}
.openerp .oe_menu a:hover {
  background: #303030;
  color: white;
  -moz-box-shadow: 0 1px 2px rgba(255, 255, 255, 0.3) inset;
  -webkit-box-shadow: 0 1px 2px rgba(255, 255, 255, 0.3) inset;
  box-shadow: 0 1px 2px rgba(255, 255, 255, 0.3) inset;
}
.openerp .oe_menu .oe_active {
  background: #303030;
  font-weight: bold;
  color: white;
  -moz-box-shadow: 0 1px 2px rgba(255, 255, 255, 0.3) inset;
  -webkit-box-shadow: 0 1px 2px rgba(255, 255, 255, 0.3) inset;
  box-shadow: 0 1px 2px rgba(255, 255, 255, 0.3) inset;
}
.openerp .oe_secondary_menu_section {
  font-weight: bold;
  margin-left: 8px;
  color: #8a89ba;
}
.openerp .oe_secondary_submenu {
  padding: 2px 0 8px 0;
  margin: 0;
  width: 100%;
  display: inline-block;
}
.openerp .oe_secondary_submenu > li {
  position: relative;
  padding: 1px 0 1px 20px;
}
.openerp .oe_secondary_submenu > li a {
  display: block;
  color: #4c4c4c;
  padding: 2px 4px 2px 0;
}
.openerp .oe_secondary_submenu > li .oe_menu_label {
  position: absolute;
  top: 1px;
  right: 1px;
  font-size: 10px;
  background: #8a89ba;
  color: white;
  padding: 2px 4px;
  margin: 1px 6px 0 0;
  border: 1px solid lightGray;
  text-shadow: 0 1px 1px rgba(0, 0, 0, 0.2);
  -moz-border-radius: 4px;
  -webkit-border-radius: 4px;
  border-radius: 4px;
  -moz-box-shadow: inset 0 1px 1px rgba(0, 0, 0, 0.2);
  -webkit-box-shadow: inset 0 1px 1px rgba(0, 0, 0, 0.2);
  box-shadow: inset 0 1px 1px rgba(0, 0, 0, 0.2);
}
.openerp .oe_secondary_submenu .oe_menu_counter {
  float: right;
  background: #8a89ba;
  color: #eeeeee;
  font-size: 10px;
  border: 1px solid lightgray;
  padding: 2px 4px;
  text-shadow: 0 1px 1px rgba(0, 0, 0, 0.2);
  margin: 0px;
  -moz-border-radius: 4px;
  -webkit-border-radius: 4px;
  border-radius: 4px;
}
.openerp .oe_secondary_submenu .oe_active {
  background: #8a89ba;
  border-top: 1px solid lightGray;
  border-bottom: 1px solid lightGray;
  text-shadow: 0 1px 1px rgba(0, 0, 0, 0.2);
  -moz-box-shadow: inset 0 1px 1px rgba(0, 0, 0, 0.2);
  -webkit-box-shadow: inset 0 1px 1px rgba(0, 0, 0, 0.2);
  box-shadow: inset 0 1px 1px rgba(0, 0, 0, 0.2);
}
.openerp .oe_secondary_submenu .oe_active a {
  color: white;
}
.openerp .oe_secondary_submenu .oe_active .oe_menu_label {
  background: #eeeeee;
  color: #8a89ba;
  text-shadow: 0 1px 1px white;
  -moz-box-shadow: 0 1px 1px rgba(0, 0, 0, 0.2);
  -webkit-box-shadow: 0 1px 1px rgba(0, 0, 0, 0.2);
  box-shadow: 0 1px 1px rgba(0, 0, 0, 0.2);
}
.openerp .oe_secondary_submenu .oe_active .oe_menu_counter {
  background: #eeeeee;
  color: #8a89ba;
}
.openerp .oe_secondary_submenu .oe_menu_toggler:before {
  width: 0;
  height: 0;
  display: inline-block;
  content: "&darr";
  text-indent: -99999px;
  vertical-align: top;
  margin-left: -12px;
  margin-top: 4px;
  margin-right: 4px;
  border-top: 4px solid transparent;
  border-bottom: 4px solid transparent;
  border-left: 4px solid #4c4c4c;
  filter: alpha(opacity=50);
  opacity: 0.5;
}
.openerp .oe_secondary_submenu .oe_menu_opened:before {
  margin-top: 6px;
  margin-left: -16px;
  margin-right: 4px;
  border-left: 4px solid transparent;
  border-right: 4px solid transparent;
  border-top: 4px solid #4c4c4c;
}
.openerp .oe_application {
  width: 100%;
}
.openerp .oe_application a {
  color: #8a89ba;
}
.openerp .oe_application a:hover {
  text-decoration: underline;
}
.openerp .oe_application > div {
  height: 100%;
}
.openerp .oe_view_manager .oe_view_manager_body {
  height: inherit;
}
.openerp .oe_view_manager .oe_view_manager_view_kanban {
  height: inherit;
}
.openerp .oe_view_manager .oe_view_manager_header {
  width: 100%;
}
.openerp .oe_view_manager .oe_view_manager_header .oe_header_row {
  clear: both;
  text-shadow: 0 1px 1px white;
}
.openerp .oe_view_manager .oe_view_manager_header .oe_header_row:last-child td {
  padding-top: 0;
}
.openerp .oe_view_manager .oe_view_manager_header .oe_view_manager_sidebar {
  margin: 0px auto;
  width: 400px;
  text-align: center;
}
.openerp .oe_view_manager .oe_view_manager_header td {
  line-height: 26px;
}
.openerp .oe_view_manager .oe_view_manager_header h2 {
  font-size: 18px;
  margin: 0;
  float: left;
}
.openerp .oe_view_manager .oe_view_manager_header h2 a {
  color: #8a89ba;
}
.openerp .oe_view_manager .oe_view_manager_header .oe_button_group {
  display: inline-block;
  border: 1px solid #ababab;
  -moz-border-radius: 5px;
  -webkit-border-radius: 5px;
  border-radius: 5px;
}
.openerp .oe_view_manager .oe_view_manager_header .oe_button_group li {
  float: left;
  border-right: 1px solid #ababab;
}
.openerp .oe_view_manager .oe_view_manager_header .oe_button_group li:last-child {
  border: none;
}
.openerp .oe_view_manager .oe_view_manager_header .oe_button_group a {
  color: #4c4c4c;
}
.openerp .oe_view_manager .oe_view_manager_header .oe_button_group a:hover {
  text-decoration: none;
}
.openerp .oe_view_manager .oe_view_manager_header .oe_button_group .active {
  background: #999999;
  -moz-box-shadow: 0 1px 4px rgba(0, 0, 0, 0.3) inset;
  -webkit-box-shadow: 0 1px 4px rgba(0, 0, 0, 0.3) inset;
  box-shadow: 0 1px 4px rgba(0, 0, 0, 0.3) inset;
}
.openerp .oe_view_manager .oe_view_manager_header .oe_button_group .active a {
  color: white;
  text-shadow: 0 1px 2px rgba(0, 0, 0, 0.4);
}
.openerp .oe_view_manager .oe_view_manager_header .oe_view_manager_buttons {
  white-space: nowrap;
}
.openerp .oe_view_manager .oe_view_manager_pager {
  line-height: 26px;
}
.openerp .oe_view_manager .oe_pager_value {
  float: left;
  margin-right: 8px;
}
.openerp .oe_view_manager .oe_pager_group {
  float: left;
  height: 24px;
  line-height: 24px;
  display: inline-block;
  border: 1px solid #ababab;
  cursor: pointer;
  -moz-border-radius: 5px;
  -webkit-border-radius: 5px;
  border-radius: 5px;
}
.openerp .oe_view_manager .oe_pager_group li {
  height: 24px;
  line-height: 24px;
  padding: 0;
  float: left;
  border-right: 1px solid #ababab;
}
.openerp .oe_view_manager .oe_pager_group li:last-child {
  border: none;
}
.openerp .oe_view_manager .oe_pager_group a {
  color: #4c4c4c;
  padding: 0 8px;
}
.openerp .oe_view_manager .oe_pager_group a:hover {
  text-decoration: none;
}
.openerp .oe_view_manager .oe_pager_group .active {
  background: #999999;
  -moz-box-shadow: 0 1px 4px rgba(0, 0, 0, 0.3) inset;
  -webkit-box-shadow: 0 1px 4px rgba(0, 0, 0, 0.3) inset;
  box-shadow: 0 1px 4px rgba(0, 0, 0, 0.3) inset;
}
.openerp .oe_view_manager .oe_pager_group .active a {
  color: white;
  text-shadow: 0 1px 2px rgba(0, 0, 0, 0.4);
}
.openerp .oe_view_manager .oe_view_manager_switch li {
  text-align: center;
  width: 24px;
  height: 24px;
  line-height: 16px;
}
.openerp .oe_view_manager .oe_view_manager_switch li a {
  position: relative;
}
.openerp .oe_view_manager .oe_view_manager_switch .oe_vm_switch_list:after, .openerp .oe_view_manager .oe_view_manager_switch .oe_vm_switch_tree:after {
  padding: 2px;
  content: "i";
}
.openerp .oe_view_manager .oe_view_manager_switch .oe_vm_switch_form:after {
  content: "m";
}
.openerp .oe_view_manager .oe_view_manager_switch .oe_vm_switch_graph:after {
  font-family: "mnmliconsRegular" !important;
  font-size: 21px;
  font-weight: 300 !important;
  content: "}";
  top: -2px;
  position: relative;
}
.openerp .oe_view_manager .oe_view_manager_switch .oe_vm_switch_gantt:after {
  font-family: "mnmliconsRegular" !important;
  font-size: 21px;
  font-weight: 300 !important;
  content: "y";
  top: -2px;
  position: relative;
}
.openerp .oe_view_manager .oe_view_manager_switch .oe_vm_switch_calendar:after {
  content: "P";
}
.openerp .oe_view_manager .oe_view_manager_switch .oe_vm_switch_kanban:after {
  content: "k";
}
.openerp .oe_view_manager .oe_view_manager_switch .oe_vm_switch_diagram:after {
  content: "f";
}
.openerp .oe_view_manager_current {
  height: 100%;
}
.openerp .oe_view_manager_current > .oe_view_manager_header {
  border-top: 1px solid #cacaca;
  border-bottom: 1px solid #cacaca;
  background-color: #fcfcfc;
  background-image: -webkit-gradient(linear, left top, left bottom, from(#fcfcfc), to(#dedede));
  background-image: -webkit-linear-gradient(top, #fcfcfc, #dedede);
  background-image: -moz-linear-gradient(top, #fcfcfc, #dedede);
  background-image: -ms-linear-gradient(top, #fcfcfc, #dedede);
  background-image: -o-linear-gradient(top, #fcfcfc, #dedede);
  background-image: linear-gradient(to bottom, #fcfcfc, #dedede);
  -moz-box-shadow: 0 1px 0 rgba(255, 255, 255, 0.4), 0 0 9px rgba(0, 0, 0, 0.1);
  -webkit-box-shadow: 0 1px 0 rgba(255, 255, 255, 0.4), 0 0 9px rgba(0, 0, 0, 0.1);
  box-shadow: 0 1px 0 rgba(255, 255, 255, 0.4), 0 0 9px rgba(0, 0, 0, 0.1);
}
.openerp .oe_view_manager_current > .oe_view_manager_header .oe_header_row td {
  padding: 8px;
}
.openerp .oe_view_manager_current > .oe_view_manager_header .oe_header_row:first-child td {
  padding-top: 8px;
}
.openerp .oe_view_manager_inline {
  height: 100%;
}
.openerp .oe_view_manager_inline > .oe_view_manager_header {
  display: none;
}
.openerp .oe_popup_form > .oe_formview > .oe_form_pager {
  display: none !important;
}
.openerp .oe_searchview {
  cursor: text;
  position: relative;
  float: right;
  padding: 1px 0;
  line-height: 18px;
  width: 480px;
  border: 1px solid #ababab;
  background: white;
  -moz-border-radius: 13px;
  -webkit-border-radius: 13px;
  border-radius: 13px;
  -moz-box-shadow: 0 1px 2px rgba(0, 0, 0, 0.2) inset;
  -webkit-box-shadow: 0 1px 2px rgba(0, 0, 0, 0.2) inset;
  box-shadow: 0 1px 2px rgba(0, 0, 0, 0.2) inset;
}
.openerp .oe_searchview input, .openerp .oe_searchview textarea {
  padding: 3px;
  height: 14px;
  font-size: 12px;
  line-height: 18px;
}
.openerp .oe_searchview.oe_focused {
  border-color: #a6a6fe;
  -moz-box-shadow: 0 1px 2px #a6a6fe inset;
  -webkit-box-shadow: 0 1px 2px #a6a6fe inset;
  box-shadow: 0 1px 2px #a6a6fe inset;
}
.openerp .oe_searchview .oe_searchview_clear {
  cursor: pointer;
  position: absolute;
  top: 0;
  right: 18px;
  width: 15px;
  height: 100%;
  background: url(../img/search_reset.gif) center center no-repeat;
}
.openerp .oe_searchview .oe_searchview_unfold_drawer {
  position: absolute;
  top: 0;
  right: 0;
  height: 100%;
  padding: 0 7px 0 4px;
  color: #cccccc;
  cursor: pointer;
}
.openerp .oe_searchview .oe_searchview_unfold_drawer:hover {
  color: #999999;
}
.openerp .oe_searchview .oe_searchview_unfold_drawer:before {
  position: absolute;
  top: 10px;
  right: 7px;
  width: 0;
  height: 0;
  display: inline-block;
  content: "";
  vertical-align: top;
  border-top: 5px solid #4c4c4c;
  border-left: 5px solid transparent;
  border-right: 5px solid transparent;
  filter: alpha(opacity=50);
  opacity: 0.5;
}
.openerp .oe_searchview .oe_searchview_facets {
  min-height: 22px;
}
.openerp .oe_searchview .oe_searchview_facets:before {
  color: #cccccc;
  font-family: "mnmliconsRegular";
  content: "r";
  font-size: 130%;
  display: inline;
  position: relative;
  left: 6px;
  top: 2px;
  color: #a3a3a3;
  padding-right: 4px;
}
.openerp .oe_searchview .oe_searchview_facets * {
  vertical-align: top;
  display: inline-block;
  line-height: 17px;
}
.openerp .oe_searchview .oe_searchview_facets .oe_searchview_input, .openerp .oe_searchview .oe_searchview_facets .oe_searchview_facet {
  height: 18px;
  margin: 1px 0;
  font-size: 11px;
}
.openerp .oe_searchview .oe_searchview_facets .oe_searchview_input:focus, .openerp .oe_searchview .oe_searchview_facets .oe_searchview_facet:focus {
  outline: none;
}
.openerp .oe_searchview .oe_searchview_facets .oe_searchview_input {
  padding: 0 3px;
}
.openerp .oe_searchview .oe_searchview_facets .oe_searchview_facet {
  position: relative;
  cursor: pointer;
  border: 1px solid #afafb6;
  -moz-border-radius: 3px;
  -webkit-border-radius: 3px;
  border-radius: 3px;
  background: #8786b7;
  -webkit-font-smoothing: auto;
}
.openerp .oe_searchview .oe_searchview_facets .oe_searchview_facet:focus {
  border-color: #a6a6fe;
  -moz-box-shadow: 0 0 3px 1px #a6a6fe;
  -webkit-box-shadow: 0 0 3px 1px #a6a6fe;
  box-shadow: 0 0 3px 1px #a6a6fe;
}
.openerp .oe_searchview .oe_searchview_facets .oe_searchview_facet .oe_facet_values {
  background: #f0f0fa;
  -moz-border-radius: 0 3px 3px 0;
  -webkit-border-radius: 0 3px 3px 0;
  border-radius: 0 3px 3px 0;
}
.openerp .oe_searchview .oe_searchview_facets .oe_searchview_facet .oe_facet_category, .openerp .oe_searchview .oe_searchview_facets .oe_searchview_facet .oe_facet_value {
  height: 18px;
  padding: 0 4px;
}
.openerp .oe_searchview .oe_searchview_facets .oe_searchview_facet .oe_facet_category {
  color: white;
  text-shadow: 0 1px 1px rgba(0, 0, 0, 0.4);
}
.openerp .oe_searchview .oe_searchview_facets .oe_searchview_facet .oe_facet_category.oe_i {
  font-size: 16px;
}
.openerp .oe_searchview .oe_searchview_facets .oe_searchview_facet .oe_facet_value {
  border-left: 1px solid #afafb6;
  text-shadow: 0 1px 1px white;
}
.openerp .oe_searchview .oe_searchview_facets .oe_searchview_facet .oe_facet_value:last-child {
  padding-right: 16px;
}
.openerp .oe_searchview .oe_searchview_facets .oe_searchview_facet .oe_facet_remove {
  position: absolute;
  top: 3px;
  right: 3px;
  color: #8786b7;
  line-height: 8px;
  width: 12px;
  height: 12px;
  text-align: center;
  font-weight: bold;
  cursor: pointer;
  text-shadow: 0 1px 1px white;
}
.openerp .oe_searchview .oe_searchview_facets .oe_searchview_facet .oe_facet_remove:hover {
  color: white;
  background: #8786b7;
  text-shadow: 0 1px 1px rgba(0, 0, 0, 0.4);
  -moz-border-radius: 2px;
  -webkit-border-radius: 2px;
  border-radius: 2px;
}
.openerp .oe_searchview.oe_searchview_open_drawer .oe_searchview_drawer {
  display: block;
}
.openerp .oe_searchview .oe_searchview_drawer {
  position: absolute;
  z-index: 100;
  margin-top: 4px;
  top: 100%;
  right: -1px;
  background-color: white;
  min-width: 100%;
  display: none;
  border: 1px solid #afafb6;
  text-align: left;
  -moz-border-radius: 4px;
  -webkit-border-radius: 4px;
  border-radius: 4px;
  -moz-box-shadow: 0 1px 4px rgba(0, 0, 0, 0.3);
  -webkit-box-shadow: 0 1px 4px rgba(0, 0, 0, 0.3);
  box-shadow: 0 1px 4px rgba(0, 0, 0, 0.3);
}
.openerp .oe_searchview .oe_searchview_drawer > div {
  border-top: 1px solid #cccccc;
  margin: 0;
  padding: 8px;
}
.openerp .oe_searchview .oe_searchview_drawer > div:first-child {
  border-top: none;
  margin: 0;
}
.openerp .oe_searchview .oe_searchview_drawer h3 {
  margin: 8px 4px 4px 12px;
  color: #8786b7;
  font-size: 13px;
}
.openerp .oe_searchview .oe_searchview_drawer h4, .openerp .oe_searchview .oe_searchview_drawer h4 * {
  margin: 0;
  cursor: pointer;
  font-weight: normal;
  display: inline-block;
}
.openerp .oe_searchview .oe_searchview_drawer h4:hover, .openerp .oe_searchview .oe_searchview_drawer h4 *:hover {
  background-color: #f0f0fa;
}
.openerp .oe_searchview .oe_searchview_drawer h4:before {
  content: "▸ ";
  color: #a3a3a3;
}
.openerp .oe_searchview .oe_searchview_drawer button {
  margin: 4px 0;
}
.openerp .oe_searchview .oe_searchview_drawer .button {
  border: none;
  background: transparent;
  padding: 0 2px;
  -moz-box-shadow: none;
  -webkit-box-shadow: none;
  box-shadow: none;
  -moz-border-radius: 0;
  -webkit-border-radius: 0;
  border-radius: 0;
}
.openerp .oe_searchview .oe_searchview_drawer .oe_searchview_section {
  display: table;
  width: 100%;
}
.openerp .oe_searchview .oe_searchview_drawer .oe_searchview_section > div {
  -webkit-box-sizing: border-box;
  -moz-box-sizing: border-box;
  -ms-box-sizing: border-box;
  box-sizing: border-box;
  display: table-cell;
  width: 50%;
}
.openerp .oe_searchview .oe_searchview_drawer .oe_searchview_section ul {
  margin: 0 8px 8px;
  padding: 0;
  list-style: none;
}
.openerp .oe_searchview .oe_searchview_drawer .oe_searchview_section li {
  list-style: none;
  padding: 2px 4px 2px 20px;
  line-height: 14px;
  color: inherit;
  cursor: pointer;
  position: relative;
}
.openerp .oe_searchview .oe_searchview_drawer .oe_searchview_section li.oe_selected:before {
  content: "W";
  font-family: "entypoRegular" !important;
  font-size: 24px;
  font-weight: 300 !important;
  color: #a3a3a3;
  position: absolute;
  left: 4px;
  top: -2px;
}
.openerp .oe_searchview .oe_searchview_drawer .oe_searchview_section li:hover {
  background-color: #f0f0fa;
}
.openerp .oe_searchview .oe_searchview_drawer .oe_searchview_section form {
  margin-left: 12px;
}
.openerp .oe_searchview .oe_searchview_drawer .oe_searchview_section form p {
  margin: 4px 0;
  line-height: 18px;
}
.openerp .oe_searchview .oe_searchview_drawer .oe_searchview_section form button {
  margin: 0 0 8px 0;
}
.openerp .oe_searchview .oe_searchview_drawer .oe_searchview_custom {
  padding: 0 8px 8px 8px;
}
.openerp .oe_searchview .oe_searchview_drawer .oe_searchview_custom form {
  display: none;
}
.openerp .oe_searchview .oe_searchview_drawer .oe_searchview_custom li {
  cursor: pointer;
  position: relative;
  line-height: 14px;
  padding: 2px 4px 2px 20px;
}
.openerp .oe_searchview .oe_searchview_drawer .oe_searchview_custom li:hover {
  background-color: #f0f0fa;
}
.openerp .oe_searchview .oe_searchview_drawer .oe_searchview_custom li button {
  position: absolute;
  top: 0;
  right: 5px;
}
.openerp .oe_searchview .oe_searchview_drawer .oe_searchview_dashboard form {
  display: none;
  margin-top: 2px;
}
.openerp .oe_searchview .oe_searchview_drawer .oe_searchview_advanced form {
  display: none;
  margin-top: 8px;
}
.openerp .oe_searchview .oe_searchview_drawer .oe_searchview_advanced button.oe_add_condition:before {
  content: "Z";
  font-family: "entypoRegular" !important;
  font-size: 24px;
  font-weight: 300 !important;
  margin-right: 4px;
}
.openerp .oe_searchview .oe_searchview_drawer .oe_searchview_advanced ul {
  list-style: none;
  padding: 0;
}
.openerp .oe_searchview .oe_searchview_drawer .oe_searchview_advanced li {
  position: relative;
  list-style: none;
  margin: 0;
  white-space: nowrap;
}
.openerp .oe_searchview .oe_searchview_drawer .oe_opened h4:before {
  content: "▾ ";
  position: relative;
  top: -1px;
}
.openerp .oe_searchview .oe_searchview_drawer .oe_opened form {
  display: block;
}
.openerp .oe_searchview .oe_searchview_drawer .oe_searchview_custom_delete, .openerp .oe_searchview .oe_searchview_drawer .searchview_extended_delete_prop {
  display: inline-block;
  width: 12px;
  height: 12px;
  line-height: 12px;
  padding: 1px;
  color: #8786b7;
  line-height: 8px;
  text-align: center;
  font-weight: bold;
  text-shadow: 0 1px 1px white;
}
.openerp .oe_searchview .oe_searchview_drawer .oe_searchview_custom_delete:hover, .openerp .oe_searchview .oe_searchview_drawer .searchview_extended_delete_prop:hover {
  text-decoration: none;
  color: white;
  background: #8786b7;
  text-shadow: 0 1px 1px rgba(0, 0, 0, 0.4);
  -moz-border-radius: 2px;
  -webkit-border-radius: 2px;
  border-radius: 2px;
}
.openerp .oe_searchview .oe_searchview_drawer .oe_searchview_custom_delete {
  display: none;
  position: absolute;
  bottom: 1px;
  right: 4px;
}
.openerp .oe_searchview .oe_searchview_drawer .oe_searchview_custom_private:hover .oe_searchview_custom_delete, .openerp .oe_searchview .oe_searchview_drawer .oe_searchview_custom_public:hover .oe_searchview_custom_delete {
  display: inline-block;
}
.openerp .oe_searchview .oe_searchview_drawer .oe_searchview_custom_public:after {
  content: ",";
  font-family: "entypoRegular" !important;
  font-size: 22px;
  font-weight: 300 !important;
  margin: 0 0 0 4px;
  padding: 0;
}
.openerp .oe_view_nocontent > img {
  float: left;
  margin: 1.5em;
}
.openerp .oe_view_nocontent > div {
  overflow: hidden;
  padding: 35px 0px 0px 0px;
  max-width: 700px;
  font-size: 125%;
}
.openerp .oe_formview {
  background: white;
}
.openerp .oe_form_dropdown_section {
  position: relative;
  display: inline-block;
}
.openerp .oe_form_invalid input, .openerp .oe_form_invalid select, .openerp .oe_form_invalid textarea {
  background-color: #ff6666 !important;
  border: 1px solid #dd0000 !important;
}
.openerp .oe_view_manager_current .oe_form_editable .oe_highlight {
  color: #404040;
  background: none;
}
.openerp .oe_view_manager_current .oe_form_editable button.oe_highlight {
  background-color: #efefef;
  background-image: -webkit-gradient(linear, left top, left bottom, from(#efefef), to(#d8d8d8));
  background-image: -webkit-linear-gradient(top, #efefef, #d8d8d8);
  background-image: -moz-linear-gradient(top, #efefef, #d8d8d8);
  background-image: -ms-linear-gradient(top, #efefef, #d8d8d8);
  background-image: -o-linear-gradient(top, #efefef, #d8d8d8);
  background-image: linear-gradient(to bottom, #efefef, #d8d8d8);
  -moz-box-shadow: 0 1px 2px rgba(0, 0, 0, 0.1), 0 1px 1px rgba(255, 255, 255, 0.8) inset;
  -webkit-box-shadow: 0 1px 2px rgba(0, 0, 0, 0.1), 0 1px 1px rgba(255, 255, 255, 0.8) inset;
  box-shadow: 0 1px 2px rgba(0, 0, 0, 0.1), 0 1px 1px rgba(255, 255, 255, 0.8) inset;
}
.openerp .oe_view_manager_current .oe_form_editable button.oe_highlight:active {
  background-color: #e3e3e3;
  background-image: -webkit-gradient(linear, left top, left bottom, from(#e3e3e3), to(#f6f6f6));
  background-image: -webkit-linear-gradient(top, #e3e3e3, #f6f6f6);
  background-image: -moz-linear-gradient(top, #e3e3e3, #f6f6f6);
  background-image: -ms-linear-gradient(top, #e3e3e3, #f6f6f6);
  background-image: -o-linear-gradient(top, #e3e3e3, #f6f6f6);
  background-image: linear-gradient(to bottom, #e3e3e3, #f6f6f6);
  -moz-box-shadow: none;
  -webkit-box-shadow: none;
  box-shadow: none;
}
.openerp .oe_view_manager_current .oe_form_editable button.oe_highlight:hover {
  background-color: #f6f6f6;
  background-image: -webkit-gradient(linear, left top, left bottom, from(#f6f6f6), to(#e3e3e3));
  background-image: -webkit-linear-gradient(top, #f6f6f6, #e3e3e3);
  background-image: -moz-linear-gradient(top, #f6f6f6, #e3e3e3);
  background-image: -ms-linear-gradient(top, #f6f6f6, #e3e3e3);
  background-image: -o-linear-gradient(top, #f6f6f6, #e3e3e3);
  background-image: linear-gradient(to bottom, #f6f6f6, #e3e3e3);
  -moz-box-shadow: 0 1px 2px rgba(0, 0, 0, 0.1), 0 1px 1px rgba(255, 255, 255, 0.8) inset;
  -webkit-box-shadow: 0 1px 2px rgba(0, 0, 0, 0.1), 0 1px 1px rgba(255, 255, 255, 0.8) inset;
  box-shadow: 0 1px 2px rgba(0, 0, 0, 0.1), 0 1px 1px rgba(255, 255, 255, 0.8) inset;
}
.openerp .oe_form_invisible {
  display: none !important;
}
.openerp .oe_form_readonly .oe_edit_only, .openerp .oe_form_readonly .oe_form_field:empty {
  display: none !important;
}
.openerp .oe_form_readonly .oe_form .oe_form_field_date {
  width: auto;
}
.openerp .oe_form_nosheet {
  margin-left: 10px;
  margin-right: 10px;
}
.openerp .oe_form_nosheet > header {
  margin-left: -10px;
  margin-right: -10px;
}
.openerp .oe_form header {
  position: relative;
  border-bottom: 1px solid #cacaca;
  background-color: #fcfcfc;
  background-image: -webkit-gradient(linear, left top, left bottom, from(#fcfcfc), to(#dedede));
  background-image: -webkit-linear-gradient(top, #fcfcfc, #dedede);
  background-image: -moz-linear-gradient(top, #fcfcfc, #dedede);
  background-image: -ms-linear-gradient(top, #fcfcfc, #dedede);
  background-image: -o-linear-gradient(top, #fcfcfc, #dedede);
  background-image: linear-gradient(to bottom, #fcfcfc, #dedede);
  padding: 0 8px;
  line-height: 30px;
}
.openerp .oe_form header ul {
  display: inline-block;
  float: right;
}
.openerp .oe_form footer {
  min-width: 650px;
  max-width: 860px;
  margin: 0 auto;
}
.openerp ul.oe_form_steps {
  height: 30px;
  padding: 0;
  margin: 0;
  text-shadow: 0 1px 1px white;
}
.openerp ul.oe_form_steps img {
  vertical-align: top;
  margin-left: 8px;
}
.openerp ul.oe_form_steps li {
  border-right: none;
  padding: 0;
  margin: 0;
  float: left;
  vertical-align: top;
  height: 30px;
  padding: 0 0 0 12px;
}
.openerp ul.oe_form_steps li:first-child {
  border-left: 1px solid #cacaca;
}
.openerp ul.oe_form_steps li:last-child {
  margin-right: 12px;
  padding-right: 12px;
  border-right: 1px solid #cacaca;
}
.openerp ul.oe_form_steps li a {
  color: #4c4c4c;
}
.openerp ul.oe_form_steps li a:hover {
  color: black;
}
.openerp ul.oe_form_steps .oe_form_steps_active {
  font-weight: bold;
  color: #b33630;
}
.openerp .oe_form .oe_subtotal_footer {
  width: 1% !important;
}
.openerp .oe_form .oe_subtotal_footer td.oe_form_group_cell {
  text-align: right;
  padding: 0 !important;
}
.openerp .oe_form .oe_subtotal_footer td.oe_form_group_cell_label {
  border-right: none;
}
.openerp .oe_form .oe_subtotal_footer .oe_form_field {
  width: auto !important;
}
.openerp .oe_form .oe_subtotal_footer .oe_subtotal_footer_separator {
  border-top: 1px solid #cacaca;
  font-sie: 120%;
  font-weight: bold;
}
.openerp .oe_form .oe_subtotal_footer label.oe_subtotal_footer_separator {
  font-weight: bold !important;
  padding: 2px 8px 2px 0px !important;
}
.openerp .oe_application .oe_form_sheetbg {
  background: url(/web/static/src/img/form_sheetbg.png);
  padding: 8px 0;
  border-bottom: 1px solid #dddddd;
}
.openerp .oe_application .oe_form_sheet_width {
  min-width: 650px;
  max-width: 860px;
  margin: 0 auto;
}
.openerp .oe_application .oe_form_sheet {
  background: white;
  min-height: 330px;
  padding: 16px;
  border: 1px solid #afafb6;
  -moz-box-shadow: 0 0 10px rgba(0, 0, 0, 0.3);
  -webkit-box-shadow: 0 0 10px rgba(0, 0, 0, 0.3);
  box-shadow: 0 0 10px rgba(0, 0, 0, 0.3);
}
.openerp .oe_application .oe_form_sheet .ui-tabs {
  margin: 0 -16px;
}
.openerp .oe_application .oe_form_sheet .oe_notebook_page {
  padding: 0 16px;
}
.openerp .oe_form td.oe_form_group_cell_label {
  border-right: 1px solid #dddddd;
  padding: 2px 0px 2px 0px;
}
.openerp .oe_form td.oe_form_group_cell_label label {
  line-height: 18px;
  display: block;
  min-width: 110px;
}
.openerp .oe_form td.oe_form_group_cell + .oe_form_group_cell {
  padding-left: 6px;
}
.openerp .oe_form .oe_form_group {
  width: 100%;
  margin: 4px 0 4px 0;
}
.openerp .oe_form .oe_form_group .oe_group_right > tbody > tr > td:first-child {
  padding-left: 18px;
}
.openerp .oe_form .oe_form_label_help[for], .openerp .oe_form .oe_form_label[for] {
  font-weight: bold;
  white-space: nowrap;
  padding-right: 6px;
}
.openerp .oe_form .oe_form_label_help[for] span, .openerp .oe_form .oe_form_label[for] span {
  font-size: 80%;
  color: darkGreen;
  vertical-align: top;
  position: relative;
  top: -4px;
  padding: 0 2px;
}
.openerp .oe_horizontal_border {
  border-bottom: 1px solid black;
}
.openerp .oe_horizontal_separator {
  font-weight: bold;
  font-size: 20px;
  margin: 8px 0px 8px 0px;
  color: #aaaabb;
}
.openerp .oe_horizontal_separator:empty {
  height: 5px;
}
.openerp .oe_vertical_separator {
  border-left: 1px solid #666666;
  padding: 0 4px 0 4px;
}
.openerp .oe_form_field_progressbar {
  display: inline-block;
  min-width: 70px;
}
.openerp .oe_form_field_progressbar.ui-progressbar {
  height: 22px;
  font-size: 10px;
  -webkit-box-sizing: border-box;
  -moz-box-sizing: border-box;
  -ms-box-sizing: border-box;
  box-sizing: border-box;
  border: 1px solid #999999;
  -moz-border-radius: 3px;
  -webkit-border-radius: 3px;
  border-radius: 3px;
  background: white;
  min-width: 50px;
}
.openerp .oe_form_field_progressbar.ui-progressbar span {
  position: absolute;
  margin-left: 10px;
  font-weight: bold;
}
.openerp .oe_form_field_progressbar.ui-progressbar .ui-widget-header {
  background: #cccccc url(/web/static/lib/jquery.ui/css/smoothness/images/ui-bg_highlight-soft_75_cccccc_1x100.png) 50% 50% repeat-x;
}
.openerp .oe_form .oe_form_field_text {
  width: 100%;
}
.openerp .oe_form .oe_form_field_char input,
.openerp .oe_form .oe_form_field_url input,
.openerp .oe_form .oe_form_field_email input,
.openerp .oe_form .oe_form_field_text textarea,
.openerp .oe_form .oe_form_field_selection select {
  width: 100%;
}
.openerp .oe_form .oe_form_field_text.oe_inline, .openerp .oe_form .oe_form_field_text.oe_inline > textarea {
  width: 500px;
}
.openerp .oe_form .oe_form_field_float input {
  width: 100px;
}
.openerp .oe_form h1 .oe_form_field_float input {
  width: 140px;
}
.openerp .oe_form h2 .oe_form_field_float input {
  width: 120px;
}
.openerp .oe_form h1, .openerp .oe_form h2, .openerp .oe_form h3, .openerp .oe_form h4, .openerp .oe_form h5, .openerp .oe_form h6 {
  margin: 0 0 4px 0;
}
.openerp .oe_form h1 input, .openerp .oe_form h2 input, .openerp .oe_form h3 input, .openerp .oe_form h4 input, .openerp .oe_form h5 input, .openerp .oe_form h6 input {
  height: inherit !important;
  font-size: inherit;
}
.openerp .oe_form .oe_form_field {
  width: 100%;
  display: inline-block;
  padding: 2px 2px 2px 0px;
  line-height: 18px;
}
.openerp .oe_form .oe_form_field input {
  margin: 0px;
}
.openerp .oe_form .oe_form_field_integer {
  width: 180px;
}
.openerp .oe_form .oe_form_field_float {
  width: 180px;
}
.openerp .oe_form .oe_form_field_date {
  width: 7.5em;
}
.openerp .oe_form .oe_form_field_datetime {
  width: 11em;
}
.openerp .oe_form input[type="text"], .openerp .oe_form input[type="password"], .openerp .oe_form input[type="file"], .openerp .oe_form select {
  height: 22px;
  padding-top: 2px;
}
.openerp .oe_form input[type="text"], .openerp .oe_form input[type="password"], .openerp .oe_form input[type="file"], .openerp .oe_form select, .openerp .oe_form textarea {
  -webkit-box-sizing: border-box;
  -moz-box-sizing: border-box;
  -ms-box-sizing: border-box;
  box-sizing: border-box;
  background: white;
  min-width: 70px;
  color: #1f1f1f;
}
.openerp .oe_form input[readonly], .openerp .oe_form select[readonly], .openerp .oe_form textarea[readonly], .openerp .oe_form input[disabled], .openerp .oe_form select[disabled] {
  background: #e5e5e5 !important;
  color: #666666;
}
.openerp .oe_form textarea[disabled] {
  border: none;
  border-left: 8px solid #eeeeee;
  padding-left: 8px;
  -moz-box-shadow: none;
  -webkit-box-shadow: none;
  box-shadow: none;
  -moz-border-radius: 0px;
  -webkit-border-radius: 0px;
  border-radius: 0px;
}
.openerp .oe_form .oe_form_field_url button img {
  vertical-align: top;
}
.openerp .oe_form .oe_form_field_date,
.openerp .oe_form .oe_form_field_datetime {
  white-space: nowrap;
}
.openerp .oe_form .oe_form_field_boolean {
  padding-top: 4px;
  width: auto;
}
.openerp .oe_form .oe_form_field_many2manytags .text-wrap {
  width: 100% !important;
}
.openerp .oe_form .oe_form_field_many2manytags .text-wrap textarea {
  width: 100% !important;
}
.openerp .oe_form .oe_form_field_many2manytags .oe_form_field_many2manytags_box {
  border-radius: 2px;
  -webkit-box-sizing: border-box;
  -moz-box-sizing: border-box;
  -ms-box-sizing: border-box;
  box-sizing: border-box;
  position: relative;
  float: left;
  border: 1px solid #9daccc;
  background: #e2e6f0;
  color: black;
  padding: 0px 3px 0px 3px;
  margin: 0 2px 2px 0;
  height: 16px;
  font: 11px "lucida grande", tahoma, verdana, arial, sans-serif;
}
.openerp .oe_form .oe_form_field_many2manytags .text-core .text-wrap .text-dropdown .text-list .text-suggestion em {
  font-style: italic;
  text-decoration: none;
}
.openerp .oe_form .oe_datepicker_container {
  display: none;
}
.openerp .oe_form .oe_datepicker_root {
  display: inline-block;
}
.openerp .oe_form .oe_form_required input, .openerp .oe_form .oe_form_required select, .openerp .oe_form .oe_form_required textarea {
  background-color: #d2d2ff !important;
}
.openerp .oe_form .oe_form_invalid input, .openerp .oe_form .oe_form_invalid select, .openerp .oe_form .oe_form_invalid textarea {
  background-color: #ff6666 !important;
  border: 1px solid #dd0000 !important;
}
.openerp .oe_form .oe_input_icon {
  cursor: pointer;
  margin: 3px 0 0 -21px;
  vertical-align: top;
}
.openerp .oe_form .oe_input_icon_disabled {
  position: absolute;
  cursor: default;
  opacity: 0.5;
  filter: alpha(opacity=50);
  right: 5px;
  top: 3px;
}
.openerp .oe_form .oe_form_field_with_button.oe_no_button > .oe_button {
  display: none;
}
.openerp .oe_form .oe_form_field_with_button:not(.oe_no_button) input {
  border-right: none;
  -webkit-border-top-right-radius: 0px;
  -webkit-border-bottom-right-radius: 0px;
  -moz-border-radius-topright: 0px;
  -moz-border-radius-bottomright: 0px;
  border-top-right-radius: 0px;
  border-bottom-right-radius: 0px;
}
.openerp .oe_form .oe_form_field_with_button:not(.oe_no_button) > .oe_button {
  float: right;
  -moz-border-radius: 0;
  -webkit-border-radius: 0;
  border-radius: 0;
  border-bottom-left-radius: 0px;
  height: 22px;
}
.openerp .oe_form .oe_form_field_with_button input {
  width: 100%;
}
.openerp .oe_form .oe_form_field_with_button > div {
  position: relative;
  overflow: hidden;
}
.openerp .oe_hidden_input_file {
  overflow: hidden;
  position: relative;
  display: inline-block;
  width: 45px;
  height: 30px;
}
.openerp .oe_hidden_input_file input.oe_form_binary_file {
  z-index: 0;
  line-height: 0;
  font-size: 12px;
  position: absolute;
  top: 1px;
  right: 10px;
  opacity: 0;
  filter: alpha(opacity=0);
  -ms-filter: "alpha(opacity=0)";
  margin: 0;
  padding: 0;
}
.openerp .oe_form .oe_form_field_image {
  padding: 0;
  position: relative;
  display: inline-block;
  width: auto;
  vertical-align: top;
}
.openerp .oe_form .oe_form_field_image .oe_form_field_image_controls {
  position: absolute;
  white-space: nowrap;
  top: 1px;
  padding: 3px 0 0 0;
  margin: 0 1px;
  display: none;
  width: 99%;
  text-align: center;
  background: url(/web/static/src/img/form_sheetbg.png);
  border-bottom: 1px dotted black;
  -webkit-box-sizing: border-box;
  -moz-box-sizing: border-box;
  -ms-box-sizing: border-box;
  box-sizing: border-box;
}
.openerp .oe_form .oe_form_field_image:hover .oe_form_field_image_controls {
  display: block;
}
.openerp .oe_form_field_many2one td:first-child {
  position: relative;
}
.openerp .oe_form_field_many2one span.oe_m2o_drop_down_button {
  position: absolute;
  top: 1px;
  right: 0px;
}
.openerp .oe_form .oe_form_field_one2many > .oe_view_manager .oe_list_pager_single_page {
  display: none;
}
.openerp .oe_form_field_one2many .oe_list .oe_list_edit_row_save {
  background: url(/web/static/src/img/iconset-b-remove.png) 50% 50% no-repeat;
}
.openerp .oe_form_field_one2many .oe_list .oe_list_edit_row_save:before {
  visibility: hidden;
}
.openerp .oe_form_field_one2many > .oe_view_manager .oe_header_row_top {
  display: none;
}
.openerp .oe_form_field_one2many > .oe_view_manager .oe_view_manager_header2 td {
  padding: 0px 8px;
  line-height: 16px;
}
.openerp .oe_form_field_one2many > .oe_view_manager .oe_view_manager_header2 td .oe_i {
  font-size: 13px;
}
.openerp .oe_form_field_one2many > .oe_view_manager .oe_view_manager_header2 td .oe_pager_group {
  height: auto;
  line-height: 16px;
}
.openerp .oe_form_field_one2many > .oe_view_manager .oe_view_manager_header2 td .oe_pager_group li {
  height: auto;
  line-height: 16px;
}
.openerp .oe_form .oe_form_field_many2many > .oe_list .oe_list_pager_single_page {
  display: none;
}
.openerp .oe_list_content {
  width: 100%;
}
.openerp .oe_list_content td:first-child:after, .openerp .oe_list_content th:first-child:after {
  border-width: 0;
}
.openerp .oe_list_content > thead {
  border-bottom: 2px solid #cacaca;
  background: #eeeeee;
  vertical-align: top;
}
.openerp .oe_list_content > thead th {
  position: relative;
}
.openerp .oe_list_content td, .openerp .oe_list_content th {
  padding: 3px 6px;
  line-height: 18px;
}
.openerp .oe_list_content th:after {
  position: absolute;
  right: 6px;
  content: "";
  margin-top: 7px;
  border-width: 0 4px 4px;
  border-style: solid;
  border-color: black transparent;
  visibility: hidden;
}
.openerp .oe_list_content th.sortup:after {
  visibility: visible;
  filter: alpha(opacity=60);
  opacity: 0.6;
}
.openerp .oe_list_content th.sortdown:after {
  border-bottom: none;
  border-left: 4px solid transparent;
  border-right: 4px solid transparent;
  border-top: 4px solid black;
  visibility: visible;
  -moz-box-shadow: none;
  -webkit-box-shadow: none;
  box-shadow: none;
  filter: alpha(opacity=60);
  opacity: 0.6;
}
.openerp .oe_list_content > tbody {
  cursor: pointer;
}
.openerp .oe_list_content > tbody > tr {
  border-top: 1px solid #dddddd;
}
.openerp .oe_list_content > tbody > tr > td.oe_list_field_cell {
  padding: 3px 6px;
}
.openerp .oe_list_content > tbody > tr > td, .openerp .oe_list_content > tbody > tr > th {
  line-height: 18px;
}
.openerp .oe_list_content > tbody > tr > td > button, .openerp .oe_list_content > tbody > tr > th > button {
  border: none;
  background: transparent;
  padding: 0;
  -moz-box-shadow: none;
  -webkit-box-shadow: none;
  box-shadow: none;
}
.openerp .oe_list_content > tbody > tr > td.oe_list_checkbox:first-child, .openerp .oe_list_content > tbody > tr th.oe_list_checkbox:first-child {
  width: 17px;
}
.openerp .oe_list_content > tbody > tr > td.oe_list_checkbox:first-child:after, .openerp .oe_list_content > tbody > tr th.oe_list_checkbox:first-child:after {
  border-width: 0;
}
.openerp .oe_list_content > tbody > tr > td.oe_number {
  text-align: right !important;
}
.openerp .oe_list_content > tbody > tr:nth-child(odd) {
  background-color: #f0f0fa;
  background-color: #f0f0fa;
  background-image: -webkit-gradient(linear, left top, left bottom, from(#f0f0fa), to(#eeeef6));
  background-image: -webkit-linear-gradient(top, #f0f0fa, #eeeef6);
  background-image: -moz-linear-gradient(top, #f0f0fa, #eeeef6);
  background-image: -ms-linear-gradient(top, #f0f0fa, #eeeef6);
  background-image: -o-linear-gradient(top, #f0f0fa, #eeeef6);
  background-image: linear-gradient(to bottom, #f0f0fa, #eeeef6);
}
.openerp .oe_list_content > tfoot {
  border-top: 2px solid #cacaca;
  border-bottom: 1px solid #cacaca;
  background: #eeeeee;
  font-weight: bold;
}
.openerp .oe_list_content > tbody tr:hover td, .openerp .oe_list_content tbody tr:hover th {
  background-color: #eeeeee;
  background-image: -webkit-gradient(linear, left top, left bottom, from(#eeeeee), to(#dedede));
  background-image: -webkit-linear-gradient(top, #eeeeee, #dedede);
  background-image: -moz-linear-gradient(top, #eeeeee, #dedede);
  background-image: -ms-linear-gradient(top, #eeeeee, #dedede);
  background-image: -o-linear-gradient(top, #eeeeee, #dedede);
  background-image: linear-gradient(to bottom, #eeeeee, #dedede);
}
.openerp .oe_list_content .numeric {
  text-align: right;
  width: 82px;
}
.openerp .oe_list_content .numeric input {
  text-align: right;
}
.openerp .oe_list_content .oe_list_edit_row_save:before {
  content: "S";
}
.openerp .oe_trad_field.touched {
  border: 1px solid green !important;
}
.openerp .oe_view_editor {
  width: 100%;
  border-collapse: collapse;
  margin-left: -12px;
  width: 100%;
  background-color: white;
  border-spacing: 0;
}
.openerp .oe_view_editor td {
  text-align: center;
  white-space: nowrap;
  border: 1px solid #d8d8d8;
  cursor: pointer;
  font-size: 90%;
}
.openerp .oe_view_editor_field td {
  border: 0px !important;
}
.openerp .oe_view_editor tr:hover {
  background-color: #ecebf2;
}
.openerp .oe_layout_debugging .oe_form_group {
  outline: 2px dashed green;
}
.openerp .oe_layout_debugging .oe_form_group_cell {
  outline: 1px solid blue;
}
.openerp .oe_layout_debugging .oe_form_group:hover, .openerp .oe_layout_debugging .oe_form_group_cell:hover {
  outline-color: red;
}
.openerp .oe_layout_debugging .oe_form_group_row_incomplete > td:last-child:after {
  content: "[Incomplete Row]";
  background: red;
  padding: 2px;
  font-weight: bold;
  color: white;
  float: right;
}
.openerp .oe_layout_debugging .oe_form_group_row_incomplete.oe_form_group_row_newline > td:last-child:after {
  content: "[newline]";
}
.openerp .oe_debug_view {
  float: left;
}
.openerp .oe_debug_view_log {
  font-size: 95%;
}
.openerp .oe_debug_view_log label {
  display: block;
  width: 49%;
  text-align: right;
  float: left;
  font-weight: bold;
  color: #000099;
}
.openerp .oe_debug_view_log span {
  display: block;
  width: 49%;
  float: right;
  color: #333333;
}

.openerp .tree_header {
  background-color: #f0f0f0;
  border-bottom: 1px solid #cacaca;
  color: #4c4c4c;
  padding: 5px;
  height: 25px;
}
.openerp .tree_header button {
  float: right;
  height: 27px;
  margin-right: 5px;
}
.openerp .oe-treeview-table {
  width: 100%;
  background-color: white;
  border-spacing: 0;
}
.openerp .oe-treeview-table th {
  padding: 10px;
  color: #4c4c4c;
  font-weight: bold;
  background-color: #f0f0f0;
  border-bottom: 2px solid #cacaca;
}
.openerp .oe-treeview-table .treeview-tr, .openerp .oe-treeview-table .treeview-td {
  cursor: pointer;
  border-right: 1px dotted #afafb6;
  vertical-align: top;
  text-align: left;
  border-bottom: 1px solid #cfcccc;
}
.openerp .oe-treeview-table tr:hover {
  background-color: #e0e0f8;
}
.openerp .oe-treeview-table .oe-number {
  text-align: right !important;
}
.openerp .oe-treeview-table span {
  font-size: 90%;
  font-weight: normal;
  white-space: nowrap;
  display: block;
}
.openerp .oe-treeview-table .treeview-tr.oe-treeview-first {
  background: transparent url(/web/static/src/img/expand.gif) 0 50% no-repeat;
}
.openerp .oe-treeview-table .oe_open .treeview-tr.oe-treeview-first {
  background-image: url(/web/static/src/img/collapse.gif);
}
.openerp .oe-treeview-table .treeview-tr.oe-treeview-first span, .openerp .oe-treeview-table .treeview-td.oe-treeview-first span {
  margin-left: 16px;
}

.kitten-mode-activated {
  background-image: url(http://placekitten.com/g/1365/769);
  background-size: cover;
  background-attachment: fixed;
}
.kitten-mode-activated > * {
  opacity: 0.7;
}

div.ui-widget-overlay {
  background: black;
  filter: alpha(opacity=30);
  opacity: 0.3;
}<|MERGE_RESOLUTION|>--- conflicted
+++ resolved
@@ -35,7 +35,6 @@
   /* http://www.quirksmode.org/dom/inputfile.html
    * http://stackoverflow.com/questions/2855589/replace-input-type-file-by-an-image
    */
-<<<<<<< HEAD
 }
 .openerp :-moz-placeholder {
   color: #AFAFB6 !important;
@@ -44,8 +43,6 @@
 .openerp ::-webkit-input-placeholder {
   color: #AFAFB6 !important;
   font-style: italic !important;
-=======
->>>>>>> cc42add5
 }
 .openerp a {
   text-decoration: none;
