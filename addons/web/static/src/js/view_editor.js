openerp.web.view_editor = function(openerp) {
var QWeb = openerp.web.qweb;
openerp.web.ViewEditor =   openerp.web.Widget.extend({
    init: function(parent, element_id, dataset, view, options) {
        this._super(parent);
        this.element_id = element_id
        this.parent = parent
        this.dataset = dataset;
        this.model = dataset.model;
        this.xml_id = 0;
    },

    start: function() {
        this.View_editor();
    },

    View_editor : function(){
        var self = this;
        var action = {
            name:'ViewEditor',
            context:this.session.user_context,
            domain: [["model", "=", this.dataset.model]],
            res_model : 'ir.ui.view',
            views : [[false, 'list']],
            type: 'ir.actions.act_window',
            target: "current",
            limit : 80,
            auto_search : true,
            flags: {
                sidebar: false,
                views_switcher: false,
                action_buttons:false,
                search_view:false,
                pager:false,
                radio:true
            },
        };
        var action_manager = new openerp.web.ActionManager(this);
        this.dialog = new openerp.web.Dialog(this,{
            modal: true,
            title: 'ViewEditor',
            width: 750,
            height: 500,
            buttons: {
            "Create": function(){
                //to do
            },
            "Edit": function(){
                self.xml_id = 0 ;
                self.get_data();
            },
            "Close": function(){
                $(this).dialog('destroy');
            }
        },
        });
        this.dialog.start();
        this.dialog.open();
        action_manager.appendTo(this.dialog);
        action_manager.do_action(action);
    },

<<<<<<< HEAD
    check_attr: function(xml ,tag, level) {
=======
    check_attr: function(xml, tag, level) {
>>>>>>> 82dfc151
        var obj = new Object();
        obj.child_id = [];
        obj.id = this.xml_id++;
        obj.level = level+1;
        obj.att_list = [];
        var render_name = "<" + tag;
        obj.att_list = [];
        obj.att_list.push(tag);
        $(xml).each(function() {
<<<<<<< HEAD
            _.each(this.attributes, function(attrs){
            if (tag != 'button') {
                if (attrs.nodeName == "string" || attrs.nodeName == "name" || attrs.nodeName == "index") {
                render_name += ' ' + attrs.nodeName + '=' + '"' + attrs.nodeValue + '"' ; }
            } else {
                if (attrs.nodeName == "name") {
                render_name += ' ' + attrs.nodeName + '=' + '"' + attrs.nodeValue + '"'; }
            }
            if (attrs.nodeName != "position") {
                obj.att_list.push( [attrs.nodeName,attrs.nodeValue] );
            }

        });
        
        render_name+= ">";
=======
            att_list = this.attributes;
            att_list = _.select(att_list, function(attrs) {
                xml_tag += ' ' + attrs.nodeName + '=' + '"' + attrs.nodeValue + '"';
                if (tag != 'button') {
                    if (attrs.nodeName == "string" || attrs.nodeName == "name" || attrs.nodeName == "index") {
                        render_name += ' ' + attrs.nodeName + '=' + '"' + attrs.nodeValue + '"';
                    }
                } else {
                    if (attrs.nodeName == "name") render_name += ' ' + attrs.nodeName + '=' + '"' + attrs.nodeValue + '"';
                }
            });
            render_name += ">";
            xml_tag += ">";
>>>>>>> 82dfc151
        });
        obj.name = render_name;
        return obj;
    },

<<<<<<< HEAD
    save_object: function(val, parent_list, child_obj_list) {
=======
    save_object : function(val, parent_list, child_obj_list) {
>>>>>>> 82dfc151
        var self = this;
        var check_id = parent_list[0];
        var p_list = parent_list.slice(1);
        if (val.child_id.length != 0) {
<<<<<<< HEAD
            $.each(val.child_id, function(key, val) {
                if (val.id == check_id) {
                    if (p_list.length != 0) {
=======
            _.each(val.child_id, function(val, key) {
                if (val.id==check_id) {
                    if (p_list.length!=0) {
>>>>>>> 82dfc151
                        self.save_object(val, p_list, child_obj_list);
                    } else {
                        val.child_id = child_obj_list;
                        return false;
                    }
                }
            });
        } else {
            val.child_id = child_obj_list;
        }
    },

<<<<<<< HEAD
    children_function: function(xml, root, parent_list, parent_id, main_object){
=======
    children_function : function(xml, root, parent_list, parent_id, main_object, parent_child_id) {
>>>>>>> 82dfc151
        var self = this;
        var child_obj_list = [];
        var children_list = $(xml).filter(root).children();
        var parents = $(children_list[0]).parents().get();
<<<<<<< HEAD
            _.each(children_list, function( child_node ){
=======
        _.each(children_list, function (child_node) {
>>>>>>> 82dfc151
            var string = self.check_attr(child_node,child_node.tagName.toLowerCase(),parents.length);
            child_obj_list.push(string);
        });
        if (children_list.length != 0) {
<<<<<<< HEAD
            var parents = $(children_list[0]).parents().get();
            if (parents.length <= parent_list.length) {
                parent_list.splice(parents.length-1);
            }
            parent_list.push(parent_id);
            $.each(main_object, function(key, val) {
                self.save_object(val, parent_list.slice(1), child_obj_list);
            });
        }
        for (var i=0;i<children_list.length;i++) {
            self.children_function
            (children_list[i], children_list[i].tagName.toLowerCase(),
                parent_list, child_obj_list[i].id, main_object);
        }
        return main_object;
    },

    parse_xml: function(arch, view_id) {
        var self = this;
        var root = $(arch).filter(":first")[0];
        var tag = root.tagName.toLowerCase();
        var obj = new Object();
        obj.child_id = [];
        obj.id = this.xml_id++;
        obj.level = 0;
        obj.name = "<view view_id='"+view_id+"'>"
        var root_object = self.check_attr(root,tag,0);
        f_obj = self.children_function(arch, tag, [], this.xml_id-1, [root_object], [])        
        obj.child_id.push( f_obj[0] );
        f_obj.pop();    
        f_obj.push(obj);
        return f_obj;
=======
            var child_ids = _.map(child_obj_list, function (num) { return num.id; });
            parent_child_id.push({'key': parent_id, 'value': child_ids});
            var parents = $(children_list[0]).parents().get();
            if (parents.length <= parent_list.length) {
                parent_list.splice(parents.length - 1);
            }
            parent_list.push(parent_id);
            _.each(main_object, function (val, key) {
                self.save_object(val, parent_list.slice(1), child_obj_list);
            });
        }

        for(var i=0; i<children_list.length; i++){
            self.children_function(children_list[i], children_list[i].tagName.toLowerCase(),
                parent_list,child_obj_list[i].id, main_object,parent_child_id);
        }
        return {"main_object": main_object, "parent_child_id": parent_child_id};
    },

    parse_xml :function(arch, view_id){
        var root = $(arch).filter(":first")[0];
        var tag = root.tagName.toLowerCase();
        var root_object = this.check_attr(root, tag, this.xml_id);
        return this.children_function(arch, tag, [], this.xml_id - 1, [root_object], []);
>>>>>>> 82dfc151
    },

    get_data: function() {
        var self = this;
        var view_id =(($("input[name='radiogroup']:checked").parent()).parent()).attr('data-id');
<<<<<<< HEAD
        var ve_dataset = new openerp.web.DataSet(this,'ir.ui.view');       
        ve_dataset.read_ids([parseInt(view_id)], ['arch'], function (arch) {
            one_object = self.parse_xml(arch[0].arch,view_id);
            dataset = new openerp.web.DataSetSearch(self, 'ir.ui.view', null, null);
            dataset.read_slice([],{domain : [['inherit_id','=',parseInt(view_id)]]},function (result) {
=======
        var ve_dataset = new openerp.web.DataSet(this, 'ir.ui.view');
        ve_dataset.read_ids([parseInt(view_id)], ['arch'], function (arch) {
            one_object = self.parse_xml(arch[0].arch,view_id);
            one_object.arch = arch[0].arch;
            dataset = new openerp.web.DataSetSearch(self, 'ir.ui.view', null, null);
            dataset.read_slice([], {domain : [['inherit_id','=', parseInt(view_id)]]}, function (result) {
>>>>>>> 82dfc151
                _.each(result, function(res) {
                    self.inherit_view(one_object, res);
                });
                return self.edit_view({"main_object": one_object,
                         "parent_child_id": self.parent_child_list(one_object, [])});
            });
        });
    },
<<<<<<< HEAD

    parent_child_list: function(one_object, p_list) {
        var self = this;
        _.each(one_object , function(element){
            if(element.child_id.length != 0){
                p_list.push({"key":element.id,"value":_.pluck(element.child_id, 'id')});
                self.parent_child_list(element.child_id, p_list);
            }
        });
        return p_list;
    },
    inherit_view: function(one_object, result){
        var self = this;
        var root = $(result.arch).filter('*');
        var xml_list = [];
        var xpath_object ;
        if (root[0].tagName.toLowerCase() == "data") {
            xml_list = $(root[0]).children();
        } else {
            xml_list.push(root[0]);
        }
        _.each(xml_list , function(xml){
            var parent_id;
            var check_list = [];
            if (xml.tagName.toLowerCase() == "xpath" && ($(xml).attr('expr')).indexOf("//") == -1) {
                var part_expr = _.without($(xml).attr('expr').split("/"),"");
                xpath_object = self.parse_xml(xml,result.id);
                self.full_path_search(part_expr ,one_object[0].child_id ,xpath_object,one_object);
            } else {
                xpath_object = self.parse_xml(xml,result.id);
                if($(xml).attr('expr')){
                    check_list = $.trim(($(xml).attr('expr')).replace(/[^a-zA-Z 0-9 _]+/g,' ')).split(" ");
                }else{ 
                    check_list = _.flatten(xpath_object[0].child_id[0].att_list);
                }
                $.each(one_object, function(key, val){
                    self.search_object(val, check_list, xpath_object);
                });
            }
        });
    },
    full_path_search: function(part_expr ,val ,xpath_object, one_object) {
        var self = this;
        var obj;
        var check_list = _.without($.trim(part_expr[0].replace(/[^a-zA-Z 0-9 _]+/g,'!')).split("!"),"");
        if(check_list.length == 2){
            var int_val = parseInt(check_list[1]);
            if(int_val){
                var list_1 = _.select(val,function(element){
                    var main_list = _.flatten(element.att_list);
                    return _.include(main_list, check_list[0]);
                });
                obj = val[_.indexOf(val,list_1[int_val-1])];
            }else{
                obj = _.detect(val,function(element){
                    var main_list = _.flatten(element.att_list);
                    return _.include(main_list, check_list[0]);
                });
            }
        }else{
           obj = _.detect(val,function(element){
                var main_list = _.flatten(element.att_list);
                check_list = _.uniq(check_list);
                var insert = _.intersection(main_list,check_list);
                if(insert.length == check_list.length ){return element;}
            });
        }
        part_expr.shift();
        if (part_expr.length !=0){
            self.full_path_search(part_expr ,obj.child_id ,xpath_object,one_object);
        }else{
            if(obj){
                var level = obj.level+1;
                $.each(xpath_object, function(key, val) {
                    self.increase_level(val, level)
                });
                obj.child_id.push(xpath_object[0]);
            }else{
                $.each(one_object, function(key, val){
                    self.search_object(val, check_list, xpath_object);
                });
            }
        }
        return obj;
    },

    search_object: function(val ,list , xpath_object){
        var self = this;
        if(xpath_object.length != 0){
            var main_list = _.flatten(val.att_list);
            list = _.uniq(list);
            var insert = _.intersection(main_list,list);
            if(insert.length == list.length ){
                var level = val.level+1;
                $.each(xpath_object, function(key, val) {
                    self.increase_level(val, level)
                });
                val.child_id.push(xpath_object[0]);
                xpath_object.pop();
                return;
            }else{
                $.each(val.child_id, function(key, val) {
                   self.search_object(val, list, xpath_object);
=======
    inherit_view : function(one_object, result){
        var self = this;
        var root = $(result.arch).filter('*');
        var xpath_list = [];
        var part_expr = [];
        var position ;
        if (root[0].tagName.toLowerCase() == "data") {
            _.each($(root).find('xpath'), function(xpath) {
                xpath_list.push(xpath);
            });
        } else if(root[0].tagName.toLowerCase() == "xpath") {
            xpath_list.push(root[0]);
        }
        _.each(xpath_list, function(element) {
            var xpath_object = self.parse_xml(element, result.id);
            var expr = $(element).attr('expr');
            var position = $(element).attr('position');
            part_expr = expr.split("/");
            if (part_expr[0] == "" && part_expr[1] == "") {
                 part_expr = part_expr.splice(2);
            } else if (part_expr[0] == "" ) {
                 part_expr = part_expr.splice(1);
            }
            if (part_expr[part_expr.length-1].search("@") != -1 ) {
                var part = part_expr[part_expr.length - 1];
                var xpath_list = $.trim(part.replace(/[^a-zA-Z 0-9 _]+/g,' ')).split(" ");
                one_object['parent_child_id'].push(xpath_object['parent_child_id'][0]);
                _.each(one_object['main_object'], function(val, key) {
                    var id = self.search_object(val, xpath_list, [], position, xpath_object['main_object'], []);
                    _.detect(one_object['parent_child_id'], function(res) {
                        if (res.key==id) {
                            res.value.push(xpath_object['main_object'][0].id);
                        }
                    });
                });
            }
        });
    },
    search_object:function(val, list, p_list, position, xpath_object, r_list) {
        var self = this;
        var return_list = r_list;
        var main_list = $.trim(val.name.replace(/[^a-zA-Z 0-9 _]+/g,' ')).split(" ");
        var insert = _.intersection(main_list,list);
        var check = _.indexOf(p_list.child_id,xpath_object[0]);
        if (check == -1) {
            if (insert.length == list.length) {
                var level = val.level;
                _.each(xpath_object, function(val, key) {
                    self.increase_level(val, level)
                });
                var index = _.indexOf(p_list.child_id, val);
                if (position == "before") {
                    if (index != 0) { index--; }
                } else if (position == "after") {
                    index++;
                }
                p_list.child_id.splice(index, 0, xpath_object[0]);
                return_list.push(p_list.id);
            } else {
                if (val.child_id.length != 0) { p_list = val; }
                _.each(val.child_id, function(val, key) {
                   self.search_object(val, list, p_list, position, xpath_object, return_list);
>>>>>>> 82dfc151
                });
            }
        }
    },
<<<<<<< HEAD
    
    increase_level :function(val, level){
        var self = this;
        val.level = level; 
        $.each(val.child_id, function(key, val) {
            self.increase_level(val,level+1);
=======
    increase_level: function(val, level) {
        var self = this;
        val.level = level;
        _.each(val.child_id, function(val, key) {
            self.increase_level(val, level + 1);
>>>>>>> 82dfc151
        });
    },

    edit_view : function(one_object){
        var self = this;
        this.dialog = new openerp.web.Dialog(this,{
            modal: true,
            title: 'Edit Xml',
            width: 750,
            height: 500,
            buttons: {
                "Inherited View": function(){
                    //todo
                },
                "Preview": function(){
                    //todo
                },
                "Close": function(){
                    $(this).dialog('destroy');
                }
            }
        });
        this.dialog.start().open();
        this.dialog.$element.html(QWeb.render('view_editor', {
            'data': one_object['main_object'],
        }));

        $("tr[id^='viewedit-']").click(function() {
            $("tr[id^='viewedit-']").removeClass('ui-selected');
            $(this).addClass('ui-selected');
        });

        $("img[id^='parentimg-']").click(function() {
            if ($(this).attr('src') == '/web/static/src/img/collapse.gif') {
                $(this).attr('src', '/web/static/src/img/expand.gif');
                self.on_expand(this);
            } else {
                $(this).attr('src', '/web/static/src/img/collapse.gif');
                var id = this.id.split('-')[1];
                self.on_collapse(this,one_object['parent_child_id'], one_object['main_object']);
            }
        });
        $("img[id^='side-']").click(function() {
            var side = $(this).closest("tr[id^='viewedit-']")
            var id_tr = (side.attr('id')).split('-')[1];
            var img = side.find("img[id='parentimg-"+id_tr+"']").attr('src'); ;
            var level = side.attr('level');
            var list_shift =[];
            var last_tr;
            var cur_tr = side;
            list_shift.push(side);
            var next_tr;
            switch (this.id) {
                case "side-add":
                    break;
                case "side-remove":
                    break;
                case "side-edit":
                    break;
                case "side-up":
                    while (1) {
                        var prev_tr = cur_tr.prev();
                        if(level >= prev_tr.attr('level') || prev_tr.length == 0) {
                           last_tr = prev_tr;
                           break;
                        }
                        cur_tr = prev_tr;
                    }
                    if (img) {
                        while (1) {
                            next_tr = side.next();
                            if (next_tr.attr('level') <= level || next_tr.length == 0) {
                                break;
                            } else {
                                list_shift.push(next_tr);
                                side = next_tr;
                            }
                        }
                    }
                    if (last_tr.length != 0 && last_tr.attr('level') == level) {
                        _.each(list_shift, function(rec) {
                             $(last_tr).before(rec);
                        });
                    }
                break;
            case "side-down":
                if (img) {
                    while (1) {
                        next_tr = cur_tr.next();
                        if (next_tr.attr('level') <= level || next_tr.length == 0) {
                            last_tr = next_tr;
                            break;
                        } else {
                            list_shift.push(next_tr);
                            cur_tr = next_tr;
                        }
                   }
                }
                else {
                    last_tr = cur_tr.next();
                }
                if (last_tr.length != 0 && last_tr.attr('level') == level) {
                    var last_tr_id = (last_tr.attr('id')).split('-')[1];
                    img = last_tr.find("img[id='parentimg-" + last_tr_id + "']").attr('src');
                    if (img) {
                        $("img[id='parentimg-" + last_tr_id + "']").attr('src', '/web/static/src/img/expand.gif');
                        while (1) {
                            var next_tr = last_tr.next();
                            if (next_tr.attr('level') <= level || next_tr.length == 0) break;
                            next_tr.hide();
                            last_tr = next_tr;
                        }
                    }
                    list_shift.reverse();
                    _.each(list_shift, function(rec) {
                       $(last_tr).after(rec);
                    });
                }
                break;
            }
        });
    },
    on_expand: function(self){
        var level = parseInt($(self).closest("tr[id^='viewedit-']").attr('level'));
        var cur_tr = $(self).closest("tr[id^='viewedit-']");
        while (1) {
            var nxt_tr = cur_tr.next();
<<<<<<< HEAD
            if (parseInt(nxt_tr.attr('level')) > level){
=======
            if (nxt_tr.attr('level') > level) {
>>>>>>> 82dfc151
                cur_tr = nxt_tr;
                nxt_tr.hide();
            } else return nxt_tr;
        }
    },
<<<<<<< HEAD
    on_collapse: function(self,parent_child_id,id,main_object){
        var id = parseInt(self.id.split('-')[1]);
        var datas = _.detect(parent_child_id,function(res){
=======
    on_collapse: function(self, parent_child_id, id, main_object) {
        var id = self.id.split('-')[1];
        var datas = _.detect(parent_child_id,function(res) {
>>>>>>> 82dfc151
            return res.key == id;
        });
        _.each(datas.value, function(rec) {
            var tr = $("tr[id='viewedit-"+rec+"']");
            tr.find("img[id='parentimg-"+rec+"']").attr('src','/web/static/src/img/expand.gif');
            tr.show();
        });
    }
});
};<|MERGE_RESOLUTION|>--- conflicted
+++ resolved
@@ -60,11 +60,7 @@
         action_manager.do_action(action);
     },
 
-<<<<<<< HEAD
-    check_attr: function(xml ,tag, level) {
-=======
     check_attr: function(xml, tag, level) {
->>>>>>> 82dfc151
         var obj = new Object();
         obj.child_id = [];
         obj.id = this.xml_id++;
@@ -74,7 +70,6 @@
         obj.att_list = [];
         obj.att_list.push(tag);
         $(xml).each(function() {
-<<<<<<< HEAD
             _.each(this.attributes, function(attrs){
             if (tag != 'button') {
                 if (attrs.nodeName == "string" || attrs.nodeName == "name" || attrs.nodeName == "index") {
@@ -90,44 +85,19 @@
         });
         
         render_name+= ">";
-=======
-            att_list = this.attributes;
-            att_list = _.select(att_list, function(attrs) {
-                xml_tag += ' ' + attrs.nodeName + '=' + '"' + attrs.nodeValue + '"';
-                if (tag != 'button') {
-                    if (attrs.nodeName == "string" || attrs.nodeName == "name" || attrs.nodeName == "index") {
-                        render_name += ' ' + attrs.nodeName + '=' + '"' + attrs.nodeValue + '"';
-                    }
-                } else {
-                    if (attrs.nodeName == "name") render_name += ' ' + attrs.nodeName + '=' + '"' + attrs.nodeValue + '"';
-                }
-            });
-            render_name += ">";
-            xml_tag += ">";
->>>>>>> 82dfc151
         });
         obj.name = render_name;
         return obj;
     },
 
-<<<<<<< HEAD
-    save_object: function(val, parent_list, child_obj_list) {
-=======
     save_object : function(val, parent_list, child_obj_list) {
->>>>>>> 82dfc151
         var self = this;
         var check_id = parent_list[0];
         var p_list = parent_list.slice(1);
         if (val.child_id.length != 0) {
-<<<<<<< HEAD
-            $.each(val.child_id, function(key, val) {
-                if (val.id == check_id) {
-                    if (p_list.length != 0) {
-=======
             _.each(val.child_id, function(val, key) {
                 if (val.id==check_id) {
                     if (p_list.length!=0) {
->>>>>>> 82dfc151
                         self.save_object(val, p_list, child_obj_list);
                     } else {
                         val.child_id = child_obj_list;
@@ -140,31 +110,22 @@
         }
     },
 
-<<<<<<< HEAD
     children_function: function(xml, root, parent_list, parent_id, main_object){
-=======
-    children_function : function(xml, root, parent_list, parent_id, main_object, parent_child_id) {
->>>>>>> 82dfc151
         var self = this;
         var child_obj_list = [];
         var children_list = $(xml).filter(root).children();
         var parents = $(children_list[0]).parents().get();
-<<<<<<< HEAD
-            _.each(children_list, function( child_node ){
-=======
         _.each(children_list, function (child_node) {
->>>>>>> 82dfc151
             var string = self.check_attr(child_node,child_node.tagName.toLowerCase(),parents.length);
             child_obj_list.push(string);
         });
         if (children_list.length != 0) {
-<<<<<<< HEAD
             var parents = $(children_list[0]).parents().get();
             if (parents.length <= parent_list.length) {
-                parent_list.splice(parents.length-1);
+                parent_list.splice(parents.length - 1);
             }
             parent_list.push(parent_id);
-            $.each(main_object, function(key, val) {
+            _.each(main_object, function (val, key) {
                 self.save_object(val, parent_list.slice(1), child_obj_list);
             });
         }
@@ -191,51 +152,17 @@
         f_obj.pop();    
         f_obj.push(obj);
         return f_obj;
-=======
-            var child_ids = _.map(child_obj_list, function (num) { return num.id; });
-            parent_child_id.push({'key': parent_id, 'value': child_ids});
-            var parents = $(children_list[0]).parents().get();
-            if (parents.length <= parent_list.length) {
-                parent_list.splice(parents.length - 1);
-            }
-            parent_list.push(parent_id);
-            _.each(main_object, function (val, key) {
-                self.save_object(val, parent_list.slice(1), child_obj_list);
-            });
-        }
-
-        for(var i=0; i<children_list.length; i++){
-            self.children_function(children_list[i], children_list[i].tagName.toLowerCase(),
-                parent_list,child_obj_list[i].id, main_object,parent_child_id);
-        }
-        return {"main_object": main_object, "parent_child_id": parent_child_id};
-    },
-
-    parse_xml :function(arch, view_id){
-        var root = $(arch).filter(":first")[0];
-        var tag = root.tagName.toLowerCase();
-        var root_object = this.check_attr(root, tag, this.xml_id);
-        return this.children_function(arch, tag, [], this.xml_id - 1, [root_object], []);
->>>>>>> 82dfc151
     },
 
     get_data: function() {
         var self = this;
         var view_id =(($("input[name='radiogroup']:checked").parent()).parent()).attr('data-id');
-<<<<<<< HEAD
-        var ve_dataset = new openerp.web.DataSet(this,'ir.ui.view');       
-        ve_dataset.read_ids([parseInt(view_id)], ['arch'], function (arch) {
-            one_object = self.parse_xml(arch[0].arch,view_id);
-            dataset = new openerp.web.DataSetSearch(self, 'ir.ui.view', null, null);
-            dataset.read_slice([],{domain : [['inherit_id','=',parseInt(view_id)]]},function (result) {
-=======
         var ve_dataset = new openerp.web.DataSet(this, 'ir.ui.view');
         ve_dataset.read_ids([parseInt(view_id)], ['arch'], function (arch) {
             one_object = self.parse_xml(arch[0].arch,view_id);
             one_object.arch = arch[0].arch;
             dataset = new openerp.web.DataSetSearch(self, 'ir.ui.view', null, null);
             dataset.read_slice([], {domain : [['inherit_id','=', parseInt(view_id)]]}, function (result) {
->>>>>>> 82dfc151
                 _.each(result, function(res) {
                     self.inherit_view(one_object, res);
                 });
@@ -244,9 +171,7 @@
             });
         });
     },
-<<<<<<< HEAD
-
-    parent_child_list: function(one_object, p_list) {
+    parent_child_list : function(one_object, p_list) {
         var self = this;
         _.each(one_object , function(element){
             if(element.child_id.length != 0){
@@ -256,11 +181,12 @@
         });
         return p_list;
     },
-    inherit_view: function(one_object, result){
+    inherit_view : function(one_object, result){
         var self = this;
         var root = $(result.arch).filter('*');
         var xml_list = [];
         var xpath_object ;
+        var part_expr = [];
         if (root[0].tagName.toLowerCase() == "data") {
             xml_list = $(root[0]).children();
         } else {
@@ -331,7 +257,7 @@
         return obj;
     },
 
-    search_object: function(val ,list , xpath_object){
+    search_object : function(val ,list , xpath_object){
         var self = this;
         if(xpath_object.length != 0){
             var main_list = _.flatten(val.att_list);
@@ -348,88 +274,15 @@
             }else{
                 $.each(val.child_id, function(key, val) {
                    self.search_object(val, list, xpath_object);
-=======
-    inherit_view : function(one_object, result){
-        var self = this;
-        var root = $(result.arch).filter('*');
-        var xpath_list = [];
-        var part_expr = [];
-        var position ;
-        if (root[0].tagName.toLowerCase() == "data") {
-            _.each($(root).find('xpath'), function(xpath) {
-                xpath_list.push(xpath);
-            });
-        } else if(root[0].tagName.toLowerCase() == "xpath") {
-            xpath_list.push(root[0]);
-        }
-        _.each(xpath_list, function(element) {
-            var xpath_object = self.parse_xml(element, result.id);
-            var expr = $(element).attr('expr');
-            var position = $(element).attr('position');
-            part_expr = expr.split("/");
-            if (part_expr[0] == "" && part_expr[1] == "") {
-                 part_expr = part_expr.splice(2);
-            } else if (part_expr[0] == "" ) {
-                 part_expr = part_expr.splice(1);
-            }
-            if (part_expr[part_expr.length-1].search("@") != -1 ) {
-                var part = part_expr[part_expr.length - 1];
-                var xpath_list = $.trim(part.replace(/[^a-zA-Z 0-9 _]+/g,' ')).split(" ");
-                one_object['parent_child_id'].push(xpath_object['parent_child_id'][0]);
-                _.each(one_object['main_object'], function(val, key) {
-                    var id = self.search_object(val, xpath_list, [], position, xpath_object['main_object'], []);
-                    _.detect(one_object['parent_child_id'], function(res) {
-                        if (res.key==id) {
-                            res.value.push(xpath_object['main_object'][0].id);
-                        }
-                    });
-                });
-            }
-        });
-    },
-    search_object:function(val, list, p_list, position, xpath_object, r_list) {
-        var self = this;
-        var return_list = r_list;
-        var main_list = $.trim(val.name.replace(/[^a-zA-Z 0-9 _]+/g,' ')).split(" ");
-        var insert = _.intersection(main_list,list);
-        var check = _.indexOf(p_list.child_id,xpath_object[0]);
-        if (check == -1) {
-            if (insert.length == list.length) {
-                var level = val.level;
-                _.each(xpath_object, function(val, key) {
-                    self.increase_level(val, level)
-                });
-                var index = _.indexOf(p_list.child_id, val);
-                if (position == "before") {
-                    if (index != 0) { index--; }
-                } else if (position == "after") {
-                    index++;
-                }
-                p_list.child_id.splice(index, 0, xpath_object[0]);
-                return_list.push(p_list.id);
-            } else {
-                if (val.child_id.length != 0) { p_list = val; }
-                _.each(val.child_id, function(val, key) {
-                   self.search_object(val, list, p_list, position, xpath_object, return_list);
->>>>>>> 82dfc151
-                });
-            }
-        }
-    },
-<<<<<<< HEAD
-    
-    increase_level :function(val, level){
-        var self = this;
-        val.level = level; 
-        $.each(val.child_id, function(key, val) {
-            self.increase_level(val,level+1);
-=======
+                });
+            }
+        }
+    },
     increase_level: function(val, level) {
         var self = this;
         val.level = level;
         _.each(val.child_id, function(val, key) {
             self.increase_level(val, level + 1);
->>>>>>> 82dfc151
         });
     },
 
@@ -557,25 +410,15 @@
         var cur_tr = $(self).closest("tr[id^='viewedit-']");
         while (1) {
             var nxt_tr = cur_tr.next();
-<<<<<<< HEAD
             if (parseInt(nxt_tr.attr('level')) > level){
-=======
-            if (nxt_tr.attr('level') > level) {
->>>>>>> 82dfc151
                 cur_tr = nxt_tr;
                 nxt_tr.hide();
             } else return nxt_tr;
         }
     },
-<<<<<<< HEAD
-    on_collapse: function(self,parent_child_id,id,main_object){
-        var id = parseInt(self.id.split('-')[1]);
-        var datas = _.detect(parent_child_id,function(res){
-=======
     on_collapse: function(self, parent_child_id, id, main_object) {
         var id = self.id.split('-')[1];
         var datas = _.detect(parent_child_id,function(res) {
->>>>>>> 82dfc151
             return res.key == id;
         });
         _.each(datas.value, function(rec) {
