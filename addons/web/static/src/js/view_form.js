--- conflicted
+++ resolved
@@ -500,67 +500,6 @@
                 var on_change = widget.node.attrs.on_change;
                 if (on_change) {
                     var change_spec = self.parse_on_change(on_change, widget);
-<<<<<<< HEAD
-                    if (change_spec) {
-                        var ajax = {
-                            url: '/web/dataset/onchange',
-                            async: false
-                        };
-                        can_process_onchange = self.rpc(ajax, {
-                            model: self.dataset.model,
-                            method: change_spec.method,
-                            args: [(self.datarecord.id == null ? [] : [self.datarecord.id])].concat(change_spec.args),
-                            context_id: change_spec.context_index == undefined ? null : change_spec.context_index + 1
-                        }).done(function(r) {
-                            _.extend(response, r);
-                        });
-                    } else {
-                        console.warn("Wrong on_change format", on_change);
-                    }
-                }
-                // fail if onchange failed
-                if (can_process_onchange.state() === 'rejected') {
-                    return can_process_onchange;
-                }
-
-                if (widget.field['change_default']) {
-                    var fieldname = widget.name, value_;
-                    if (response.value && (fieldname in response.value)) {
-                        // Use value from onchange if onchange executed
-                        value_ = response.value[fieldname];
-                    } else {
-                        // otherwise get form value for field
-                        value_ = self.fields[fieldname].get_value();
-                    }
-                    var condition = fieldname + '=' + value_;
-
-                    if (value_) {
-                        can_process_onchange = self.rpc({
-                            url: '/web/dataset/call',
-                            async: false
-                        }, {
-                            model: 'ir.values',
-                            method: 'get_defaults',
-                            args: [self.model, condition]
-                        }).done(function (results) {
-                            if (!results.length) { return; }
-                            if (!response.value) {
-                                response.value = {};
-                            }
-                            for(var i=0; i<results.length; ++i) {
-                                // [whatever, key, value]
-                                var triplet = results[i];
-                                response.value[triplet[1]] = triplet[2];
-                            }
-                        });
-                    }
-                }
-                if (can_process_onchange.state() === 'rejected') {
-                    return can_process_onchange;
-                }
-
-                return self.on_processed_onchange(response, processed);
-=======
                     def = self.rpc('/web/dataset/onchange', {
                         model: self.dataset.model,
                         method: change_spec.method,
@@ -570,7 +509,7 @@
                 } else {
                     def = $.when({});
                 }
-                return def.pipe(function(response) {
+                return def.then(function(response) {
                     if (widget.field['change_default']) {
                         var fieldname = widget.name
                         var value_;
@@ -588,7 +527,7 @@
                                 model: 'ir.values',
                                 method: 'get_defaults',
                                 args: [self.model, condition]
-                            }).pipe(function (results) {
+                            }).then(function (results) {
                                 if (!results.length) {
                                     return response;
                                 }
@@ -605,10 +544,9 @@
                         }
                     }
                     return response;
-                }).pipe(function(response) {
+                }).then(function(response) {
                     return self.on_processed_onchange(response, processed);
                 });
->>>>>>> 74cda3df
             } catch(e) {
                 console.error(e);
                 instance.webclient.crashmanager.show_message(e);
