--- conflicted
+++ resolved
@@ -45,11 +45,7 @@
             view_type: "tree",
             toolbar: this.view_manager ? !!this.view_manager.sidebar : false,
             context: this.dataset.get_context()
-<<<<<<< HEAD
         }).done(this.on_loaded);
-=======
-        }, this.on_loaded);
->>>>>>> a963bd01
     },
     /**
      * Returns the list of fields needed to correctly read objects.
@@ -90,12 +86,7 @@
         }));
         this.$el.addClass(this.fields_view.arch.attrs['class']);
 
-<<<<<<< HEAD
         this.dataset.read_slice(this.fields_list()).done(function(records) {
-            self.store_record(records);
-=======
-        this.dataset.read_slice(this.fields_list()).then(function(records) {
->>>>>>> a963bd01
             if (!has_toolbar) {
                 // WARNING: will do a second read on the same ids, but only on
                 //          first load so not very important
@@ -200,36 +191,13 @@
     // get child data of selected value
     getdata: function (id, children_ids) {
         var self = this;
-<<<<<<< HEAD
-        var parent_child ={};
-        id = _.isArray(id)?id:parseInt(id); 
-        var ir_model_data = new instance.web.Model(this.model,self.dataset.get_context() || {},[['id','child_of',id]]).query();
-        ir_model_data._execute().done(function(records){
-              self.store_record(records);
-             _.each(records,function(rec){
-                 if(rec[self.children_field].length === 0)return;
-                 parent_child[rec.id] = [];
-                 _.each(rec[self.children_field],function(key){
-                     parent_child[rec.id].push(self.records[key]);
-                 });
-             })
-             self.render_data(parent_child);
-        });
-    },
-    render_data: function(groupby){
-        var self = this;
-        _.each(_.keys(groupby),function(key){
-            var $curr_node = self.$el.find('#treerow_' + key);
-            var record = groupby[key];
-=======
-
-        self.dataset.read_ids(children_ids, this.fields_list()).then(function(records) {
+
+        self.dataset.read_ids(children_ids, this.fields_list()).done(function(records) {
             _(records).each(function (record) {
                 self.records[record.id] = record;
             });
 
             var $curr_node = self.$el.find('#treerow_' + id);
->>>>>>> a963bd01
             var children_rows = QWeb.render('TreeView.rows', {
                 'records': records,
                 'children_field': self.children_field,
