--- conflicted
+++ resolved
@@ -1165,13 +1165,8 @@
         var self = this;
         return $.when(this._super()).pipe(function() {
             return instance.session.session_authenticate(self.dbname, self.login, self.key, true).pipe(function() {
-<<<<<<< HEAD
-                return self.rpc("/web/action/load", { action_id: self.action_id }, function(result) {
+                return self.rpc("/web/action/load", { action_id: self.action_id }).then(function(result) {
                     var action = result;
-=======
-                return self.rpc("/web/action/load", { action_id: self.action_id }).then(function(result) {
-                    var action = result.result;
->>>>>>> 30069a02
                     action.flags = _.extend({
                         //views_switcher : false,
                         search_view : false,
