--- conflicted
+++ resolved
@@ -533,11 +533,7 @@
     do_login: function (db, login, password) {
         var self = this;
         this.$element.removeClass('oe_login_invalid');
-<<<<<<< HEAD
-        this.session.session_authenticate(db, login, password).then(function() {
-=======
         return this.session.session_authenticate(db, login, password).pipe(function() {
->>>>>>> b70dd553
             if (self.has_local_storage) {
                 if(self.remember_credentials) {
                     localStorage.setItem('last_db_login_success', db);
@@ -862,11 +858,7 @@
         var self = this;
         this.$element.addClass("openerp openerp-web-client-container");
         if (jQuery.param !== undefined && jQuery.deparam(jQuery.param.querystring()).kitten !== undefined) {
-<<<<<<< HEAD
-            self.$element.addClass("kitten-mode-activated");
-=======
             $("body").addClass("kitten-mode-activated");
->>>>>>> b70dd553
             self.$element.delegate('img.oe-record-edit-link-img', 'hover', function(e) {
                 self.$element.toggleClass('clark-gable');
             });
