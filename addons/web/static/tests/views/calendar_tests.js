odoo.define('web.calendar_tests', function (require) {
"use strict";

var CalendarView = require('web.CalendarView');
var CalendarRenderer = require('web.CalendarRenderer');
var Dialog = require('web.Dialog');
var fieldUtils = require('web.field_utils');
var mixins = require('web.mixins');
var testUtils = require('web.test_utils');
var time = require('web.time');
var session = require('web.session');

var createActionManager = testUtils.createActionManager;

CalendarRenderer.include({
    getAvatars: function () {
        var res = this._super.apply(this, arguments);
        for (var k in res) {
            res[k] = res[k].replace(/src="([^"]+)"/, 'data-src="\$1"');
        }
        return res;
    }
});


var createView = testUtils.createView;
var createAsyncView = testUtils.createAsyncView;

var initialDate = new Date(2016, 11, 12, 8, 0, 0);
initialDate = new Date(initialDate.getTime() - initialDate.getTimezoneOffset()*60*1000);


QUnit.module('Views', {
    beforeEach: function () {
        session.uid = -1; // TO CHECK
        this.data = {
            event: {
                fields: {
                    id: {string: "ID", type: "integer"},
                    user_id: {string: "user", type: "many2one", relation: 'user', default: session.uid},
                    partner_id: {string: "user", type: "many2one", relation: 'partner', related: 'user_id.partner_id', default: 1},
                    name: {string: "name", type: "char"},
                    start_date: {string: "start date", type: "date"},
                    stop_date: {string: "stop date", type: "date"},
                    start: {string: "start datetime", type: "datetime"},
                    stop: {string: "stop datetime", type: "datetime"},
                    allday: {string: "allday", type: "boolean"},
                    partner_ids: {string: "attendees", type: "one2many", relation: 'partner', default: [[6, 0, [1]]]},
                    type: {string: "type", type: "integer"},
                },
                records: [
                    {id: 1, user_id: session.uid, partner_id: 1, name: "event 1", start: "2016-12-11 00:00:00", stop: "2016-12-11 00:00:00", allday: false, partner_ids: [1,2,3], type: 1},
                    {id: 2, user_id: session.uid, partner_id: 1, name: "event 2", start: "2016-12-12 10:55:05", stop: "2016-12-12 14:55:05", allday: false, partner_ids: [1,2], type: 3},
                    {id: 3, user_id: 4, partner_id: 4, name: "event 3", start: "2016-12-12 15:55:05", stop: "2016-12-12 16:55:05", allday: false, partner_ids: [1], type: 2},
                    {id: 4, user_id: session.uid, partner_id: 1, name: "event 4", start: "2016-12-14 15:55:05", stop: "2016-12-14 18:55:05", allday: true, partner_ids: [1], type: 2},
                    {id: 5, user_id: 4, partner_id: 4, name: "event 5", start: "2016-12-13 15:55:05", stop: "2016-12-20 18:55:05", allday: false, partner_ids: [2,3], type: 2},
                    {id: 6, user_id: session.uid, partner_id: 1, name: "event 6", start: "2016-12-18 08:00:00", stop: "2016-12-18 09:00:00", allday: false, partner_ids: [3], type: 3}
                ],
                check_access_rights: function () {
                    return $.when(true);
                }
            },
            user: {
                fields: {
                    id: {string: "ID", type: "integer"},
                    display_name: {string: "Displayed name", type: "char"},
                    partner_id: {string: "partner", type: "many2one", relation: 'partner'},
                    image: {string: "image", type: "integer"},
                },
                records: [
                    {id: session.uid, display_name: "user 1", partner_id: 1},
                    {id: 4, display_name: "user 4", partner_id: 4},
                ]
            },
            partner: {
                fields: {
                    id: {string: "ID", type: "integer"},
                    display_name: {string: "Displayed name", type: "char"},
                    image: {string: "image", type: "integer"},
                },
                records: [
                    {id: 1, display_name: "partner 1", image: 'AAA'},
                    {id: 2, display_name: "partner 2", image: 'BBB'},
                    {id: 3, display_name: "partner 3", image: 'CCC'},
                    {id: 4, display_name: "partner 4", image: 'DDD'}
                ]
            },
            filter_partner: {
                fields: {
                    id: {string: "ID", type: "integer"},
                    user_id: {string: "user", type: "many2one", relation: 'user'},
                    partner_id: {string: "partner", type: "many2one", relation: 'partner'},
                },
                records: [
                    {id: 1, user_id: session.uid, partner_id: 1},
                    {id: 2, user_id: session.uid, partner_id: 2},
                    {id: 3, user_id: 4, partner_id: 3}
                ]
            },
        };
    }
}, function () {

    QUnit.module('CalendarView');

    var archs = {
        "event,false,form":
            '<form>'+
                '<field name="name"/>'+
                '<field name="allday"/>'+
                '<group attrs=\'{"invisible": [["allday","=",True]]}\' >'+
                    '<field name="start"/>'+
                    '<field name="stop"/>'+
                '</group>'+
                '<group attrs=\'{"invisible": [["allday","=",False]]}\' >'+
                    '<field name="start_date"/>'+
                    '<field name="stop_date"/>'+
                '</group>'+
            '</form>',
        "event,1,form":
            '<form>' +
                '<field name="allday" invisible="1"/>' +
                '<field name="start" attrs=\'{"invisible": [["allday","=",false]]}\'/>' +
                '<field name="stop" attrs=\'{"invisible": [["allday","=",true]]}\'/>' +
            '</form>',
    };

    QUnit.test('simple calendar rendering', function (assert) {
        assert.expect(24);
        var done = assert.async();

        this.data.event.records.push({
            id: 7,
            user_id: session.uid,
            partner_id: false,
            name: "event 7",
            start: "2016-12-18 09:00:00",
            stop: "2016-12-18 10:00:00",
            allday: false,
            partner_ids: [2],
            type: 1
        });

        createAsyncView({
            View: CalendarView,
            model: 'event',
            data: this.data,
            arch:
            '<calendar class="o_calendar_test" '+
                'event_open_popup="true" '+
                'date_start="start" '+
                'date_stop="stop" '+
                'all_day="allday" '+
                'mode="week" '+
                'attendee="partner_ids" '+
                'color="partner_id">'+
                    '<field name="name"/>'+
                    '<filter name="user_id" avatar_field="image"/>'+
                    '<field name="partner_ids" write_model="filter_partner" write_field="partner_id"/>'+
            '</calendar>',
            archs: archs,

            viewOptions: {
                initialDate: initialDate,
            },
        }).then(function (calendar) {

            assert.ok(calendar.$('.o_calendar_view').find('.fc-view-container').length, "should instance of fullcalendar");

            var $sidebar = calendar.$('.o_calendar_sidebar');

            assert.strictEqual($sidebar.find('.ui-state-active').text(), "12", "should highlight the target day");

            // test view scales

            assert.strictEqual(calendar.$('.fc-event').length, 9, "should display 9 events on the week (4 event + 5 days event)");
            assert.strictEqual($sidebar.find('.o_selected_range').length, 7, "week scale should highlight 7 days in mini calendar");

            calendar.$buttons.find('.o_calendar_button_day').trigger('click'); // display only one day
            assert.strictEqual(calendar.$('.fc-event').length, 2, "should display 2 events on the day");
            assert.strictEqual($sidebar.find('.o_selected_range').length, 1, "should highlight the target day in mini calendar");

            calendar.$buttons.find('.o_calendar_button_month').trigger('click'); // display all the month
            assert.strictEqual(calendar.$('.fc-event').length, 7, "should display 7 events on the month (5 events + 2 week event - 1 'event 6' is filtered + 1 'Undefined event')");
            assert.strictEqual($sidebar.find('.o_selected_range').length, 31, "month scale should highlight all days in mini calendar");

            // test filters

            assert.strictEqual($sidebar.find('.o_calendar_filter').length, 2, "should display 3 filters");

            var $typeFilter =  $sidebar.find('.o_calendar_filter:has(h3:contains(user))');
            assert.ok($typeFilter.length, "should display 'user' filter");
            assert.strictEqual($typeFilter.find('.o_calendar_filter_item').length, 3, "should display 3 filter items for 'user'");

            // filters which has no value should show with string "Undefined" and should show at the last
            assert.strictEqual($typeFilter.find('.o_calendar_filter_item:last').data('value'), false, "filters having false value should be displayed at last in filter items");
            assert.strictEqual($typeFilter.find('.o_calendar_filter_item:last span').text(), "Undefined", "filters having false value should display 'Undefined' string");

            var $attendeesFilter =  $sidebar.find('.o_calendar_filter:has(h3:contains(attendees))');
            assert.ok($attendeesFilter.length, "should display 'attendees' filter");
            assert.strictEqual($attendeesFilter.find('.o_calendar_filter_item').length, 3, "should display 3 filter items for 'attendees' who use write_model (2 saved + Everything)");
            assert.ok($attendeesFilter.find('.o_field_many2one').length, "should display one2many search bar for 'attendees' filter");

            assert.strictEqual(calendar.$('.fc-event').length, 7,
                "should display 7 events ('event 5' counts for 2 because it spans two weeks and thus generate two fc-event elements)");
            calendar.$('.o_calendar_filter .custom-checkbox input').first().click();  // Disable first filter
            assert.strictEqual(calendar.$('.fc-event').length, 4, "should now only display 4 event");
            calendar.$('.o_calendar_filter .custom-checkbox input').eq(1).click();  // Disable second filter
            assert.strictEqual(calendar.$('.fc-event').length, 0, "should not display any event anymore");

            // test search bar in filter
            $sidebar.find('input[type="text"]').trigger('click');
            assert.strictEqual($('ul.ui-autocomplete li:not(.o_m2o_dropdown_option)').length, 2, "should display 2 choices in one2many autocomplete"); // TODO: remove :not(.o_m2o_dropdown_option) because can't have "create & edit" choice
            $('ul.ui-autocomplete li:first').trigger('click');
            assert.strictEqual($sidebar.find('.o_calendar_filter:has(h3:contains(attendees)) .o_calendar_filter_item').length, 4, "should display 4 filter items for 'attendees'");
            $sidebar.find('input[type="text"]').trigger('click');
            assert.strictEqual($('ul.ui-autocomplete li:not(.o_m2o_dropdown_option)').text(), "partner 4", "should display the last choice in one2many autocomplete"); // TODO: remove :not(.o_m2o_dropdown_option) because can't have "create & edit" choice
            $sidebar.find('.o_calendar_filter_item .o_remove').first().trigger('click');
            assert.ok($('.modal-footer button.btn:contains(Ok)').length, "should display the confirm message");
            $('.modal-footer button.btn:contains(Ok)').trigger('click');
            assert.strictEqual($sidebar.find('.o_calendar_filter:has(h3:contains(attendees)) .o_calendar_filter_item').length, 3, "click on remove then should display 3 filter items for 'attendees'");
            calendar.destroy();
            done();
        });
    });

    QUnit.test('breadcrumbs are updated with the displayed period', function (assert) {
        assert.expect(3);

        var archs = {
            'event,1,calendar': '<calendar date_start="start" date_stop="stop" all_day="allday">' +
                '<field name="name"/>' +
            '</calendar>',
            'event,false,search': '<search></search>',
        };

        var actions = [{
            id: 1,
            flags: {
                initialDate: initialDate,
            },
            name: 'Meetings Test',
            res_model: 'event',
            type: 'ir.actions.act_window',
            views: [[1, 'calendar']],
        }];

        var actionManager = createActionManager({
            actions: actions,
            archs: archs,
            data: this.data,
        });

        actionManager.doAction(1);

        // displays month mode by default
        assert.strictEqual(actionManager.controlPanel.$('.breadcrumb-item').text(),
            'Meetings Test (Dec 11 – 17, 2016)', "should display the current week");

        // switch to day mode
        actionManager.controlPanel.$('.o_calendar_button_day').click();
        assert.strictEqual(actionManager.controlPanel.$('.breadcrumb-item').text(),
            'Meetings Test (December 12, 2016)', "should display the current day");

        // switch to month mode
        actionManager.controlPanel.$('.o_calendar_button_month').click();
        assert.strictEqual(actionManager.controlPanel.$('.breadcrumb-item').text(),
            'Meetings Test (December 2016)', "should display the current month");

        actionManager.destroy();
    });

    QUnit.test('create and change events', function (assert) {
        assert.expect(26);

        var calendar = createView({
            View: CalendarView,
            model: 'event',
            data: this.data,
            arch:
            '<calendar class="o_calendar_test" '+
                'string="Events" ' +
                'event_open_popup="true" '+
                'date_start="start" '+
                'date_stop="stop" '+
                'all_day="allday" '+
                'mode="month" '+
                'readonly_form_view_id="1">'+
                    '<field name="name"/>'+
            '</calendar>',
            archs: archs,
            viewOptions: {
                initialDate: initialDate,
            },
        });

        assert.ok(calendar.$('.fc-month-view').length, "should display in month mode");

        // click on an existing event to open the formViewDialog

        calendar.$('.fc-event:contains(event 4) .fc-content').trigger('click');

        assert.ok($('.modal-body').length, "should open the form view in dialog when click on event");
        assert.ok($('.modal-footer button.btn:contains(Edit)').length, "formViewDialog should be in readonly mode");
        assert.ok($('.modal-footer button.btn:contains(Delete)').length, "formViewDialog should have a delete button");

        $('.modal-footer button.btn:contains(Edit)').trigger('click');

        assert.ok($('.modal-body').length, "should switch the modal in edit mode");
        assert.notOk($('.modal-footer button.btn:contains(Delete)').length, "formViewDialog should not have a delete button in edit mode");

        $('.modal-body input:first').val('event 4 modified').trigger('input');
        $('.modal-footer button.btn:contains(Save)').trigger('click');

        assert.notOk($('.modal-body').length, "save button should close the modal");
        assert.ok(calendar.$('.fc-event:contains(event 4 modified)').length, "should display the updated records");

        // create a new event, quick create only

        var $cell = calendar.$('.fc-day-grid .fc-row:eq(2) .fc-day:eq(2)');

        testUtils.triggerMouseEvent($cell, "mousedown");
        testUtils.triggerMouseEvent($cell, "mouseup");

        assert.ok($('.modal-sm').length, "should open the quick create dialog");

        $('.modal-body input:first').val('new event in quick create').trigger('input');
        $('.modal-footer button.btn:contains(Create)').trigger('click').trigger('click');

        assert.strictEqual(calendar.$('.fc-event:contains(new event in quick create)').length, 1, "should display the new record after quick create");
        assert.strictEqual(calendar.$('td.fc-event-container[colspan]').length, 2, "should the new record have only one day");

        // create a new event, quick create only (validated by pressing enter key)

        testUtils.triggerMouseEvent($cell, "mousedown");
        testUtils.triggerMouseEvent($cell, "mouseup");

        assert.ok($('.modal-sm').length, "should open the quick create dialog");

        $('.modal-body input:first')
            .val('new event in quick create validated by pressing enter key.')
            .trigger($.Event('keyup', {keyCode: $.ui.keyCode.ENTER}))
            .trigger($.Event('keyup', {keyCode: $.ui.keyCode.ENTER}));

        assert.strictEqual(calendar.$('.fc-event:contains(new event in quick create validated by pressing enter key.)').length, 1, "should display the new record by pressing enter key");


        // create a new event and edit it

        $cell = calendar.$('.fc-day-grid .fc-row:eq(4) .fc-day:eq(2)');

        testUtils.triggerMouseEvent($cell, "mousedown");
        testUtils.triggerMouseEvent($cell, "mouseup");

        assert.strictEqual($('.modal-sm').length, 1, "should open the quick create dialog");

        $('.modal-body input:first').val('coucou').trigger('input');
        $('.modal-footer button.btn:contains(Edit)').trigger('click');

        assert.strictEqual($('.modal-lg .o_form_view').length, 1, "should open the slow create dialog");
        assert.strictEqual($('.modal-lg .modal-title').text(), "Create: Events",
            "should use the string attribute as modal title");
        assert.strictEqual($('.modal-lg .o_form_view input[name="name"]').val(), "coucou",
            "should have set the name from the quick create dialog");

        $('.modal-lg button.btn:contains(Save)').trigger('click');

        assert.strictEqual(calendar.$('.fc-event:contains(coucou)').length, 1, "should display the new record with string attribute");

        // create a new event with 2 days

        $cell = calendar.$('.fc-day-grid .fc-row:eq(3) .fc-day:eq(2)');

        testUtils.triggerMouseEvent($cell, "mousedown");
        testUtils.triggerMouseEvent($cell.next(), "mousemove");
        testUtils.triggerMouseEvent($cell.next(), "mouseup");

        $('.modal-dialog input:first').val('new event in quick create 2').trigger('input');
        $('.modal-footer button.btn:contains(Edit)').trigger('click');

        assert.strictEqual($('.modal-lg input:first').val(), 'new event in quick create 2', "should open the formViewDialog with default values");

        $('.modal-lg button.btn:contains(Save)').trigger('click');

        assert.notOk($('.modal').length, "should close dialogs");
        var $newevent2 = calendar.$('.fc-event:contains(new event in quick create 2)');
        assert.ok($newevent2.length, "should display the 2 days new record");
        assert.strictEqual($newevent2.closest('.fc-event-container').attr('colspan'), "2", "the new record should have 2 days");

        // delete the a record

        calendar.$('.fc-event:contains(event 4) .fc-content').trigger('click');
        $('.modal-footer button.btn:contains(Delete)').trigger('click');
        assert.ok($('.modal-footer button.btn:contains(Ok)').length, "should display the confirm message");
        $('.modal-footer button.btn:contains(Ok)').trigger('click');
        assert.notOk(calendar.$('.fc-event:contains(event 4) .fc-content').length, "the record should be deleted");

        assert.strictEqual(calendar.$('.fc-event-container .fc-event').length, 10, "should display 10 events");
        // move to next month
        calendar.$buttons.find('.o_calendar_button_next').click();

        assert.strictEqual(calendar.$('.fc-event-container .fc-event').length, 0, "should display 0 events");

        calendar.destroy();
    });

    QUnit.test('quickcreate switching to actual create for required fields', function (assert) {
        assert.expect(4);

        var event = $.Event();
        var calendar = createView({
            View: CalendarView,
            model: 'event',
            data: this.data,
            arch:
            '<calendar class="o_calendar_test" '+
                'string="Events" ' +
                'event_open_popup="true" '+
                'date_start="start" '+
                'date_stop="stop" '+
                'all_day="allday" '+
                'mode="month" '+
                'readonly_form_view_id="1">'+
                    '<field name="name"/>'+
            '</calendar>',
            archs: archs,
            viewOptions: {
                initialDate: initialDate,
            },
            mockRPC: function (route, args) {
                if (args.method === "create") {
                    return $.Deferred().reject({
                        code: 200,
                        data: {},
                        message: "Odoo server error",
                    }, event);
                }
                return this._super(route, args);
            },
        });

        // create a new event
        var $cell = calendar.$('.fc-day-grid .fc-row:eq(2) .fc-day:eq(2)');
        testUtils.triggerMouseEvent($cell, "mousedown");
        testUtils.triggerMouseEvent($cell, "mouseup");

        assert.strictEqual($('.modal-sm .modal-title').text(), 'Create: Events',
            "should open the quick create dialog");

        $('.modal-body input:first').val('new event in quick create').trigger('input');
        $('.modal-footer button.btn:contains(Create)').trigger('click').trigger('click');

        // If the event is not default-prevented, a traceback will be raised, which we do not want
        assert.ok(event.isDefaultPrevented(), "fail deferred event should have been default-prevented");

        assert.strictEqual($('.modal-lg .modal-title').text(), 'Create: Events',
            "should have switched to a bigger modal for an actual create rather than quickcreate");
        assert.strictEqual($('.modal-lg main .o_form_view.o_form_editable').length, 1,
            "should open the full event form view in a dialog");

        calendar.destroy();
    });

    QUnit.test('create event with timezone in week mode European locale', function (assert) {
        assert.expect(5);

        this.data.event.records = [];

        var calendar = createView({
            View: CalendarView,
            model: 'event',
            data: this.data,
            arch:
            '<calendar class="o_calendar_test" '+
                'event_open_popup="true" '+
                'date_start="start" '+
                'date_stop="stop" '+
                'all_day="allday" '+
                'mode="week" '+
                'readonly_form_view_id="1">'+
                    '<field name="name"/>'+
                    '<field name="start"/>'+
                    '<field name="allday"/>'+
            '</calendar>',
            archs: archs,
            viewOptions: {
                initialDate: initialDate,
            },
            session: {
                getTZOffset: function () {
                    return 120;
                },
            },
            translateParameters: { // Avoid issues due to localization formats
                time_format: "%H:%M:%S",
            },
            mockRPC: function (route, args) {
                if (args.method === "create") {
                    assert.deepEqual(args.kwargs.context, {
                        "default_name": null,
                        "default_start": "2016-12-13 06:00:00",
                        "default_stop": "2016-12-13 08:00:00",
                        "default_allday": null
                    },
                    "should send the context to create events");
                }
                return this._super(route, args);
            },
        });


        var $view = $('#qunit-fixture').contents();
        $view.prependTo('body'); // => select with click position

        var top = calendar.$('.fc-axis:contains(8:00)').offset().top + 5;
        var left = calendar.$('.fc-day:eq(2)').offset().left + 5;

        try {
            testUtils.triggerPositionalMouseEvent(left, top, "mousedown");
        } catch (e) {
            calendar.destroy();
            $view.remove();
            throw new Error('The test fails to simulate a click in the screen. Your screen is probably too small or your dev tools is open.');
        }

        testUtils.triggerPositionalMouseEvent(left, top + 60, "mousemove");

        assert.strictEqual(calendar.$('.fc-content .fc-time').text(), "08:00 - 10:00",
            "should display the time in the calendar sticker");

        testUtils.triggerPositionalMouseEvent(left, top + 60, "mouseup");
        $('.modal input:first').val('new event').trigger('input');
        $('.modal button.btn:contains(Create)').trigger('click');
        var $newevent = calendar.$('.fc-event:contains(new event)');

        assert.strictEqual($newevent.text().replace(/[\s\n\r]+/g, ''), "08:00-10:00newevent12/13/201608:00:00False",
            "should display the new event with time, title and additional fields");

        assert.deepEqual($newevent.data('fcSeg').event.record,
            {
                display_name: "new event",
                start: fieldUtils.parse.datetime("2016-12-13 06:00:00", this.data.event.fields.start, {isUTC: true}),
                stop: fieldUtils.parse.datetime("2016-12-13 08:00:00", this.data.event.fields.stop, {isUTC: true}),
                allday: false,
                name: "new event",
                id: 1
            },
            "the new record should have the utc datetime (quickCreate)");

        // delete record

        $newevent.trigger('click');
        $('.modal button.btn-secondary:contains(Delete)').trigger('click');
        $('.modal button.btn-primary:contains(Ok)').trigger('click');
        assert.strictEqual(calendar.$('.fc-content').length, 0, "should delete the record");

        calendar.destroy();
        $view.remove();
    });

    QUnit.test('default week start (US)', function (assert) {
        // if not given any option, default week start is on Sunday
        assert.expect(1);
        var done = assert.async();

        createAsyncView({
            View: CalendarView,
            model: 'event',
            data: this.data,
            arch:
            '<calendar class="o_calendar_test" '+
                'date_start="start" '+
                'date_stop="stop" '+
                'mode="week">'+
            '</calendar>',
            archs: archs,

            viewOptions: {
                initialDate: initialDate,
            },
        }).then(function (calendar) {
            assert.strictEqual(calendar.$('.fc-day-header').first().text(), "Sun 12/11",
                "The first day of the week should be Sunday");
            calendar.destroy();
            done();
        });
    });

    QUnit.test('European week start', function (assert) {
        // the week start depends on the locale
        assert.expect(1);
        var done = assert.async();

        createAsyncView({
            View: CalendarView,
            model: 'event',
            data: this.data,
            arch:
            '<calendar class="o_calendar_test" '+
                'date_start="start" '+
                'date_stop="stop" '+
                'mode="week">'+
            '</calendar>',
            archs: archs,

            viewOptions: {
                initialDate: initialDate,
            },
            translateParameters: {
                week_start: 1,
            },
        }).then(function (calendar) {
            assert.strictEqual(calendar.$('.fc-day-header').first().text(), "Mon 12/12",
                "The first day of the week should be Monday");
            calendar.destroy();
            done();
        });
    });

    QUnit.test('week numbering', function (assert) {
        // week number depends on the week start, which depends on the locale
        // the calendar library uses numbers [0 .. 6], while Odoo uses [1 .. 7]
        // so if the modulo is not done, the week number is incorrect
        assert.expect(1);
        var done = assert.async();

        createAsyncView({
            View: CalendarView,
            model: 'event',
            data: this.data,
            arch:
            '<calendar class="o_calendar_test" '+
                'date_start="start" '+
                'date_stop="stop" '+
                'mode="week">'+
            '</calendar>',
            archs: archs,

            viewOptions: {
                initialDate: initialDate,
            },
            translateParameters: {
                week_start: 7,
            },
        }).then(function (calendar) {
            assert.strictEqual(calendar.$('.fc-week-number').text(), "W51",
                "We should be on the 51st week");
            calendar.destroy();
            done();
        });
    });

    QUnit.test('create event with timezone in week mode with formViewDialog European locale', function (assert) {
        assert.expect(8);

        this.data.event.records = [];
        this.data.event.onchanges = {
            allday: function (obj) {
                if (obj.allday) {
                    obj.start_date = obj.start && obj.start.split(' ')[0] || obj.start_date;
                    obj.stop_date = obj.stop && obj.stop.split(' ')[0] || obj.stop_date || obj.start_date;
                } else {
                    obj.start = obj.start_date && (obj.start_date + ' 00:00:00') || obj.start;
                    obj.stop = obj.stop_date && (obj.stop_date + ' 00:00:00') || obj.stop || obj.start;
                }
            }
        };

        var calendar = createView({
            View: CalendarView,
            model: 'event',
            data: this.data,
            arch:
            '<calendar class="o_calendar_test" '+
                'event_open_popup="true" '+
                'date_start="start" '+
                'date_stop="stop" '+
                'all_day="allday" '+
                'mode="week" '+
                'readonly_form_view_id="1">'+
                    '<field name="name"/>'+
            '</calendar>',
            archs: archs,
            viewOptions: {
                initialDate: initialDate,
            },
            session: {
                getTZOffset: function () {
                    return 120;
                },
            },
            translateParameters: { // Avoid issues due to localization formats
                time_format: "%H:%M:%S",
            },
            mockRPC: function (route, args) {
                if (args.method === "create") {
                    assert.deepEqual(args.kwargs.context, {
                        "default_name": "new event",
                        "default_start": "2016-12-13 06:00:00",
                        "default_stop": "2016-12-13 08:00:00",
                        "default_allday": null
                    },
                    "should send the context to create events");
                }
                if (args.method === "write") {
                    assert.deepEqual(args.args[1], expectedEvent,
                        "should move the event");
                }
                return this._super(route, args);
            },
        });

        var $view = $('#qunit-fixture').contents();
        $view.prependTo('body'); // => select with click position

        var top = calendar.$('.fc-axis:contains(8:00)').offset().top + 5;
        var left = calendar.$('.fc-day:eq(2)').offset().left + 5;

        try {
            testUtils.triggerPositionalMouseEvent(left, top, "mousedown");
        } catch (e) {
            calendar.destroy();
            $view.remove();
            throw new Error('The test fails to simulate a click in the screen. Your screen is probably too small or your dev tools is open.');
        }
        testUtils.triggerPositionalMouseEvent(left, top + 60, "mousemove");
        testUtils.triggerPositionalMouseEvent(left, top + 60, "mouseup");
        $('.modal input:first').val('new event').trigger('input');
        $('.modal button.btn:contains(Edit)').trigger('click');

        assert.strictEqual($('.o_field_widget[name="start"] input').val(), "12/13/2016 08:00:00",
            "should display the datetime");

        $('.modal-lg .o_field_boolean[name="allday"] input').trigger('click');

        assert.strictEqual($('.o_field_widget[name="start_date"] input').val(), "12/13/2016",
            "should display the date");

        $('.modal-lg .o_field_boolean[name="allday"] input').trigger('click');

        assert.strictEqual($('.o_field_widget[name="start"] input').val(), "12/13/2016 02:00:00",
            "should display the datetime from the date with the timezone");

        // use datepicker to enter a date: 12/13/2016 08:00:00
        testUtils.openDatepicker($('.o_field_widget[name="start"].o_datepicker'));
        $('.bootstrap-datetimepicker-widget .picker-switch a[data-action="togglePicker"]').trigger('click');
        $('.bootstrap-datetimepicker-widget .timepicker .timepicker-hour').trigger('click');
        $('.bootstrap-datetimepicker-widget .timepicker-hours td.hour:contains(08)').trigger('click');
        $('.bootstrap-datetimepicker-widget .picker-switch a[data-action="close"]').trigger('click');

        // use datepicker to enter a date: 12/13/2016 10:00:00
        testUtils.openDatepicker($('.o_field_widget[name="stop"].o_datepicker'));
        $('.bootstrap-datetimepicker-widget .picker-switch a[data-action="togglePicker"]').trigger('click');
        $('.bootstrap-datetimepicker-widget .timepicker .timepicker-hour').trigger('click');
        $('.bootstrap-datetimepicker-widget .timepicker-hours td.hour:contains(10)').trigger('click');
        $('.bootstrap-datetimepicker-widget .picker-switch a[data-action="close"]').trigger('click');

        $('.modal-lg button.btn:contains(Save)').trigger('click');
        var $newevent = calendar.$('.fc-event:contains(new event)');

        assert.strictEqual($newevent.text().replace(/[\s\n\r]+/g, ''), "08:00-10:00newevent",
            "should display the new event with time and title");

        assert.deepEqual($newevent.data('fcSeg').event.record,
            {
                display_name: "new event",
                start: fieldUtils.parse.datetime("2016-12-13 06:00:00", this.data.event.fields.start, {isUTC: true}),
                stop: fieldUtils.parse.datetime("2016-12-13 08:00:00", this.data.event.fields.stop, {isUTC: true}),
                allday: false,
                name: "new event",
                id: 1
            },
            "the new record should have the utc datetime (formViewDialog)");

        var pos = calendar.$('.fc-content').offset();
        left = pos.left + 5;
        top = pos.top + 5;

        // Mode this event to another day
        var expectedEvent = {
          "allday": false,
          "start": "2016-12-12 06:00:00",
          "stop": "2016-12-12 08:00:00"
        };
        testUtils.triggerPositionalMouseEvent(left, top, "mousedown");
        left = calendar.$('.fc-day:eq(1)').offset().left + 5;
        testUtils.triggerPositionalMouseEvent(left, top, "mousemove");
        testUtils.triggerPositionalMouseEvent(left, top, "mouseup");

        // Move to "All day"
        expectedEvent = {
          "allday": true,
          "start": "2016-12-12 00:00:00",
          "stop": "2016-12-12 00:00:00"
        };
        testUtils.triggerPositionalMouseEvent(left, top, "mousedown");
        top = calendar.$('.fc-day:eq(1)').offset().top + 5;
        testUtils.triggerPositionalMouseEvent(left, top, "mousemove");
        testUtils.triggerPositionalMouseEvent(left, top, "mouseup");

        calendar.destroy();
        $view.remove();
    });

    QUnit.test('create event with timezone in week mode American locale', function (assert) {
        assert.expect(5);

        this.data.event.records = [];

        var calendar = createView({
            View: CalendarView,
            model: 'event',
            data: this.data,
            arch:
            '<calendar class="o_calendar_test" '+
                'event_open_popup="true" '+
                'date_start="start" '+
                'date_stop="stop" '+
                'all_day="allday" '+
                'mode="week" '+
                'readonly_form_view_id="1">'+
                    '<field name="name"/>'+
                    '<field name="start"/>'+
                    '<field name="allday"/>'+
            '</calendar>',
            archs: archs,
            viewOptions: {
                initialDate: initialDate,
            },
            session: {
                getTZOffset: function () {
                    return 120;
                },
            },
            translateParameters: { // Avoid issues due to localization formats
                time_format: "%I:%M:%S",
            },
            mockRPC: function (route, args) {
                if (args.method === "create") {
                    assert.deepEqual(args.kwargs.context, {
                        "default_name": null,
                        "default_start": "2016-12-13 06:00:00",
                        "default_stop": "2016-12-13 08:00:00",
                        "default_allday": null
                    },
                    "should send the context to create events");
                }
                return this._super(route, args);
            },
        });


        var $view = $('#qunit-fixture').contents();
        $view.prependTo('body'); // => select with click position

        var top = calendar.$('.fc-axis:contains(8am)').offset().top + 5;
        var left = calendar.$('.fc-day:eq(2)').offset().left + 5;

        try {
            testUtils.triggerPositionalMouseEvent(left, top, "mousedown");
        } catch (e) {
            calendar.destroy();
            $view.remove();
            throw new Error('The test fails to simulate a click in the screen. Your screen is probably too small or your dev tools is open.');
        }

        testUtils.triggerPositionalMouseEvent(left, top + 60, "mousemove");

        assert.strictEqual(calendar.$('.fc-content .fc-time').text(), "8:00am - 10:00am",
            "should display the time in the calendar sticker");

        testUtils.triggerPositionalMouseEvent(left, top + 60, "mouseup");
        $('.modal input:first').val('new event').trigger('input');
        $('.modal button.btn:contains(Create)').trigger('click');
        var $newevent = calendar.$('.fc-event:contains(new event)');

        assert.strictEqual($newevent.text().replace(/[\s\n\r]+/g, ''), "8:00am-10:00amnewevent12/13/201608:00:00False",
            "should display the new event with time, title and additional fields");

        assert.deepEqual($newevent.data('fcSeg').event.record,
            {
                display_name: "new event",
                start: fieldUtils.parse.datetime("2016-12-13 06:00:00", this.data.event.fields.start, {isUTC: true}),
                stop: fieldUtils.parse.datetime("2016-12-13 08:00:00", this.data.event.fields.stop, {isUTC: true}),
                allday: false,
                name: "new event",
                id: 1
            },
            "the new record should have the utc datetime (quickCreate)");

        // delete record

        $newevent.trigger('click');
        $('.modal button.btn-secondary:contains(Delete)').trigger('click');
        $('.modal button.btn-primary:contains(Ok)').trigger('click');
        assert.strictEqual(calendar.$('.fc-content').length, 0, "should delete the record");

        calendar.destroy();
        $view.remove();
    });

    QUnit.test('create event with timezone in week mode with formViewDialog American locale', function (assert) {
        assert.expect(8);

        this.data.event.records = [];
        this.data.event.onchanges = {
            allday: function (obj) {
                if (obj.allday) {
                    obj.start_date = obj.start && obj.start.split(' ')[0] || obj.start_date;
                    obj.stop_date = obj.stop && obj.stop.split(' ')[0] || obj.stop_date || obj.start_date;
                } else {
                    obj.start = obj.start_date && (obj.start_date + ' 00:00:00') || obj.start;
                    obj.stop = obj.stop_date && (obj.stop_date + ' 00:00:00') || obj.stop || obj.start;
                }
            }
        };

        var calendar = createView({
            View: CalendarView,
            model: 'event',
            data: this.data,
            arch:
            '<calendar class="o_calendar_test" '+
                'event_open_popup="true" '+
                'date_start="start" '+
                'date_stop="stop" '+
                'all_day="allday" '+
                'mode="week" '+
                'readonly_form_view_id="1">'+
                    '<field name="name"/>'+
            '</calendar>',
            archs: archs,
            viewOptions: {
                initialDate: initialDate,
            },
            session: {
                getTZOffset: function () {
                    return 120;
                },
            },
            translateParameters: { // Avoid issues due to localization formats
                time_format: "%I:%M:%S",
            },
            mockRPC: function (route, args) {
                if (args.method === "create") {
                    assert.deepEqual(args.kwargs.context, {
                        "default_name": "new event",
                        "default_start": "2016-12-13 06:00:00",
                        "default_stop": "2016-12-13 08:00:00",
                        "default_allday": null
                    },
                    "should send the context to create events");
                }
                if (args.method === "write") {
                    assert.deepEqual(args.args[1], expectedEvent,
                        "should move the event");
                }
                return this._super(route, args);
            },
        });

        var $view = $('#qunit-fixture').contents();
        $view.prependTo('body'); // => select with click position

        var top = calendar.$('.fc-axis:contains(8am)').offset().top + 5;
        var left = calendar.$('.fc-day:eq(2)').offset().left + 5;

        try {
            testUtils.triggerPositionalMouseEvent(left, top, "mousedown");
        } catch (e) {
            calendar.destroy();
            $view.remove();
            throw new Error('The test fails to simulate a click in the screen. Your screen is probably too small or your dev tools is open.');
        }
        testUtils.triggerPositionalMouseEvent(left, top + 60, "mousemove");
        testUtils.triggerPositionalMouseEvent(left, top + 60, "mouseup");
        $('.modal input:first').val('new event').trigger('input');
        $('.modal button.btn:contains(Edit)').trigger('click');

        assert.strictEqual($('.o_field_widget[name="start"] input').val(), "12/13/2016 08:00:00",
            "should display the datetime");

        $('.modal-lg .o_field_boolean[name="allday"] input').trigger('click');

        assert.strictEqual($('.o_field_widget[name="start_date"] input').val(), "12/13/2016",
            "should display the date");

        $('.modal-lg .o_field_boolean[name="allday"] input').trigger('click');

        assert.strictEqual($('.o_field_widget[name="start"] input').val(), "12/13/2016 02:00:00",
            "should display the datetime from the date with the timezone");

        // use datepicker to enter a date: 12/13/2016 08:00:00
        testUtils.openDatepicker($('.o_field_widget[name="start"].o_datepicker'));
        $('.bootstrap-datetimepicker-widget .picker-switch a[data-action="togglePicker"]').trigger('click');
        $('.bootstrap-datetimepicker-widget .timepicker .timepicker-hour').trigger('click');
        $('.bootstrap-datetimepicker-widget .timepicker-hours td.hour:contains(08)').trigger('click');
        $('.bootstrap-datetimepicker-widget .picker-switch a[data-action="close"]').trigger('click');

        // use datepicker to enter a date: 12/13/2016 10:00:00
        testUtils.openDatepicker($('.o_field_widget[name="stop"].o_datepicker'));
        $('.bootstrap-datetimepicker-widget .picker-switch a[data-action="togglePicker"]').trigger('click');
        $('.bootstrap-datetimepicker-widget .timepicker .timepicker-hour').trigger('click');
        $('.bootstrap-datetimepicker-widget .timepicker-hours td.hour:contains(10)').trigger('click');
        $('.bootstrap-datetimepicker-widget .picker-switch a[data-action="close"]').trigger('click');

        $('.modal-lg button.btn:contains(Save)').trigger('click');
        var $newevent = calendar.$('.fc-event:contains(new event)');

        assert.strictEqual($newevent.text().replace(/[\s\n\r]+/g, ''), "8:00am-10:00amnewevent",
            "should display the new event with time and title");

        assert.deepEqual($newevent.data('fcSeg').event.record,
            {
                display_name: "new event",
                start: fieldUtils.parse.datetime("2016-12-13 06:00:00", this.data.event.fields.start, {isUTC: true}),
                stop: fieldUtils.parse.datetime("2016-12-13 08:00:00", this.data.event.fields.stop, {isUTC: true}),
                allday: false,
                name: "new event",
                id: 1
            },
            "the new record should have the utc datetime (formViewDialog)");

        var pos = calendar.$('.fc-content').offset();
        left = pos.left + 5;
        top = pos.top + 5;

        // Mode this event to another day
        var expectedEvent = {
          "allday": false,
          "start": "2016-12-12 06:00:00",
          "stop": "2016-12-12 08:00:00"
        };
        testUtils.triggerPositionalMouseEvent(left, top, "mousedown");
        left = calendar.$('.fc-day:eq(1)').offset().left + 5;
        testUtils.triggerPositionalMouseEvent(left, top, "mousemove");
        testUtils.triggerPositionalMouseEvent(left, top, "mouseup");

        // Move to "All day"
        expectedEvent = {
          "allday": true,
          "start": "2016-12-12 00:00:00",
          "stop": "2016-12-12 00:00:00"
        };
        testUtils.triggerPositionalMouseEvent(left, top, "mousedown");
        top = calendar.$('.fc-day:eq(1)').offset().top + 5;
        testUtils.triggerPositionalMouseEvent(left, top, "mousemove");
        testUtils.triggerPositionalMouseEvent(left, top, "mouseup");

        calendar.destroy();
        $view.remove();
    });

    QUnit.test('check calendar week column timeformat and event content timeformat', function (assert) {
        assert.expect(2);

        var calendar = createView({
            View: CalendarView,
            model: 'event',
            data: this.data,
            arch:
            '<calendar date_start="start">'+
                    '<field name="name"/>'+
            '</calendar>',
            archs: archs,
            viewOptions: {
                initialDate: initialDate,
            },
            translateParameters: {
                time_format: "%I:%M:%S",
            },
        });

        assert.strictEqual(calendar.$('.fc-axis:contains(8am)').length, 1, "calendar should show according to timeformat");
        assert.strictEqual(calendar.$('.fc-event:first:contains(12:00am)').length, 1,
            "event time format should 12 hour");

        calendar.destroy();
    });

    QUnit.test('create all day event in week mode', function (assert) {
        assert.expect(3);

        this.data.event.records = [];

        var calendar = createView({
            View: CalendarView,
            model: 'event',
            data: this.data,
            arch:
            '<calendar class="o_calendar_test" '+
                'event_open_popup="true" '+
                'date_start="start" '+
                'date_stop="stop" '+
                'all_day="allday" '+
                'mode="week" '+
                'readonly_form_view_id="1">'+
                    '<field name="name"/>'+
            '</calendar>',
            archs: archs,
            viewOptions: {
                initialDate: initialDate,
            },
            session: {
                getTZOffset: function () {
                    return 120;
                },
            },
        });

        var $view = $('#qunit-fixture').contents();
        $view.prependTo('body'); // => select with click position


        var pos = calendar.$('.fc-bg td:eq(4)').offset();
        try {
            testUtils.triggerPositionalMouseEvent(pos.left+15, pos.top+15, "mousedown");
        } catch (e) {
            calendar.destroy();
            $view.remove();
            throw new Error('The test fails to simulate a click in the screen. Your screen is probably too small or your dev tools is open.');
        }
        pos = calendar.$('.fc-bg td:eq(5)').offset();
        testUtils.triggerPositionalMouseEvent(pos.left+15, pos.top+15, "mousemove");
        testUtils.triggerPositionalMouseEvent(pos.left+15, pos.top+15, "mouseup");

        $('.modal input:first').val('new event').trigger('input');
        $('.modal button.btn:contains(Create)').trigger('click');
        var $newevent = calendar.$('.fc-event:contains(new event)');

        assert.strictEqual($newevent.text().replace(/[\s\n\r]+/g, ''), "newevent",
            "should display the new event with time and title");
        assert.strictEqual($newevent.parent().attr('colspan'), "2",
            "should appear over two days.");

        assert.deepEqual($newevent.data('fcSeg').event.record,
            {
                display_name: "new event",
                start: fieldUtils.parse.datetime("2016-12-14 00:00:00", this.data.event.fields.start, {isUTC: true}),
                stop: fieldUtils.parse.datetime("2016-12-15 00:00:00", this.data.event.fields.stop, {isUTC: true}),
                allday: true,
                name: "new event",
                id: 1
            },
            "the new record should have the utc datetime (quickCreate)");

        calendar.destroy();
        $view.remove();
    });

    QUnit.test('create all day event in week mode (no quickCreate)', function (assert) {
        assert.expect(1);

        this.data.event.records = [];

        var calendar = createView({
            View: CalendarView,
            model: 'event',
            data: this.data,
            arch:
            '<calendar class="o_calendar_test" '+
                'date_start="start" '+
                'date_stop="stop" '+
                'mode="week" '+
                'quick_add="False" '+
                'readonly_form_view_id="1">'+
                    '<field name="name"/>'+
            '</calendar>',
            archs: archs,
            viewOptions: {
                initialDate: initialDate,
            },
            session: {
                getTZOffset: function () {
                    return 120;
                },
            },
            intercepts: {
                do_action: function (event) {
                    assert.deepEqual(event.data.action.context, {
                        "default_name": null,
                        "default_start": "2016-12-14 05:00:00",
                        "default_stop": "2016-12-15 17:00:00",
                    },
                    "should send the correct data to create events");
                },
            },
        });

        var $view = $('#qunit-fixture').contents();
        $view.prependTo('body'); // => select with click position


        var pos = calendar.$('.fc-bg td:eq(4)').offset();
        try {
            testUtils.triggerPositionalMouseEvent(pos.left+15, pos.top+15, "mousedown");
        } catch (e) {
            calendar.destroy();
            $view.remove();
            throw new Error('The test fails to simulate a click in the screen. Your screen is probably too small or your dev tools is open.');
        }
        pos = calendar.$('.fc-bg td:eq(5)').offset();
        testUtils.triggerPositionalMouseEvent(pos.left+15, pos.top+15, "mousemove");
        testUtils.triggerPositionalMouseEvent(pos.left+15, pos.top+15, "mouseup");

        calendar.destroy();
        $view.remove();
    });

    QUnit.test('create event in month mode', function (assert) {
        assert.expect(4);

        this.data.event.records = [];

        var calendar = createView({
            View: CalendarView,
            model: 'event',
            data: this.data,
            arch:
            '<calendar class="o_calendar_test" '+
                'event_open_popup="true" '+
                'date_start="start" '+
                'date_stop="stop" '+
                'mode="month" '+
                'readonly_form_view_id="1">'+
                    '<field name="name"/>'+
            '</calendar>',
            archs: archs,
            viewOptions: {
                initialDate: initialDate,
            },
            session: {
                getTZOffset: function () {
                    return 120;
                },
            },
            mockRPC: function (route, args) {
                if (args.method === "create") {
                    assert.deepEqual(args.args[0], {
                        "name": "new event",
                        "start": "2016-12-14 05:00:00",
                        "stop": "2016-12-15 17:00:00",
                    },
                    "should send the correct data to create events");
                }
                return this._super(route, args);
            },
        });

        var $view = $('#qunit-fixture').contents();
        $view.prependTo('body'); // => select with click position

        var pos = calendar.$('.fc-bg td:eq(20)').offset();
        try {
            testUtils.triggerPositionalMouseEvent(pos.left+15, pos.top+15, "mousedown");
        } catch (e) {
            calendar.destroy();
            $view.remove();
            throw new Error('The test fails to simulate a click in the screen. Your screen is probably too small or your dev tools is open.');
        }
        pos = calendar.$('.fc-bg td:eq(21)').offset();
        testUtils.triggerPositionalMouseEvent(pos.left+15, pos.top+15, "mousemove");
        testUtils.triggerPositionalMouseEvent(pos.left+15, pos.top+15, "mouseup");

        $('.modal input:first').val('new event').trigger('input');
        $('.modal button.btn:contains(Create)').trigger('click');
        var $newevent = calendar.$('.fc-event:contains(new event)');

        assert.strictEqual($newevent.text().replace(/[\s\n\r]+/g, ''), "newevent",
            "should display the new event with time and title");
        assert.strictEqual($newevent.parent().attr('colspan'), "2",
            "should appear over two days.");

        assert.deepEqual($newevent.data('fcSeg').event.record, {
            display_name: "new event",
            start: fieldUtils.parse.datetime("2016-12-14 05:00:00", this.data.event.fields.start, {isUTC: true}),
            stop: fieldUtils.parse.datetime("2016-12-15 17:00:00", this.data.event.fields.stop, {isUTC: true}),
            name: "new event",
            id: 1
        }, "the new record should have the utc datetime (quickCreate)");

        calendar.destroy();
        $view.remove();
    });

    QUnit.test('use mini calendar', function (assert) {
        assert.expect(12);

        var calendar = createView({
            View: CalendarView,
            model: 'event',
            data: this.data,
            arch:
            '<calendar class="o_calendar_test" '+
                'event_open_popup="true" '+
                'date_start="start" '+
                'date_stop="stop" '+
                'all_day="allday" '+
                'mode="week" '+
                'readonly_form_view_id="1">'+
                    '<field name="name"/>'+
            '</calendar>',
            archs: archs,
            viewOptions: {
                initialDate: initialDate,
            },
            session: {
                getTZOffset: function () {
                    return 120;
                },
            },
        });

        assert.strictEqual(calendar.$('.fc-agendaWeek-view').length, 1, "should be in week mode");
        assert.strictEqual(calendar.$('.fc-event').length, 9, "should display 9 events on the week (4 event + 5 days event)");
        calendar.$('.o_calendar_mini a:contains(19)').click();
        // Clicking on a day in another week should switch to the other week view
        assert.strictEqual(calendar.$('.fc-agendaWeek-view').length, 1, "should be in week mode");
        assert.strictEqual(calendar.$('.fc-event').length, 4, "should display 4 events on the week (1 event + 3 days event)");
        // Clicking on a day in the same week should switch to that particular day view
        calendar.$('.o_calendar_mini a:contains(18)').click();
        assert.strictEqual(calendar.$('.fc-agendaDay-view').length, 1, "should be in day mode");
        assert.strictEqual(calendar.$('.fc-event').length, 2, "should display 2 events on the day");
        // Clicking on the same day should toggle between day, month and week views
        calendar.$('.o_calendar_mini a:contains(18)').click();
        assert.strictEqual(calendar.$('.fc-month-view').length, 1, "should be in month mode");
        assert.strictEqual(calendar.$('.fc-event').length, 7, "should display 7 events on the month (event 5 is on multiple weeks and generates to .fc-event)");
        calendar.$('.o_calendar_mini a:contains(18)').click();
        assert.strictEqual(calendar.$('.fc-agendaWeek-view').length, 1, "should be in week mode");
        assert.strictEqual(calendar.$('.fc-event').length, 4, "should display 4 events on the week (1 event + 3 days event)");
        calendar.$('.o_calendar_mini a:contains(18)').click();
        assert.strictEqual(calendar.$('.fc-agendaDay-view').length, 1, "should be in day mode");
        assert.strictEqual(calendar.$('.fc-event').length, 2, "should display 2 events on the day");

        calendar.destroy();
    });

    QUnit.test('rendering, with many2many', function (assert) {
        assert.expect(5);

        this.data.event.fields.partner_ids.type = 'many2many';
        this.data.event.records[0].partner_ids = [1,2,3,4,5];
        this.data.partner.records.push({id: 5, display_name: "partner 5", image: 'EEE'});

        var calendar = createView({
            View: CalendarView,
            model: 'event',
            data: this.data,
            arch:
            '<calendar class="o_calendar_test" '+
                'event_open_popup="true" '+
                'date_start="start" '+
                'date_stop="stop" '+
                'all_day="allday"> '+
                    '<field name="partner_ids" avatar_field="image" write_model="filter_partner" write_field="partner_id"/>'+
            '</calendar>',
            archs: archs,
            viewOptions: {
                initialDate: initialDate,
            },
        });

        assert.strictEqual(calendar.$('.o_calendar_filter_items .o_cal_avatar').length, 3,
            "should have 3 avatars in the side bar");

        var $event1Avatars = calendar.$('.fc-event .o_calendar_avatars').first();
        assert.strictEqual($event1Avatars.find('img').length, 1, "should have 1 avatar");
        assert.strictEqual($event1Avatars.find('span').length, 0,
            "should not have a span for more attendees since there is only one");

        var $event2Avatars = calendar.$('.fc-event:contains(All day) .o_calendar_avatars');
        assert.strictEqual($event2Avatars.find('img').length, 3, "should have 3 avatars");
        assert.strictEqual($event2Avatars.find('span').text(), '+2',
            "should indicate there are 2 more attendees that we don't show");
        calendar.destroy();
    });

    QUnit.test('open form view', function (assert) {
        assert.expect(3);

        var calendar = createView({
            View: CalendarView,
            model: 'event',
            data: this.data,
            arch:
            '<calendar class="o_calendar_test" '+
                'string="Events" ' +
                'date_start="start" '+
                'date_stop="stop" '+
                'all_day="allday" '+
                'mode="month" '+
                'readonly_form_view_id="1">'+
                    '<field name="name"/>'+
            '</calendar>',
            archs: archs,
            viewOptions: {
                initialDate: initialDate,
            },
            mockRPC: function (route, args) {
                if (args.method === "get_formview_id") {
                    return $.Deferred().resolve('A view');
                }
                return this._super(route, args);
            },
        });

        // click on an existing event to open the form view

        testUtils.intercept(calendar, 'do_action', function (event) {
            assert.deepEqual(event.data.action,
                {
                    type: "ir.actions.act_window",
                    res_id: 4,
                    res_model: "event",
                    views: [['A view', "form"]],
                    target: "current",
                    context: {}
                },
                "should open the form view");
        });
        calendar.$('.fc-event:contains(event 4) .fc-content').trigger('click');

        // create a new event and edit it

        var $cell = calendar.$('.fc-day-grid .fc-row:eq(4) .fc-day:eq(2)');
        testUtils.triggerMouseEvent($cell, "mousedown");
        testUtils.triggerMouseEvent($cell, "mouseup");
        $('.modal-body input:first').val('coucou').trigger('input');

        testUtils.intercept(calendar, 'do_action', function (event) {
            assert.deepEqual(event.data.action,
                {
                    type: "ir.actions.act_window",
                    res_model: "event",
                    views: [[false, "form"]],
                    target: "current",
                    context: {
                        "default_name": "coucou",
                        "default_start": "2016-12-27 00:00:00",
                        "default_stop": "2016-12-27 00:00:00",
                        "default_allday": true
                    }
                },
                "should open the form view with the context default values");
        });

        $('.modal button.btn:contains(Edit)').trigger('click');

        calendar.destroy();

        assert.strictEqual($('#ui-datepicker-div:empty').length, 0, "should have a clean body");
    });

    QUnit.test('create and edit event in month mode (all_day: false)', function (assert) {
        assert.expect(2);

        var calendar = createView({
            View: CalendarView,
            model: 'event',
            data: this.data,
            arch:
            '<calendar class="o_calendar_test" '+
                'string="Events" ' +
                'date_start="start" '+
                'date_stop="stop" '+
                'mode="month" '+
                'readonly_form_view_id="1">'+
                    '<field name="name"/>'+
            '</calendar>',
            archs: archs,
            viewOptions: {
                initialDate: initialDate,
            },
            session: {
                getTZOffset: function () {
                    return -240;
                },
            },
        });

        // create a new event and edit it
        var $cell = calendar.$('.fc-day-grid .fc-row:eq(4) .fc-day:eq(2)');
        testUtils.triggerMouseEvent($cell, "mousedown");
        testUtils.triggerMouseEvent($cell, "mouseup");
        $('.modal-body input:first').val('coucou').trigger('input');

        testUtils.intercept(calendar, 'do_action', function (event) {
            assert.deepEqual(event.data.action,
                {
                    type: "ir.actions.act_window",
                    res_model: "event",
                    views: [[false, "form"]],
                    target: "current",
                    context: {
                        "default_name": "coucou",
                        "default_start": "2016-12-27 11:00:00", // 7:00 + 4h
                        "default_stop": "2016-12-27 23:00:00", // 19:00 + 4h
                    }
                },
                "should open the form view with the context default values");
        });

        $('.modal button.btn:contains(Edit)').trigger('click');

        calendar.destroy();
        assert.strictEqual($('#ui-datepicker-div:empty').length, 0, "should have a clean body");
    });

    QUnit.test('readonly date_start field', function (assert) {
        assert.expect(4);

        this.data.event.fields.start.readonly = true;

        var calendar = createView({
            View: CalendarView,
            model: 'event',
            data: this.data,
            arch:
            '<calendar class="o_calendar_test" '+
                'string="Events" ' +
                'date_start="start" '+
                'date_stop="stop" '+
                'all_day="allday" '+
                'mode="month" '+
                'readonly_form_view_id="1">'+
                    '<field name="name"/>'+
            '</calendar>',
            archs: archs,
            viewOptions: {
                initialDate: initialDate,
            },
            mockRPC: function (route, args) {
                if (args.method === "get_formview_id") {
                    return $.when(false);
                }
                return this._super(route, args);
            },
        });

        assert.strictEqual(calendar.$('.fc-resizer').length, 0, "should not have resize button");

        // click on an existing event to open the form view

        testUtils.intercept(calendar, 'do_action', function (event) {
            assert.deepEqual(event.data.action,
                {
                    type: "ir.actions.act_window",
                    res_id: 4,
                    res_model: "event",
                    views: [[false, "form"]],
                    target: "current",
                    context: {}
                },
                "should open the form view");
        });
        calendar.$('.fc-event:contains(event 4) .fc-content').trigger('click');

        // create a new event and edit it

        var $cell = calendar.$('.fc-day-grid .fc-row:eq(4) .fc-day:eq(2)');
        testUtils.triggerMouseEvent($cell, "mousedown");
        testUtils.triggerMouseEvent($cell, "mouseup");
        $('.modal-body input:first').val('coucou').trigger('input');

        testUtils.intercept(calendar, 'do_action', function (event) {
            assert.deepEqual(event.data.action,
                {
                    type: "ir.actions.act_window",
                    res_model: "event",
                    views: [[false, "form"]],
                    target: "current",
                    context: {
                        "default_name": "coucou",
                        "default_start": "2016-12-27 00:00:00",
                        "default_stop": "2016-12-27 00:00:00",
                        "default_allday": true
                    }
                },
                "should open the form view with the context default values");
        });

        $('.modal button.btn:contains(Edit)').trigger('click');

        calendar.destroy();

        assert.strictEqual($('#ui-datepicker-div:empty').length, 0, "should have a clean body");
    });

    QUnit.test('"all" filter', function (assert) {
        assert.expect(6);

        var interval = [
            ["start", "<=", "2016-12-17 23:59:59"],
            ["stop", ">=", "2016-12-11 00:00:00"],
        ];

        var domains = [
            interval.concat([["partner_ids", "in", [2,1]]]),
            interval.concat([["partner_ids", "in", [1]]]),
            interval,
        ];

        var i = 0;

        var calendar = createView({
            View: CalendarView,
            model: 'event',
            data: this.data,
            arch:
            '<calendar class="o_calendar_test" '+
                'event_open_popup="true" '+
                'date_start="start" '+
                'date_stop="stop" '+
                'all_day="allday" '+
                'mode="week" '+
                'attendee="partner_ids" '+
                'color="partner_id">'+
                    '<field name="name"/>'+
                    '<filter name="user_id" avatar_field="image"/>'+
                    '<field name="partner_ids" write_model="filter_partner" write_field="partner_id"/>'+
            '</calendar>',
            viewOptions: {
                initialDate: initialDate,
            },
            mockRPC: function (route, args) {
                if (args.method === 'search_read' && args.model === 'event') {
                    assert.deepEqual(args.kwargs.domain, domains[i]);
                    i++;
                }
                return this._super.apply(this, arguments);
            },
        });

        assert.strictEqual(calendar.$('.fc-event').length, 9,
            "should display 9 events on the week");

        // Select the events only associated with partner 2
        calendar.$('.o_calendar_filter_item[data-id=2] input').click();
        assert.strictEqual(calendar.$('.fc-event').length, 4,
            "should display 4 events on the week");

        // Click on the 'all' filter to reload all events
        calendar.$('.o_calendar_filter_item[data-value=all] input').click();
        assert.strictEqual(calendar.$('.fc-event').length, 9,
            "should display 9 events on the week");

        calendar.destroy();
    });

    QUnit.test('create event with filters', function (assert) {
        assert.expect(7);

        this.data.event.fields.user_id.default = 5;
        this.data.event.fields.partner_id.default = 3;
        this.data.user.records.push({id: 5, display_name: "user 5", partner_id: 3});

        var calendar = createView({
            View: CalendarView,
            model: 'event',
            data: this.data,
            arch:
            '<calendar class="o_calendar_test" '+
                'event_open_popup="true" '+
                'date_start="start" '+
                'date_stop="stop" '+
                'all_day="allday" '+
                'mode="week" '+
                'attendee="partner_ids" '+
                'color="partner_id">'+
                    '<field name="name"/>'+
                    '<filter name="user_id" avatar_field="image"/>'+
                    '<field name="partner_ids" write_model="filter_partner" write_field="partner_id"/>'+
            '</calendar>',
            viewOptions: {
                initialDate: initialDate,
            },
        });

        var $view = $('#qunit-fixture').contents();
        $view.prependTo('body'); // => select with click position

        calendar.$('.o_calendar_filter_item[data-value=4] input').click();

        assert.strictEqual(calendar.$('.o_calendar_filter_item').length, 5, "should display 5 filter items");
        assert.strictEqual(calendar.$('.fc-event').length, 3, "should display 3 events");

        // quick create a record
        var left = calendar.$('.fc-bg td:eq(4)').offset().left+15;
        var top = calendar.$('.fc-slats tr:eq(4) td:first').offset().top+15;
        try {
            testUtils.triggerPositionalMouseEvent(left, top, "mousedown");
        } catch (e) {
            calendar.destroy();
            $view.remove();
            throw new Error('The test fails to simulate a click in the screen. Your screen is probably too small or your dev tools is open.');
        }
        testUtils.triggerPositionalMouseEvent(left, top + 200, "mousemove");
        testUtils.triggerPositionalMouseEvent(left, top + 200, "mouseup");

        $('.modal-body input:first').val('coucou').trigger('input');
        $('.modal-footer button.btn:contains(Create)').trigger('click');

        assert.strictEqual(calendar.$('.o_calendar_filter_item').length, 6, "should add the missing filter (active)");
        assert.strictEqual(calendar.$('.fc-event').length, 4, "should display the created item");

        // change default value for quick create an hide record
        this.data.event.fields.user_id.default = 4;
        this.data.event.fields.partner_id.default = 4;

        // quick create and other record
        left = calendar.$('.fc-bg td:eq(3)').offset().left+15;
        top = calendar.$('.fc-slats tr:eq(4) td:first').offset().top+15;
        testUtils.triggerPositionalMouseEvent(left, top, "mousedown");
        testUtils.triggerPositionalMouseEvent(left, top + 200, "mousemove");
        testUtils.triggerPositionalMouseEvent(left, top + 200, "mouseup");

        $('.modal-body input:first').val('coucou 2').trigger('input');
        $('.modal-footer button.btn:contains(Create)').trigger('click');

        assert.strictEqual(calendar.$('.o_calendar_filter_item').length, 6, "should have the same filters");
        assert.strictEqual(calendar.$('.fc-event').length, 4, "should not display the created item");

        calendar.$('.o_calendar_filter_item[data-value=4] input').click();

        assert.strictEqual(calendar.$('.fc-event').length, 11, "should display all records");

        calendar.destroy();
        $view.remove();
    });

    QUnit.test('create event with filters (no quickCreate)', function (assert) {
        assert.expect(4);

        this.data.event.fields.user_id.default = 5;
        this.data.event.fields.partner_id.default = 3;
        this.data.user.records.push({
            id: 5,
            display_name: "user 5",
            partner_id: 3
        });

        var calendar = createView({
            View: CalendarView,
            model: 'event',
            data: this.data,
            arch:
            '<calendar class="o_calendar_test" '+
                'event_open_popup="true" '+
                'date_start="start" '+
                'date_stop="stop" '+
                'all_day="allday" '+
                'mode="week" '+
                'attendee="partner_ids" '+
                'color="partner_id">'+
                    '<field name="name"/>'+
                    '<filter name="user_id" avatar_field="image"/>'+
                    '<field name="partner_ids" write_model="filter_partner" write_field="partner_id"/>'+
            '</calendar>',
            archs: {
                "event,false,form":
                    '<form>'+
                        '<group>'+
                            '<field name="name"/>'+
                            '<field name="start"/>'+
                            '<field name="stop"/>'+
                            '<field name="user_id"/>'+
                            '<field name="partner_id" invisible="1"/>'+
                        '</group>'+
                    '</form>',
            },
            viewOptions: {
                initialDate: initialDate,
            },
        });

        var $view = $('#qunit-fixture').contents();
        $view.prependTo('body'); // => select with click position

        calendar.$('.o_calendar_filter_item[data-value=4] input').click();

        assert.strictEqual(calendar.$('.o_calendar_filter_item').length, 5, "should display 5 filter items");
        assert.strictEqual(calendar.$('.fc-event').length, 3, "should display 3 events");

        // quick create a record
        var left = calendar.$('.fc-bg td:eq(4)').offset().left+15;
        var top = calendar.$('.fc-slats tr:eq(4) td:first').offset().top+15;
        try {
            testUtils.triggerPositionalMouseEvent(left, top, "mousedown");
        } catch (e) {
            calendar.destroy();
            $view.remove();
            throw new Error('The test fails to simulate a click in the screen. Your screen is probably too small or your dev tools is open.');
        }
        testUtils.triggerPositionalMouseEvent(left, top + 200, "mousemove");
        testUtils.triggerPositionalMouseEvent(left, top + 200, "mouseup");

        $('.modal-body input:first').val('coucou').trigger('input');

        $('.modal-footer button.btn:contains(Edit)').trigger('click');
        $('.modal-footer button.btn:contains(Save)').trigger('click');

        assert.strictEqual(calendar.$('.o_calendar_filter_item').length, 6, "should add the missing filter (active)");
        assert.strictEqual(calendar.$('.fc-event').length, 4, "should display the created item");

        calendar.destroy();
        $view.remove();
    });

    QUnit.test('Update event with filters', function (assert) {
        assert.expect(4);

        var records = this.data.user.records;
        records.push({
            id: 5,
            display_name: "user 5",
            partner_id: 3
        });

        this.data.event.onchanges = {
            user_id: function (obj) {
                obj.partner_id = _.findWhere(records, {id:obj.user_id}).partner_id;
            }
        };

        var calendar = createView({
            View: CalendarView,
            model: 'event',
            data: this.data,
            arch:
            '<calendar class="o_calendar_test" '+
                'event_open_popup="true" '+
                'date_start="start" '+
                'date_stop="stop" '+
                'all_day="allday" '+
                'mode="week" '+
                'attendee="partner_ids" '+
                'color="partner_id">'+
                    '<field name="name"/>'+
                    '<filter name="user_id" avatar_field="image"/>'+
                    '<field name="partner_ids" write_model="filter_partner" write_field="partner_id"/>'+
            '</calendar>',
            archs: {
                "event,false,form":
                    '<form>'+
                        '<group>'+
                            '<field name="name"/>'+
                            '<field name="start"/>'+
                            '<field name="stop"/>'+
                            '<field name="user_id"/>'+
                            '<field name="partner_ids" widget="many2many_tags"/>'+
                        '</group>'+
                    '</form>',
            },
            viewOptions: {
                initialDate: initialDate,
            },
        });

        calendar.$('.o_calendar_filter_item[data-value=4] input').click();

        assert.strictEqual(calendar.$('.o_calendar_filter_item').length, 5, "should display 5 filter items");
        assert.strictEqual(calendar.$('.fc-event').length, 3, "should display 3 events");

        calendar.$('.fc-event:contains(event 2) .fc-content').trigger('click');
        $('.modal button.btn:contains(Edit)').trigger('click');
        $('.modal .o_field_widget[name="user_id"] input').trigger('click');
        $('.ui-menu-item a:contains(user 5)').trigger('mouseenter').trigger('click');
        $('.modal button.btn:contains(Save)').trigger('click');

        assert.strictEqual(calendar.$('.o_calendar_filter_item').length, 6, "should add the missing filter (active)");
        assert.strictEqual(calendar.$('.fc-event').length, 3, "should display the updated item");

        calendar.destroy();
    });

    QUnit.test('change pager with filters', function (assert) {
        assert.expect(3);

        this.data.user.records.push({
            id: 5,
            display_name: "user 5",
            partner_id: 3
        });
        this.data.event.records.push({
            id: 7,
            user_id: 5,
            partner_id: 3,
            name: "event 7",
            start: "2016-12-06 04:00:00",
            stop: "2016-12-06 08:00:00",
            allday: false,
            partner_ids: [1,2,3],
            type: 1
        }, {
            id: 8,
            user_id: session.uid,
            partner_id: 1,
            name: "event 8",
            start: "2016-12-07 04:00:00",
            stop: "2016-12-07 08:00:00",
            allday: false,
            partner_ids: [1,2,3],
            type: 1
        },{
            id: 9,
            user_id: 4,
            partner_id: 4,
            name: "event 9",
            start: "2016-12-08 04:00:00",
            stop: "2016-12-08 08:00:00",
            allday: false,
            partner_ids: [1,2,3],
            type: 1
        });

        var calendar = createView({
            View: CalendarView,
            model: 'event',
            data: this.data,
            arch:
            '<calendar class="o_calendar_test" '+
                'event_open_popup="true" '+
                'date_start="start" '+
                'date_stop="stop" '+
                'all_day="allday" '+
                'mode="week" '+
                'attendee="partner_ids" '+
                'color="partner_id">'+
                    '<field name="name"/>'+
                    '<filter name="user_id" avatar_field="image"/>'+
                    '<field name="partner_ids" write_model="filter_partner" write_field="partner_id"/>'+
            '</calendar>',
            viewOptions: {
                initialDate: initialDate,
            },
        });

        calendar.$('.o_calendar_filter_item[data-value=4] input').click();
        $('.o_calendar_button_prev').click();

        assert.strictEqual(calendar.$('.o_calendar_filter_item').length, 6, "should display 6 filter items");
        assert.strictEqual(calendar.$('.fc-event').length, 2, "should display 2 events");
        assert.strictEqual(calendar.$('.fc-event .o_field_name').text().replace(/\s/g, ''), "event7event8",
            "should display 2 events");

        calendar.destroy();
    });

    QUnit.test('ensure events are still shown if filters give an empty domain', function (assert) {
        assert.expect(2);

        var calendar = createView({
            View: CalendarView,
            model: 'event',
            data: this.data,
            arch: '<calendar mode="week" date_start="start">' +
                    '<field name="partner_ids" write_model="filter_partner" write_field="partner_id"/>' +
                '</calendar>',
            viewOptions: {
                initialDate: initialDate,
            },
        });

        assert.strictEqual(calendar.$('.fc-event').length, 5,
            "should display 5 events");
        calendar.$('.o_calendar_filter_item[data-value=all] input[type=checkbox]').click();
        assert.strictEqual(calendar.$('.fc-event').length, 5,
            "should display 5 events");
        calendar.destroy();
    });

    QUnit.test('events starting at midnight', function (assert) {
        assert.expect(2);

        var calendar = createView({
            View: CalendarView,
            model: 'event',
            data: this.data,
            arch: '<calendar mode="week" date_start="start"/>',
            viewOptions: {
                initialDate: initialDate,
            },
            translateParameters: { // Avoid issues due to localization formats
                time_format: "%H:%M:%S",
            },
        });

        // Click on Tuesday 12am
        var $view = $('#qunit-fixture').contents();
        $view.prependTo('body');
        var top = calendar.$('.fc-axis:contains(0:00)').offset().top + 5;
        var left = calendar.$('.fc-day:eq(2)').offset().left + 5;
        try {
            testUtils.triggerPositionalMouseEvent(left, top, "mousedown");
            testUtils.triggerPositionalMouseEvent(left, top, "mouseup");
        } catch (e) {
            calendar.destroy();
            $view.remove();
            throw new Error('The test failed to simulate a click on the screen.' +
                'Your screen is probably too small or your dev tools are open.');
        }
        assert.ok($('.modal-dialog.modal-sm').length,
            "should open the quick create dialog");

        // Creating the event
        $('.modal-body input:first').val('new event in quick create').trigger('input');
        $('.modal-footer button.btn:contains(Create)').trigger('click').trigger('click');
        assert.strictEqual(calendar.$('.fc-event:contains(new event in quick create)').length, 1,
            "should display the new record after quick create dialog");

        calendar.destroy();
        $view.remove();
    });

    QUnit.test('set event as all day when field is date', function (assert) {
        assert.expect(2);

        this.data.event.records[0].start_date = "2016-12-14";

        var calendar = createView({
            View: CalendarView,
            model: 'event',
            data: this.data,
            arch:
            '<calendar class="o_calendar_test" '+
                'event_open_popup="true" '+
                'date_start="start_date" '+
                'all_day="allday" '+
                'mode="week" '+
                'attendee="partner_ids" '+
                'color="partner_id">'+
                    '<field name="name"/>'+
                    '<filter name="user_id" avatar_field="image"/>'+
                    '<field name="partner_ids" write_model="filter_partner" write_field="partner_id"/>'+
            '</calendar>',
            archs: archs,
            viewOptions: {
                initialDate: initialDate,
            },
            session: {
                getTZOffset: function () {
                    return -480;
                }
            },
        });
        assert.strictEqual(calendar.$('.fc-day-grid .fc-event-container').length, 1,
            "should be one event in the all day row");
        assert.strictEqual(calendar.model.data.data[0].r_start.date(), 14,
            "the date should be 14");
        calendar.destroy();
    });

    QUnit.test('quickcreate avoid double event creation', function (assert) {
        assert.expect(1);
        var createCount = 0;
        var def = $.Deferred();
        var calendar = createView({
            View: CalendarView,
            model: 'event',
            data: this.data,
            arch: '<calendar class="o_calendar_test" '+
                'string="Events" ' +
                'event_open_popup="true" '+
                'date_start="start" '+
                'date_stop="stop" '+
                'all_day="allday" '+
                'mode="month" '+
                'readonly_form_view_id="1">'+
                    '<field name="name"/>'+
            '</calendar>',
            archs: archs,
            viewOptions: {
                initialDate: initialDate,
            },
            mockRPC: function (route, args) {
                var result = this._super(route, args);
                if (args.method === "create") {
                    createCount++;
                    return def.then(_.constant(result));
                }
                return result;
            },
        });

        // create a new event
        var $cell = calendar.$('.fc-day-grid .fc-row:eq(2) .fc-day:eq(2)');
        testUtils.triggerMouseEvent($cell, "mousedown");
        testUtils.triggerMouseEvent($cell, "mouseup");
        var $input = $('.modal input:first');
        $input.val('new event in quick create').trigger('input');
        // Simulate ENTER pressed on Create button (after a TAB)
        $input.trigger($.Event('keyup', {
            which: $.ui.keyCode.ENTER,
            keyCode: $.ui.keyCode.ENTER,
        }));
        $('.modal-footer button:first').click();
        def.resolve();
        assert.strictEqual(createCount, 1,
            "should create only one event");

        calendar.destroy();
    });

    QUnit.test('check if the view destroys all widgets and instances', function (assert) {
        assert.expect(1);

        var instanceNumber = 0;
        testUtils.patch(mixins.ParentedMixin, {
            init: function () {
                instanceNumber++;
                return this._super.apply(this, arguments);
            },
            destroy: function () {
                if (!this.isDestroyed()) {
                    instanceNumber--;
                }
                return this._super.apply(this, arguments);
            }
        });

        var params = {
            View: CalendarView,
            model: 'event',
            data: this.data,
            arch:
            '<calendar class="o_calendar_test" '+
                'event_open_popup="true" '+
                'date_start="start_date" '+
                'all_day="allday" '+
                'mode="week" '+
                'attendee="partner_ids" '+
                'color="partner_id">'+
                    '<field name="name"/>'+
                    '<filter name="user_id" avatar_field="image"/>'+
                    '<field name="partner_ids" write_model="filter_partner" write_field="partner_id"/>'+
            '</calendar>',
            archs: archs,
            viewOptions: {
                initialDate: initialDate,
            },
        };

        var calendar = createView(params);
        calendar.destroy();

        var initialInstanceNumber = instanceNumber;
        instanceNumber = 0;

        calendar = createView(params);

        // call destroy function of controller to ensure that it correctly destroys everything
        calendar.__destroy();

        assert.strictEqual(instanceNumber, initialInstanceNumber + 3, "every widget must be destroyed exept the parent");

        calendar.destroy();

        testUtils.unpatch(mixins.ParentedMixin);
    });

    QUnit.test('create an event (async dialog) [REQUIRE FOCUS]', function (assert) {
        assert.expect(3);

        var def = $.Deferred();
        testUtils.patch(Dialog, {
            open: function () {
                var _super = this._super.bind(this);
                def.then(_super);
                return this;
            },
        });
        var calendar = createView({
            View: CalendarView,
            model: 'event',
            data: this.data,
            arch:
            '<calendar class="o_calendar_test" '+
                'string="Events" ' +
                'event_open_popup="true" '+
                'date_start="start" '+
                'date_stop="stop" '+
                'all_day="allday" '+
                'mode="month" '+
                'readonly_form_view_id="1">'+
                    '<field name="name"/>'+
            '</calendar>',
            archs: archs,
            viewOptions: {
                initialDate: initialDate,
            },
        });

        // create an event
        var $cell = calendar.$('.fc-day-grid .fc-row:eq(2) .fc-day:eq(2)');
        testUtils.triggerMouseEvent($cell, "mousedown");
        testUtils.triggerMouseEvent($cell, "mouseup");

        assert.strictEqual($('.modal').length, 0,
            "should not have opened the dialog yet");

        def.resolve();

        assert.strictEqual($('.modal').length, 1,
            "should have opened the dialog");
        assert.strictEqual($('.modal input')[0], document.activeElement,
            "should focus the input in the dialog");

        calendar.destroy();
        testUtils.unpatch(Dialog);
    });

    QUnit.test('calendar is configured to hide the groupby menu', function (assert) {
        assert.expect(2);

        var archs = {
            'event,1,calendar': '<calendar class="o_calendar_test" '+
                'date_start="start" '+
                'date_stop="stop" '+
                'all_day="allday"> '+
                    '<field name="name"/>'+
            '</calendar>',
            'event,false,search': '<search></search>',
        };

        var actions = [{
            id: 1,
            name: 'some action',
            res_model: 'event',
            type: 'ir.actions.act_window',
            views: [[1, 'calendar']]
        }];

        var actionManager = createActionManager({
            actions: actions,
            archs: archs,
            data: this.data,
        });

        actionManager.doAction(1);
        var $groupBy = actionManager.controlPanel.$('span.fa.fa-bars');
        assert.strictEqual($groupBy.length, 1, 'just making sure we have the groupby menu');
        assert.ok(!$groupBy.is(':visible'), 'groupby menu should not be visible');
        actionManager.destroy();
    });

    QUnit.test('timezone does not affect current day', function (assert) {
        assert.expect(2);

        var calendar = createView({
            View: CalendarView,
            model: 'event',
            data: this.data,
            arch:
            '<calendar date_start="start_date">'+
                    '<field name="name"/>'+
            '</calendar>',
            archs: archs,
            viewOptions: {
                initialDate: initialDate,
            },
            session: {
                getTZOffset: function () {
                    return -2400; // 40 hours timezone
                },
            },

        });

        var $sidebar = calendar.$('.o_calendar_sidebar');

        assert.strictEqual($sidebar.find('.ui-datepicker-current-day').text(), "12", "should highlight the target day");

        // go to previous day
        $sidebar.find('.ui-datepicker-current-day').prev().click();

        assert.strictEqual($sidebar.find('.ui-datepicker-current-day').text(), "11", "should highlight the selected day");

        calendar.destroy();
    });

    QUnit.test('form_view_id attribute works (for creating events)', function (assert) {
        assert.expect(1);

        var calendar = createView({
            View: CalendarView,
            model: 'event',
            data: this.data,
            arch: '<calendar class="o_calendar_test" '+
                'date_start="start" '+
                'date_stop="stop" '+
                'mode="month" '+
                'form_view_id="42">'+
                    '<field name="name"/>'+
            '</calendar>',
            archs: archs,
            viewOptions: {
                initialDate: initialDate,
            },
            mockRPC: function (route, args) {
                if (args.method === "create") {
                    // we simulate here the case where a create call with just
                    // the field name fails.  This is a normal flow, the server
                    // reject the create rpc (quick create), then the web client
                    // fall back to a form view. This happens typically when a
                    // model has required fields
                    return $.Deferred().reject('None shall pass!');
                }
                return this._super(route, args);
            },
            intercepts: {
                do_action: function (event) {
                    assert.strictEqual(event.data.action.views[0][0], 42,
                        "should do a do_action with view id 42");
                },
            },
        });

        var $cell = calendar.$('.fc-day-grid .fc-row:eq(2) .fc-day:eq(2)');
        testUtils.triggerMouseEvent($cell, "mousedown");
        testUtils.triggerMouseEvent($cell, "mouseup");
        var $input = $('.modal-body input:first');
        $input.val("It's just a fleshwound").trigger('input');
        $('.modal button.btn:contains(Create)').trigger('click');

        calendar.destroy();
    });

    QUnit.test('calendar fallback to form view id in action if necessary', function (assert) {
        assert.expect(1);

        var calendar = createView({
            View: CalendarView,
            model: 'event',
            data: this.data,
            arch: '<calendar class="o_calendar_test" '+
                'date_start="start" '+
                'date_stop="stop" '+
                'mode="month"> '+
                    '<field name="name"/>'+
            '</calendar>',
            archs: archs,
            viewOptions: {
                initialDate: initialDate,
                action: {views: [{viewID: 1, type: 'kanban'}, {viewID: 43, type: 'form'}]}
            },
            mockRPC: function (route, args) {
                if (args.method === "create") {
                    // we simulate here the case where a create call with just
                    // the field name fails.  This is a normal flow, the server
                    // reject the create rpc (quick create), then the web client
                    // fall back to a form view. This happens typically when a
                    // model has required fields
                    return $.Deferred().reject('None shall pass!');
                }
                return this._super(route, args);
            },
            intercepts: {
                do_action: function (event) {
                    assert.strictEqual(event.data.action.views[0][0], 43,
                        "should do a do_action with view id 43");
                },
            },
        });

        var $cell = calendar.$('.fc-day-grid .fc-row:eq(2) .fc-day:eq(2)');
        testUtils.triggerMouseEvent($cell, "mousedown");
        testUtils.triggerMouseEvent($cell, "mouseup");
        var $input = $('.modal-body input:first');
        $input.val("It's just a fleshwound").trigger('input');
        $('.modal button.btn:contains(Create)').trigger('click');

        calendar.destroy();
    });

    QUnit.test('fullcalendar initializes with right locale', function (assert) {
        assert.expect(1);

<<<<<<< HEAD
=======
        // Do not forward port this part in versions >= saas11.3
        testUtils.patch(time, {
            getLangDateFormat: function () {
                return 'DD/MM';
            },
        });

>>>>>>> 728bb2a2
        var initialLocale = moment.locale();
        // This will set the locale to zz
        moment.defineLocale('zz', {
            longDateFormat: {
                L: 'DD/MM/YYYY'
            },
            weekdaysShort: ["zz1.", "zz2.", "zz3.", "zz4.", "zz5.", "zz6.", "zz7."],
        });

        var calendar = createView({
            View: CalendarView,
            model: 'event',
            data: this.data,
            arch: '<calendar class="o_calendar_test" '+
                'date_start="start" '+
                'date_stop="stop" '+
                'mode="week"> '+
                    '<field name="name"/>'+
            '</calendar>',
            archs: archs,
            viewOptions: {
                initialDate: initialDate,
                action: {views: [{viewID: 1, type: 'kanban'}, {viewID: 43, type: 'form'}]}
            },

        });

        assert.strictEqual(calendar.$('.fc-day-header:first').text(), "zz1. 11/12",
            'The day should be in the given locale specific format');

        moment.locale(initialLocale);
<<<<<<< HEAD
=======
        // Do not forward port this part in versions >= saas11.3
        testUtils.unpatch(time);
>>>>>>> 728bb2a2

        calendar.destroy();
    });

});

});<|MERGE_RESOLUTION|>--- conflicted
+++ resolved
@@ -2375,16 +2375,6 @@
     QUnit.test('fullcalendar initializes with right locale', function (assert) {
         assert.expect(1);
 
-<<<<<<< HEAD
-=======
-        // Do not forward port this part in versions >= saas11.3
-        testUtils.patch(time, {
-            getLangDateFormat: function () {
-                return 'DD/MM';
-            },
-        });
-
->>>>>>> 728bb2a2
         var initialLocale = moment.locale();
         // This will set the locale to zz
         moment.defineLocale('zz', {
@@ -2416,11 +2406,6 @@
             'The day should be in the given locale specific format');
 
         moment.locale(initialLocale);
-<<<<<<< HEAD
-=======
-        // Do not forward port this part in versions >= saas11.3
-        testUtils.unpatch(time);
->>>>>>> 728bb2a2
 
         calendar.destroy();
     });
