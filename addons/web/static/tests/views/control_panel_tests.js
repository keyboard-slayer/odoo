odoo.define('web.control_panel_tests', function (require) {
"use strict";

var ControlPanelView = require('web.ControlPanelView');
var testUtils = require('web.test_utils');

var createControlPanel = testUtils.createControlPanel;

function createControlPanelFactory(arch, fields, params) {
    params = params || {};
    arch = arch || "<search></search>";
    fields = fields || {};
    var viewInfo = {arch:  arch, fields: fields};
    var controlPanelFactory = new ControlPanelView({viewInfo: viewInfo, context: {}});
    return controlPanelFactory;
}

QUnit.module('Views', {
    beforeEach: function () {
        this.data = {
            partner: {
                fields: {
                    display_name: { string: "Displayed name", type: 'char' },
                    foo: {string: "Foo", type: "char", default: "My little Foo Value", store: true, sortable: true},
                    date_field: {string: "Date", type: "date", store: true, sortable: true},
                    float_field: {string: "Float", type: "float"},
                    bar: {string: "Bar", type: "many2one", relation: 'partner'},
                },
                records: [],
                onchanges: {},
            },
        };
    }
}, function () {
    QUnit.module('ControlPanelView');

    QUnit.module('Control Panel Arch Parsing');

    QUnit.test('empty arch', function (assert) {
        assert.expect(1);

        var controlPanelFactory = createControlPanelFactory();
        assert.deepEqual(
            controlPanelFactory.loadParams.groups,
            [],
            "there should be no group at all"
        );
    });

    QUnit.test('parse one field tag', function (assert) {
        assert.expect(1);
        var arch = "<search>" +
                        "<field name=\"bar\"/>" +
                    "</search>";
        var fields = this.data.partner.fields;
        var controlPanelFactory = createControlPanelFactory(arch, fields);
        assert.deepEqual(
            controlPanelFactory.loadParams.groups,
            [[{
                attrs: {
                    name: "bar",
                    string: "Bar"
                },
                autoCompleteValues: [],
                description: "bar",
                isDefault: false,
                type: "field"
            }]],
            "there should be one group with one field"
        );
    });

    QUnit.test('parse one separator tag', function (assert) {
        assert.expect(1);
        var arch = "<search>" +
                        "<separator/>" +
                    "</search>";
        var fields = this.data.partner.fields;
        var controlPanelFactory = createControlPanelFactory(arch, fields);
        assert.deepEqual(
            controlPanelFactory.loadParams.groups,
            [],
            "there should be no group at all");
    });

    QUnit.test('parse one separator tag and one field tag', function (assert) {
        assert.expect(1);
        var arch = "<search>" +
                        "<separator/>" +
                        "<field name=\"bar\"/>" +
                    "</search>";
        var fields = this.data.partner.fields;
        var controlPanelFactory = createControlPanelFactory(arch, fields);
        assert.deepEqual(
            controlPanelFactory.loadParams.groups,
            [[
                {
                  attrs: {
                    name: "bar",
                    string: "Bar"
                  },
                  autoCompleteValues: [],
                  description: "bar",
                  isDefault: false,
                  type: "field"
                }
            ]],
            "there should be one group with one field"
        );
    });

    QUnit.test('parse one filter tag', function (assert) {
        assert.expect(1);
        var arch = "<search>" +
                        "<filter name=\"filter\" string=\"Hello\" " +
                        "domain=\"[]\"/>" +
                    "</search>";
        var fields = this.data.partner.fields;
        var controlPanelFactory = createControlPanelFactory(arch, fields);
        assert.deepEqual(
            controlPanelFactory.loadParams.groups,
            [[{
                context: {},
                description: "Hello",
                groupNumber: 2,
                domain: "[]",
                isDefault: false,
                type: "filter"
            }]],
            "there should be one group with one filter"
        );
    });

    QUnit.test('parse one groupBy tag', function (assert) {
        assert.expect(1);
        var arch = "<search>" +
                        "<groupBy name=\"groupby\" string=\"Hi\" " +
                        "context=\"{\'group_by\': \'date_field:day\'}\"/>" +
                    "</search>";
        var fields = this.data.partner.fields;
        var controlPanelFactory = createControlPanelFactory(arch, fields);
        assert.deepEqual(
            controlPanelFactory.loadParams.groups,
            [[
                {
                    currentOptionId: false,
                    defaultOptionId: "day",
                    description: "Hi",
                    fieldName: "date_field",
                    fieldType: "date",
                    groupNumber: 2,
                    hasOptions: true,
                    isDefault: false,
                    options: [
                        {
                          description: "Day",
                          groupId: 1,
                          optionId: "day"
                        },
                        {
                          description: "Week",
                          groupId: 1,
                          optionId: "week"
                        },
                        {
                          description: "Month",
                          groupId: 1,
                          optionId: "month"
                        },
                        {
                          description: "Quarter",
                          groupId: 1,
                          optionId: "quarter"
                        },
                        {
                          description: "Year",
                          groupId: 1,
                          optionId: "year"
                        }
                      ],
                    type: "groupBy"
                }
            ]],
            "there should be one group with one groupBy with options"
        );
    });

    QUnit.test('parse two filter tags', function (assert) {
        assert.expect(1);
        var arch = "<search>" +
                        "<filter name=\"filter_1\" string=\"Hello One\" " +
                        "domain=\"[]\"/>" +
                        "<filter name=\"filter_2\" string=\"Hello Two\" " +
                        "domain=\"[(\'bar\', \'=\', 3)]\"/>" +
                    "</search>";
        var fields = this.data.partner.fields;
        var controlPanelFactory = createControlPanelFactory(arch, fields);
        assert.deepEqual(
            controlPanelFactory.loadParams.groups,
            [[
                {
                  "context": {},
                  "description": "Hello One",
                  "domain": "[]",
                  "groupNumber": 2,
                  "isDefault": false,
                  "type": "filter"
                },
                {
                  "context": {},
                  "description": "Hello Two",
                  "domain": "[('bar', '=', 3)]",
                  "groupNumber": 2,
                  "isDefault": false,
                  "type": "filter"
                }
            ]],
            'there should be one group of two filters'
        );
    });

    QUnit.test('parse two filter tags separated by a separator', function (assert) {
        assert.expect(1);
        var arch = "<search>" +
                        "<filter name=\"filter_1\" string=\"Hello One\" " +
                        "domain=\"[]\"/>" +
                        "<separator/>" +
                        "<filter name=\"filter_2\" string=\"Hello Two\" " +
                        "domain=\"[(\'bar\', \'=\', 3)]\"/>" +
                    "</search>";

        var fields = this.data.partner.fields;
        var controlPanelFactory = createControlPanelFactory(arch, fields);
        assert.deepEqual(
            controlPanelFactory.loadParams.groups,
            [
                [
                    {
                      context: {},
                      description: "Hello One",
                      domain: "[]",
                      groupNumber: 2,
                      isDefault: false,
                      type: "filter"
                    }
                ],
                [
                    {
                      context: {},
                      description: "Hello Two",
                      domain: "[('bar', '=', 3)]",
                      groupNumber: 4,
                      isDefault: false,
                      type: "filter"
                    }
                ]
            ],
            "there should be two groups of one filter"
        );
    });

    QUnit.test('parse one filter tag and one field', function (assert) {
        assert.expect(1);
        var arch = "<search>" +
                        "<filter name=\"filter\" string=\"Hello\" domain=\"[]\"/>" +
                        "<field name=\"bar\"/>" +
                    "</search>";
        var fields = this.data.partner.fields;
        var controlPanelFactory = createControlPanelFactory(arch, fields);
        assert.deepEqual(
            controlPanelFactory.loadParams.groups,
            [
                [
                    {
                        context: {},
                        description: "Hello",
                        domain: "[]",
                        groupNumber: 2,
                        isDefault: false,
                        type: "filter"
                    }
                ],
                [
                    {
                        attrs: {
                            name: "bar",
                            string: "Bar"
                        },
                        autoCompleteValues: [],
                        description: "bar",
                        isDefault: false,
                        type: "field"
                    }
                ]
            ],
            "there should be one group with a filter and one group with a field"
        );
    });

    QUnit.test('parse two field tags', function (assert) {
        assert.expect(1);
        var arch = "<search>" +
                        "<field name=\"foo\"/>" +
                        "<field name=\"bar\"/>" +
                    "</search>";
        var fields = this.data.partner.fields;
        var controlPanelFactory = createControlPanelFactory(arch, fields);
        assert.deepEqual(
            controlPanelFactory.loadParams.groups,
            [
                [
                    {
                        attrs: {
                            name: "foo",
                            string: "Foo"
                        },
                        autoCompleteValues: [],
                        description: "foo",
                        isDefault: false,
                        type: "field"
                    }
                ],
                [
                    {
                        attrs: {
                            name: "bar",
                            string: "Bar"
                        },
                        autoCompleteValues: [],
                        description: "bar",
                        isDefault: false,
                        type: "field"
                    }
                ]
            ],
            "there should be two groups of a single field"
        );
    });

    QUnit.module('Control Panel Rendering');

    QUnit.test('invisible filters are not rendered', async function (assert) {
        assert.expect(2);
        var controlPanel = await createControlPanel({
            model: 'partner',
            arch: "<search>" +
                        "<filter name=\"filterA\" string=\"A\" domain=\"[]\"/>" +
                        "<filter name=\"filterB\" string=\"B\" invisible=\"1\" domain=\"[]\"/>" +
                    "</search>",
            data: this.data,
            searchMenuTypes: ['filter'],
            context: {
                search_disable_custom_filters: true,
            },
        });
        testUtils.dom.click(controlPanel.$('.o_filters_menu_button'));
        assert.containsOnce(controlPanel, '.o_menu_item a:contains("A")');
        assert.containsNone(controlPanel, '.o_menu_item a:contains("B")');

        controlPanel.destroy();
    });
<<<<<<< HEAD
=======

    QUnit.module('Control Panel behaviour');

    QUnit.test('remove a facet with backspace', async function (assert) {
        assert.expect(2);

        var controlPanel = await createControlPanel({
            model: 'partner',
            arch: "<search><filter name=\"filterA\" string=\"A\" domain=\"[]\"/></search>",
            data: this.data,
            searchMenuTypes: ['filter'],
        });
        testUtils.dom.click(controlPanel.$('.o_filters_menu_button'));
        testUtils.dom.click($('.o_menu_item a'));
        assert.strictEqual($('.o_searchview .o_searchview_facet .o_facet_values span').text().trim(), 'A',
            'should have a facet with A');

        // delete a facet
        controlPanel.$('input.o_searchview_input').trigger($.Event('keydown', {
            which: $.ui.keyCode.BACKSPACE,
            keyCode: $.ui.keyCode.BACKSPACE,
        }));
        assert.strictEqual($('.o_searchview .o_searchview_facet .o_facet_values span').length, 0,
            'there should be no facet');

        // delete nothing (should not crash)
        controlPanel.$('input.o_searchview_input').trigger($.Event('keydown', {
            which: $.ui.keyCode.BACKSPACE,
            keyCode: $.ui.keyCode.BACKSPACE,
        }));

        controlPanel.destroy();
    });
>>>>>>> 8aa8548d
});
});<|MERGE_RESOLUTION|>--- conflicted
+++ resolved
@@ -359,8 +359,6 @@
 
         controlPanel.destroy();
     });
-<<<<<<< HEAD
-=======
 
     QUnit.module('Control Panel behaviour');
 
@@ -394,6 +392,28 @@
 
         controlPanel.destroy();
     });
->>>>>>> 8aa8548d
+
+    QUnit.module('Control Panel Rendering');
+
+    QUnit.test('invisible filters are not rendered', async function (assert) {
+        assert.expect(2);
+        var controlPanel = await createControlPanel({
+            model: 'partner',
+            arch: "<search>" +
+                        "<filter name=\"filterA\" string=\"A\" domain=\"[]\"/>" +
+                        "<filter name=\"filterB\" string=\"B\" invisible=\"1\" domain=\"[]\"/>" +
+                    "</search>",
+            data: this.data,
+            searchMenuTypes: ['filter'],
+            context: {
+                search_disable_custom_filters: true,
+            },
+        });
+        testUtils.dom.click(controlPanel.$('.o_filters_menu_button'));
+        assert.containsOnce(controlPanel, '.o_menu_item a:contains("A")');
+        assert.containsNone(controlPanel, '.o_menu_item a:contains("B")');
+
+        controlPanel.destroy();
+    });
 });
 });