--- conflicted
+++ resolved
@@ -1279,13 +1279,8 @@
         actionManager.destroy();
     });
 
-<<<<<<< HEAD
     QUnit.test('Customizing filter does not close the filter dropdown', async function (assert) {
-        assert.expect(3);
-=======
-    QUnit.test('Customizing filter does not close the filter dropdown', function (assert) {
         assert.expect(5);
->>>>>>> 243a4ae5
         var self = this;
 
         _.each(this.data.partner.records.slice(), function (rec) {
@@ -1343,17 +1338,17 @@
 
         // Favorites Menu
         var $modal = $('.modal');
-        testUtils.dom.click($modal.find('.o_favorites_menu_button'));
-        testUtils.dom.click($modal.find('.o_add_favorite'));
+        await testUtils.dom.click($modal.find('.o_favorites_menu_button'));
+        await testUtils.dom.click($modal.find('.o_add_favorite'));
         $modal.find('.o_search_options .dropdown-menu').one('click', function (ev) {
             // This handler is on the webClient
             // But since the test suite doesn't have one
             // We manually set it here
             ev.stopPropagation();
         });
-        testUtils.fields.editInput($modal.find('div.o_favorite_name input'), 'Fire on the bayou');
-        testUtils.dom.click($modal.find('.o_add_favorite ~ div label:contains(Use by default)'));
-        testUtils.dom.click($modal.find('.o_save_favorite button'));
+        await testUtils.fields.editInput($modal.find('div.o_favorite_name input'), 'Fire on the bayou');
+        await testUtils.dom.click($modal.find('.o_add_favorite ~ div label:contains(Use by default)'));
+        await testUtils.dom.click($modal.find('.o_save_favorite button'));
 
         form.destroy();
     });
