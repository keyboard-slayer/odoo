--- conflicted
+++ resolved
@@ -3582,7 +3582,56 @@
         testUtils.unpatch(mixins.ParentedMixin);
     });
 
-<<<<<<< HEAD
+    QUnit.test('grouped kanban becomes ungrouped when clearing domain then clearing groupby', function (assert) {
+        // in this test, we simulate that clearing the domain is slow, so that
+        // clearing the groupby does not corrupt the data handled while
+        // reloading the kanban view.
+        assert.expect(4);
+
+        var def = $.Deferred();
+
+        var kanban = createView({
+            View: KanbanView,
+            model: 'partner',
+            data: this.data,
+            arch: '<kanban class="o_kanban_test">' +
+                        '<field name="bar"/>' +
+                        '<templates><t t-name="kanban-box">' +
+                        '<div><field name="foo"/></div>' +
+                    '</t></templates></kanban>',
+            domain: [['foo', '=', 'norecord']],
+            groupBy: ['bar'],
+            mockRPC: function (route, args) {
+                var result = this._super(route, args);
+                if (args.method === 'read_group') {
+                    var isFirstUpdate = _.isEmpty(args.kwargs.domain) &&
+                                        args.kwargs.groupby &&
+                                        args.kwargs.groupby[0] === 'bar';
+                    if (isFirstUpdate) {
+                        return def.then(_.constant(result));
+                    }
+                }
+                return result;
+            },
+        });
+
+        assert.ok(kanban.$('.o_kanban_view').hasClass('o_kanban_grouped'),
+            "the kanban view should be grouped");
+        assert.notOk(kanban.$('.o_kanban_view').hasClass('o_kanban_ungrouped'),
+            "the kanban view should not be ungrouped");
+
+        kanban.update({domain: []}); // 1st update on kanban view
+        kanban.update({groupBy: false}); // 2n update on kanban view
+        def.resolve(); // simulate slow 1st update of kanban view
+
+        assert.notOk(kanban.$('.o_kanban_view').hasClass('o_kanban_grouped'),
+            "the kanban view should not longer be grouped");
+        assert.ok(kanban.$('.o_kanban_view').hasClass('o_kanban_ungrouped'),
+            "the kanban view should have become ungrouped");
+
+        kanban.destroy();
+    });
+
     QUnit.test('keyboard navigation on kanban basic rendering', function (assert) {
         assert.expect(3);
 
@@ -3614,15 +3663,6 @@
 
     QUnit.test('keyboard navigation on kanban grouped rendering', function (assert) {
         assert.expect(3);
-=======
-    QUnit.test('grouped kanban becomes ungrouped when clearing domain then clearing groupby', function (assert) {
-        // in this test, we simulate that clearing the domain is slow, so that
-        // clearing the groupby does not corrupt the data handled while
-        // reloading the kanban view.
-        assert.expect(4);
-
-        var def = $.Deferred();
->>>>>>> 45329c0c
 
         var kanban = createView({
             View: KanbanView,
@@ -3633,7 +3673,6 @@
                         '<templates><t t-name="kanban-box">' +
                         '<div><field name="foo"/></div>' +
                     '</t></templates></kanban>',
-<<<<<<< HEAD
             groupBy: ['bar'],
         });
 
@@ -3721,42 +3760,10 @@
             keyCode: $.ui.keyCode.LEFT, }));
         assert.strictEqual(document.activeElement, $yop[0],
             "LEFT should select the first card of the first column that has a card");
-=======
-            domain: [['foo', '=', 'norecord']],
-            groupBy: ['bar'],
-            mockRPC: function (route, args) {
-                var result = this._super(route, args);
-                if (args.method === 'read_group') {
-                    var isFirstUpdate = _.isEmpty(args.kwargs.domain) &&
-                                        args.kwargs.groupby &&
-                                        args.kwargs.groupby[0] === 'bar';
-                    if (isFirstUpdate) {
-                        return def.then(_.constant(result));
-                    }
-                }
-                return result;
-            },
-        });
-
-        assert.ok(kanban.$('.o_kanban_view').hasClass('o_kanban_grouped'),
-            "the kanban view should be grouped");
-        assert.notOk(kanban.$('.o_kanban_view').hasClass('o_kanban_ungrouped'),
-            "the kanban view should not be ungrouped");
-
-        kanban.update({domain: []}); // 1st update on kanban view
-        kanban.update({groupBy: false}); // 2n update on kanban view
-        def.resolve(); // simulate slow 1st update of kanban view
-
-        assert.notOk(kanban.$('.o_kanban_view').hasClass('o_kanban_grouped'),
-            "the kanban view should not longer be grouped");
-        assert.ok(kanban.$('.o_kanban_view').hasClass('o_kanban_ungrouped'),
-            "the kanban view should have become ungrouped");
->>>>>>> 45329c0c
-
-        kanban.destroy();
-    });
-
-<<<<<<< HEAD
+
+        kanban.destroy();
+    });
+
     QUnit.test('keyboard navigation on kanban when the focus is on a link that' +
      'has an action and the kanban has no oe_kanban_global_... class', function(assert){
         assert.expect(1)
@@ -3784,8 +3791,6 @@
 
         kanban.destroy();
     });
-=======
->>>>>>> 45329c0c
 });
 
 });