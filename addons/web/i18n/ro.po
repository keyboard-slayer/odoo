--- conflicted
+++ resolved
@@ -3,17 +3,13 @@
 # * web
 # 
 # Translators:
+# Dorin Hongu <dhongu@gmail.com>, 2015
 msgid ""
 msgstr ""
 "Project-Id-Version: Odoo 9.0\n"
 "Report-Msgid-Bugs-To: \n"
-<<<<<<< HEAD
-"POT-Creation-Date: 2015-10-12 14:29+0000\n"
-"PO-Revision-Date: 2015-10-13 09:50+0000\n"
-=======
 "POT-Creation-Date: 2016-01-13 14:43+0000\n"
 "PO-Revision-Date: 2016-01-14 10:16+0000\n"
->>>>>>> ddd3e08f
 "Last-Translator: Martin Trigaux\n"
 "Language-Team: Romanian (http://www.transifex.com/odoo/odoo-9/language/ro/)\n"
 "MIME-Version: 1.0\n"
@@ -1413,7 +1409,7 @@
 #: code:addons/web/static/src/xml/base.xml:48
 #, python-format
 msgid "New Password:"
-msgstr ""
+msgstr "Parola nouă:"
 
 #. module: web
 #. openerp-web
@@ -2550,7 +2546,7 @@
 #: code:addons/web/static/src/js/views/search_filters.js:242
 #, python-format
 msgid "greater than or equal to"
-msgstr ""
+msgstr "mai mare sau egal cu"
 
 #. module: web
 #. openerp-web
@@ -2646,7 +2642,7 @@
 #: code:addons/web/static/src/js/views/search_filters.js:243
 #, python-format
 msgid "less than or equal to"
-msgstr ""
+msgstr "mai mic sau egal cu"
 
 #. module: web
 #. openerp-web
