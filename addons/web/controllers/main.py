# -*- coding: utf-8 -*-

import base64
import csv
import functools
import glob
import imghdr
import itertools
import jinja2
import logging
import operator
import datetime
import hashlib
import os
import re
import json
import sys
import time
import zlib
from xml.etree import ElementTree
from cStringIO import StringIO

import babel.messages.pofile
import werkzeug.utils
import werkzeug.wrappers
from openerp.api import Environment

try:
    import xlwt
except ImportError:
    xlwt = None

import openerp
import openerp.modules.registry
from openerp.addons.base.ir.ir_qweb import AssetsBundle, QWebTemplateNotFound
from openerp.modules import get_resource_path
from openerp.tools import topological_sort
from openerp.tools.translate import _
from openerp.tools import ustr
from openerp.tools.misc import str2bool
from openerp import http
from openerp.http import request, serialize_exception as _serialize_exception
from openerp.exceptions import AccessError

_logger = logging.getLogger(__name__)

if hasattr(sys, 'frozen'):
    # When running on compiled windows binary, we don't have access to package loader.
    path = os.path.realpath(os.path.join(os.path.dirname(__file__), '..', 'views'))
    loader = jinja2.FileSystemLoader(path)
else:
    loader = jinja2.PackageLoader('openerp.addons.web', "views")

env = jinja2.Environment(loader=loader, autoescape=True)
env.filters["json"] = json.dumps

# 1 week cache for asset bundles as advised by Google Page Speed
BUNDLE_MAXAGE = 60 * 60 * 24 * 7

#----------------------------------------------------------
# OpenERP Web helpers
#----------------------------------------------------------

db_list = http.db_list

db_monodb = http.db_monodb

def serialize_exception(f):
    @functools.wraps(f)
    def wrap(*args, **kwargs):
        try:
            return f(*args, **kwargs)
        except Exception, e:
            _logger.exception("An exception occured during an http request")
            se = _serialize_exception(e)
            error = {
                'code': 200,
                'message': "Odoo Server Error",
                'data': se
            }
            return werkzeug.exceptions.InternalServerError(json.dumps(error))
    return wrap

def redirect_with_hash(*args, **kw):
    """
        .. deprecated:: 8.0

        Use the ``http.redirect_with_hash()`` function instead.
    """
    return http.redirect_with_hash(*args, **kw)

def abort_and_redirect(url):
    r = request.httprequest
    response = werkzeug.utils.redirect(url, 302)
    response = r.app.get_response(r, response, explicit_session=False)
    werkzeug.exceptions.abort(response)

def ensure_db(redirect='/web/database/selector'):
    # This helper should be used in web client auth="none" routes
    # if those routes needs a db to work with.
    # If the heuristics does not find any database, then the users will be
    # redirected to db selector or any url specified by `redirect` argument.
    # If the db is taken out of a query parameter, it will be checked against
    # `http.db_filter()` in order to ensure it's legit and thus avoid db
    # forgering that could lead to xss attacks.
    db = request.params.get('db')

    # Ensure db is legit
    if db and db not in http.db_filter([db]):
        db = None

    if db and not request.session.db:
        # User asked a specific database on a new session.
        # That mean the nodb router has been used to find the route
        # Depending on installed module in the database, the rendering of the page
        # may depend on data injected by the database route dispatcher.
        # Thus, we redirect the user to the same page but with the session cookie set.
        # This will force using the database route dispatcher...
        r = request.httprequest
        url_redirect = r.base_url
        if r.query_string:
            # Can't use werkzeug.wrappers.BaseRequest.url with encoded hashes:
            # https://github.com/amigrave/werkzeug/commit/b4a62433f2f7678c234cdcac6247a869f90a7eb7
            url_redirect += '?' + r.query_string
        response = werkzeug.utils.redirect(url_redirect, 302)
        request.session.db = db
        abort_and_redirect(url_redirect)

    # if db not provided, use the session one
    if not db and request.session.db and http.db_filter([request.session.db]):
        db = request.session.db

    # if no database provided and no database in session, use monodb
    if not db:
        db = db_monodb(request.httprequest)

    # if no db can be found til here, send to the database selector
    # the database selector will redirect to database manager if needed
    if not db:
        werkzeug.exceptions.abort(werkzeug.utils.redirect(redirect, 303))

    # always switch the session to the computed db
    if db != request.session.db:
        request.session.logout()
        abort_and_redirect(request.httprequest.url)

    request.session.db = db

def module_installed(environment):
    # Candidates module the current heuristic is the /static dir
    loadable = http.addons_manifest.keys()

    # Retrieve database installed modules
    # TODO The following code should move to ir.module.module.list_installed_modules()
    Modules = environment['ir.module.module']
    domain = [('state','=','installed'), ('name','in', loadable)]
    modules = {
        module.name: module.dependencies_id.mapped('name')
        for module in Modules.search(domain)
    }

    sorted_modules = topological_sort(modules)
    return sorted_modules

def module_installed_bypass_session(dbname):
    try:
        registry = openerp.modules.registry.RegistryManager.get(dbname)
        with registry.cursor() as cr:
            return module_installed(
                environment=Environment(cr, openerp.SUPERUSER_ID, {}))
    except Exception:
        pass
    return {}

def module_boot(db=None):
    server_wide_modules = openerp.conf.server_wide_modules or ['web']
    serverside = []
    dbside = []
    for i in server_wide_modules:
        if i in http.addons_manifest:
            serverside.append(i)
    monodb = db or db_monodb()
    if monodb:
        dbside = module_installed_bypass_session(monodb)
        dbside = [i for i in dbside if i not in serverside]
    addons = serverside + dbside
    return addons

def concat_xml(file_list):
    """Concatenate xml files

    :param list(str) file_list: list of files to check
    :returns: (concatenation_result, checksum)
    :rtype: (str, str)
    """
    checksum = hashlib.new('sha1')
    if not file_list:
        return '', checksum.hexdigest()

    root = None
    for fname in file_list:
        with open(fname, 'rb') as fp:
            contents = fp.read()
            checksum.update(contents)
            fp.seek(0)
            xml = ElementTree.parse(fp).getroot()

        if root is None:
            root = ElementTree.Element(xml.tag)
        #elif root.tag != xml.tag:
        #    raise ValueError("Root tags missmatch: %r != %r" % (root.tag, xml.tag))

        for child in xml.getchildren():
            root.append(child)
    return ElementTree.tostring(root, 'utf-8'), checksum.hexdigest()

def fs2web(path):
    """convert FS path into web path"""
    return '/'.join(path.split(os.path.sep))

def manifest_glob(extension, addons=None, db=None, include_remotes=False):
    if addons is None:
        addons = module_boot(db=db)
    else:
        addons = addons.split(',')
    r = []
    for addon in addons:
        manifest = http.addons_manifest.get(addon, None)
        if not manifest:
            continue
        # ensure does not ends with /
        addons_path = os.path.join(manifest['addons_path'], '')[:-1]
        globlist = manifest.get(extension, [])
        for pattern in globlist:
            if pattern.startswith(('http://', 'https://', '//')):
                if include_remotes:
                    r.append((None, pattern))
            else:
                for path in glob.glob(os.path.normpath(os.path.join(addons_path, addon, pattern))):
                    r.append((path, fs2web(path[len(addons_path):])))
    return r

def manifest_list(extension, mods=None, db=None, debug=None):
    """ list ressources to load specifying either:
    mods: a comma separated string listing modules
    db: a database name (return all installed modules in that database)
    """
    if debug is not None:
        _logger.warning("openerp.addons.web.main.manifest_list(): debug parameter is deprecated")
    files = manifest_glob(extension, addons=mods, db=db, include_remotes=True)
    return [wp for _fp, wp in files]

def get_last_modified(files):
    """ Returns the modification time of the most recently modified
    file provided

    :param list(str) files: names of files to check
    :return: most recent modification time amongst the fileset
    :rtype: datetime.datetime
    """
    files = list(files)
    if files:
        return max(datetime.datetime.fromtimestamp(os.path.getmtime(f))
                   for f in files)
    return datetime.datetime(1970, 1, 1)

def make_conditional(response, last_modified=None, etag=None, max_age=0):
    """ Makes the provided response conditional based upon the request,
    and mandates revalidation from clients

    Uses Werkzeug's own :meth:`ETagResponseMixin.make_conditional`, after
    setting ``last_modified`` and ``etag`` correctly on the response object

    :param response: Werkzeug response
    :type response: werkzeug.wrappers.Response
    :param datetime.datetime last_modified: last modification date of the response content
    :param str etag: some sort of checksum of the content (deep etag)
    :return: the response object provided
    :rtype: werkzeug.wrappers.Response
    """
    response.cache_control.must_revalidate = True
    response.cache_control.max_age = max_age
    if last_modified:
        response.last_modified = last_modified
    if etag:
        response.set_etag(etag)
    return response.make_conditional(request.httprequest)

def login_and_redirect(db, login, key, redirect_url='/web'):
    request.session.authenticate(db, login, key)
    return set_cookie_and_redirect(redirect_url)

def set_cookie_and_redirect(redirect_url):
    redirect = werkzeug.utils.redirect(redirect_url, 303)
    redirect.autocorrect_location_header = False
    return redirect

def load_actions_from_ir_values(key, key2, models, meta):
    Values = request.session.model('ir.values')
    actions = Values.get(key, key2, models, meta, request.context)

    return [(id, name, clean_action(action))
            for id, name, action in actions]

def clean_action(action):
    action.setdefault('flags', {})
    action_type = action.setdefault('type', 'ir.actions.act_window_close')
    if action_type == 'ir.actions.act_window':
        return fix_view_modes(action)
    return action

# I think generate_views,fix_view_modes should go into js ActionManager
def generate_views(action):
    """
    While the server generates a sequence called "views" computing dependencies
    between a bunch of stuff for views coming directly from the database
    (the ``ir.actions.act_window model``), it's also possible for e.g. buttons
    to return custom view dictionaries generated on the fly.

    In that case, there is no ``views`` key available on the action.

    Since the web client relies on ``action['views']``, generate it here from
    ``view_mode`` and ``view_id``.

    Currently handles two different cases:

    * no view_id, multiple view_mode
    * single view_id, single view_mode

    :param dict action: action descriptor dictionary to generate a views key for
    """
    view_id = action.get('view_id') or False
    if isinstance(view_id, (list, tuple)):
        view_id = view_id[0]

    # providing at least one view mode is a requirement, not an option
    view_modes = action['view_mode'].split(',')

    if len(view_modes) > 1:
        if view_id:
            raise ValueError('Non-db action dictionaries should provide '
                             'either multiple view modes or a single view '
                             'mode and an optional view id.\n\n Got view '
                             'modes %r and view id %r for action %r' % (
                view_modes, view_id, action))
        action['views'] = [(False, mode) for mode in view_modes]
        return
    action['views'] = [(view_id, view_modes[0])]

def fix_view_modes(action):
    """ For historical reasons, OpenERP has weird dealings in relation to
    view_mode and the view_type attribute (on window actions):

    * one of the view modes is ``tree``, which stands for both list views
      and tree views
    * the choice is made by checking ``view_type``, which is either
      ``form`` for a list view or ``tree`` for an actual tree view

    This methods simply folds the view_type into view_mode by adding a
    new view mode ``list`` which is the result of the ``tree`` view_mode
    in conjunction with the ``form`` view_type.

    TODO: this should go into the doc, some kind of "peculiarities" section

    :param dict action: an action descriptor
    :returns: nothing, the action is modified in place
    """
    if not action.get('views'):
        generate_views(action)

    if action.pop('view_type', 'form') != 'form':
        return action

    if 'view_mode' in action:
        action['view_mode'] = ','.join(
            mode if mode != 'tree' else 'list'
            for mode in action['view_mode'].split(','))
    action['views'] = [
        [id, mode if mode != 'tree' else 'list']
        for id, mode in action['views']
    ]

    return action

def _local_web_translations(trans_file):
    messages = []
    try:
        with open(trans_file) as t_file:
            po = babel.messages.pofile.read_po(t_file)
    except Exception:
        return
    for x in po:
        if x.id and x.string and "openerp-web" in x.auto_comments:
            messages.append({'id': x.id, 'string': x.string})
    return messages

def xml2json_from_elementtree(el, preserve_whitespaces=False):
    """ xml2json-direct
    Simple and straightforward XML-to-JSON converter in Python
    New BSD Licensed
    http://code.google.com/p/xml2json-direct/
    """
    res = {}
    if el.tag[0] == "{":
        ns, name = el.tag.rsplit("}", 1)
        res["tag"] = name
        res["namespace"] = ns[1:]
    else:
        res["tag"] = el.tag
    res["attrs"] = {}
    for k, v in el.items():
        res["attrs"][k] = v
    kids = []
    if el.text and (preserve_whitespaces or el.text.strip() != ''):
        kids.append(el.text)
    for kid in el:
        kids.append(xml2json_from_elementtree(kid, preserve_whitespaces))
        if kid.tail and (preserve_whitespaces or kid.tail.strip() != ''):
            kids.append(kid.tail)
    res["children"] = kids
    return res

def content_disposition(filename):
    return request.registry['ir.http'].content_disposition(filename)


def binary_content(xmlid=None, model='ir.attachment', id=None, field='datas', unique=False, filename=None, filename_field='datas_fname', download=False, mimetype=None, default_mimetype='application/octet-stream', env=None):
    return request.registry['ir.http'].binary_content(
        xmlid=xmlid, model=model, id=id, field=field, unique=unique, filename=filename, filename_field=filename_field,
        download=download, mimetype=mimetype, default_mimetype=default_mimetype, env=env)

def db_info():
    version_info = openerp.service.common.exp_version()
    return {
        'server_version': version_info.get('server_version'),
        'server_version_info': version_info.get('server_version_info'),
    }

#----------------------------------------------------------
# OpenERP Web web Controllers
#----------------------------------------------------------
class Home(http.Controller):

    @http.route('/', type='http', auth="none")
    def index(self, s_action=None, db=None, **kw):
        return http.local_redirect('/web', query=request.params, keep_hash=True)

    # ideally, this route should be `auth="user"` but that don't work in non-monodb mode.
    @http.route('/web', type='http', auth="none")
    def web_client(self, s_action=None, **kw):
        ensure_db()
        if not request.session.uid:
            return werkzeug.utils.redirect('/web/login', 303)
        if kw.get('redirect'):
            return werkzeug.utils.redirect(kw.get('redirect'), 303)

        request.uid = request.session.uid
        menu_data = request.registry['ir.ui.menu'].load_menus(request.cr, request.uid, request.debug, context=request.context)
        return request.render('web.webclient_bootstrap', qcontext={'menu_data': menu_data, 'db_info': json.dumps(db_info())})

    @http.route('/web/dbredirect', type='http', auth="none")
    def web_db_redirect(self, redirect='/', **kw):
        ensure_db()
        return werkzeug.utils.redirect(redirect, 303)

    @http.route('/web/login', type='http', auth="none")
    def web_login(self, redirect=None, **kw):
        ensure_db()
        request.params['login_success'] = False
        if request.httprequest.method == 'GET' and redirect and request.session.uid:
            return http.redirect_with_hash(redirect)

        if not request.uid:
            request.uid = openerp.SUPERUSER_ID

        values = request.params.copy()
        try:
            values['databases'] = http.db_list()
        except openerp.exceptions.AccessDenied:
            values['databases'] = None

        if request.httprequest.method == 'POST':
            old_uid = request.uid
            uid = request.session.authenticate(request.session.db, request.params['login'], request.params['password'])
            if uid is not False:
                request.params['login_success'] = True
                if not redirect:
                    redirect = '/web'
                return http.redirect_with_hash(redirect)
            request.uid = old_uid
            values['error'] = _("Wrong login/password")
        return request.render('web.login', values)

class WebClient(http.Controller):

    @http.route('/web/webclient/csslist', type='json', auth="none")
    def csslist(self, mods=None):
        return manifest_list('css', mods=mods)

    @http.route('/web/webclient/jslist', type='json', auth="none")
    def jslist(self, mods=None):
        return manifest_list('js', mods=mods)

    @http.route('/web/webclient/locale/<string:lang>', type='http', auth="none")
    def load_locale(self, lang):
        magic_file_finding = [lang.replace("_",'-').lower(), lang.split('_')[0]]
        addons_path = http.addons_manifest['web']['addons_path']
        #load momentjs locale
        momentjs_locale_file = False
        momentjs_locale = ""
        for code in magic_file_finding:
            try:
                with open(os.path.join(addons_path, 'web', 'static', 'lib', 'moment', 'locale', code + '.js'), 'r') as f:
                    momentjs_locale = f.read()
                #we found a locale matching so we can exit
                break
            except IOError:
                continue

        #return the content of the locale
        headers = [('Content-Type', 'application/javascript'), ('Cache-Control', 'max-age=%s' % (36000))]
        return request.make_response(momentjs_locale, headers)

    @http.route('/web/webclient/qweb', type='http', auth="none")
    def qweb(self, mods=None, db=None):
        files = [f[0] for f in manifest_glob('qweb', addons=mods, db=db)]
        last_modified = get_last_modified(files)
        if request.httprequest.if_modified_since and request.httprequest.if_modified_since >= last_modified:
            return werkzeug.wrappers.Response(status=304)

        content, checksum = concat_xml(files)

        return make_conditional(
            request.make_response(content, [('Content-Type', 'text/xml')]),
            last_modified, checksum)

    @http.route('/web/webclient/bootstrap_translations', type='json', auth="none")
    def bootstrap_translations(self, mods):
        """ Load local translations from *.po files, as a temporary solution
            until we have established a valid session. This is meant only
            for translating the login page and db management chrome, using
            the browser's language. """
        # For performance reasons we only load a single translation, so for
        # sub-languages (that should only be partially translated) we load the
        # main language PO instead - that should be enough for the login screen.
        lang = request.lang.split('_')[0]

        translations_per_module = {}
        for addon_name in mods:
            if http.addons_manifest[addon_name].get('bootstrap'):
                addons_path = http.addons_manifest[addon_name]['addons_path']
                f_name = os.path.join(addons_path, addon_name, "i18n", lang + ".po")
                if not os.path.exists(f_name):
                    continue
                translations_per_module[addon_name] = {'messages': _local_web_translations(f_name)}

        return {"modules": translations_per_module,
                "lang_parameters": None}

    @http.route('/web/webclient/translations', type='json', auth="none")
    def translations(self, mods=None, lang=None):
        request.disable_db = False
        uid = openerp.SUPERUSER_ID
        if mods is None:
            m = request.registry.get('ir.module.module')
            mods = [x['name'] for x in m.search_read(request.cr, uid,
                [('state','=','installed')], ['name'])]
        if lang is None:
            lang = request.context["lang"]
        res_lang = request.registry.get('res.lang')
        ids = res_lang.search(request.cr, uid, [("code", "=", lang)])
        lang_params = None
        if ids:
            lang_params = res_lang.read(request.cr, uid, ids[0], ["direction", "date_format", "time_format",
                                                "grouping", "decimal_point", "thousands_sep"])

        # Regional languages (ll_CC) must inherit/override their parent lang (ll), but this is
        # done server-side when the language is loaded, so we only need to load the user's lang.
        ir_translation = request.registry.get('ir.translation')
        translations_per_module = {}
        messages = ir_translation.search_read(request.cr, uid, [('module','in',mods),('lang','=',lang),
                                               ('comments','like','openerp-web'),('value','!=',False),
                                               ('value','!=','')],
                                              ['module','src','value','lang'], order='module')
        for mod, msg_group in itertools.groupby(messages, key=operator.itemgetter('module')):
            translations_per_module.setdefault(mod,{'messages':[]})
            translations_per_module[mod]['messages'].extend({'id': m['src'],
                                                             'string': m['value']} \
                                                                for m in msg_group)
        return {"modules": translations_per_module,
                "lang_parameters": lang_params}

    @http.route('/web/webclient/version_info', type='json', auth="none")
    def version_info(self):
        return openerp.service.common.exp_version()

    @http.route('/web/tests', type='http', auth="none")
    def index(self, mod=None, **kwargs):
        return request.render('web.qunit_suite')

class Proxy(http.Controller):

    @http.route('/web/proxy/load', type='json', auth="none")
    def load(self, path):
        """ Proxies an HTTP request through a JSON request.

        It is strongly recommended to not request binary files through this,
        as the result will be a binary data blob as well.

        :param path: actual request path
        :return: file content
        """
        from werkzeug.test import Client
        from werkzeug.wrappers import BaseResponse

        base_url = request.httprequest.base_url
        return Client(request.httprequest.app, BaseResponse).get(path, base_url=base_url).data

    @http.route('/web/proxy/post/<path:path>', type='http', auth='user', methods=['GET'])
    def post(self, path):
        """Effectively execute a POST request that was hooked through user login"""
        with request.session.load_request_data() as data:
            if not data:
                raise werkzeug.exceptions.BadRequest()
            from werkzeug.test import Client
            from werkzeug.wrappers import BaseResponse
            base_url = request.httprequest.base_url
            query_string = request.httprequest.query_string
            client = Client(request.httprequest.app, BaseResponse)
            headers = {'X-Openerp-Session-Id': request.session.sid}
            return client.post('/' + path, base_url=base_url, query_string=query_string,
                               headers=headers, data=data)

class Database(http.Controller):

    def _render_template(self, **d):
        d.setdefault('manage',True)
        d['insecure'] = openerp.tools.config['admin_passwd'] == 'admin'
        d['list_db'] = openerp.tools.config['list_db']
        d['langs'] = openerp.service.db.exp_list_lang()
        d['countries'] = openerp.service.db.exp_list_countries()
        # databases list
        d['databases'] = []
        try:
            d['databases'] = http.db_list()
        except openerp.exceptions.AccessDenied:
            monodb = db_monodb()
            if monodb:
                d['databases'] = [monodb]
        return env.get_template("database_manager.html").render(d)

    @http.route('/web/database/selector', type='http', auth="none")
    def selector(self, **kw):
        return self._render_template(manage=False)

    @http.route('/web/database/manager', type='http', auth="none")
    def manager(self, **kw):
        return self._render_template()

    @http.route('/web/database/create', type='http', auth="none", methods=['POST'], csrf=False)
    def create(self, master_pwd, name, lang, password, **post):
        try:
            # country code could be = "False" which is actually True in python
            country_code = post.get('country_code') or False
            request.session.proxy("db").create_database(master_pwd, name, bool(post.get('demo')), lang, password, post.get('login'), country_code)
            request.session.authenticate(name, 'admin', password)
            return http.local_redirect('/web/')
        except Exception, e:
            error = "Database creation error: %s" % e
        return self._render_template(error=error)

    @http.route('/web/database/duplicate', type='http', auth="none", methods=['POST'], csrf=False)
    def duplicate(self, master_pwd, name, new_name):
        try:
            request.session.proxy("db").duplicate_database(master_pwd, name, new_name)
            return http.local_redirect('/web/database/manager')
        except Exception, e:
            error = "Database duplication error: %s" % e
            return self._render_template(error=error)

    @http.route('/web/database/drop', type='http', auth="none", methods=['POST'], csrf=False)
    def drop(self, master_pwd, name):
        try:
            request.session.proxy("db").drop(master_pwd, name)
            return http.local_redirect('/web/database/manager')
        except Exception, e:
            error = "Database deletion error: %s" % e
            return self._render_template(error=error)

    @http.route('/web/database/backup', type='http', auth="none", methods=['POST'], csrf=False)
    def backup(self, master_pwd, name, backup_format = 'zip'):
        try:
            openerp.service.db.check_super(master_pwd)
            ts = datetime.datetime.utcnow().strftime("%Y-%m-%d_%H-%M-%S")
            filename = "%s_%s.%s" % (name, ts, backup_format)
            headers = [
                ('Content-Type', 'application/octet-stream; charset=binary'),
                ('Content-Disposition', content_disposition(filename)),
            ]
            dump_stream = openerp.service.db.dump_db(name, None, backup_format)
            response = werkzeug.wrappers.Response(dump_stream, headers=headers, direct_passthrough=True)
            return response
        except Exception, e:
            _logger.exception('Database.backup')
            error = "Database backup error: %s" % e
            return self._render_template(error=error)

    @http.route('/web/database/restore', type='http', auth="none", methods=['POST'], csrf=False)
    def restore(self, master_pwd, backup_file, name, copy=False):
        try:
            data = base64.b64encode(backup_file.read())
            request.session.proxy("db").restore(master_pwd, name, data, str2bool(copy))
            return http.local_redirect('/web/database/manager')
        except Exception, e:
            error = "Database restore error: %s" % e
            return self._render_template(error=error)

    @http.route('/web/database/change_password', type='http', auth="none", methods=['POST'], csrf=False)
    def change_password(self, master_pwd, master_pwd_new):
        try:
            request.session.proxy("db").change_admin_password(master_pwd, master_pwd_new)
            return http.local_redirect('/web/database/manager')
        except Exception, e:
            error = "Master password update error: %s" % e
            return self._render_template(error=error)

class Session(http.Controller):

    def session_info(self):
        request.session.ensure_valid()
        return {
            "session_id": request.session_id,
            "uid": request.session.uid,
            "user_context": request.session.get_context() if request.session.uid else {},
            "db": request.session.db,
            "username": request.session.login,
            "company_id": request.env.user.company_id.id if request.session.uid else None,
            "partner_id": request.env.user.partner_id.id if request.session.uid and request.env.user.partner_id else None,
        }

    @http.route('/web/session/get_session_info', type='json', auth="none")
    def get_session_info(self):
        request.uid = request.session.uid
        request.disable_db = False
        return self.session_info()

    @http.route('/web/session/authenticate', type='json', auth="none")
    def authenticate(self, db, login, password, base_location=None):
        request.session.authenticate(db, login, password)

        return self.session_info()

    @http.route('/web/session/change_password', type='json', auth="user")
    def change_password(self, fields):
        old_password, new_password,confirm_password = operator.itemgetter('old_pwd', 'new_password','confirm_pwd')(
                dict(map(operator.itemgetter('name', 'value'), fields)))
        if not (old_password.strip() and new_password.strip() and confirm_password.strip()):
            return {'error':_('You cannot leave any password empty.'),'title': _('Change Password')}
        if new_password != confirm_password:
            return {'error': _('The new password and its confirmation must be identical.'),'title': _('Change Password')}
        try:
            if request.session.model('res.users').change_password(
                old_password, new_password):
                return {'new_password':new_password}
        except Exception:
            return {'error': _('The old password you provided is incorrect, your password was not changed.'), 'title': _('Change Password')}
        return {'error': _('Error, password not changed !'), 'title': _('Change Password')}

    @http.route('/web/session/get_lang_list', type='json', auth="none")
    def get_lang_list(self):
        try:
            return request.session.proxy("db").list_lang() or []
        except Exception, e:
            return {"error": e, "title": _("Languages")}

    @http.route('/web/session/modules', type='json', auth="user")
    def modules(self):
        # return all installed modules. Web client is smart enough to not load a module twice
        return module_installed(environment=request.env(user=openerp.SUPERUSER_ID))

    @http.route('/web/session/save_session_action', type='json', auth="user")
    def save_session_action(self, the_action):
        """
        This method store an action object in the session object and returns an integer
        identifying that action. The method get_session_action() can be used to get
        back the action.

        :param the_action: The action to save in the session.
        :type the_action: anything
        :return: A key identifying the saved action.
        :rtype: integer
        """
        return request.httpsession.save_action(the_action)

    @http.route('/web/session/get_session_action', type='json', auth="user")
    def get_session_action(self, key):
        """
        Gets back a previously saved action. This method can return None if the action
        was saved since too much time (this case should be handled in a smart way).

        :param key: The key given by save_session_action()
        :type key: integer
        :return: The saved action or None.
        :rtype: anything
        """
        return request.httpsession.get_action(key)

    @http.route('/web/session/check', type='json', auth="user")
    def check(self):
        request.session.assert_valid()
        return None

    @http.route('/web/session/destroy', type='json', auth="user")
    def destroy(self):
        request.session.logout()

    @http.route('/web/session/logout', type='http', auth="none")
    def logout(self, redirect='/web'):
        request.session.logout(keep_db=True)
        return werkzeug.utils.redirect(redirect, 303)

class Menu(http.Controller):

    @http.route('/web/menu/load_needaction', type='json', auth="user")
    def load_needaction(self, menu_ids):
        """ Loads needaction counters for specific menu ids.

            :return: needaction data
            :rtype: dict(menu_id: {'needaction_enabled': boolean, 'needaction_counter': int})
        """
        return request.session.model('ir.ui.menu').get_needaction_data(menu_ids, request.context)

class DataSet(http.Controller):

    @http.route('/web/dataset/search_read', type='json', auth="user")
    def search_read(self, model, fields=False, offset=0, limit=False, domain=None, sort=None):
        return self.do_search_read(model, fields, offset, limit, domain, sort)
    def do_search_read(self, model, fields=False, offset=0, limit=False, domain=None
                       , sort=None):
        """ Performs a search() followed by a read() (if needed) using the
        provided search criteria

        :param str model: the name of the model to search on
        :param fields: a list of the fields to return in the result records
        :type fields: [str]
        :param int offset: from which index should the results start being returned
        :param int limit: the maximum number of records to return
        :param list domain: the search domain for the query
        :param list sort: sorting directives
        :returns: A structure (dict) with two keys: ids (all the ids matching
                  the (domain, context) pair) and records (paginated records
                  matching fields selection set)
        :rtype: list
        """
        Model = request.session.model(model)

        records = Model.search_read(domain, fields, offset or 0, limit or False, sort or False,
                           request.context)
        if not records:
            return {
                'length': 0,
                'records': []
            }
        if limit and len(records) == limit:
            length = Model.search_count(domain, request.context)
        else:
            length = len(records) + (offset or 0)
        return {
            'length': length,
            'records': records
        }

    @http.route('/web/dataset/load', type='json', auth="user")
    def load(self, model, id, fields):
        m = request.session.model(model)
        value = {}
        r = m.read([id], False, request.context)
        if r:
            value = r[0]
        return {'value': value}

    def call_common(self, model, method, args, domain_id=None, context_id=None):
        return self._call_kw(model, method, args, {})

    def _call_kw(self, model, method, args, kwargs):
        if method.startswith('_'):
            raise AccessError(_("Underscore prefixed methods cannot be remotely called"))

        return getattr(request.registry.get(model), method)(request.cr, request.uid, *args, **kwargs)

    @http.route('/web/dataset/call', type='json', auth="user")
    def call(self, model, method, args, domain_id=None, context_id=None):
        return self._call_kw(model, method, args, {})

    @http.route(['/web/dataset/call_kw', '/web/dataset/call_kw/<path:path>'], type='json', auth="user")
    def call_kw(self, model, method, args, kwargs, path=None):
        return self._call_kw(model, method, args, kwargs)

    @http.route('/web/dataset/call_button', type='json', auth="user")
    def call_button(self, model, method, args, domain_id=None, context_id=None):
        action = self._call_kw(model, method, args, {})
        if isinstance(action, dict) and action.get('type') != '':
            return clean_action(action)
        return False

    @http.route('/web/dataset/exec_workflow', type='json', auth="user")
    def exec_workflow(self, model, id, signal):
        return request.session.exec_workflow(model, id, signal)

    @http.route('/web/dataset/resequence', type='json', auth="user")
    def resequence(self, model, ids, field='sequence', offset=0):
        """ Re-sequences a number of records in the model, by their ids

        The re-sequencing starts at the first model of ``ids``, the sequence
        number is incremented by one after each record and starts at ``offset``

        :param ids: identifiers of the records to resequence, in the new sequence order
        :type ids: list(id)
        :param str field: field used for sequence specification, defaults to
                          "sequence"
        :param int offset: sequence number for first record in ``ids``, allows
                           starting the resequencing from an arbitrary number,
                           defaults to ``0``
        """
        m = request.session.model(model)
        if not m.fields_get([field]):
            return False
        # python 2.6 has no start parameter
        for i, id in enumerate(ids):
            m.write(id, { field: i + offset })
        return True

class View(http.Controller):

    @http.route('/web/view/add_custom', type='json', auth="user")
    def add_custom(self, view_id, arch):
        CustomView = request.session.model('ir.ui.view.custom')
        CustomView.create({
            'user_id': request.session.uid,
            'ref_id': view_id,
            'arch': arch
        }, request.context)
        return {'result': True}

class TreeView(View):

    @http.route('/web/treeview/action', type='json', auth="user")
    def action(self, model, id):
        return load_actions_from_ir_values(
            'action', 'tree_but_open',[(model, id)],
            False)

class Binary(http.Controller):

    def placeholder(self, image='placeholder.png'):
        addons_path = http.addons_manifest['web']['addons_path']
        return open(os.path.join(addons_path, 'web', 'static', 'src', 'img', image), 'rb').read()

    @http.route(['/web/content',
        '/web/content/<string:xmlid>',
        '/web/content/<string:xmlid>/<string:filename>',
        '/web/content/<int:id>',
        '/web/content/<int:id>/<string:filename>',
        '/web/content/<int:id>-<string:unique>',
        '/web/content/<int:id>-<string:unique>/<string:filename>',
        '/web/content/<string:model>/<int:id>/<string:field>',
        '/web/content/<string:model>/<int:id>/<string:field>/<string:filename>'], type='http', auth="public")
    def content_common(self, xmlid=None, model='ir.attachment', id=None, field='datas', filename=None, filename_field='datas_fname', unique=None, mimetype=None, download=None, data=None, token=None):
        status, headers, content = binary_content(xmlid=xmlid, model=model, id=id, field=field, unique=unique, filename=filename, filename_field=filename_field, download=download, mimetype=mimetype)
        if status == 304:
            response = werkzeug.wrappers.Response(status=status, headers=headers)
        elif status == 301:
            return werkzeug.utils.redirect(content, code=301)
        elif status != 200:
            response = request.not_found()
        else:
            content_base64 = base64.b64decode(content)
            headers.append(('Content-Length', len(content_base64)))
            response = request.make_response(content_base64, headers)
        if token:
            response.set_cookie('fileToken', token)
        return response

    @http.route(['/web/image',
        '/web/image/<string:xmlid>',
        '/web/image/<string:xmlid>/<string:filename>',
        '/web/image/<string:xmlid>/<int:width>x<int:height>',
        '/web/image/<string:xmlid>/<int:width>x<int:height>/<string:filename>',
        '/web/image/<string:model>/<int:id>/<string:field>',
        '/web/image/<string:model>/<int:id>/<string:field>/<string:filename>',
        '/web/image/<string:model>/<int:id>/<string:field>/<int:width>x<int:height>',
        '/web/image/<string:model>/<int:id>/<string:field>/<int:width>x<int:height>/<string:filename>',
        '/web/image/<int:id>',
        '/web/image/<int:id>/<string:filename>',
        '/web/image/<int:id>/<int:width>x<int:height>',
        '/web/image/<int:id>/<int:width>x<int:height>/<string:filename>',
        '/web/image/<int:id>-<string:unique>',
        '/web/image/<int:id>-<string:unique>/<string:filename>',
        '/web/image/<int:id>-<string:unique>/<int:width>x<int:height>',
        '/web/image/<int:id>-<string:unique>/<int:width>x<int:height>/<string:filename>'], type='http', auth="public")
    def content_image(self, xmlid=None, model='ir.attachment', id=None, field='datas', filename_field='datas_fname', unique=None, filename=None, mimetype=None, download=None, width=0, height=0):
        status, headers, content = binary_content(xmlid=xmlid, model=model, id=id, field=field, unique=unique, filename=filename, filename_field=filename_field, download=download, mimetype=mimetype, default_mimetype='image/png')
        if status == 304:
            return werkzeug.wrappers.Response(status=304, headers=headers)
        elif status == 301:
            return werkzeug.utils.redirect(content, code=301)
        elif status != 200 and download:
            return request.not_found()

        if content and (width or height):
            # resize maximum 500*500
            if width > 500:
                width = 500
            if height > 500:
                height = 500
            content = openerp.tools.image_resize_image(base64_source=content, size=(width or None, height or None), encoding='base64', filetype='PNG')

        image_base64 = content and base64.b64decode(content) or self.placeholder()
        headers.append(('Content-Length', len(image_base64)))
        response = request.make_response(image_base64, headers)
        response.status_code = status
        return response

    # backward compatibility
    @http.route(['/web/binary/image'], type='http', auth="public")
    def content_image_backward_compatibility(self, model, id, field, resize=None, **kw):
        width = None
        height = None
        if resize:
            width, height = resize.split(",")
        return self.content_image(model=model, id=id, field=field, width=width, height=height)


    @http.route('/web/binary/upload', type='http', auth="user")
    @serialize_exception
    def upload(self, callback, ufile):
        # TODO: might be useful to have a configuration flag for max-length file uploads
        out = """<script language="javascript" type="text/javascript">
                    var win = window.top.window;
                    win.jQuery(win).trigger(%s, %s);
                </script>"""
        try:
            data = ufile.read()
            args = [len(data), ufile.filename,
                    ufile.content_type, base64.b64encode(data)]
        except Exception, e:
            args = [False, e.message]
        return out % (json.dumps(callback), json.dumps(args))

    @http.route('/web/binary/upload_attachment', type='http', auth="user")
    @serialize_exception
    def upload_attachment(self, callback, model, id, ufile):
        Model = request.session.model('ir.attachment')
        out = """<script language="javascript" type="text/javascript">
                    var win = window.top.window;
                    win.jQuery(win).trigger(%s, %s);
                </script>"""
        try:
            attachment_id = Model.create({
                'name': ufile.filename,
                'datas': base64.encodestring(ufile.read()),
                'datas_fname': ufile.filename,
                'res_model': model,
                'res_id': int(id)
            }, request.context)
            args = {
                'filename': ufile.filename,
                'mimetype': ufile.content_type,
                'id':  attachment_id
            }
        except Exception:
            args = {'error': _("Something horrible happened")}
            _logger.exception("Fail to upload attachment %s" % ufile.filename)
        return out % (json.dumps(callback), json.dumps(args))

    @http.route([
        '/web/binary/company_logo',
        '/logo',
        '/logo.png',
    ], type='http', auth="none", cors="*")
    def company_logo(self, dbname=None, **kw):
        imgname = 'logo'
        imgext = '.png'
        placeholder = functools.partial(get_resource_path, 'web', 'static', 'src', 'img')
        uid = None
        if request.session.db:
            dbname = request.session.db
            uid = request.session.uid
        elif dbname is None:
            dbname = db_monodb()

        if not uid:
            uid = openerp.SUPERUSER_ID

        if not dbname:
            response = http.send_file(placeholder(imgname + imgext))
        else:
            try:
                # create an empty registry
                registry = openerp.modules.registry.Registry(dbname)
                with registry.cursor() as cr:
                    cr.execute("""SELECT c.logo_web, c.write_date
                                    FROM res_users u
                               LEFT JOIN res_company c
                                      ON c.id = u.company_id
                                   WHERE u.id = %s
                               """, (uid,))
                    row = cr.fetchone()
                    if row and row[0]:
                        image_base64 = str(row[0]).decode('base64')
                        image_data = StringIO(image_base64)
                        imgext = '.' + (imghdr.what(None, h=image_base64) or 'png')
                        response = http.send_file(image_data, filename=imgname + imgext, mtime=row[1])
                    else:
                        response = http.send_file(placeholder('nologo.png'))
            except Exception:
                response = http.send_file(placeholder(imgname + imgext))

        return response

class Action(http.Controller):

    @http.route('/web/action/load', type='json', auth="user")
    def load(self, action_id, do_not_eval=False, additional_context=None):
        Actions = request.session.model('ir.actions.actions')
        value = False
        try:
            action_id = int(action_id)
        except ValueError:
            try:
                module, xmlid = action_id.split('.', 1)
                model, action_id = request.session.model('ir.model.data').get_object_reference(module, xmlid)
                assert model.startswith('ir.actions.')
            except Exception:
                action_id = 0   # force failed read

        base_action = Actions.read([action_id], ['type'], request.context)
        if base_action:
            ctx = request.context
            action_type = base_action[0]['type']
            if action_type == 'ir.actions.report.xml':
                ctx.update({'bin_size': True})
            if additional_context:
                ctx.update(additional_context)
            action = request.session.model(action_type).read([action_id], False, ctx)
            if action:
                value = clean_action(action[0])
        return value

    @http.route('/web/action/run', type='json', auth="user")
    def run(self, action_id):
        return_action = request.session.model('ir.actions.server').run(
            [action_id], request.context)
        if return_action:
            return clean_action(return_action)
        else:
            return False

class Export(http.Controller):

    @http.route('/web/export/formats', type='json', auth="user")
    def formats(self):
        """ Returns all valid export formats

        :returns: for each export format, a pair of identifier and printable name
        :rtype: [(str, str)]
        """
        return [
            {'tag': 'csv', 'label': 'CSV'},
            {'tag': 'xls', 'label': 'Excel', 'error': None if xlwt else "XLWT required"},
        ]

    def fields_get(self, model):
        Model = request.session.model(model)
        fields = Model.fields_get(False, request.context)
        return fields

    @http.route('/web/export/get_fields', type='json', auth="user")
    def get_fields(self, model, prefix='', parent_name= '',
                   import_compat=True, parent_field_type=None,
                   exclude=None):

        if import_compat and parent_field_type == "many2one":
            fields = {}
        else:
            fields = self.fields_get(model)

        if import_compat:
            fields.pop('id', None)
        else:
            fields['.id'] = fields.pop('id', {'string': 'ID'})

        fields_sequence = sorted(fields.iteritems(),
            key=lambda field: openerp.tools.ustr(field[1].get('string', '')))

        records = []
        for field_name, field in fields_sequence:
            if import_compat:
                if exclude and field_name in exclude:
                    continue
                if field.get('readonly'):
                    # If none of the field's states unsets readonly, skip the field
                    if all(dict(attrs).get('readonly', True)
                           for attrs in field.get('states', {}).values()):
                        continue
            if not field.get('exportable', True):
                continue

            id = prefix + (prefix and '/'or '') + field_name
            name = parent_name + (parent_name and '/' or '') + field['string']
            record = {'id': id, 'string': name,
                      'value': id, 'children': False,
                      'field_type': field.get('type'),
                      'required': field.get('required'),
                      'relation_field': field.get('relation_field')}
            records.append(record)

            if len(name.split('/')) < 3 and 'relation' in field:
                ref = field.pop('relation')
                record['value'] += '/id'
                record['params'] = {'model': ref, 'prefix': id, 'name': name}

                if not import_compat or field['type'] == 'one2many':
                    # m2m field in import_compat is childless
                    record['children'] = True

        return records

    @http.route('/web/export/namelist', type='json', auth="user")
    def namelist(self, model, export_id):
        # TODO: namelist really has no reason to be in Python (although itertools.groupby helps)
        export = request.session.model("ir.exports").read([export_id])[0]
        export_fields_list = request.session.model("ir.exports.line").read(
            export['export_fields'])

        fields_data = self.fields_info(
            model, map(operator.itemgetter('name'), export_fields_list))

        return [
            {'name': field['name'], 'label': fields_data[field['name']]}
            for field in export_fields_list
        ]

    def fields_info(self, model, export_fields):
        info = {}
        fields = self.fields_get(model)
        if ".id" in export_fields:
            fields['.id'] = fields.pop('id', {'string': 'ID'})

        # To make fields retrieval more efficient, fetch all sub-fields of a
        # given field at the same time. Because the order in the export list is
        # arbitrary, this requires ordering all sub-fields of a given field
        # together so they can be fetched at the same time
        #
        # Works the following way:
        # * sort the list of fields to export, the default sorting order will
        #   put the field itself (if present, for xmlid) and all of its
        #   sub-fields right after it
        # * then, group on: the first field of the path (which is the same for
        #   a field and for its subfields and the length of splitting on the
        #   first '/', which basically means grouping the field on one side and
        #   all of the subfields on the other. This way, we have the field (for
        #   the xmlid) with length 1, and all of the subfields with the same
        #   base but a length "flag" of 2
        # * if we have a normal field (length 1), just add it to the info
        #   mapping (with its string) as-is
        # * otherwise, recursively call fields_info via graft_subfields.
        #   all graft_subfields does is take the result of fields_info (on the
        #   field's model) and prepend the current base (current field), which
        #   rebuilds the whole sub-tree for the field
        #
        # result: because we're not fetching the fields_get for half the
        # database models, fetching a namelist with a dozen fields (including
        # relational data) falls from ~6s to ~300ms (on the leads model).
        # export lists with no sub-fields (e.g. import_compatible lists with
        # no o2m) are even more efficient (from the same 6s to ~170ms, as
        # there's a single fields_get to execute)
        for (base, length), subfields in itertools.groupby(
                sorted(export_fields),
                lambda field: (field.split('/', 1)[0], len(field.split('/', 1)))):
            subfields = list(subfields)
            if length == 2:
                # subfields is a seq of $base/*rest, and not loaded yet
                info.update(self.graft_subfields(
                    fields[base]['relation'], base, fields[base]['string'],
                    subfields
                ))
            elif base in fields:
                info[base] = fields[base]['string']

        return info

    def graft_subfields(self, model, prefix, prefix_string, fields):
        export_fields = [field.split('/', 1)[1] for field in fields]
        return (
            (prefix + '/' + k, prefix_string + '/' + v)
            for k, v in self.fields_info(model, export_fields).iteritems())

class ExportFormat(object):
    raw_data = False

    @property
    def content_type(self):
        """ Provides the format's content type """
        raise NotImplementedError()

    def filename(self, base):
        """ Creates a valid filename for the format (with extension) from the
         provided base name (exension-less)
        """
        raise NotImplementedError()

    def from_data(self, fields, rows):
        """ Conversion method from OpenERP's export data to whatever the
        current export class outputs

        :params list fields: a list of fields to export
        :params list rows: a list of records to export
        :returns:
        :rtype: bytes
        """
        raise NotImplementedError()

    def base(self, data, token):
        params = json.loads(data)
        model, fields, ids, domain, import_compat = \
            operator.itemgetter('model', 'fields', 'ids', 'domain',
                                'import_compat')(
                params)

        Model = request.session.model(model)
        context = dict(request.context or {}, **params.get('context', {}))
<<<<<<< HEAD
        ids = ids or Model.search(domain, 0, False, False, context=context)
=======
        ids = ids or Model.search(domain, offset=0, limit=False, order=False, context=context)
>>>>>>> 7df4ea5b

        if not request.env[model]._is_an_ordinary_table():
            fields = [field for field in fields if field['name'] != 'id']

        field_names = map(operator.itemgetter('name'), fields)
        import_data = Model.export_data(ids, field_names, self.raw_data, context=context).get('datas',[])

        if import_compat:
            columns_headers = field_names
        else:
            columns_headers = [val['label'].strip() for val in fields]


        return request.make_response(self.from_data(columns_headers, import_data),
            headers=[('Content-Disposition',
                            content_disposition(self.filename(model))),
                     ('Content-Type', self.content_type)],
            cookies={'fileToken': token})

class CSVExport(ExportFormat, http.Controller):

    @http.route('/web/export/csv', type='http', auth="user")
    @serialize_exception
    def index(self, data, token):
        return self.base(data, token)

    @property
    def content_type(self):
        return 'text/csv;charset=utf8'

    def filename(self, base):
        return base + '.csv'

    def from_data(self, fields, rows):
        fp = StringIO()
        writer = csv.writer(fp, quoting=csv.QUOTE_ALL)

        writer.writerow([name.encode('utf-8') for name in fields])

        for data in rows:
            row = []
            for d in data:
                if isinstance(d, unicode):
                    try:
                        d = d.encode('utf-8')
                    except UnicodeError:
                        pass
                if d is False: d = None

                # Spreadsheet apps tend to detect formulas on leading =, + and -
                if type(d) is str and d.startswith(('=', '-', '+')):
                    d = "'" + d

                row.append(d)
            writer.writerow(row)

        fp.seek(0)
        data = fp.read()
        fp.close()
        return data

class ExcelExport(ExportFormat, http.Controller):
    # Excel needs raw data to correctly handle numbers and date values
    raw_data = True

    @http.route('/web/export/xls', type='http', auth="user")
    @serialize_exception
    def index(self, data, token):
        return self.base(data, token)

    @property
    def content_type(self):
        return 'application/vnd.ms-excel'

    def filename(self, base):
        return base + '.xls'

    def from_data(self, fields, rows):
        workbook = xlwt.Workbook()
        worksheet = workbook.add_sheet('Sheet 1')

        for i, fieldname in enumerate(fields):
            worksheet.write(0, i, fieldname)
            worksheet.col(i).width = 8000 # around 220 pixels

        base_style = xlwt.easyxf('align: wrap yes')
        date_style = xlwt.easyxf('align: wrap yes', num_format_str='YYYY-MM-DD')
        datetime_style = xlwt.easyxf('align: wrap yes', num_format_str='YYYY-MM-DD HH:mm:SS')

        for row_index, row in enumerate(rows):
            for cell_index, cell_value in enumerate(row):
                cell_style = base_style
                if isinstance(cell_value, basestring):
                    cell_value = re.sub("\r", " ", cell_value)
                elif isinstance(cell_value, datetime.datetime):
                    cell_style = datetime_style
                elif isinstance(cell_value, datetime.date):
                    cell_style = date_style
                worksheet.write(row_index + 1, cell_index, cell_value, cell_style)

        fp = StringIO()
        workbook.save(fp)
        fp.seek(0)
        data = fp.read()
        fp.close()
        return data

class Reports(http.Controller):
    POLLING_DELAY = 0.25
    TYPES_MAPPING = {
        'doc': 'application/vnd.ms-word',
        'html': 'text/html',
        'odt': 'application/vnd.oasis.opendocument.text',
        'pdf': 'application/pdf',
        'sxw': 'application/vnd.sun.xml.writer',
        'xls': 'application/vnd.ms-excel',
    }

    @http.route('/web/report', type='http', auth="user")
    @serialize_exception
    def index(self, action, token):
        action = json.loads(action)

        report_srv = request.session.proxy("report")
        context = dict(request.context)
        context.update(action["context"])

        report_data = {}
        report_ids = context.get("active_ids", None)
        if 'report_type' in action:
            report_data['report_type'] = action['report_type']
        if 'datas' in action:
            if 'ids' in action['datas']:
                report_ids = action['datas'].pop('ids')
            report_data.update(action['datas'])

        report_id = report_srv.report(
            request.session.db, request.session.uid, request.session.password,
            action["report_name"], report_ids,
            report_data, context)

        report_struct = None
        while True:
            report_struct = report_srv.report_get(
                request.session.db, request.session.uid, request.session.password, report_id)
            if report_struct["state"]:
                break

            time.sleep(self.POLLING_DELAY)

        report = base64.b64decode(report_struct['result'])
        if report_struct.get('code') == 'zlib':
            report = zlib.decompress(report)
        report_mimetype = self.TYPES_MAPPING.get(
            report_struct['format'], 'octet-stream')
        file_name = action.get('name', 'report')
        if 'name' not in action:
            reports = request.session.model('ir.actions.report.xml')
            res_id = reports.search([('report_name', '=', action['report_name']),],
                                    context=context)
            if len(res_id) > 0:
                file_name = reports.read(res_id[0], ['name'], context)['name']
            else:
                file_name = action['report_name']
        file_name = '%s.%s' % (file_name, report_struct['format'])

        return request.make_response(report,
             headers=[
                 ('Content-Disposition', content_disposition(file_name)),
                 ('Content-Type', report_mimetype),
                 ('Content-Length', len(report))],
             cookies={'fileToken': token})

class Apps(http.Controller):
    @http.route('/apps/<app>', auth='user')
    def get_app_url(self, req, app):
        act_window_obj = request.session.model('ir.actions.act_window')
        ir_model_data = request.session.model('ir.model.data')
        try:
            action_id = ir_model_data.get_object_reference('base', 'open_module_tree')[1]
            action = act_window_obj.read(action_id, ['name', 'type', 'res_model', 'view_mode', 'view_type', 'context', 'views', 'domain'])
            action['target'] = 'current'
        except ValueError:
            action = False
        try:
            app_id = ir_model_data.get_object_reference('base', 'module_%s' % app)[1]
        except ValueError:
            app_id = False

        if action and app_id:
            action['res_id'] = app_id
            action['view_mode'] = 'form'
            action['views'] = [(False, u'form')]

        sakey = Session().save_session_action(action)
        debug = '?debug' if req.debug else ''
        return werkzeug.utils.redirect('/web{0}#sa={1}'.format(debug, sakey))<|MERGE_RESOLUTION|>--- conflicted
+++ resolved
@@ -1330,11 +1330,7 @@
 
         Model = request.session.model(model)
         context = dict(request.context or {}, **params.get('context', {}))
-<<<<<<< HEAD
-        ids = ids or Model.search(domain, 0, False, False, context=context)
-=======
         ids = ids or Model.search(domain, offset=0, limit=False, order=False, context=context)
->>>>>>> 7df4ea5b
 
         if not request.env[model]._is_an_ordinary_table():
             fields = [field for field in fields if field['name'] != 'id']
