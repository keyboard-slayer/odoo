--- conflicted
+++ resolved
@@ -597,13 +597,8 @@
     def version_info(self):
         return odoo.service.common.exp_version()
 
-<<<<<<< HEAD
-    @http.route('/web/tests', type='http', auth="none")
+    @http.route('/web/tests', type='http', auth="user")
     def test_suite(self, mod=None, **kwargs):
-=======
-    @http.route('/web/tests', type='http', auth="user")
-    def index(self, mod=None, **kwargs):
->>>>>>> ddd29306
         return request.render('web.qunit_suite')
 
     @http.route('/web/benchmarks', type='http', auth="none")
