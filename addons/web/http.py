--- conflicted
+++ resolved
@@ -561,13 +561,8 @@
         :rtype: ``Controller | None``
         """
         if l:
-<<<<<<< HEAD
             ps = '/' + '/'.join(filter(None, l))
-            meth = 'index'
-=======
-            ps = '/' + '/'.join(l)
             method_name = 'index'
->>>>>>> 90f1015d
             while ps:
                 c = controllers_path.get(ps)
                 if c:
