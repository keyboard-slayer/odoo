# -*- coding: utf-8 -*-
import collections
import mock
import unittest2
<<<<<<< HEAD
from openerp.addons.web.http import request as req
from openerp.addons.web.http import set_request
=======
>>>>>>> 7a0308cd

from ..controllers import main

class Placeholder(object):
    def __init__(self, **kwargs):
        for k, v in kwargs.iteritems():
            setattr(self, k, v)

class LoadTest(unittest2.TestCase):
    def setUp(self):
        self.menu = main.Menu()
<<<<<<< HEAD
        self.tmp_req = set_request(mock.Mock())
        self.tmp_req.__enter__()
=======
        self.request = mock.Mock()
>>>>>>> 7a0308cd

        # Have self.request.session.model() return a different mock object for
        # each model (but always the same mock for a given model name)
        models = collections.defaultdict(mock.Mock)
        model = self.request.session.model.side_effect = \
            lambda model_name: models[model_name]

        self.MockMenus = model('ir.ui.menu')
        # Mock the absence of custom menu
        model('res.users').read.return_value = [{
            'menu_id': False
        }]

    def tearDown(self):
        del self.request
        del self.MockMenus
        del self.menu

    def test_empty(self):
        self.MockMenus.search.return_value = []
        self.MockMenus.read.return_value = []

        root = self.menu.load(self.request)

        self.MockMenus.search.assert_called_with(
            [('parent_id','=', False)], 0, False, False,
            self.request.context)

        self.assertEqual(root['all_menu_ids'], [])

        self.assertListEqual(
            root['children'],
            [])

    def test_applications_sort(self):
        self.MockMenus.search.return_value = [1, 2, 3]
        self.MockMenus.read.side_effect = lambda *args: [
            {'id': 1, 'sequence': 1, 'parent_id': False},
            {'id': 3, 'sequence': 2, 'parent_id': False},
            {'id': 2, 'sequence': 3, 'parent_id': False},
        ]

        root = self.menu.load(self.request)

        self.MockMenus.search.assert_called_with(
            [('id','child_of', [1, 2, 3])], 0, False, False,
            self.request.context)

        self.MockMenus.read.assert_called_with(
            [1, 2, 3], ['name', 'sequence', 'parent_id',
                        'action'],
            self.request.context)

        self.assertEqual(root['all_menu_ids'], [1, 2, 3])

        self.assertEqual(
            root['children'],
            [{
                'id': 1, 'sequence': 1,
                'parent_id': False, 'children': []
            }, {
                'id': 3, 'sequence': 2,
                'parent_id': False, 'children': []
            }, {
                'id': 2, 'sequence': 3,
                'parent_id': False, 'children': []
            }])

    def test_deep(self):
        self.MockMenus.search.side_effect = lambda domain, *args: (
            [1] if domain == [('parent_id', '=', False)] else [1, 2, 3, 4])

        root = {'id': 1, 'sequence': 1, 'parent_id': False}
        self.MockMenus.read.side_effect = lambda ids, *args: (
            [root] if ids == [1] else [
                {'id': 1, 'sequence': 1, 'parent_id': False},
                {'id': 2, 'sequence': 2, 'parent_id': [1, '']},
                {'id': 3, 'sequence': 1, 'parent_id': [2, '']},
                {'id': 4, 'sequence': 2, 'parent_id': [2, '']},
            ])

        root = self.menu.load(self.request)

        self.MockMenus.search.assert_called_with(
            [('id','child_of', [1])], 0, False, False,
            self.request.context)

        self.assertEqual(root['all_menu_ids'], [1, 2, 3, 4])

        self.assertEqual(
            root['children'],
            [{
                 'id': 1,
                 'sequence': 1,
                 'parent_id': False,
                 'children': [{
                     'id': 2,
                     'sequence': 2,
                     'parent_id': [1, ''],
                     'children': [{
                         'id': 3,
                         'sequence': 1,
                         'parent_id': [2, ''],
                         'children': []
                     }, {
                         'id': 4,
                         'sequence': 2,
                         'parent_id': [2, ''],
                         'children': []
                     }]
                 }]
            }]
        )

class ActionMungerTest(unittest2.TestCase):
    def setUp(self):
        self.menu = main.Menu()
    def test_actual_treeview(self):
        action = {
            "views": [[False, "tree"], [False, "form"],
                      [False, "calendar"]],
            "view_type": "tree",
            "view_id": False,
            "view_mode": "tree,form,calendar"
        }
        changed = action.copy()
        del action['view_type']
        main.fix_view_modes(changed)

        self.assertEqual(changed, action)

    def test_list_view(self):
        action = {
            "views": [[False, "tree"], [False, "form"],
                      [False, "calendar"]],
            "view_type": "form",
            "view_id": False,
            "view_mode": "tree,form,calendar"
        }
        main.fix_view_modes(action)

        self.assertEqual(action, {
            "views": [[False, "list"], [False, "form"],
                      [False, "calendar"]],
            "view_id": False,
            "view_mode": "list,form,calendar"
        })

    def test_redundant_views(self):

        action = {
            "views": [[False, "tree"], [False, "form"],
                      [False, "calendar"], [42, "tree"]],
            "view_type": "form",
            "view_id": False,
            "view_mode": "tree,form,calendar"
        }
        main.fix_view_modes(action)

        self.assertEqual(action, {
            "views": [[False, "list"], [False, "form"],
                      [False, "calendar"], [42, "list"]],
            "view_id": False,
            "view_mode": "list,form,calendar"
        })<|MERGE_RESOLUTION|>--- conflicted
+++ resolved
@@ -2,11 +2,8 @@
 import collections
 import mock
 import unittest2
-<<<<<<< HEAD
 from openerp.addons.web.http import request as req
 from openerp.addons.web.http import set_request
-=======
->>>>>>> 7a0308cd
 
 from ..controllers import main
 
@@ -18,12 +15,8 @@
 class LoadTest(unittest2.TestCase):
     def setUp(self):
         self.menu = main.Menu()
-<<<<<<< HEAD
         self.tmp_req = set_request(mock.Mock())
         self.tmp_req.__enter__()
-=======
-        self.request = mock.Mock()
->>>>>>> 7a0308cd
 
         # Have self.request.session.model() return a different mock object for
         # each model (but always the same mock for a given model name)
