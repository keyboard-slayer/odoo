<template>
<t t-name="DashBoard">
    <div class="oe-dashboard-links">
        <button type="button" class="button oe-dashboard-link-reset" t-att-style="view.fields_view.custom_view_id ? null : 'display: none'">
            <img src="/base/static/src/img/icons/STOCK_GOTO_FIRST.png" width="16" height="16"/>
            <span>Reset</span>
        </button>
        <button type="button" class="button oe-dashboard-link-undo" t-att-style="view.fields_view.custom_view_id ? null : 'display: none'">
            <img src="/base/static/src/img/icons/gtk-undo.png" width="16" height="16"/>
            <span>Undo</span>
        </button>
        <button type="button" class="button oe-dashboard-link-add_widget">
            <img src="/base/static/src/img/icons/STOCK_ADD.png" width="16" height="16"/>
            <span>Add Widget</span>
        </button>
        <button type="button" class="button oe-dashboard-link-change_layout">
            <img src="/base/static/src/img/icons/gtk-edit.png" width="16" height="16"/>
            <span>Change layout</span>
        </button>
    </div>
    <table t-att-data-layout="node.attrs.style" t-attf-class="oe-dashboard oe-dashboard-layout_#{node.attrs.style}" cellspacing="0" cellpadding="0" border="0">
    <tr>
        <td t-foreach="node.children" t-as="column" t-if="column.tag == 'column'"
             t-att-id="view.element_id + '_column_' + column_index" t-attf-class="oe-dashboard-column index_#{column_index}">

            <t t-foreach="column.children" t-as="action" t-if="action.tag == 'action'" t-call="DashBoard.action"/>
        </td>
    </tr>
    </table>
</t>
<t t-name="DashBoard.action">
<<<<<<< HEAD
    <div t-att-data-id="action.attrs.name" class="oe-dashboard-action ui-widget ui-widget-content ui-helper-clearfix ui-corner-all">
        <div class="oe-dashboard-action-header ui-widget-header ui-corner-all">
            <a href="#" class="oe-dashboard-action-rename"><img src="/base/static/src/img/icons/gtk-edit.png" width="16" height="16"/></a>
            <span class="oe-dashboard-action-title"><t t-esc="action.attrs.string"/> </span>
=======
    <div t-att-data-id="action.attrs.name" class="oe-dashboard-action">
        <h2 class="oe-dashboard-action-header oe_view_title">
            <t t-esc="action.attrs.string"/>
            <!--<a href="#" class="oe-dashboard-action-rename"><img src="/base/static/src/img/icons/gtk-edit.png" width="16" height="16"/></a>-->
>>>>>>> 5070784b
            <input class="oe-dashboard-action-input" type="text" name="title" value="" style="display: none"/>
            <span class='ui-icon ui-icon-closethick'></span>
            <span class='ui-icon ui-icon-minusthick oe-dashboard-fold' t-if="!action.attrs.fold"></span>
            <span class='ui-icon ui-icon-plusthick oe-dashboard-fold' t-if="action.attrs.fold"></span>
        </h2>
        <div t-att-id="view.element_id + '_action_' + action.attrs.name" class="oe-dashboard-action-content" t-att-style="action.attrs.fold ? 'display: none' : null"></div>
    </div>
</t>
<t t-name="DashBoard.layouts">
    <div class="oe-dashboard-layout-selector">
        <p>
            <strong>Choose dashboard layout</strong>
        </p>
        <ul>
            <li t-foreach="'1 1-1 1-1-1 1-2 2-1'.split(' ')" t-as="layout" t-att-data-layout="layout">
                <img t-attf-src="/base_dashboard/static/src/img/layout_#{layout}.png"/>
                <img t-if="layout == current_layout"
                    src="/base/static/src/img/icons/gtk-apply.png" width="16" height="16" class="oe-selected-layout"/>
            </li>
        </ul>
    </div>
</t>
<t t-name="DashBoard.xml">
    <form t-att-string="form_title">
        <board t-att-style="style">
            <column t-foreach="columns" t-as="column">
                <action t-foreach="column" t-as="action" t-att="action"/>
            </column>
        </board>
    </form>
</t>
<div t-name="ConfigOverview" class="oe-dashboard-config-overview">
    <div class="oe-config-progress">
        <h6 class="oe-config-progress-title">
            progress: <t t-esc="Math.round(completion)"/>%
        </h6>
        <div class="oe-config-progress-bar" t-att-data-completion="completion"/>
    </div>
    <dl>
        <t t-foreach="groups" t-as="category">
            <dt><t t-esc="category"/></dt>
            <dd><ul>
                <li t-foreach="category_value" t-as="todo"
                    t-att-class="todo.done ? 'oe-done' : undefined"
                    t-att-data-id="todo.id"
                    t-att-title="'Execute action \'' + todo.name + '\''">
                    <t t-esc="todo.name"/>
                    <span class="ui-icon ui-icon-closethick"
                          title="Cancel task, remove it from list"/>
                </li>
            </ul></dd>
        </t>

    </dl>
</div>
<div t-name="ApplicationTiles" class="oe-dashboard-home-tiles">
    <table width="100%">
        <tr t-foreach="rows" t-as="row">
            <td t-foreach="row" t-as="application" width="33.3%">
                <div class="oe-dashboard-home-tile"
                     t-att-data-menuid="application.id">
                    <div class="oe-dashboard-home-tile-icon">
                        <img t-if="application.web_icon_data"
                            t-att-src="'data:image/png;base64,' + application.web_icon_data"
                        /><img t-if="application.web_icon_hover_data" class="hover"
                            t-att-src="'data:image/png;base64,' + application.web_icon_hover_data"/>
                    </div>
                    <span><t t-esc="application.name"/></span>
                </div>
            </td>
        </tr>
    </table>
</div>
<div t-name="HomeWidgets" class="oe-dashboard-home-widgets">
    <div class="oe-dashboard-home-widgets-widget"
         t-foreach="widgets" t-as="widget">
        <h3><t t-esc="widget.title"/></h3>
        <iframe width="100%" frameborder="0" t-att-src="url + widget.id"/>
    </div>
</div>
</template><|MERGE_RESOLUTION|>--- conflicted
+++ resolved
@@ -29,17 +29,10 @@
     </table>
 </t>
 <t t-name="DashBoard.action">
-<<<<<<< HEAD
-    <div t-att-data-id="action.attrs.name" class="oe-dashboard-action ui-widget ui-widget-content ui-helper-clearfix ui-corner-all">
-        <div class="oe-dashboard-action-header ui-widget-header ui-corner-all">
-            <a href="#" class="oe-dashboard-action-rename"><img src="/base/static/src/img/icons/gtk-edit.png" width="16" height="16"/></a>
-            <span class="oe-dashboard-action-title"><t t-esc="action.attrs.string"/> </span>
-=======
     <div t-att-data-id="action.attrs.name" class="oe-dashboard-action">
         <h2 class="oe-dashboard-action-header oe_view_title">
             <t t-esc="action.attrs.string"/>
             <!--<a href="#" class="oe-dashboard-action-rename"><img src="/base/static/src/img/icons/gtk-edit.png" width="16" height="16"/></a>-->
->>>>>>> 5070784b
             <input class="oe-dashboard-action-input" type="text" name="title" value="" style="display: none"/>
             <span class='ui-icon ui-icon-closethick'></span>
             <span class='ui-icon ui-icon-minusthick oe-dashboard-fold' t-if="!action.attrs.fold"></span>
