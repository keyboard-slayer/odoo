# Turkish translation for openobject-addons
# Copyright (c) 2014 Rosetta Contributors and Canonical Ltd 2014
# This file is distributed under the same license as the openobject-addons package.
# FIRST AUTHOR <EMAIL@ADDRESS>, 2014.
#
msgid ""
msgstr ""
<<<<<<< HEAD
"Project-Id-Version: openobject-addons\n"
"Report-Msgid-Bugs-To: FULL NAME <EMAIL@ADDRESS>\n"
"POT-Creation-Date: 2014-08-14 13:09+0000\n"
"PO-Revision-Date: 2014-10-15 16:56+0000\n"
"Last-Translator: Ediz Duman <neps1192@gmail.com>\n"
"Language-Team: Turkish <tr@li.org>\n"
=======
"Project-Id-Version: Odoo 8.0\n"
"Report-Msgid-Bugs-To: \n"
"POT-Creation-Date: 2015-01-21 14:08+0000\n"
"PO-Revision-Date: 2015-12-04 21:24+0000\n"
"Last-Translator: Murat Kaplan <muratk@projetgrup.com>\n"
"Language-Team: Turkish (http://www.transifex.com/odoo/odoo-8/language/tr/)\n"
>>>>>>> 83a4a582
"MIME-Version: 1.0\n"
"Content-Type: text/plain; charset=UTF-8\n"
"Content-Transfer-Encoding: 8bit\n"
"X-Launchpad-Export-Date: 2014-10-16 05:52+0000\n"
"X-Generator: Launchpad (build 17196)\n"

#. module: website_event_track
#: view:website:website_event_track.event_track_proposal
msgid ""
". These are 30 minutes talks on many\n"
"                                    different topics. Most topics are "
"accepted in lightning talks."
msgstr ""

#. module: website_event_track
#: view:website:website_event_track.event_track_proposal
msgid ""
". These are standard talks with slides,\n"
"                                    alocated in slots of 60 minutes."
msgstr ""

#. module: website_event_track
#: model:ir.actions.act_window,help:website_event_track.act_event_list_tracks
msgid ""
"<p class=\"oe_view_nocontent_create\">\n"
"                  Click to add a track.\n"
"              </p><p>\n"
"                  Tracks define the agenda of your event. These can be\n"
"                  a talk, a round table, a meeting, etc.\n"
"              </p>\n"
"            "
msgstr ""

#. module: website_event_track
#: model:event.track,name:website_event_track.event_track7
msgid ""
"A technical explanation of Odoo as a CMS and a eCommerce platform for "
"version 8."
msgstr ""

#. module: website_event_track
#: field:event.event,allowed_track_tag_ids:0
msgid "Accepted Tags"
msgstr "Kabul edilen Etiketler"

#. module: website_event_track
#: model:event.track,name:website_event_track.event_track19
msgid "Advanced lead management with Odoo: tips and tricks from the fields"
msgstr ""

#. module: website_event_track
#: model:event.track,name:website_event_track.event_track13
msgid "Advanced reporting with Google Spreadsheets integration."
msgstr ""

#. module: website_event_track
#: code:addons/website_event_track/models/event.py:168
#, python-format
msgid "Agenda"
msgstr "Gündem"

#. module: website_event_track
#: view:website:website_event_track.tracks
msgid "All Tags"
msgstr "Tüm Etiketler"

#. module: website_event_track
#: view:website:website_event_track.event_track_proposal
msgid ""
"Allow video and audio recording of their\n"
"                                    presentation, for publishing on our "
"website."
msgstr ""

#. module: website_event_track
#: model:event.track.stage,name:website_event_track.event_track_stage4
msgid "Announced"
msgstr "Duyruldu"

#. module: website_event_track
#: view:website:website_event_track.event_track_proposal
msgid "Application"
msgstr "Uygulama"

#. module: website_event_track
#: field:event.track,website_published:0
msgid "Available in the website"
msgstr "Websitesinde mevcuttur"

#. module: website_event_track
#: model:event.sponsor.type,name:website_event_track.event_sponsor_type1
msgid "Bronze"
msgstr "Bronz"

#. module: website_event_track
#: model:event.track.tag,name:website_event_track.event_track_tag2
msgid "Business"
msgstr "İş"

#. module: website_event_track
#: view:website:website_event_track.event_track_proposal
msgid "Call for Proposals"
msgstr "Teklif Çağrısı"

#. module: website_event_track
#: field:event.track,color:0
msgid "Color Index"
msgstr "Renk İndeksi"

#. module: website_event_track
#: model:event.track.stage,name:website_event_track.event_track_stage5
msgid "Completed"
msgstr "Tamamlandı"

#. module: website_event_track
#: model:event.track.tag,name:website_event_track.event_tag3
msgid "Conference"
msgstr "Konferans"

#. module: website_event_track
#: model:event.track.stage,name:website_event_track.event_track_stage2
msgid "Confirmed"
msgstr "Onaylandı"

#. module: website_event_track
#: field:event.sponsor,create_uid:0
#: field:event.sponsor.type,create_uid:0
#: field:event.tag,create_uid:0
#: field:event.track,create_uid:0
#: field:event.track.location,create_uid:0
#: field:event.track.stage,create_uid:0
#: field:event.track.tag,create_uid:0
msgid "Created by"
msgstr ""

#. module: website_event_track
#: field:event.sponsor,create_date:0
#: field:event.sponsor.type,create_date:0
#: field:event.tag,create_date:0
#: field:event.track,create_date:0
#: field:event.track.location,create_date:0
#: field:event.track.stage,create_date:0
#: field:event.track.tag,create_date:0
msgid "Created on"
msgstr ""

#. module: website_event_track
#: view:event.track:website_event_track.view_event_track_search
#: view:website:website_event_track.track_view
msgid "Date"
msgstr ""

#. module: website_event_track
#: help:event.track,message_last_post:0
msgid "Date of the last message posted on the record."
msgstr ""

#. module: website_event_track
#: view:event.track:website_event_track.view_event_track_kanban
msgid "Delete"
msgstr ""

#. module: website_event_track
#: model:event.track,name:website_event_track.event_track6
msgid ""
"Detailed roadmap of accounting new modules and improvements for version 8."
msgstr ""

#. module: website_event_track
#: model:event.track,name:website_event_track.event_track8
msgid ""
"Discover Odoo CRM: How to optimize your sales, from leads to sales orders."
msgstr ""

#. module: website_event_track
#: model:event.track,name:website_event_track.event_track11
msgid "Discover Odoo Point-of-Sale: Your shop ready to use in 30 minutes."
msgstr ""

#. module: website_event_track
#: view:website:website_event_track.track_view
msgid "Documents"
msgstr ""

#. module: website_event_track
#: field:event.track,duration:0
#: view:website:website_event_track.track_view
msgid "Duration"
msgstr ""

#. module: website_event_track
#: view:event.track:website_event_track.view_event_track_kanban
msgid "Edit Track"
msgstr ""

#. module: website_event_track
#: model:ir.model,name:website_event_track.model_event_event
msgid "Email Thread"
msgstr ""

#. module: website_event_track
#: field:event.sponsor,event_id:0
#: view:event.track:website_event_track.view_event_track_search
#: field:event.track,event_id:0
msgid "Event"
msgstr ""

#. module: website_event_track
#: field:event.event,blog_id:0
msgid "Event Blog"
msgstr ""

#. module: website_event_track
#: view:event.track.location:website_event_track.view_event_location_form
#: view:event.track.location:website_event_track.view_event_location_tree
msgid "Event Location"
msgstr ""

#. module: website_event_track
#: model:ir.actions.act_window,name:website_event_track.action_event_track_location
#: model:ir.ui.menu,name:website_event_track.menu_event_track_location
msgid "Event Locations"
msgstr ""

#. module: website_event_track
#: view:event.sponsor.type:website_event_track.view_event_sponsor_type_tree
msgid "Event Sponsor Type"
msgstr ""

#. module: website_event_track
#: view:event.sponsor.type:website_event_track.view_event_sponsor_type_form
msgid "Event Sponsor Types"
msgstr ""

#. module: website_event_track
#: view:event.track.stage:website_event_track.view_event_track_stage_form
#: view:event.track.stage:website_event_track.view_event_track_stage_tree
msgid "Event Stage"
msgstr ""

#. module: website_event_track
#: model:ir.actions.act_window,name:website_event_track.action_event_track_stage
#: model:ir.ui.menu,name:website_event_track.menu_event_track_stage
msgid "Event Stages"
msgstr ""

#. module: website_event_track
#: view:event.tag:website_event_track.view_event_tag_form
#: view:event.tag:website_event_track.view_event_tag_tree
#: field:event.tag,name:0
msgid "Event Tag"
msgstr ""

#. module: website_event_track
#: model:ir.actions.act_window,name:website_event_track.action_event_tag
#: model:ir.ui.menu,name:website_event_track.menu_event_tag
msgid "Event Tags"
msgstr ""

#. module: website_event_track
#: field:event.event,timezone_of_event:0
msgid "Event Timezone"
msgstr ""

#. module: website_event_track
#: view:event.track:website_event_track.view_event_track_form
#: view:event.track:website_event_track.view_event_track_tree
msgid "Event Track"
msgstr ""

#. module: website_event_track
#: view:event.track.tag:website_event_track.view_event_track_tag_form
#: view:event.track.tag:website_event_track.view_event_track_tag_tree
#: field:event.track.tag,name:0
msgid "Event Track Tag"
msgstr ""

#. module: website_event_track
#: view:event.track:website_event_track.view_event_track_calendar
#: view:event.track:website_event_track.view_event_track_search
#: model:ir.actions.act_window,name:website_event_track.act_event_list_tracks
#: model:ir.actions.act_window,name:website_event_track.action_event_track
#: model:ir.model,name:website_event_track.model_event_track
#: model:ir.ui.menu,name:website_event_track.menu_event_track
msgid "Event Tracks"
msgstr ""

#. module: website_event_track
#: model:event.track.tag,name:website_event_track.event_tag2
msgid "Exhibition"
msgstr ""

#. module: website_event_track
#: view:website:website_event_track.event_track_proposal
msgid "Fill this form to propose your talk."
msgstr ""

#. module: website_event_track
#: view:website:website_event_track.agenda
msgid "Filter Tracks..."
msgstr ""

#. module: website_event_track
#: view:website:website_event_track.track_view
msgid ""
"Find out what people see and say about this event, \n"
"                        and join the conversation."
msgstr ""

#. module: website_event_track
#: field:event.track,message_follower_ids:0
msgid "Followers"
<<<<<<< HEAD
msgstr ""
=======
msgstr "Takipçiler"
>>>>>>> 83a4a582

#. module: website_event_track
#: view:website:website_event_track.agenda
msgid "Found"
msgstr ""

#. module: website_event_track
#: model:event.sponsor.type,name:website_event_track.event_sponsor_type3
msgid "Gold"
msgstr ""

#. module: website_event_track
#: view:event.track:website_event_track.view_event_track_search
msgid "Group By"
msgstr ""

#. module: website_event_track
#: selection:event.track,priority:0
msgid "High (**)"
msgstr ""

#. module: website_event_track
#: selection:event.track,priority:0
msgid "Highest (***)"
msgstr ""

#. module: website_event_track
#: help:event.track,message_summary:0
msgid ""
"Holds the Chatter summary (number of messages, ...). This summary is "
"directly in html format in order to be inserted in kanban views."
msgstr ""

#. module: website_event_track
#: model:event.track,name:website_event_track.event_track18
msgid ""
"How to build your marketing strategy for the purpose of generating leads "
"with Odoo."
msgstr ""

#. module: website_event_track
#: model:event.track,name:website_event_track.event_track1
msgid "How to develop a website module."
msgstr ""

#. module: website_event_track
#: model:event.track,name:website_event_track.event_track4
msgid "How to develop automated tests in the Odoo web client."
msgstr ""

#. module: website_event_track
#: model:event.track,name:website_event_track.event_track3
msgid "How to develop real time apps, the live chat module explained."
msgstr ""

#. module: website_event_track
#: model:event.track,name:website_event_track.event_track2
msgid "How to integrate hardware materials with the Odoo point of sale."
msgstr ""

#. module: website_event_track
#: model:event.track,name:website_event_track.event_track9
msgid ""
"How to use Odoo for your HR process: recruitment, leaves management, "
"appraisals, expenses, etc."
msgstr ""

#. module: website_event_track
#: field:event.sponsor,id:0
#: field:event.sponsor.type,id:0
#: field:event.tag,id:0
#: field:event.track,id:0
#: field:event.track.location,id:0
#: field:event.track.stage,id:0
#: field:event.track.tag,id:0
msgid "ID"
msgstr ""

#. module: website_event_track
#: help:event.track,message_unread:0
msgid "If checked new messages require your attention."
msgstr ""

#. module: website_event_track
#: view:website:website_event_track.event_track_proposal
msgid "Introduction"
msgstr ""

#. module: website_event_track
#: field:event.track,message_is_follower:0
msgid "Is a Follower"
<<<<<<< HEAD
msgstr ""
=======
msgstr "Bir Takipçidir"
>>>>>>> 83a4a582

#. module: website_event_track
#: model:event.track,name:website_event_track.event_track23
msgid "Key Success factors selling Odoo."
msgstr ""

#. module: website_event_track
#: field:event.track,message_last_post:0
msgid "Last Message Date"
msgstr ""

#. module: website_event_track
#: field:event.sponsor,write_uid:0
#: field:event.sponsor.type,write_uid:0
#: field:event.tag,write_uid:0
#: field:event.track,write_uid:0
#: field:event.track.location,write_uid:0
#: field:event.track.stage,write_uid:0
#: field:event.track.tag,write_uid:0
msgid "Last Updated by"
msgstr ""

#. module: website_event_track
#: field:event.sponsor,write_date:0
#: field:event.sponsor.type,write_date:0
#: field:event.tag,write_date:0
#: field:event.track,write_date:0
#: field:event.track.location,write_date:0
#: field:event.track.stage,write_date:0
#: field:event.track.tag,write_date:0
msgid "Last Updated on"
msgstr ""

#. module: website_event_track
#: model:event.track.tag,name:website_event_track.event_track_tag3
#: view:website:website_event_track.event_track_proposal
msgid "Lightning Talks"
msgstr ""

#. module: website_event_track
#: help:event.event,allowed_track_tag_ids:0
msgid "List of available tags for track proposals."
msgstr ""

#. module: website_event_track
#: field:event.track,location_id:0
#: view:website:website_event_track.track_view
msgid "Location"
msgstr ""

#. module: website_event_track
#: field:event.sponsor,image_medium:0
msgid "Logo"
msgstr ""

#. module: website_event_track
#: selection:event.track,priority:0
msgid "Low"
msgstr ""

#. module: website_event_track
#: model:event.track,name:website_event_track.event_track31
msgid "Lunch"
msgstr ""

#. module: website_event_track
#: model:event.track,name:website_event_track.event_track22
msgid "Manage your KPIs (recomended to openERP partners)."
msgstr ""

#. module: website_event_track
#: model:event.track,name:website_event_track.event_track12
msgid "Manage your events with Odoo, the new training modules."
msgstr ""

#. module: website_event_track
#: selection:event.track,priority:0
msgid "Medium (*)"
msgstr ""

#. module: website_event_track
#: model:event.track,name:website_event_track.event_track25
msgid "Merge proposals review, code sprint (entire afternoon)"
msgstr ""

#. module: website_event_track
#: model:event.track,name:website_event_track.event_track24
msgid "Merge proposals review, code sprint (entire day)."
msgstr ""

#. module: website_event_track
#: field:event.track,message_ids:0
msgid "Messages"
msgstr ""

#. module: website_event_track
#: help:event.track,message_ids:0
msgid "Messages and communication history"
msgstr ""

#. module: website_event_track
#: model:event.track,name:website_event_track.event_track30
msgid "Morning break"
msgstr ""

#. module: website_event_track
#: field:event.event,show_tracks:0
msgid "Multiple Tracks"
msgstr ""

#. module: website_event_track
#: model:event.track,name:website_event_track.event_track20
msgid "New Certification Program (valid from Oct. 2013)."
msgstr ""

#. module: website_event_track
#: model:event.track,name:website_event_track.event_track14
msgid "New Paypal modules (portal, handling, installments)."
msgstr ""

#. module: website_event_track
#: code:addons/website_event_track/models/event.py:170
#: field:event.event,show_blog:0
#, python-format
msgid "News"
msgstr ""

#. module: website_event_track
#: view:website:website_event_track.tracks
msgid "No tracks found!"
msgstr ""

#. module: website_event_track
#: model:event.track,name:website_event_track.event_track15
msgid "Odoo Mobile for Notes, Meetings and Messages."
msgstr ""

#. module: website_event_track
#: model:event.track,name:website_event_track.event_track28
msgid "Odoo Status & Strategy 2014"
msgstr ""

#. module: website_event_track
#: model:event.track,name:website_event_track.event_track16
msgid "Odoo as your Enterprise Social Network."
msgstr ""

#. module: website_event_track
#: model:event.track,name:website_event_track.event_track27
msgid "Odoo in 2014"
msgstr ""

#. module: website_event_track
#: view:website:website_event.layout
msgid "Our Sponsors"
msgstr ""

#. module: website_event_track
#: view:website:website_event_track.track_view
msgid "Participate on Twitter"
msgstr ""

#. module: website_event_track
#: view:website:website_event_track.track_view
msgid "Practical Info"
msgstr ""

#. module: website_event_track
#: field:event.track,priority:0
msgid "Priority"
msgstr ""

#. module: website_event_track
#: model:event.track.stage,name:website_event_track.event_track_stage1
msgid "Proposals"
msgstr ""

#. module: website_event_track
#: view:website:website_event_track.event_track_proposal
msgid "Proposals are closed!"
msgstr ""

#. module: website_event_track
#: model:event.track.stage,name:website_event_track.event_track_stage3
msgid "Published"
msgstr ""

#. module: website_event_track
#: view:website:website_event_track.track_view
msgid ""
"Put here the list of documents, like slides of\n"
"                            the presentations. Remove the above t-if when\n"
"                            it's implemented."
msgstr ""

#. module: website_event_track
#: model:event.track,name:website_event_track.event_track10
msgid "Raising qualitive insights with the survey app"
msgstr ""

#. module: website_event_track
#: model:event.track,name:website_event_track.event_track21
msgid "Recruiting high skilled talents with Odoo HR apps"
msgstr ""

#. module: website_event_track
#: view:website:website_event_track.event_track_proposal
msgid "Regular Talks"
msgstr ""

#. module: website_event_track
#: view:event.track:website_event_track.view_event_track_search
#: field:event.track,user_id:0
msgid "Responsible"
msgstr ""

#. module: website_event_track
#: model:event.track.tag,name:website_event_track.event_track_tag4
msgid "Round Table"
msgstr ""

#. module: website_event_track
#: field:event.sponsor,sequence:0
#: field:event.sponsor.type,sequence:0
#: field:event.track.stage,sequence:0
msgid "Sequence"
msgstr ""

#. module: website_event_track
#: model:event.sponsor.type,name:website_event_track.event_sponsor_type2
msgid "Silver"
msgstr ""

#. module: website_event_track
#: view:website:website_event_track.track_view
msgid "Social Stream"
msgstr ""

#. module: website_event_track
#: view:website:website_event_track.event_track_proposal
msgid "Speaker Biography"
msgstr ""

#. module: website_event_track
#: field:event.track,speaker_ids:0
msgid "Speakers"
msgstr ""

#. module: website_event_track
#: field:event.sponsor.type,name:0
msgid "Sponsor Type"
msgstr ""

#. module: website_event_track
#: model:ir.actions.act_window,name:website_event_track.action_event_sponsor_type
#: model:ir.ui.menu,name:website_event_track.menu_event_sponsor_type
msgid "Sponsor Types"
msgstr ""

#. module: website_event_track
#: field:event.sponsor,url:0
msgid "Sponsor Website"
msgstr ""

#. module: website_event_track
#: field:event.sponsor,partner_id:0
msgid "Sponsor/Customer"
msgstr ""

#. module: website_event_track
#: view:event.event:website_event_track.view_event_form
msgid "Sponsoring"
msgstr ""

#. module: website_event_track
#: field:event.sponsor,sponsor_type_id:0
msgid "Sponsoring Type"
msgstr ""

#. module: website_event_track
#: view:event.event:website_event_track.view_event_form
#: field:event.event,sponsor_ids:0
msgid "Sponsorships"
msgstr ""

#. module: website_event_track
#: view:event.track:website_event_track.view_event_track_search
#: field:event.track,stage_id:0
msgid "Stage"
msgstr ""

#. module: website_event_track
#: view:website:website_event_track.event_track_proposal
msgid "Submission Agreement"
msgstr ""

#. module: website_event_track
#: view:website:website_event_track.event_track_proposal
msgid "Submit Proposal"
msgstr ""

#. module: website_event_track
#: field:event.track,message_summary:0
msgid "Summary"
msgstr ""

#. module: website_event_track
#: field:event.event,tag_ids:0
#: field:event.track,tag_ids:0
#: view:website:website_event_track.event_track_proposal
msgid "Tags"
msgstr ""

#. module: website_event_track
#: field:event.event,tracks_tag_ids:0
msgid "Tags of Tracks"
msgstr ""

#. module: website_event_track
#: view:website:website_event_track.event_track_proposal
msgid "Talk Introduction"
msgstr ""

#. module: website_event_track
#: code:addons/website_event_track/models/event.py:172
#, python-format
msgid "Talk Proposals"
msgstr ""

#. module: website_event_track
#: view:website:website_event_track.event_track_proposal
msgid "Talk Title"
msgstr ""

#. module: website_event_track
#: code:addons/website_event_track/models/event.py:167
#, python-format
msgid "Talks"
msgstr ""

#. module: website_event_track
#: field:event.event,show_track_proposal:0
msgid "Talks Proposals"
msgstr ""

#. module: website_event_track
#: view:website:website_event_track.event_track_proposal
msgid "Talks Types"
msgstr ""

#. module: website_event_track
#: model:event.track.tag,name:website_event_track.event_track_tag1
msgid "Technical"
msgstr ""

#. module: website_event_track
#: view:website:website_event_track.event_track_proposal_success
msgid "Thank you for your proposal."
msgstr ""

#. module: website_event_track
#: model:event.track,name:website_event_track.event_track17
msgid "The Art of Making an Odoo Demo."
msgstr ""

#. module: website_event_track
#: model:event.track,name:website_event_track.event_track29
msgid "The new marketing strategy."
msgstr ""

#. module: website_event_track
#: model:event.track,name:website_event_track.event_track5
msgid ""
"The new way to promote your modules in the Apps platform and Odoo website."
msgstr ""

#. module: website_event_track
#: view:website:website_event_track.event_track_proposal
msgid "This event does not accept proposals."
msgstr ""

#. module: website_event_track
#: view:website:website_event_track.event_track_proposal
msgid ""
"Timely release of presentation material (slides),\n"
"                                    for publishing on our website."
msgstr ""

#. module: website_event_track
#: view:event.track:website_event_track.view_event_track_form
msgid "Track"
msgstr ""

#. module: website_event_track
#: field:event.track,date:0
msgid "Track Date"
msgstr ""

#. module: website_event_track
#: field:event.track,description:0
msgid "Track Description"
msgstr ""

#. module: website_event_track
#: field:event.track.location,name:0
msgid "Track Rooms"
msgstr ""

#. module: website_event_track
#: field:event.track.stage,name:0
msgid "Track Stage"
msgstr ""

#. module: website_event_track
#: model:ir.actions.act_window,name:website_event_track.action_event_track_tag
#: model:ir.ui.menu,name:website_event_track.menu_event_track_tag
msgid "Track Tags"
msgstr ""

#. module: website_event_track
#: field:event.track,name:0
msgid "Track Title"
msgstr ""

#. module: website_event_track
#: view:event.event:website_event_track.view_event_form
#: field:event.event,count_tracks:0
#: field:event.event,track_ids:0
#: view:event.track:website_event_track.view_event_track_graph
msgid "Tracks"
msgstr ""

#. module: website_event_track
#: field:event.track,message_unread:0
msgid "Unread Messages"
msgstr ""

#. module: website_event_track
#: view:website:website_event_track.track_view
msgid "Use this tag:"
msgstr ""

#. module: website_event_track
#: view:event.track:website_event_track.view_event_track_kanban
msgid "View Track"
msgstr ""

#. module: website_event_track
#: view:website:website_event_track.event_track_proposal
msgid "We require speakers to accept an agreement in which they commit to:"
msgstr ""

#. module: website_event_track
#: view:website:website_event_track.event_track_proposal
msgid ""
"We will accept a broad range of\n"
"                                presentations, from reports on academic and\n"
"                                commercial projects to tutorials and case\n"
"                                studies. As long as the presentation is\n"
"                                interesting and potentially useful to the\n"
"                                audience, it will be considered for\n"
"                                inclusion in the programme."
msgstr ""

#. module: website_event_track
#: view:website:website_event_track.event_track_proposal_success
msgid "We will evaluate your proposition and get back to you shortly."
msgstr ""

#. module: website_event_track
#: model:event.track.tag,name:website_event_track.event_tag1
msgid "Webinar"
msgstr ""

#. module: website_event_track
#: field:event.track,website_message_ids:0
msgid "Website Messages"
msgstr ""

#. module: website_event_track
#: help:event.track,website_message_ids:0
msgid "Website communication history"
msgstr ""

#. module: website_event_track
#: field:event.track,website_meta_description:0
msgid "Website meta description"
msgstr ""

#. module: website_event_track
#: field:event.track,website_meta_keywords:0
msgid "Website meta keywords"
msgstr ""

#. module: website_event_track
#: field:event.track,website_meta_title:0
msgid "Website meta title"
msgstr ""

#. module: website_event_track
#: field:event.track,website_url:0
msgid "Website url"
msgstr ""

#. module: website_event_track
#: view:website:website_event_track.event_track_proposal
msgid "Your Email"
msgstr ""

#. module: website_event_track
#: view:website:website_event_track.event_track_proposal
msgid "Your Name"
msgstr ""

#. module: website_event_track
#: view:website:website_event_track.event_track_proposal
msgid "Your Phone"
msgstr ""

#. module: website_event_track
#: view:website:website_event_track.tracks
msgid "col-md-3 css_no_print"
msgstr ""

#. module: website_event_track
#: view:event.track:website_event_track.view_event_track_form
#: view:event.track:website_event_track.view_event_track_kanban
msgid "hours"
msgstr ""

#. module: website_event_track
#: view:website:website_event_track.tracks
msgid "not published"
msgstr ""

#. module: website_event_track
#: view:website:website_event_track.agenda
msgid "talks"
msgstr ""

#. module: website_event_track
#: field:event.track,image:0
msgid "unknown"
msgstr ""<|MERGE_RESOLUTION|>--- conflicted
+++ resolved
@@ -1,45 +1,38 @@
-# Turkish translation for openobject-addons
-# Copyright (c) 2014 Rosetta Contributors and Canonical Ltd 2014
-# This file is distributed under the same license as the openobject-addons package.
-# FIRST AUTHOR <EMAIL@ADDRESS>, 2014.
-#
+# Translation of Odoo Server.
+# This file contains the translation of the following modules:
+# * website_event_track
+# 
+# Translators:
+# FIRST AUTHOR <EMAIL@ADDRESS>, 2014
+# Murat Kaplan <muratk@projetgrup.com>, 2015
+# Saban Yildiz <sabany@projetgrup.com>, 2015
 msgid ""
 msgstr ""
-<<<<<<< HEAD
-"Project-Id-Version: openobject-addons\n"
-"Report-Msgid-Bugs-To: FULL NAME <EMAIL@ADDRESS>\n"
-"POT-Creation-Date: 2014-08-14 13:09+0000\n"
-"PO-Revision-Date: 2014-10-15 16:56+0000\n"
-"Last-Translator: Ediz Duman <neps1192@gmail.com>\n"
-"Language-Team: Turkish <tr@li.org>\n"
-=======
 "Project-Id-Version: Odoo 8.0\n"
 "Report-Msgid-Bugs-To: \n"
 "POT-Creation-Date: 2015-01-21 14:08+0000\n"
 "PO-Revision-Date: 2015-12-04 21:24+0000\n"
 "Last-Translator: Murat Kaplan <muratk@projetgrup.com>\n"
 "Language-Team: Turkish (http://www.transifex.com/odoo/odoo-8/language/tr/)\n"
->>>>>>> 83a4a582
 "MIME-Version: 1.0\n"
 "Content-Type: text/plain; charset=UTF-8\n"
-"Content-Transfer-Encoding: 8bit\n"
-"X-Launchpad-Export-Date: 2014-10-16 05:52+0000\n"
-"X-Generator: Launchpad (build 17196)\n"
+"Content-Transfer-Encoding: \n"
+"Language: tr\n"
+"Plural-Forms: nplurals=2; plural=(n > 1);\n"
 
 #. module: website_event_track
 #: view:website:website_event_track.event_track_proposal
 msgid ""
 ". These are 30 minutes talks on many\n"
-"                                    different topics. Most topics are "
-"accepted in lightning talks."
-msgstr ""
+"                                    different topics. Most topics are accepted in lightning talks."
+msgstr "Bunlar birçok \n farklı konularda 30 dakika görüşmeler vardır. Çoğu konular yıldırım görüşmelerde kabul edilir."
 
 #. module: website_event_track
 #: view:website:website_event_track.event_track_proposal
 msgid ""
 ". These are standard talks with slides,\n"
 "                                    alocated in slots of 60 minutes."
-msgstr ""
+msgstr ". Bunlar 60ar dakikalık bölümlere ayrılmış\nstandart konuşmalardan oluşturulan slaytlardır."
 
 #. module: website_event_track
 #: model:ir.actions.act_window,help:website_event_track.act_event_list_tracks
@@ -51,14 +44,14 @@
 "                  a talk, a round table, a meeting, etc.\n"
 "              </p>\n"
 "            "
-msgstr ""
+msgstr "<p class=\"oe_view_nocontent_create\">\nYeni bir takip eklemek için tıklayın.\n</p><p>\nTakipler etkinlik ajandanızı belirler. Bu bir konuşma, \ntelefon görüşmesi ya da toplantı olabilir.\n</p>"
 
 #. module: website_event_track
 #: model:event.track,name:website_event_track.event_track7
 msgid ""
 "A technical explanation of Odoo as a CMS and a eCommerce platform for "
 "version 8."
-msgstr ""
+msgstr "Bir teknik açıklama Odoo bir CMS ve e-ticaret platformu için sürüm 8."
 
 #. module: website_event_track
 #: field:event.event,allowed_track_tag_ids:0
@@ -68,12 +61,12 @@
 #. module: website_event_track
 #: model:event.track,name:website_event_track.event_track19
 msgid "Advanced lead management with Odoo: tips and tricks from the fields"
-msgstr ""
+msgstr "Götürmek yönetim Odoo ile gelişmiş: keyif ve hileci alanları"
 
 #. module: website_event_track
 #: model:event.track,name:website_event_track.event_track13
 msgid "Advanced reporting with Google Spreadsheets integration."
-msgstr ""
+msgstr "Gelişmiş Google e-tablolar entegrasyon ile raporlama."
 
 #. module: website_event_track
 #: code:addons/website_event_track/models/event.py:168
@@ -90,9 +83,8 @@
 #: view:website:website_event_track.event_track_proposal
 msgid ""
 "Allow video and audio recording of their\n"
-"                                    presentation, for publishing on our "
-"website."
-msgstr ""
+"                                    presentation, for publishing on our website."
+msgstr "Yayımlama web sitemizde their\n sunum video ve ses kayda izin."
 
 #. module: website_event_track
 #: model:event.track.stage,name:website_event_track.event_track_stage4
@@ -145,157 +137,146 @@
 msgstr "Onaylandı"
 
 #. module: website_event_track
-#: field:event.sponsor,create_uid:0
-#: field:event.sponsor.type,create_uid:0
-#: field:event.tag,create_uid:0
-#: field:event.track,create_uid:0
+#: field:event.sponsor,create_uid:0 field:event.sponsor.type,create_uid:0
+#: field:event.tag,create_uid:0 field:event.track,create_uid:0
 #: field:event.track.location,create_uid:0
-#: field:event.track.stage,create_uid:0
-#: field:event.track.tag,create_uid:0
+#: field:event.track.stage,create_uid:0 field:event.track.tag,create_uid:0
 msgid "Created by"
-msgstr ""
-
-#. module: website_event_track
-#: field:event.sponsor,create_date:0
-#: field:event.sponsor.type,create_date:0
-#: field:event.tag,create_date:0
-#: field:event.track,create_date:0
+msgstr "Oluşturan"
+
+#. module: website_event_track
+#: field:event.sponsor,create_date:0 field:event.sponsor.type,create_date:0
+#: field:event.tag,create_date:0 field:event.track,create_date:0
 #: field:event.track.location,create_date:0
-#: field:event.track.stage,create_date:0
-#: field:event.track.tag,create_date:0
+#: field:event.track.stage,create_date:0 field:event.track.tag,create_date:0
 msgid "Created on"
-msgstr ""
+msgstr "Oluşturulma"
 
 #. module: website_event_track
 #: view:event.track:website_event_track.view_event_track_search
 #: view:website:website_event_track.track_view
 msgid "Date"
-msgstr ""
+msgstr "Tarih"
 
 #. module: website_event_track
 #: help:event.track,message_last_post:0
 msgid "Date of the last message posted on the record."
-msgstr ""
+msgstr "Kayıta işlenmiş son mesajın tarihi."
 
 #. module: website_event_track
 #: view:event.track:website_event_track.view_event_track_kanban
 msgid "Delete"
-msgstr ""
+msgstr "Sil"
 
 #. module: website_event_track
 #: model:event.track,name:website_event_track.event_track6
 msgid ""
 "Detailed roadmap of accounting new modules and improvements for version 8."
-msgstr ""
+msgstr "Rapor yeni ölçü birimi ve iyileştirmeler için sürüm 8 ayrıntılı yol haritası."
 
 #. module: website_event_track
 #: model:event.track,name:website_event_track.event_track8
 msgid ""
 "Discover Odoo CRM: How to optimize your sales, from leads to sales orders."
-msgstr ""
+msgstr "Odoo CRM keşfetmek: nasıl üzerinden satış, optimize etmek için satış siparişleri yol açar."
 
 #. module: website_event_track
 #: model:event.track,name:website_event_track.event_track11
 msgid "Discover Odoo Point-of-Sale: Your shop ready to use in 30 minutes."
-msgstr ""
+msgstr "Odoo Satış Noktasını Keşfedin: Mağazanız 30 dakika içinde hazır."
 
 #. module: website_event_track
 #: view:website:website_event_track.track_view
 msgid "Documents"
-msgstr ""
-
-#. module: website_event_track
-#: field:event.track,duration:0
-#: view:website:website_event_track.track_view
+msgstr "Belgeler"
+
+#. module: website_event_track
+#: field:event.track,duration:0 view:website:website_event_track.track_view
 msgid "Duration"
-msgstr ""
+msgstr "Süre"
 
 #. module: website_event_track
 #: view:event.track:website_event_track.view_event_track_kanban
 msgid "Edit Track"
-msgstr ""
-
-#. module: website_event_track
-#: model:ir.model,name:website_event_track.model_event_event
-msgid "Email Thread"
-msgstr ""
+msgstr "Düzenle..."
 
 #. module: website_event_track
 #: field:event.sponsor,event_id:0
 #: view:event.track:website_event_track.view_event_track_search
 #: field:event.track,event_id:0
+#: model:ir.model,name:website_event_track.model_event_event
 msgid "Event"
-msgstr ""
+msgstr "Etkinlik"
 
 #. module: website_event_track
 #: field:event.event,blog_id:0
 msgid "Event Blog"
-msgstr ""
+msgstr "Blog"
 
 #. module: website_event_track
 #: view:event.track.location:website_event_track.view_event_location_form
 #: view:event.track.location:website_event_track.view_event_location_tree
 msgid "Event Location"
-msgstr ""
+msgstr "Etkinlik Yeri"
 
 #. module: website_event_track
 #: model:ir.actions.act_window,name:website_event_track.action_event_track_location
 #: model:ir.ui.menu,name:website_event_track.menu_event_track_location
 msgid "Event Locations"
-msgstr ""
+msgstr "Konumlar"
 
 #. module: website_event_track
 #: view:event.sponsor.type:website_event_track.view_event_sponsor_type_tree
 msgid "Event Sponsor Type"
-msgstr ""
+msgstr "Olay Sponsor türü"
 
 #. module: website_event_track
 #: view:event.sponsor.type:website_event_track.view_event_sponsor_type_form
 msgid "Event Sponsor Types"
-msgstr ""
+msgstr "Olay Sponsor türleri"
 
 #. module: website_event_track
 #: view:event.track.stage:website_event_track.view_event_track_stage_form
 #: view:event.track.stage:website_event_track.view_event_track_stage_tree
 msgid "Event Stage"
-msgstr ""
+msgstr "Aşama"
 
 #. module: website_event_track
 #: model:ir.actions.act_window,name:website_event_track.action_event_track_stage
 #: model:ir.ui.menu,name:website_event_track.menu_event_track_stage
 msgid "Event Stages"
-msgstr ""
+msgstr "Etkinlik"
 
 #. module: website_event_track
 #: view:event.tag:website_event_track.view_event_tag_form
 #: view:event.tag:website_event_track.view_event_tag_tree
 #: field:event.tag,name:0
 msgid "Event Tag"
-msgstr ""
+msgstr "Olay Etiketi"
 
 #. module: website_event_track
 #: model:ir.actions.act_window,name:website_event_track.action_event_tag
 #: model:ir.ui.menu,name:website_event_track.menu_event_tag
 msgid "Event Tags"
-msgstr ""
+msgstr "Etiketler"
 
 #. module: website_event_track
 #: field:event.event,timezone_of_event:0
 msgid "Event Timezone"
-msgstr ""
+msgstr "ZamanDilimi"
 
 #. module: website_event_track
 #: view:event.track:website_event_track.view_event_track_form
 #: view:event.track:website_event_track.view_event_track_tree
 msgid "Event Track"
-msgstr ""
+msgstr "Etkinlik Yeri"
 
 #. module: website_event_track
 #: view:event.track.tag:website_event_track.view_event_track_tag_form
 #: view:event.track.tag:website_event_track.view_event_track_tag_tree
 #: field:event.track.tag,name:0
 msgid "Event Track Tag"
-msgstr ""
+msgstr "Etiket"
 
 #. module: website_event_track
 #: view:event.track:website_event_track.view_event_track_calendar
@@ -305,320 +286,301 @@
 #: model:ir.model,name:website_event_track.model_event_track
 #: model:ir.ui.menu,name:website_event_track.menu_event_track
 msgid "Event Tracks"
-msgstr ""
+msgstr "Etkinlik"
 
 #. module: website_event_track
 #: model:event.track.tag,name:website_event_track.event_tag2
 msgid "Exhibition"
-msgstr ""
+msgstr "Sergi/Fuar"
 
 #. module: website_event_track
 #: view:website:website_event_track.event_track_proposal
 msgid "Fill this form to propose your talk."
-msgstr ""
+msgstr "Konuşmanızın önermek için bu formu doldurun."
 
 #. module: website_event_track
 #: view:website:website_event_track.agenda
 msgid "Filter Tracks..."
-msgstr ""
+msgstr "Buna göre Süz"
 
 #. module: website_event_track
 #: view:website:website_event_track.track_view
 msgid ""
 "Find out what people see and say about this event, \n"
 "                        and join the conversation."
-msgstr ""
+msgstr "İnsanlar ne görmek ve bu olay, \n ve birleştirmek konuşma hakkında söylediklerini öğrenin."
 
 #. module: website_event_track
 #: field:event.track,message_follower_ids:0
 msgid "Followers"
-<<<<<<< HEAD
-msgstr ""
-=======
 msgstr "Takipçiler"
->>>>>>> 83a4a582
 
 #. module: website_event_track
 #: view:website:website_event_track.agenda
 msgid "Found"
-msgstr ""
+msgstr "Bulunan"
 
 #. module: website_event_track
 #: model:event.sponsor.type,name:website_event_track.event_sponsor_type3
 msgid "Gold"
-msgstr ""
+msgstr "Altın"
 
 #. module: website_event_track
 #: view:event.track:website_event_track.view_event_track_search
 msgid "Group By"
-msgstr ""
+msgstr "Grupla"
 
 #. module: website_event_track
 #: selection:event.track,priority:0
 msgid "High (**)"
-msgstr ""
+msgstr "Yüksek (**)"
 
 #. module: website_event_track
 #: selection:event.track,priority:0
 msgid "Highest (***)"
-msgstr ""
+msgstr "En Yüksek (***)"
 
 #. module: website_event_track
 #: help:event.track,message_summary:0
 msgid ""
 "Holds the Chatter summary (number of messages, ...). This summary is "
 "directly in html format in order to be inserted in kanban views."
-msgstr ""
+msgstr "Sohbetçi özetini tutar (mesajların sayısı, ...). Bu özet kanban ekranlarına eklenebilmesi için html biçimindedir."
 
 #. module: website_event_track
 #: model:event.track,name:website_event_track.event_track18
 msgid ""
 "How to build your marketing strategy for the purpose of generating leads "
 "with Odoo."
-msgstr ""
+msgstr "Üretme amacı Odoo ile yol için pazarlama stratejisi oluşturmak için nasıl."
 
 #. module: website_event_track
 #: model:event.track,name:website_event_track.event_track1
 msgid "How to develop a website module."
-msgstr ""
+msgstr "Nasıl bir web sitesi modülü geliştirmektir."
 
 #. module: website_event_track
 #: model:event.track,name:website_event_track.event_track4
 msgid "How to develop automated tests in the Odoo web client."
-msgstr ""
+msgstr "Nasıl Odoo web istemcisi otomatik testler geliştirmek."
 
 #. module: website_event_track
 #: model:event.track,name:website_event_track.event_track3
 msgid "How to develop real time apps, the live chat module explained."
-msgstr ""
+msgstr "Nasıl gerçek zamanlı uygulamalar, canlı sohbet modülü açıkladı geliştirmek için."
 
 #. module: website_event_track
 #: model:event.track,name:website_event_track.event_track2
 msgid "How to integrate hardware materials with the Odoo point of sale."
-msgstr ""
+msgstr "Nasıl Hırdavat malzemeleri satış Odoo noktası ile entegre."
 
 #. module: website_event_track
 #: model:event.track,name:website_event_track.event_track9
 msgid ""
 "How to use Odoo for your HR process: recruitment, leaves management, "
 "appraisals, expenses, etc."
-msgstr ""
-
-#. module: website_event_track
-#: field:event.sponsor,id:0
-#: field:event.sponsor.type,id:0
-#: field:event.tag,id:0
-#: field:event.track,id:0
-#: field:event.track.location,id:0
-#: field:event.track.stage,id:0
-#: field:event.track.tag,id:0
+msgstr "İK işleminiz için Odoo kullanmayı: işe alım, yaprakları yönetimi, kıymet takdiri, giderleri, vb."
+
+#. module: website_event_track
+#: field:event.sponsor,id:0 field:event.sponsor.type,id:0 field:event.tag,id:0
+#: field:event.track,id:0 field:event.track.location,id:0
+#: field:event.track.stage,id:0 field:event.track.tag,id:0
 msgid "ID"
-msgstr ""
+msgstr "ID"
 
 #. module: website_event_track
 #: help:event.track,message_unread:0
 msgid "If checked new messages require your attention."
-msgstr ""
+msgstr "Eğer işaretliyse yeni iletiler ilginizi gerektirir."
 
 #. module: website_event_track
 #: view:website:website_event_track.event_track_proposal
 msgid "Introduction"
-msgstr ""
+msgstr "Giriş"
 
 #. module: website_event_track
 #: field:event.track,message_is_follower:0
 msgid "Is a Follower"
-<<<<<<< HEAD
-msgstr ""
-=======
 msgstr "Bir Takipçidir"
->>>>>>> 83a4a582
 
 #. module: website_event_track
 #: model:event.track,name:website_event_track.event_track23
 msgid "Key Success factors selling Odoo."
-msgstr ""
+msgstr "Odoo satan Anahtar Başarı Faktörleri."
 
 #. module: website_event_track
 #: field:event.track,message_last_post:0
 msgid "Last Message Date"
-msgstr ""
-
-#. module: website_event_track
-#: field:event.sponsor,write_uid:0
-#: field:event.sponsor.type,write_uid:0
-#: field:event.tag,write_uid:0
-#: field:event.track,write_uid:0
-#: field:event.track.location,write_uid:0
-#: field:event.track.stage,write_uid:0
+msgstr "Son Mesaj Tarihi"
+
+#. module: website_event_track
+#: field:event.sponsor,write_uid:0 field:event.sponsor.type,write_uid:0
+#: field:event.tag,write_uid:0 field:event.track,write_uid:0
+#: field:event.track.location,write_uid:0 field:event.track.stage,write_uid:0
 #: field:event.track.tag,write_uid:0
 msgid "Last Updated by"
-msgstr ""
-
-#. module: website_event_track
-#: field:event.sponsor,write_date:0
-#: field:event.sponsor.type,write_date:0
-#: field:event.tag,write_date:0
-#: field:event.track,write_date:0
+msgstr "Son Güncelleyen"
+
+#. module: website_event_track
+#: field:event.sponsor,write_date:0 field:event.sponsor.type,write_date:0
+#: field:event.tag,write_date:0 field:event.track,write_date:0
 #: field:event.track.location,write_date:0
-#: field:event.track.stage,write_date:0
-#: field:event.track.tag,write_date:0
+#: field:event.track.stage,write_date:0 field:event.track.tag,write_date:0
 msgid "Last Updated on"
-msgstr ""
+msgstr "Son Güncelleme"
 
 #. module: website_event_track
 #: model:event.track.tag,name:website_event_track.event_track_tag3
 #: view:website:website_event_track.event_track_proposal
 msgid "Lightning Talks"
-msgstr ""
+msgstr "Yıldırım Sohbetleri"
 
 #. module: website_event_track
 #: help:event.event,allowed_track_tag_ids:0
 msgid "List of available tags for track proposals."
-msgstr ""
-
-#. module: website_event_track
-#: field:event.track,location_id:0
-#: view:website:website_event_track.track_view
+msgstr "Iz teklif mevcut etiketlerin listesi."
+
+#. module: website_event_track
+#: field:event.track,location_id:0 view:website:website_event_track.track_view
 msgid "Location"
-msgstr ""
+msgstr "Konum"
 
 #. module: website_event_track
 #: field:event.sponsor,image_medium:0
 msgid "Logo"
-msgstr ""
+msgstr "Logo"
 
 #. module: website_event_track
 #: selection:event.track,priority:0
 msgid "Low"
-msgstr ""
+msgstr "Düşük"
 
 #. module: website_event_track
 #: model:event.track,name:website_event_track.event_track31
 msgid "Lunch"
-msgstr ""
+msgstr "Öğle Yemeği"
 
 #. module: website_event_track
 #: model:event.track,name:website_event_track.event_track22
 msgid "Manage your KPIs (recomended to openERP partners)."
-msgstr ""
+msgstr "(OpenERP ortaklarına önerilen) KPI larınızı yönetin."
 
 #. module: website_event_track
 #: model:event.track,name:website_event_track.event_track12
 msgid "Manage your events with Odoo, the new training modules."
-msgstr ""
+msgstr "Sizin olaylara Odoo, yeni eğitim modülleri ile yönetin."
 
 #. module: website_event_track
 #: selection:event.track,priority:0
 msgid "Medium (*)"
-msgstr ""
+msgstr "Orta (*)"
 
 #. module: website_event_track
 #: model:event.track,name:website_event_track.event_track25
 msgid "Merge proposals review, code sprint (entire afternoon)"
-msgstr ""
+msgstr "Teklif gözden geçirme, kod sprint (Bütün öğleden sonra) birleştirme"
 
 #. module: website_event_track
 #: model:event.track,name:website_event_track.event_track24
 msgid "Merge proposals review, code sprint (entire day)."
-msgstr ""
+msgstr "Önerileri gözden, kod sprintini (tüm gün) Birleştirme."
 
 #. module: website_event_track
 #: field:event.track,message_ids:0
 msgid "Messages"
-msgstr ""
+msgstr "Mesajlar"
 
 #. module: website_event_track
 #: help:event.track,message_ids:0
 msgid "Messages and communication history"
-msgstr ""
+msgstr "Mesajlar ve iletişim geçmişi"
 
 #. module: website_event_track
 #: model:event.track,name:website_event_track.event_track30
 msgid "Morning break"
-msgstr ""
+msgstr "Sabah ara"
 
 #. module: website_event_track
 #: field:event.event,show_tracks:0
 msgid "Multiple Tracks"
-msgstr ""
+msgstr "Birden Parçalar"
 
 #. module: website_event_track
 #: model:event.track,name:website_event_track.event_track20
 msgid "New Certification Program (valid from Oct. 2013)."
-msgstr ""
+msgstr "Yeni Sertifika Programı (Ekim 2013 tarihine kadar geçerli)."
 
 #. module: website_event_track
 #: model:event.track,name:website_event_track.event_track14
 msgid "New Paypal modules (portal, handling, installments)."
-msgstr ""
+msgstr "Yeni Paypal modülleri (portal, taşıma, taksitler)."
 
 #. module: website_event_track
 #: code:addons/website_event_track/models/event.py:170
 #: field:event.event,show_blog:0
 #, python-format
 msgid "News"
-msgstr ""
+msgstr "Haberler"
 
 #. module: website_event_track
 #: view:website:website_event_track.tracks
 msgid "No tracks found!"
-msgstr ""
+msgstr "Bulunan"
 
 #. module: website_event_track
 #: model:event.track,name:website_event_track.event_track15
 msgid "Odoo Mobile for Notes, Meetings and Messages."
-msgstr ""
+msgstr "Notlar, Toplantı ve Mesajlar Odoo Mobil."
 
 #. module: website_event_track
 #: model:event.track,name:website_event_track.event_track28
 msgid "Odoo Status & Strategy 2014"
-msgstr ""
+msgstr "Odoo Durumu ve 2015 Stratejisi"
 
 #. module: website_event_track
 #: model:event.track,name:website_event_track.event_track16
 msgid "Odoo as your Enterprise Social Network."
-msgstr ""
+msgstr "Senin Kurumsal Sosyal Ağ olarak Odoo."
 
 #. module: website_event_track
 #: model:event.track,name:website_event_track.event_track27
 msgid "Odoo in 2014"
-msgstr ""
+msgstr "2015'te Odoo"
 
 #. module: website_event_track
 #: view:website:website_event.layout
 msgid "Our Sponsors"
-msgstr ""
+msgstr "Sponsorlarımız"
 
 #. module: website_event_track
 #: view:website:website_event_track.track_view
 msgid "Participate on Twitter"
-msgstr ""
+msgstr "Twitter'dan takip edin!"
 
 #. module: website_event_track
 #: view:website:website_event_track.track_view
 msgid "Practical Info"
-msgstr ""
+msgstr "Pratik Bilgi"
 
 #. module: website_event_track
 #: field:event.track,priority:0
 msgid "Priority"
-msgstr ""
+msgstr "Öncelik"
 
 #. module: website_event_track
 #: model:event.track.stage,name:website_event_track.event_track_stage1
 msgid "Proposals"
-msgstr ""
+msgstr "Çevrimiçi Teklifler"
 
 #. module: website_event_track
 #: view:website:website_event_track.event_track_proposal
 msgid "Proposals are closed!"
-msgstr ""
+msgstr "Çevrimiçi Teklifler kapandı!"
 
 #. module: website_event_track
 #: model:event.track.stage,name:website_event_track.event_track_stage3
 msgid "Published"
-msgstr ""
+msgstr "Yayımlandı"
 
 #. module: website_event_track
 #: view:website:website_event_track.track_view
@@ -626,264 +588,261 @@
 "Put here the list of documents, like slides of\n"
 "                            the presentations. Remove the above t-if when\n"
 "                            it's implemented."
-msgstr ""
+msgstr "Buraya sunumların slaytları gibi dokümanların bir\nlistesini koyun. Tamamlandığında \nkaldırın."
 
 #. module: website_event_track
 #: model:event.track,name:website_event_track.event_track10
 msgid "Raising qualitive insights with the survey app"
-msgstr ""
+msgstr "Anket uygulaması ile kalitatif anlayışlar Raising"
 
 #. module: website_event_track
 #: model:event.track,name:website_event_track.event_track21
 msgid "Recruiting high skilled talents with Odoo HR apps"
-msgstr ""
+msgstr "Odoo insan kaynakları uygulamaları ile yüksek vasıflı yeteneklerini alımı"
 
 #. module: website_event_track
 #: view:website:website_event_track.event_track_proposal
 msgid "Regular Talks"
-msgstr ""
+msgstr "Konuşmalar"
 
 #. module: website_event_track
 #: view:event.track:website_event_track.view_event_track_search
 #: field:event.track,user_id:0
 msgid "Responsible"
-msgstr ""
+msgstr "Sorumlu"
 
 #. module: website_event_track
 #: model:event.track.tag,name:website_event_track.event_track_tag4
 msgid "Round Table"
-msgstr ""
-
-#. module: website_event_track
-#: field:event.sponsor,sequence:0
-#: field:event.sponsor.type,sequence:0
+msgstr "Yuvarlak Masa"
+
+#. module: website_event_track
+#: field:event.sponsor,sequence:0 field:event.sponsor.type,sequence:0
 #: field:event.track.stage,sequence:0
 msgid "Sequence"
-msgstr ""
+msgstr "Sıra"
 
 #. module: website_event_track
 #: model:event.sponsor.type,name:website_event_track.event_sponsor_type2
 msgid "Silver"
-msgstr ""
+msgstr "Gümüş"
 
 #. module: website_event_track
 #: view:website:website_event_track.track_view
 msgid "Social Stream"
-msgstr ""
+msgstr "Bizi takip edin !"
 
 #. module: website_event_track
 #: view:website:website_event_track.event_track_proposal
 msgid "Speaker Biography"
-msgstr ""
+msgstr "Konuşmacı Biyografisi"
 
 #. module: website_event_track
 #: field:event.track,speaker_ids:0
 msgid "Speakers"
-msgstr ""
+msgstr "Hoparlör"
 
 #. module: website_event_track
 #: field:event.sponsor.type,name:0
 msgid "Sponsor Type"
-msgstr ""
+msgstr "Sponsor Tipi"
 
 #. module: website_event_track
 #: model:ir.actions.act_window,name:website_event_track.action_event_sponsor_type
 #: model:ir.ui.menu,name:website_event_track.menu_event_sponsor_type
 msgid "Sponsor Types"
-msgstr ""
+msgstr "Olay Sponsor türleri"
 
 #. module: website_event_track
 #: field:event.sponsor,url:0
 msgid "Sponsor Website"
-msgstr ""
+msgstr "Sponsor Websitesi"
 
 #. module: website_event_track
 #: field:event.sponsor,partner_id:0
 msgid "Sponsor/Customer"
-msgstr ""
+msgstr "Sponsor/Müşteri"
 
 #. module: website_event_track
 #: view:event.event:website_event_track.view_event_form
 msgid "Sponsoring"
-msgstr ""
+msgstr "Sponsorluk"
 
 #. module: website_event_track
 #: field:event.sponsor,sponsor_type_id:0
 msgid "Sponsoring Type"
-msgstr ""
+msgstr "Sponsor Türü"
 
 #. module: website_event_track
 #: view:event.event:website_event_track.view_event_form
 #: field:event.event,sponsor_ids:0
 msgid "Sponsorships"
-msgstr ""
+msgstr "Sponsorluklar"
 
 #. module: website_event_track
 #: view:event.track:website_event_track.view_event_track_search
 #: field:event.track,stage_id:0
 msgid "Stage"
-msgstr ""
+msgstr "Aşama"
 
 #. module: website_event_track
 #: view:website:website_event_track.event_track_proposal
 msgid "Submission Agreement"
-msgstr ""
+msgstr "Gönderme Sözleşmesi"
 
 #. module: website_event_track
 #: view:website:website_event_track.event_track_proposal
 msgid "Submit Proposal"
-msgstr ""
+msgstr "Teklif Gönder"
 
 #. module: website_event_track
 #: field:event.track,message_summary:0
 msgid "Summary"
-msgstr ""
-
-#. module: website_event_track
-#: field:event.event,tag_ids:0
-#: field:event.track,tag_ids:0
+msgstr "Özet"
+
+#. module: website_event_track
+#: field:event.event,tag_ids:0 field:event.track,tag_ids:0
 #: view:website:website_event_track.event_track_proposal
 msgid "Tags"
-msgstr ""
+msgstr "Etiketler"
 
 #. module: website_event_track
 #: field:event.event,tracks_tag_ids:0
 msgid "Tags of Tracks"
-msgstr ""
+msgstr "Tracks Etiketler"
 
 #. module: website_event_track
 #: view:website:website_event_track.event_track_proposal
 msgid "Talk Introduction"
-msgstr ""
+msgstr "Konuşma Tanıtım"
 
 #. module: website_event_track
 #: code:addons/website_event_track/models/event.py:172
 #, python-format
 msgid "Talk Proposals"
-msgstr ""
+msgstr "Konuşma Teklifleri"
 
 #. module: website_event_track
 #: view:website:website_event_track.event_track_proposal
 msgid "Talk Title"
-msgstr ""
+msgstr "Konuşma Başlığı"
 
 #. module: website_event_track
 #: code:addons/website_event_track/models/event.py:167
 #, python-format
 msgid "Talks"
-msgstr ""
+msgstr "Konuşmalar"
 
 #. module: website_event_track
 #: field:event.event,show_track_proposal:0
 msgid "Talks Proposals"
-msgstr ""
+msgstr "Konuşma Teklifleri"
 
 #. module: website_event_track
 #: view:website:website_event_track.event_track_proposal
 msgid "Talks Types"
-msgstr ""
+msgstr "Konuşma Türleri"
 
 #. module: website_event_track
 #: model:event.track.tag,name:website_event_track.event_track_tag1
 msgid "Technical"
-msgstr ""
+msgstr "Teknik"
 
 #. module: website_event_track
 #: view:website:website_event_track.event_track_proposal_success
 msgid "Thank you for your proposal."
-msgstr ""
+msgstr "Teklifiniz için teşekkür ederiz."
 
 #. module: website_event_track
 #: model:event.track,name:website_event_track.event_track17
 msgid "The Art of Making an Odoo Demo."
-msgstr ""
+msgstr "Bir Odoo Demo Yapma Sanatı."
 
 #. module: website_event_track
 #: model:event.track,name:website_event_track.event_track29
 msgid "The new marketing strategy."
-msgstr ""
+msgstr "Yeni pazarlama stratejisi"
 
 #. module: website_event_track
 #: model:event.track,name:website_event_track.event_track5
 msgid ""
 "The new way to promote your modules in the Apps platform and Odoo website."
-msgstr ""
+msgstr "yeni bir yol Apps platformu ve Odoo sitesinde sizin modülleri teşvik etmek."
 
 #. module: website_event_track
 #: view:website:website_event_track.event_track_proposal
 msgid "This event does not accept proposals."
-msgstr ""
+msgstr "Bu etkinlik önerileri kabul etmez."
 
 #. module: website_event_track
 #: view:website:website_event_track.event_track_proposal
 msgid ""
 "Timely release of presentation material (slides),\n"
 "                                    for publishing on our website."
-msgstr ""
+msgstr "Sitemizde yayınlanması için sunum malzemesi (slaytlar), \n zamanında bırakın."
 
 #. module: website_event_track
 #: view:event.track:website_event_track.view_event_track_form
 msgid "Track"
-msgstr ""
+msgstr "Parça"
 
 #. module: website_event_track
 #: field:event.track,date:0
 msgid "Track Date"
-msgstr ""
+msgstr "Tarih "
 
 #. module: website_event_track
 #: field:event.track,description:0
 msgid "Track Description"
-msgstr ""
+msgstr "Açıklama:"
 
 #. module: website_event_track
 #: field:event.track.location,name:0
 msgid "Track Rooms"
-msgstr ""
+msgstr "Odaları İzle"
 
 #. module: website_event_track
 #: field:event.track.stage,name:0
 msgid "Track Stage"
-msgstr ""
+msgstr "Aşama"
 
 #. module: website_event_track
 #: model:ir.actions.act_window,name:website_event_track.action_event_track_tag
 #: model:ir.ui.menu,name:website_event_track.menu_event_track_tag
 msgid "Track Tags"
-msgstr ""
+msgstr "Etiketler..."
 
 #. module: website_event_track
 #: field:event.track,name:0
 msgid "Track Title"
-msgstr ""
+msgstr "Başlık"
 
 #. module: website_event_track
 #: view:event.event:website_event_track.view_event_form
-#: field:event.event,count_tracks:0
-#: field:event.event,track_ids:0
+#: field:event.event,count_tracks:0 field:event.event,track_ids:0
 #: view:event.track:website_event_track.view_event_track_graph
 msgid "Tracks"
-msgstr ""
+msgstr "Parçalar"
 
 #. module: website_event_track
 #: field:event.track,message_unread:0
 msgid "Unread Messages"
-msgstr ""
+msgstr "Okunmamış Mesajlar"
 
 #. module: website_event_track
 #: view:website:website_event_track.track_view
 msgid "Use this tag:"
-msgstr ""
+msgstr "Bu etiketi kullan:"
 
 #. module: website_event_track
 #: view:event.track:website_event_track.view_event_track_kanban
 msgid "View Track"
-msgstr ""
+msgstr "Parça görüntüle"
 
 #. module: website_event_track
 #: view:website:website_event_track.event_track_proposal
 msgid "We require speakers to accept an agreement in which they commit to:"
-msgstr ""
+msgstr "Biz taahhüt ettiği bir anlaşmayı kabul etmek hoparlörler gerektirir:"
 
 #. module: website_event_track
 #: view:website:website_event_track.event_track_proposal
@@ -895,85 +854,85 @@
 "                                interesting and potentially useful to the\n"
 "                                audience, it will be considered for\n"
 "                                inclusion in the programme."
-msgstr ""
+msgstr "Biz öğreticiler ve vaka \n çalışmaları akademik ve \n ticari projeler üzerinde raporlarından \n sunumlar geniş bir yelpazede, kabul edecektir. Sürece sunum ilginç ve \n izleyiciye potansiyel olarak yararlı  gibi, bu programda \n eklenmesi için kabul edilecektir."
 
 #. module: website_event_track
 #: view:website:website_event_track.event_track_proposal_success
 msgid "We will evaluate your proposition and get back to you shortly."
-msgstr ""
+msgstr "Biz teklifi değerlendirmek ve kısa bir süre size geri alırsınız."
 
 #. module: website_event_track
 #: model:event.track.tag,name:website_event_track.event_tag1
 msgid "Webinar"
-msgstr ""
+msgstr "Webinar"
 
 #. module: website_event_track
 #: field:event.track,website_message_ids:0
 msgid "Website Messages"
-msgstr ""
+msgstr "Web Sitesi Mesajları"
 
 #. module: website_event_track
 #: help:event.track,website_message_ids:0
 msgid "Website communication history"
-msgstr ""
+msgstr "Web Sitesi iletişim geçmişi"
 
 #. module: website_event_track
 #: field:event.track,website_meta_description:0
 msgid "Website meta description"
-msgstr ""
+msgstr "Websitesi meta açıklamaları"
 
 #. module: website_event_track
 #: field:event.track,website_meta_keywords:0
 msgid "Website meta keywords"
-msgstr ""
+msgstr "Websitesi meta anahtar kelimeleri"
 
 #. module: website_event_track
 #: field:event.track,website_meta_title:0
 msgid "Website meta title"
-msgstr ""
+msgstr "Websitesi meta başlığı"
 
 #. module: website_event_track
 #: field:event.track,website_url:0
 msgid "Website url"
-msgstr ""
+msgstr "Website URL"
 
 #. module: website_event_track
 #: view:website:website_event_track.event_track_proposal
 msgid "Your Email"
-msgstr ""
+msgstr "E-Posta Adresiniz"
 
 #. module: website_event_track
 #: view:website:website_event_track.event_track_proposal
 msgid "Your Name"
-msgstr ""
+msgstr "Adı"
 
 #. module: website_event_track
 #: view:website:website_event_track.event_track_proposal
 msgid "Your Phone"
-msgstr ""
+msgstr "Telefon:"
 
 #. module: website_event_track
 #: view:website:website_event_track.tracks
 msgid "col-md-3 css_no_print"
-msgstr ""
+msgstr "Col-MD-3 css_no_print"
 
 #. module: website_event_track
 #: view:event.track:website_event_track.view_event_track_form
 #: view:event.track:website_event_track.view_event_track_kanban
 msgid "hours"
-msgstr ""
+msgstr "Saatler"
 
 #. module: website_event_track
 #: view:website:website_event_track.tracks
 msgid "not published"
-msgstr ""
+msgstr "Yayımlanmadı"
 
 #. module: website_event_track
 #: view:website:website_event_track.agenda
 msgid "talks"
-msgstr ""
+msgstr "Konuşmalar"
 
 #. module: website_event_track
 #: field:event.track,image:0
 msgid "unknown"
-msgstr ""+msgstr "bilinmeyen"