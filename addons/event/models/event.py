--- conflicted
+++ resolved
@@ -139,7 +139,7 @@
         'event.registration', 'event_id', string='Attendees',
         readonly=False, states={'done': [('readonly', True)]})
     # Date fields
-    date_tz = fields.Selection('_tz_get', string='Timezone', required=True, default=lambda self: self.env.user.tz)
+    date_tz = fields.Selection('_tz_get', string='Timezone', required=True, default=lambda self: self.env.user.tz or 'UTC')
     date_begin = fields.Datetime(
         string='Start Date', required=True,
         track_visibility='onchange', states={'done': [('readonly', True)]})
@@ -205,24 +205,6 @@
                 event.seats_available = event.seats_max - (event.seats_reserved + event.seats_used)
             event.seats_expected = event.seats_unconfirmed + event.seats_reserved + event.seats_used
 
-<<<<<<< HEAD
-=======
-    # Registration fields
-    registration_ids = fields.One2many(
-        'event.registration', 'event_id', string='Attendees',
-        readonly=False, states={'done': [('readonly', True)]})
-    # Date fields
-    date_tz = fields.Selection('_tz_get', string='Timezone', required=True, default=lambda self: self.env.user.tz or 'UTC')
-    date_begin = fields.Datetime(
-        string='Start Date', required=True,
-        track_visibility='onchange', states={'done': [('readonly', True)]})
-    date_end = fields.Datetime(
-        string='End Date', required=True,
-        track_visibility='onchange', states={'done': [('readonly', True)]})
-    date_begin_located = fields.Char(string='Start Date Located', compute='_compute_date_begin_tz')
-    date_end_located = fields.Char(string='End Date Located', compute='_compute_date_end_tz')
-
->>>>>>> 2fd28b22
     @api.model
     def _tz_get(self):
         return [(x, x) for x in pytz.all_timezones]
