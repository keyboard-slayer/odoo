# Dutch translation for openobject-addons
# Copyright (c) 2012 Rosetta Contributors and Canonical Ltd 2012
# This file is distributed under the same license as the openobject-addons package.
# FIRST AUTHOR <EMAIL@ADDRESS>, 2012.
#
msgid ""
msgstr ""
"Project-Id-Version: openobject-addons\n"
"Report-Msgid-Bugs-To: FULL NAME <EMAIL@ADDRESS>\n"
"POT-Creation-Date: 2013-06-07 19:37+0000\n"
"PO-Revision-Date: 2013-01-27 18:02+0000\n"
"Last-Translator: Erwin van der Ploeg (Endian Solutions) <Unknown>\n"
"Language-Team: Dutch <nl@li.org>\n"
"MIME-Version: 1.0\n"
"Content-Type: text/plain; charset=UTF-8\n"
"Content-Transfer-Encoding: 8bit\n"
<<<<<<< HEAD
"X-Launchpad-Export-Date: 2013-07-11 06:22+0000\n"
"X-Generator: Launchpad (build 16696)\n"
=======
"X-Launchpad-Export-Date: 2013-11-21 06:34+0000\n"
"X-Generator: Launchpad (build 16831)\n"
>>>>>>> 94b4618c

#. module: share
#: code:addons/share/wizard/share_wizard.py:842
#, python-format
msgid "Invitation to collaborate about %s"
msgstr "Uitnodiging om samen te werken over %s"

#. module: share
#: code:addons/share/wizard/share_wizard.py:780
#, python-format
msgid ""
"The share engine has not been able to fetch a record_id for your invitation."
msgstr ""
"De share server is iet in staat om een record_id te verkrijgen voor uw "
"uitnodiging."

#. module: share
#: view:share.wizard:0
msgid "Include an Optional Personal Message"
msgstr "Voeg een, optionele, persoonlijk bericht toe"

#. module: share
#: field:share.wizard,embed_option_title:0
msgid "Display title"
msgstr "Weergeven titel"

#. module: share
#: view:share.wizard:0
msgid "Access granted!"
msgstr "Toegang verleent!"

#. module: share
#: field:share.wizard,record_name:0
msgid "Record name"
msgstr "Regel naam"

#. module: share
#: help:share.wizard,message:0
msgid ""
"An optional personal message, to be included in the email notification."
msgstr ""
"Een optionele persoonlijk bericht, welke kan worden toegevoegd in de e-mail "
"bevestiging."

#. module: share
#: field:share.wizard,user_type:0
msgid "Sharing method"
msgstr "Deel methode"

#. module: share
#: field:share.wizard,name:0
msgid "Share Title"
msgstr "Deel titel"

#. module: share
#: code:addons/share/wizard/share_wizard.py:848
#: code:addons/share/wizard/share_wizard.py:877
#, python-format
msgid ""
"The documents are not attached, you can view them online directly on my "
"OpenERP server at:\n"
"    %s\n"
"\n"
msgstr ""
"De documenten zijn niet gekoppeld. U kunt ze online bekijken op mijn OpenERP "
"server op:\n"
"    %s\n"
"\n"

#. module: share
#: model:ir.module.category,name:share.module_category_share
msgid "Sharing"
msgstr "Delen"

#. module: share
#: code:addons/share/wizard/share_wizard.py:843
#: code:addons/share/wizard/share_wizard.py:875
#, python-format
msgid ""
"Hello,\n"
"\n"
msgstr ""
"Hallo,\n"
"\n"

#. module: share
#: field:share.wizard,share_root_url:0
msgid "Share Access URL"
msgstr "Deel toegangsadres"

#. module: share
#: field:share.wizard,email_1:0
#: field:share.wizard,email_2:0
#: field:share.wizard,email_3:0
msgid "New user email"
msgstr "Nieuwe gebruikers e-mail"

#. module: share
#: code:addons/share/wizard/share_wizard.py:887
#, python-format
msgid "You may use your current login (%s) and password to view them.\n"
msgstr ""
"U kunt u huidige login (%s) en wachtwoord gebruiken om deze te bekijken.\n"

#. module: share
#: code:addons/share/wizard/share_wizard.py:621
#, python-format
msgid "(Modified)"
msgstr "(Aangepast)"

#. module: share
#: code:addons/share/wizard/share_wizard.py:665
#, python-format
msgid "You must be a member of the Share/User group to use the share wizard."
msgstr ""
"U dient lid te zijn van de deel/gebruikersgroep om deze deel wizard te "
"gebruiken."

#. module: share
#. openerp-web
#: code:addons/share/static/src/js/share.js:63
#, python-format
msgid "Embed"
msgstr "Insluiten"

#. module: share
#: code:addons/share/wizard/share_wizard.py:599
#, python-format
msgid "Sharing filter created by user %s (%s) for group %s"
msgstr "Deel-filter gemaakt door gebruiker %s (%s) voor groep %s"

#. module: share
#: field:share.wizard,embed_url:0
#: field:share.wizard.result.line,share_url:0
msgid "Share URL"
msgstr "Deel URL"

#. module: share
#: code:addons/share/wizard/share_wizard.py:849
#: code:addons/share/wizard/share_wizard.py:881
#, python-format
msgid "These are your credentials to access this protected area:\n"
msgstr ""
"Dit zijn de uw gegevens om de toegang te krijgen in de beveiligde omgeving:\n"

#. module: share
#: view:share.wizard:0
msgid "Access info"
msgstr "Toegangsinfo"

#. module: share
#. openerp-web
#: code:addons/share/static/src/js/share.js:60
#: view:share.wizard:0
#, python-format
msgid "Share"
msgstr "Delen"

#. module: share
#: code:addons/share/wizard/share_wizard.py:571
#, python-format
msgid "(Duplicated for modified sharing permissions)"
msgstr "(Gedupliceerd voor aangepaste deel rechten)"

#. module: share
#: code:addons/share/wizard/share_wizard.py:669
#, python-format
msgid ""
"Please indicate the emails of the persons to share with, one per line."
msgstr ""
"Geef de e-mails adressen van de personen in, waarmee te delen, een per regel."

#. module: share
#: help:share.wizard,domain:0
msgid "Optional domain for further data filtering"
msgstr "Optioneel domein voor verdere gegevens filtering"

#. module: share
#: view:share.wizard:0
msgid "Next"
msgstr "Volgende"

#. module: share
#: code:addons/share/wizard/share_wizard.py:662
#, python-format
msgid "Action and Access Mode are required to create a shared access."
msgstr "Actie en toegang mode zijn benodigd om gedeelde toegang te maken."

#. module: share
#: code:addons/share/wizard/share_wizard.py:850
#: code:addons/share/wizard/share_wizard.py:882
#, python-format
msgid "Username"
msgstr "Gebruikersnaam"

#. module: share
#: view:share.wizard:0
msgid "Sharing Options"
msgstr "Deelopties"

#. module: share
#. openerp-web
#: code:addons/share/static/src/xml/share.xml:9
#, python-format
msgid "Invite"
msgstr "Uitnodigen"

#. module: share
#: view:share.wizard:0
msgid "Embedded code options"
msgstr "Ingesloten code opties"

#. module: share
#: view:share.wizard:0
msgid "Configuration"
msgstr "Instellingen"

#. module: share
#: view:share.wizard:0
msgid ""
"Please select the action that opens the screen containing the data you want "
"to share."
msgstr ""
"Selecteer aub de actie die het scherm opent dat de gegevens bevat die u wilt "
"delen."

#. module: share
#: field:res.groups,share:0
msgid "Share Group"
msgstr "Delen groep"

#. module: share
#: code:addons/share/wizard/share_wizard.py:835
#: code:addons/share/wizard/share_wizard.py:866
#, python-format
msgid "Email required"
msgstr "Email verplicht"

#. module: share
#: view:share.wizard:0
msgid ""
"Optionally, you may specify an additional domain restriction that will be "
"applied to the shared data."
msgstr ""
"Optioneel kunt u een aanvullende domein restrictie specificeren die wordt "
"toegepast op de gedeelde gegevens."

#. module: share
#: view:res.groups:0
msgid "Non-Share Groups"
msgstr "Niet gedeelde groepen"

#. module: share
#: view:share.wizard:0
msgid ""
"An email notification with instructions has been sent to the following "
"people:"
msgstr ""
"Een e-mail bevestiging met instructies is verzonden naar de volgende mensen:"

#. module: share
#: code:addons/share/wizard/share_wizard.py:77
#, python-format
msgid "Direct link or embed code"
msgstr "Directie koppeling of ingesloten code"

#. module: share
#: code:addons/share/wizard/share_wizard.py:856
#: code:addons/share/wizard/share_wizard.py:890
#, python-format
msgid ""
"OpenERP is a powerful and user-friendly suite of Business Applications (CRM, "
"Sales, HR, etc.)\n"
"It is open source and can be found on http://www.openerp.com."
msgstr ""
"OpenERP is een krachtig en gebruikersvreindelijke ERP pakket (CRM, Verkoop, "
"HR, etc.)\n"
"Het is open source en kan worden gevonden op http://www.openerp.com"

#. module: share
#: field:share.wizard,action_id:0
msgid "Action to share"
msgstr "Actie voor delen"

#. module: share
#: help:share.wizard,record_name:0
msgid "Name of the shared record, if sharing a precise record"
msgstr "Naam van het gedeelde record, indien een exact record wordt gedeeld."

#. module: share
#: field:res.users,share:0
msgid "Share User"
msgstr "Delen gebruiker"

#. module: share
#: field:share.wizard.result.line,user_id:0
msgid "unknown"
msgstr "onbekend"

#. module: share
#: code:addons/share/wizard/share_wizard.py:61
#: code:addons/share/wizard/share_wizard.py:657
#, python-format
msgid "Sharing access cannot be created."
msgstr "Deel toegang kan niet worden gemaakt"

#. module: share
#: code:addons/share/wizard/share_wizard.py:780
#, python-format
msgid "Record id not found"
msgstr "Record id niet gevonden"

#. module: share
#: help:res.groups,share:0
msgid "Group created to set access rights for sharing data with some users."
msgstr ""
"Groep gemaakt voor het instellen van toegangsrechten voor delen van gegevens "
"met sommige gebruikers."

#. module: share
#: view:res.groups:0
msgid "Share Groups"
msgstr "Deel groepen"

#. module: share
#: help:share.wizard,action_id:0
msgid ""
"The action that opens the screen containing the data you wish to share."
msgstr ""
"De actie die het scherm opent dat de gegevens bevat die u wilt delen."

#. module: share
#: code:addons/share/wizard/share_wizard.py:546
#, python-format
msgid "(Copy for sharing)"
msgstr "(Kopie voor delen)"

#. module: share
#: field:share.wizard.result.line,newly_created:0
msgid "Newly created"
msgstr "Nieuw gemaakt"

#. module: share
#: help:share.wizard,name:0
msgid "Title for the share (displayed to users as menu and shortcut name)"
msgstr ""
"Titel voor het delen (weergegeven aan de gebruiker als menu en snelkoppeling "
"naam)"

#. module: share
#: code:addons/share/wizard/share_wizard.py:636
#, python-format
msgid "Indirect sharing filter created by user %s (%s) for group %s"
msgstr "Indirect deel-filter gemaakt door gebruiker %s (%s) voor groep %s"

#. module: share
#: help:share.wizard,share_root_url:0
msgid "Main access page for users that are granted shared access"
msgstr ""
"Hoofdpagina voor gebruikers welke zijn toegewezen voor de gedeelde toegang"

#. module: share
#: code:addons/share/wizard/share_wizard.py:206
#, python-format
msgid ""
"You must configure your email address in the user preferences before using "
"the Share button."
msgstr ""
"U dient u e-mail adres in te stellen in uw gebruikersinstellingen, voordat u "
"de 'share' knop kunt gebruiken."

#. module: share
#: model:res.groups,name:share.group_share_user
msgid "User"
msgstr "Gebruiker"

#. module: share
#: code:addons/share/wizard/share_wizard.py:658
#, python-format
msgid ""
"Sorry, the current screen and filter you are trying to share are not "
"supported at the moment.\n"
"You may want to try a simpler filter."
msgstr ""
"Sorry, het huidige scherm en filter dat u probeert te delen wordt momenteel "
"nog niet ondersteund.\n"
"U kunt een eenvoudiger filter proberen."

#. module: share
#: view:share.wizard:0
msgid "Use this link"
msgstr "Gebruik deze link"

#. module: share
#: code:addons/share/wizard/share_wizard.py:852
#: code:addons/share/wizard/share_wizard.py:884
#, python-format
msgid "Database"
msgstr "Database"

#. module: share
#: view:share.wizard:0
msgid "Share with these People (one email per line)"
msgstr "deel deze met mensen (een e-mail per regel)"

#. module: share
#: field:share.wizard,domain:0
msgid "Domain"
msgstr "Domein"

#. module: share
#: view:res.groups:0
msgid "{'search_default_no_share':1}"
msgstr "{'search_default_no_share':1}"

#. module: share
#: view:share.wizard:0
#: field:share.wizard,result_line_ids:0
msgid "Summary"
msgstr "Samenvatting"

#. module: share
#: help:share.wizard,embed_code:0
msgid ""
"Embed this code in your documents to provide a link to the shared document."
msgstr ""
"Neem deze code op in uw document om een koppeling naar het gedeelde document "
"te maken."

#. module: share
#: code:addons/share/wizard/share_wizard.py:513
#, python-format
msgid "Copied access for sharing"
msgstr "Toegang gekopieerd voor delen"

#. module: share
#: code:addons/share/wizard/share_wizard.py:817
#, python-format
msgid "Invitation"
msgstr "Uitnodiging"

#. module: share
#: model:ir.actions.act_window,name:share.action_share_wizard_step1
msgid "Share your documents"
msgstr "Deel uw documenten"

#. module: share
#: view:share.wizard:0
msgid "Or insert the following code where you want to embed your documents"
msgstr "Of voeg te volgende code toe waar u, uw documenten wilt insluiten"

#. module: share
#: code:addons/share/wizard/share_wizard.py:886
#, python-format
msgid ""
"The documents have been automatically added to your current OpenERP "
"documents.\n"
msgstr ""
"Het document is automatisch toegevoegd aan uw huidige OpenERP documenten.\n"

#. module: share
#: model:ir.model,name:share.model_share_wizard_result_line
msgid "share.wizard.result.line"
msgstr "share.wizard.result.line"

#. module: share
#: field:share.wizard,embed_code:0
msgid "Code"
msgstr "Code"

#. module: share
#: help:share.wizard,user_type:0
msgid "Select the type of user(s) you would like to share data with."
msgstr "Het soort gebruiker(s) selecteren waarmee u gegevens wilt delen."

#. module: share
#: code:addons/share/wizard/share_wizard.py:844
#, python-format
msgid ""
"I have shared %s (%s) with you!\n"
"\n"
msgstr ""
"I hebt dit %s (%s)  met je gedeeld!\n"
"\n"

#. module: share
#: field:share.wizard,view_type:0
msgid "Current View Type"
msgstr "Huidige weergave type"

#. module: share
#: selection:share.wizard,access_mode:0
msgid "Can view"
msgstr "Kan bekijken"

#. module: share
#: selection:share.wizard,access_mode:0
msgid "Can edit"
msgstr "Kan bewerken"

#. module: share
#: view:share.wizard:0
msgid "Cancel"
msgstr "Annuleren"

#. module: share
#: help:res.users,share:0
msgid ""
"External user with limited access, created only for the purpose of sharing "
"data."
msgstr ""
"Externe gebruikers met beperkte toegang, alleen gemaakt voor het delen van "
"gegevens."

#. module: share
#: model:ir.actions.act_window,name:share.action_share_wizard
#: model:ir.model,name:share.model_share_wizard
#: field:share.wizard.result.line,share_wizard_id:0
msgid "Share Wizard"
msgstr "Deel assistent"

#. module: share
#: code:addons/share/wizard/share_wizard.py:793
#, python-format
msgid "Shared access created!"
msgstr "Gedeelde toegang aangemaakt!"

#. module: share
#: model:res.groups,comment:share.group_share_user
msgid ""
"\n"
"Members of this groups have access to the sharing wizard, which allows them "
"to invite external users to view or edit some of their documents."
msgstr ""
"\n"
"Gebruikers van deze groep hebben toegang tot de deel wizard. Dit geeft hen "
"de mogelijkheid om externe gebruikers uit te nodigen om hun documenten te "
"bekijken en/of te bewerken."

#. module: share
#: code:addons/share/wizard/share_wizard.py:853
#, python-format
msgid ""
"The documents have been automatically added to your subscriptions.\n"
"\n"
msgstr ""
"Het document is automatisch toegevoegd aan uw abonnementen.\n"
"\n"

#. module: share
#: model:ir.model,name:share.model_res_users
msgid "Users"
msgstr "Gebruikers"

#. module: share
#: code:addons/share/wizard/share_wizard.py:876
#, python-format
msgid ""
"I've shared %s with you!\n"
"\n"
msgstr ""
"Ik heb dit %s met u gedeeld!\n"
"\n"

#. module: share
#: model:ir.model,name:share.model_res_groups
msgid "Access Groups"
msgstr "Toegang groepen"

#. module: share
#: field:share.wizard,invite:0
msgid "Invite users to OpenSocial record"
msgstr "Nodig gebruikers uit"

#. module: share
#: code:addons/share/wizard/share_wizard.py:851
#: code:addons/share/wizard/share_wizard.py:883
#: field:share.wizard.result.line,password:0
#, python-format
msgid "Password"
msgstr "Wachtwoord"

#. module: share
#: code:addons/share/wizard/share_wizard.py:77
#: field:share.wizard,new_users:0
#, python-format
msgid "Emails"
msgstr "E-mails"

#. module: share
#: field:share.wizard,embed_option_search:0
msgid "Display search view"
msgstr "Zoek weergave tonen"

#. module: share
#: field:share.wizard,message:0
msgid "Personal Message"
msgstr "Persoonlijk bericht"

#. module: share
#: code:addons/share/wizard/share_wizard.py:835
#: code:addons/share/wizard/share_wizard.py:866
#, python-format
msgid ""
"The current user must have an email address configured in User Preferences "
"to be able to send outgoing emails."
msgstr ""
"De huidige gebruiker moet een emailadres hebben geconfigureerd in Gebruikers "
"voorkeuren om email te kunnen versturen."

#. module: share
#: code:addons/share/wizard/share_wizard.py:205
#, python-format
msgid "No email address configured"
msgstr "Geen e-mail adres ingesteld"

#. module: share
#: field:share.wizard.result.line,login:0
msgid "Login"
msgstr "Login"

#. module: share
#: view:res.users:0
msgid "Regular users only (no share user)"
msgstr "Alleen gewone gebruikers (geen deel-gebruiker)"

#. module: share
#: field:share.wizard,access_mode:0
msgid "Access Mode"
msgstr "Toegangswijze"

#. module: share
#: view:share.wizard:0
msgid "Sharing: preparation"
msgstr "Delen: voorbereiding"

#. module: share
#: model:ir.model,name:share.model_ir_model_access
msgid "ir.model.access"
msgstr "ir.model.access"

#. module: share
#: view:share.wizard:0
msgid "or"
msgstr "of"

#. module: share
#: help:share.wizard,access_mode:0
msgid "Access rights to be granted on the shared documents."
msgstr ""
"Toegangsrechten welke moeten worden toegewezen op de gedeelde documenten"<|MERGE_RESOLUTION|>--- conflicted
+++ resolved
@@ -8,19 +8,14 @@
 "Project-Id-Version: openobject-addons\n"
 "Report-Msgid-Bugs-To: FULL NAME <EMAIL@ADDRESS>\n"
 "POT-Creation-Date: 2013-06-07 19:37+0000\n"
-"PO-Revision-Date: 2013-01-27 18:02+0000\n"
-"Last-Translator: Erwin van der Ploeg (Endian Solutions) <Unknown>\n"
+"PO-Revision-Date: 2013-11-12 07:41+0000\n"
+"Last-Translator: Jan Jurkus (GCE CAD-Service) <ict@gcecad-service.nl>\n"
 "Language-Team: Dutch <nl@li.org>\n"
 "MIME-Version: 1.0\n"
 "Content-Type: text/plain; charset=UTF-8\n"
 "Content-Transfer-Encoding: 8bit\n"
-<<<<<<< HEAD
-"X-Launchpad-Export-Date: 2013-07-11 06:22+0000\n"
-"X-Generator: Launchpad (build 16696)\n"
-=======
 "X-Launchpad-Export-Date: 2013-11-21 06:34+0000\n"
 "X-Generator: Launchpad (build 16831)\n"
->>>>>>> 94b4618c
 
 #. module: share
 #: code:addons/share/wizard/share_wizard.py:842
@@ -34,13 +29,13 @@
 msgid ""
 "The share engine has not been able to fetch a record_id for your invitation."
 msgstr ""
-"De share server is iet in staat om een record_id te verkrijgen voor uw "
+"De share server is niet in staat om een record_id te verkrijgen voor uw "
 "uitnodiging."
 
 #. module: share
 #: view:share.wizard:0
 msgid "Include an Optional Personal Message"
-msgstr "Voeg een, optionele, persoonlijk bericht toe"
+msgstr "Voeg een optioneel persoonlijk bericht toe"
 
 #. module: share
 #: field:share.wizard,embed_option_title:0
@@ -50,7 +45,7 @@
 #. module: share
 #: view:share.wizard:0
 msgid "Access granted!"
-msgstr "Toegang verleent!"
+msgstr "Toegang verleend!"
 
 #. module: share
 #: field:share.wizard,record_name:0
@@ -62,7 +57,7 @@
 msgid ""
 "An optional personal message, to be included in the email notification."
 msgstr ""
-"Een optionele persoonlijk bericht, welke kan worden toegevoegd in de e-mail "
+"Een optioneel persoonlijk bericht, welke kan worden toegevoegd in de email "
 "bevestiging."
 
 #. module: share
@@ -85,8 +80,8 @@
 "    %s\n"
 "\n"
 msgstr ""
-"De documenten zijn niet gekoppeld. U kunt ze online bekijken op mijn OpenERP "
-"server op:\n"
+"De documenten zijn niet bijgevoegd. U kunt ze online bekijken op mijn "
+"OpenERP server op:\n"
 "    %s\n"
 "\n"
 
@@ -164,7 +159,7 @@
 #, python-format
 msgid "These are your credentials to access this protected area:\n"
 msgstr ""
-"Dit zijn de uw gegevens om de toegang te krijgen in de beveiligde omgeving:\n"
+"Dit zijn uw gegevens om de toegang te krijgen tot de beveiligde omgeving:\n"
 
 #. module: share
 #: view:share.wizard:0
@@ -296,7 +291,7 @@
 "Sales, HR, etc.)\n"
 "It is open source and can be found on http://www.openerp.com."
 msgstr ""
-"OpenERP is een krachtig en gebruikersvreindelijke ERP pakket (CRM, Verkoop, "
+"OpenERP is een krachtig en gebruikersvriendelijk ERP pakket (CRM, Verkoop, "
 "HR, etc.)\n"
 "Het is open source en kan worden gevonden op http://www.openerp.com"
 
@@ -470,7 +465,7 @@
 #. module: share
 #: view:share.wizard:0
 msgid "Or insert the following code where you want to embed your documents"
-msgstr "Of voeg te volgende code toe waar u, uw documenten wilt insluiten"
+msgstr "Of voeg de volgende code toe waar u, uw documenten wilt insluiten"
 
 #. module: share
 #: code:addons/share/wizard/share_wizard.py:886
@@ -479,7 +474,8 @@
 "The documents have been automatically added to your current OpenERP "
 "documents.\n"
 msgstr ""
-"Het document is automatisch toegevoegd aan uw huidige OpenERP documenten.\n"
+"De documenten zijn automatisch toegevoegd aan uw huidige OpenERP "
+"documenten.\n"
 
 #. module: share
 #: model:ir.model,name:share.model_share_wizard_result_line
@@ -503,7 +499,7 @@
 "I have shared %s (%s) with you!\n"
 "\n"
 msgstr ""
-"I hebt dit %s (%s)  met je gedeeld!\n"
+"Ik hebt dit %s (%s) met je gedeeld!\n"
 "\n"
 
 #. module: share
@@ -582,13 +578,13 @@
 "I've shared %s with you!\n"
 "\n"
 msgstr ""
-"Ik heb dit %s met u gedeeld!\n"
+"Ik heb %s met u gedeeld!\n"
 "\n"
 
 #. module: share
 #: model:ir.model,name:share.model_res_groups
 msgid "Access Groups"
-msgstr "Toegang groepen"
+msgstr "Toegangsgroepen"
 
 #. module: share
 #: field:share.wizard,invite:0
@@ -628,8 +624,8 @@
 "The current user must have an email address configured in User Preferences "
 "to be able to send outgoing emails."
 msgstr ""
-"De huidige gebruiker moet een emailadres hebben geconfigureerd in Gebruikers "
-"voorkeuren om email te kunnen versturen."
+"De huidige gebruiker moet een emailadres hebben ingesteld in "
+"Gebruikersvoorkeuren om email te kunnen versturen."
 
 #. module: share
 #: code:addons/share/wizard/share_wizard.py:205
