# -*- coding: utf-8 -*-
##############################################################################
#
#    OpenERP, Open Source Management Solution
#    Copyright (C) 2004-2010 Tiny SPRL (<http://tiny.be>).
#
#    This program is free software: you can redistribute it and/or modify
#    it under the terms of the GNU Affero General Public License as
#    published by the Free Software Foundation, either version 3 of the
#    License, or (at your option) any later version.
#
#    This program is distributed in the hope that it will be useful,
#    but WITHOUT ANY WARRANTY; without even the implied warranty of
#    MERCHANTABILITY or FITNESS FOR A PARTICULAR PURPOSE.  See the
#    GNU Affero General Public License for more details.
#
#    You should have received a copy of the GNU Affero General Public License
#    along with this program.  If not, see <http://www.gnu.org/licenses/>.
#
##############################################################################
import logging
import random
import time
from urllib import quote_plus
import uuid
from openerp import SUPERUSER_ID

import simplejson

from openerp import tools
from openerp.osv import fields, osv
from openerp.osv import expression
from openerp.tools.translate import _
from openerp.tools.safe_eval import safe_eval
import openerp
_logger = logging.getLogger(__name__)

FULL_ACCESS = ('perm_read', 'perm_write', 'perm_create', 'perm_unlink')
READ_WRITE_ACCESS = ('perm_read', 'perm_write')
READ_ONLY_ACCESS = ('perm_read',)
UID_ROOT = 1

# Pseudo-domain to represent an empty filter, constructed using
# osv.expression's DUMMY_LEAF
DOMAIN_ALL = [(1, '=', 1)]

# A good selection of easy to read password characters (e.g. no '0' vs 'O', etc.)
RANDOM_PASS_CHARACTERS = 'aaaabcdeeeefghjkmnpqrstuvwxyzAAAABCDEEEEFGHJKLMNPQRSTUVWXYZ23456789'
def generate_random_pass():
    return ''.join(random.sample(RANDOM_PASS_CHARACTERS,10))

class share_wizard(osv.TransientModel):
    _name = 'share.wizard'
    _description = 'Share Wizard'

    def _assert(self, condition, error_message, context=None):
        """Raise a user error with the given message if condition is not met.
           The error_message should have been translated with _().
        """
        if not condition:
            raise osv.except_osv(_('Sharing access cannot be created.'), error_message)

    def has_group(self, cr, uid, module, group_xml_id, context=None):
        """Returns True if current user is a member of the group identified by the module, group_xml_id pair."""
        # if the group was deleted or does not exist, we say NO (better safe than sorry)
        try:
            model, group_id = self.pool.get('ir.model.data').get_object_reference(cr, uid, module, group_xml_id)
        except ValueError:
            return False
        return group_id in self.pool.get('res.users').read(cr, uid, uid, ['groups_id'], context=context)['groups_id']

    def has_share(self, cr, uid, unused_param, context=None):
        return self.has_group(cr, uid, module='share', group_xml_id='group_share_user', context=context)

    def _user_type_selection(self, cr, uid, context=None):
        """Selection values may be easily overridden/extended via inheritance"""
        return [('embedded', _('Direct link or embed code')), ('emails',_('Emails')), ]

    """Override of create() to auto-compute the action name"""
    def create(self, cr, uid, values, context=None):
        if 'action_id' in values and not 'name' in values:
            action = self.pool.get('ir.actions.actions').browse(cr, uid, values['action_id'], context=context)
            values['name'] = action.name
        return super(share_wizard,self).create(cr, uid, values, context=context)

    def share_url_template(self, cr, uid, _ids, context=None):
        # NOTE: take _ids in parameter to allow usage through browse_record objects
        base_url = self.pool.get('ir.config_parameter').get_param(cr, uid, 'web.base.url', default='', context=context)
        if base_url:
            base_url += '/login?db=%(dbname)s&login=%(login)s&key=%(password)s'
            extra = context and context.get('share_url_template_extra_arguments')
            if extra:
                base_url += '&' + '&'.join('%s=%%(%s)s' % (x,x) for x in extra)
            hash_ = context and context.get('share_url_template_hash_arguments')
            if hash_:
                base_url += '#' + '&'.join('%s=%%(%s)s' % (x,x) for x in hash_)
        return base_url

    def _share_root_url(self, cr, uid, ids, _fieldname, _args, context=None):
        result = dict.fromkeys(ids, '')
        data = dict(dbname=cr.dbname, login='', password='')
        for this in self.browse(cr, uid, ids, context=context):
            result[this.id] = this.share_url_template() % data
        return result

    def _generate_embedded_code(self, wizard, options=None):
        cr = wizard._cr
        uid = wizard._uid
        context = wizard._context
        if options is None:
            options = {}

        js_options = {}
        title = options['title'] if 'title' in options else wizard.embed_option_title
        search = (options['search'] if 'search' in options else wizard.embed_option_search) if wizard.access_mode != 'readonly' else False

        if not title:
            js_options['display_title'] = False
        if search:
            js_options['search_view'] = True

        js_options_str = (', ' + simplejson.dumps(js_options)) if js_options else ''

        base_url = self.pool.get('ir.config_parameter').get_param(cr, uid, 'web.base.url', default=None, context=context)
        user = wizard.result_line_ids[0]

        return """
<script type="text/javascript" src="%(base_url)s/web/webclient/js"></script>
<script type="text/javascript">
    new openerp.init(%(init)s).web.embed(%(server)s, %(dbname)s, %(login)s, %(password)s,%(action)d%(options)s);
</script> """ % {
            'init': simplejson.dumps(openerp.conf.server_wide_modules),
            'base_url': base_url or '',
            'server': simplejson.dumps(base_url),
            'dbname': simplejson.dumps(cr.dbname),
            'login': simplejson.dumps(user.login),
            'password': simplejson.dumps(user.password),
            'action': user.user_id.action_id.id,
            'options': js_options_str,
        }

    def _embed_code(self, cr, uid, ids, _fn, _args, context=None):
        result = dict.fromkeys(ids, '')
        for this in self.browse(cr, uid, ids, context=context):
            result[this.id] = self._generate_embedded_code(this)
        return result

    def _embed_url(self, cr, uid, ids, _fn, _args, context=None):
        if context is None:
            context = {}
        result = dict.fromkeys(ids, '')
        for this in self.browse(cr, uid, ids, context=context):
            if this.result_line_ids:
                ctx = dict(context, share_url_template_hash_arguments=['action_id'])
                user = this.result_line_ids[0]
                data = dict(dbname=cr.dbname, login=user.login, password=user.password, action_id=this.action_id.id)
                result[this.id] = this.share_url_template(context=ctx) % data
        return result


    _columns = {
        'action_id': fields.many2one('ir.actions.act_window', 'Action to share', required=True,
                help="The action that opens the screen containing the data you wish to share."),
        'view_type': fields.char('Current View Type', size=32, required=True),
        'domain': fields.char('Domain', size=256, help="Optional domain for further data filtering"),
        'user_type': fields.selection(lambda s, *a, **k: s._user_type_selection(*a, **k),'Sharing method', required=True,
                     help="Select the type of user(s) you would like to share data with."),
        'new_users': fields.text("Emails"),
        'email_1': fields.char('New user email', size=64),
        'email_2': fields.char('New user email', size=64),
        'email_3': fields.char('New user email', size=64),
        'invite': fields.boolean('Invite users to OpenSocial record'),
        'access_mode': fields.selection([('readonly','Can view'),('readwrite','Can edit')],'Access Mode', required=True,
                                        help="Access rights to be granted on the shared documents."),
        'result_line_ids': fields.one2many('share.wizard.result.line', 'share_wizard_id', 'Summary', readonly=True),
        'share_root_url': fields.function(_share_root_url, string='Share Access URL', type='char', size=512, readonly=True,
                                help='Main access page for users that are granted shared access'),
        'name': fields.char('Share Title', size=64, required=True, help="Title for the share (displayed to users as menu and shortcut name)"),
        'record_name': fields.char('Record name', size=128, help="Name of the shared record, if sharing a precise record"),
        'message': fields.text("Personal Message", help="An optional personal message, to be included in the email notification."),
        'embed_code': fields.function(_embed_code, type='text', string='Code',
            help="Embed this code in your documents to provide a link to the "\
                  "shared document."),
        'embed_option_title': fields.boolean('Display title'),
        'embed_option_search': fields.boolean('Display search view'),
        'embed_url': fields.function(_embed_url, string='Share URL', type='char', size=512, readonly=True),
    }
    _defaults = {
        'view_type': 'page',
        'user_type' : 'embedded',
        'invite': False,
        'domain': lambda self, cr, uid, context, *a: context.get('domain', '[]'),
        'action_id': lambda self, cr, uid, context, *a: context.get('action_id'),
        'access_mode': 'readwrite',
        'embed_option_title': True,
        'embed_option_search': True,
    }

    def has_email(self, cr, uid, context=None):
        return bool(self.pool.get('res.users').browse(cr, uid, uid, context=context).email)

    def go_step_1(self, cr, uid, ids, context=None):
        wizard_data = self.browse(cr,uid,ids,context)[0]
        if wizard_data.user_type == 'emails' and not self.has_email(cr, uid, context=context):
            raise osv.except_osv(_('No email address configured'),
                                 _('You must configure your email address in the user preferences before using the Share button.'))
        model, res_id = self.pool.get('ir.model.data').get_object_reference(cr, uid, 'share', 'action_share_wizard_step1')
        action = self.pool[model].read(cr, uid, res_id, context=context)
        action['res_id'] = ids[0]
        action.pop('context', '')
        return action

    def _create_share_group(self, cr, uid, wizard_data, context=None):
        group_obj = self.pool.get('res.groups')
        share_group_name = '%s: %s (%d-%s)' %('Shared', wizard_data.name, uid, time.time())
        # create share group without putting admin in it
        return group_obj.create(cr, UID_ROOT, {'name': share_group_name, 'share': True}, {'noadmin': True})

    def _create_new_share_users(self, cr, uid, wizard_data, group_id, context=None):
        """Create one new res.users record for each email address provided in
           wizard_data.new_users, ignoring already existing users.
           Populates wizard_data.result_line_ids with one new line for
           each user (existing or not). New users will also have a value
           for the password field, so they can receive it by email.
           Returns the ids of the created users, and the ids of the
           ignored, existing ones."""
        if context is None:
            context = {}
        user_obj = self.pool.get('res.users')
        current_user = user_obj.browse(cr, UID_ROOT, uid, context=context)
        # modify context to disable shortcuts when creating share users
        context['noshortcut'] = True
        created_ids = []
        existing_ids = []
        if wizard_data.user_type == 'emails':
            # get new user list from email data
            new_users = (wizard_data.new_users or '').split('\n')
            new_users += [wizard_data.email_1 or '', wizard_data.email_2 or '', wizard_data.email_3 or '']
            for new_user in new_users:
                # Ignore blank lines
                new_user = new_user.strip()
                if not new_user: continue
                # Ignore the user if it already exists.
                if not wizard_data.invite:
                    existing = user_obj.search(cr, UID_ROOT, [('login', '=', new_user)])
                else:
                    existing = user_obj.search(cr, UID_ROOT, [('email', '=', new_user)])
                existing_ids.extend(existing)
                if existing:
                    new_line = { 'user_id': existing[0],
                                 'newly_created': False}
                    wizard_data.write({'result_line_ids': [(0,0,new_line)]})
                    continue
                new_pass = generate_random_pass()
                user_id = user_obj.create(cr, UID_ROOT, {
                        'login': new_user,
                        'password': new_pass,
                        'name': new_user,
                        'email': new_user,
                        'groups_id': [(6,0,[group_id])],
                        'share': True,
                        'company_id': current_user.company_id.id,
                        'company_ids': [(6, 0, [current_user.company_id.id])],
                }, context)
                new_line = { 'user_id': user_id,
                             'password': new_pass,
                             'newly_created': True}
                wizard_data.write({'result_line_ids': [(0,0,new_line)]})
                created_ids.append(user_id)

        elif wizard_data.user_type == 'embedded':
            new_login = 'embedded-%s' % (uuid.uuid4().hex,)
            new_pass = generate_random_pass()
            user_id = user_obj.create(cr, UID_ROOT, {
                'login': new_login,
                'password': new_pass,
                'name': new_login,
                'groups_id': [(6,0,[group_id])],
                'share': True,
                'company_id': current_user.company_id.id,
                'company_ids': [(6, 0, [current_user.company_id.id])],
            }, context)
            new_line = { 'user_id': user_id,
                         'password': new_pass,
                         'newly_created': True}
            wizard_data.write({'result_line_ids': [(0,0,new_line)]})
            created_ids.append(user_id)

        return created_ids, existing_ids

    def _create_shortcut(self, cr, uid, values, context=None):
        if context is None:
            context = {}
        new_context = context.copy()
        for key in context:
            if key.startswith('default_'):
                del new_context[key]

        dataobj = self.pool.get('ir.model.data')
        menu_id = dataobj._get_id(cr, uid, 'base', 'menu_administration_shortcut')
        shortcut_menu_id  = int(dataobj.read(cr, uid, menu_id, ['res_id'], new_context)['res_id'])
        action_id = self.pool.get('ir.actions.act_window').create(cr, UID_ROOT, values, new_context)
        menu_data = {'name': values['name'],
                     'sequence': 10,
                     'action': 'ir.actions.act_window,'+str(action_id),
                     'parent_id': shortcut_menu_id,
                     'icon': 'STOCK_JUSTIFY_FILL'}
        menu_obj = self.pool.get('ir.ui.menu')
        menu_id =  menu_obj.create(cr, UID_ROOT, menu_data)
        sc_data = {'name': values['name'], 'sequence': UID_ROOT,'res_id': menu_id }
        self.pool.get('ir.ui.view_sc').create(cr, uid, sc_data, new_context)

        # update menu cache
        user_groups = set(self.pool.get('res.users').read(cr, UID_ROOT, uid, ['groups_id'])['groups_id'])
        key = (cr.dbname, shortcut_menu_id, tuple(user_groups))
        menu_obj._cache[key] = True
        return action_id

    def _cleanup_action_context(self, context_str, user_id):
        """Returns a dict representing the context_str evaluated (safe_eval) as
           a dict where items that are not useful for shared actions
           have been removed. If the evaluation of context_str as a
           dict fails, context_str is returned unaltered.

           :param user_id: the integer uid to be passed as 'uid' in the
                           evaluation context
           """
        result = False
        if context_str:
            try:
                context = safe_eval(context_str, tools.UnquoteEvalContext(), nocopy=True)
                result = dict(context)
                for key in context:
                    # Remove all context keys that seem to toggle default
                    # filters based on the current user, as it makes no sense
                    # for shared users, who would not see any data by default.
                    if key and key.startswith('search_default_') and 'user_id' in key:
                        result.pop(key)
            except Exception:
                # Note: must catch all exceptions, as UnquoteEvalContext may cause many
                #       different exceptions, as it shadows builtins.
                _logger.debug("Failed to cleanup action context as it does not parse server-side", exc_info=True)
                result = context_str
        return result

    def _shared_action_def(self, cr, uid, wizard_data, context=None):
        copied_action = wizard_data.action_id

        if wizard_data.access_mode == 'readonly':
            view_mode = wizard_data.view_type
            view_id = copied_action.view_id.id if copied_action.view_id.type == wizard_data.view_type else False
        else:
            view_mode = copied_action.view_mode
            view_id = copied_action.view_id.id


        action_def = {
            'name': wizard_data.name,
            'domain': copied_action.domain,
            'context': self._cleanup_action_context(wizard_data.action_id.context, uid),
            'res_model': copied_action.res_model,
            'view_mode': view_mode,
            'view_type': copied_action.view_type,
            'search_view_id': copied_action.search_view_id.id if wizard_data.access_mode != 'readonly' else False,
            'view_id': view_id,
            'auto_search': True,
        }
        if copied_action.view_ids:
            action_def['view_ids'] = [(0,0,{'sequence': x.sequence,
                                            'view_mode': x.view_mode,
                                            'view_id': x.view_id.id })
                                      for x in copied_action.view_ids
                                      if (wizard_data.access_mode != 'readonly' or x.view_mode == wizard_data.view_type)
                                     ]
        return action_def

    def _setup_action_and_shortcut(self, cr, uid, wizard_data, user_ids, make_home, context=None):
        """Create a shortcut to reach the shared data, as well as the corresponding action, for
           each user in ``user_ids``, and assign it as their home action if ``make_home`` is True.
           Meant to be overridden for special cases.
        """
        values = self._shared_action_def(cr, uid, wizard_data, context=None)
        user_obj = self.pool.get('res.users')
        for user_id in user_ids:
            action_id = self._create_shortcut(cr, user_id, values)
            if make_home:
                # We do this only for new share users, as existing ones already have their initial home
                # action. Resetting to the default menu does not work well as the menu is rather empty
                # and does not contain the shortcuts in most cases.
                user_obj.write(cr, UID_ROOT, [user_id], {'action_id': action_id})

    def _get_recursive_relations(self, cr, uid, model, ttypes, relation_fields=None, suffix=None, context=None):
        """Returns list of tuples representing recursive relationships of type ``ttypes`` starting from
           model with ID ``model_id``.

           :param model: browsable model to start loading relationships from
           :param ttypes: list of relationship types to follow (e.g: ['one2many','many2many'])
           :param relation_fields: list of previously followed relationship tuples - to avoid duplicates
                                   during recursion
           :param suffix: optional suffix to append to the field path to reach the main object
        """
        if relation_fields is None:
            relation_fields = []
        local_rel_fields = []
        models = [x[1].model for x in relation_fields]
        model_obj = self.pool.get('ir.model')
        model_osv = self.pool[model.model]
        for colinfo in model_osv._all_columns.itervalues():
            coldef = colinfo.column
            coltype = coldef._type
            relation_field = None
            if coltype in ttypes and colinfo.column._obj not in models:
                relation_model_id = model_obj.search(cr, UID_ROOT, [('model','=',coldef._obj)])[0]
                relation_model_browse = model_obj.browse(cr, UID_ROOT, relation_model_id, context=context)
                relation_osv = self.pool[coldef._obj]
                if coltype == 'one2many':
                    # don't record reverse path if it's not a real m2o (that happens, but rarely)
                    dest_model_ci = relation_osv._all_columns
                    reverse_rel = coldef._fields_id
                    if reverse_rel in dest_model_ci and dest_model_ci[reverse_rel].column._type == 'many2one':
                        relation_field = ('%s.%s'%(reverse_rel, suffix)) if suffix else reverse_rel
                local_rel_fields.append((relation_field, relation_model_browse))
                for parent in relation_osv._inherits:
                    if parent not in models:
                        parent_model = self.pool[parent]
                        parent_colinfos = parent_model._all_columns
                        parent_model_browse = model_obj.browse(cr, UID_ROOT,
                                                               model_obj.search(cr, UID_ROOT, [('model','=',parent)]))[0]
                        if relation_field and coldef._fields_id in parent_colinfos:
                            # inverse relationship is available in the parent
                            local_rel_fields.append((relation_field, parent_model_browse))
                        else:
                            # TODO: can we setup a proper rule to restrict inherited models
                            # in case the parent does not contain the reverse m2o?
                            local_rel_fields.append((None, parent_model_browse))
                if relation_model_id != model.id and coltype in ['one2many', 'many2many']:
                    local_rel_fields += self._get_recursive_relations(cr, uid, relation_model_browse,
                        [coltype], relation_fields + local_rel_fields, suffix=relation_field, context=context)
        return local_rel_fields

    def _get_relationship_classes(self, cr, uid, model, context=None):
        """Computes the *relationship classes* reachable from the given
           model. The 4 relationship classes are:
           - [obj0]: the given model itself (and its parents via _inherits, if any)
           - [obj1]: obj0 and all other models recursively accessible from
                     obj0 via one2many relationships
           - [obj2]: obj0 and all other models recursively accessible from
                     obj0 via one2many and many2many relationships
           - [obj3]: all models recursively accessible from obj1 via many2one
                     relationships

           Each class is returned as a list of pairs [(field,model_browse)], where
           ``model`` is the browse_record of a reachable ir.model, and ``field`` is
           the dot-notation reverse relationship path coming from that model to obj0,
           or None if there is no reverse path.
           
           :return: ([obj0], [obj1], [obj2], [obj3])
           """
        # obj0 class and its parents
        obj0 = [(None, model)]
        model_obj = self.pool[model.model]
        ir_model_obj = self.pool.get('ir.model')
        for parent in model_obj._inherits:
            parent_model_browse = ir_model_obj.browse(cr, UID_ROOT,
                    ir_model_obj.search(cr, UID_ROOT, [('model','=',parent)]))[0]
            obj0 += [(None, parent_model_browse)]

        obj1 = self._get_recursive_relations(cr, uid, model, ['one2many'], relation_fields=obj0, context=context)
        obj2 = self._get_recursive_relations(cr, uid, model, ['one2many', 'many2many'], relation_fields=obj0, context=context)
        obj3 = self._get_recursive_relations(cr, uid, model, ['many2one'], relation_fields=obj0, context=context)
        for dummy, model in obj1:
            obj3 += self._get_recursive_relations(cr, uid, model, ['many2one'], relation_fields=obj0, context=context)
        return obj0, obj1, obj2, obj3

    def _get_access_map_for_groups_and_models(self, cr, uid, group_ids, model_ids, context=None):
        model_access_obj = self.pool.get('ir.model.access')
        user_right_ids = model_access_obj.search(cr, uid,
            [('group_id', 'in', group_ids), ('model_id', 'in', model_ids)],
            context=context)
        user_access_matrix = {}
        if user_right_ids:
            for access_right in model_access_obj.browse(cr, uid, user_right_ids, context=context):
                access_line = user_access_matrix.setdefault(access_right.model_id.model, set())
                for perm in FULL_ACCESS:
                    if getattr(access_right, perm, 0):
                        access_line.add(perm)
        return user_access_matrix

    def _add_access_rights_for_share_group(self, cr, uid, group_id, mode, fields_relations, context=None):
        """Adds access rights to group_id on object models referenced in ``fields_relations``,
           intersecting with access rights of current user to avoid granting too much rights
        """
        model_access_obj = self.pool.get('ir.model.access')
        user_obj = self.pool.get('res.users')
        target_model_ids = [x[1].id for x in fields_relations]
        perms_to_add = (mode == 'readonly') and READ_ONLY_ACCESS or READ_WRITE_ACCESS
        current_user = user_obj.browse(cr, uid, uid, context=context)

        current_user_access_map = self._get_access_map_for_groups_and_models(cr, uid,
            [x.id for x in current_user.groups_id], target_model_ids, context=context)
        group_access_map = self._get_access_map_for_groups_and_models(cr, uid,
            [group_id], target_model_ids, context=context)
        _logger.debug("Current user access matrix: %r", current_user_access_map)
        _logger.debug("New group current access matrix: %r", group_access_map)

        # Create required rights if allowed by current user rights and not
        # already granted
        for dummy, model in fields_relations:
            # mail.message is transversal: it should not received directly the access rights
            if model.model in ['mail.message']: continue
            values = {
                'name': _('Copied access for sharing'),
                'group_id': group_id,
                'model_id': model.id,
            }
            current_user_access_line = current_user_access_map.get(model.model,set())
            existing_group_access_line = group_access_map.get(model.model,set())
            need_creation = False
            for perm in perms_to_add:
                if perm in current_user_access_line \
                   and perm not in existing_group_access_line:
                    values.update({perm:True})
                    group_access_map.setdefault(model.model, set()).add(perm)
                    need_creation = True
            if need_creation:
                model_access_obj.create(cr, UID_ROOT, values)
                _logger.debug("Creating access right for model %s with values: %r", model.model, values)

    def _link_or_copy_current_user_rules(self, cr, current_user, group_id, fields_relations, context=None):
        rule_obj = self.pool.get('ir.rule')
        rules_done = set()
        for group in current_user.groups_id:
            for dummy, model in fields_relations:
                for rule in group.rule_groups:
                    if rule.id in rules_done:
                        continue
                    rules_done.add(rule.id)
                    if rule.model_id.id == model.id:
                        if 'user.' in rule.domain_force:
                            # Above pattern means there is likely a condition
                            # specific to current user, so we must copy the rule using
                            # the evaluated version of the domain.
                            # And it's better to copy one time too much than too few
                            rule_obj.copy(cr, UID_ROOT, rule.id, default={
                                'name': '%s %s' %(rule.name, _('(Copy for sharing)')),
                                'groups': [(6,0,[group_id])],
                                'domain_force': rule.domain, # evaluated version!
                            })
                            _logger.debug("Copying rule %s (%s) on model %s with domain: %s", rule.name, rule.id, model.model, rule.domain_force)
                        else:
                            # otherwise we can simply link the rule to keep it dynamic
                            rule_obj.write(cr, SUPERUSER_ID, [rule.id], {
                                    'groups': [(4,group_id)]
                                })
                            _logger.debug("Linking rule %s (%s) on model %s with domain: %s", rule.name, rule.id, model.model, rule.domain_force)

    def _check_personal_rule_or_duplicate(self, cr, group_id, rule, context=None):
        """Verifies that the given rule only belongs to the given group_id, otherwise
           duplicate it for the current group, and unlink the previous one.
           The duplicated rule has the original domain copied verbatim, without
           any evaluation.
           Returns the final rule to use (browse_record), either the original one if it
           only belongs to this group, or the copy."""
        if len(rule.groups) == 1:
            return rule
        # duplicate it first:
        rule_obj = self.pool.get('ir.rule')
        new_id = rule_obj.copy(cr, UID_ROOT, rule.id,
                               default={
                                       'name': '%s %s' %(rule.name, _('(Duplicated for modified sharing permissions)')),
                                       'groups': [(6,0,[group_id])],
                                       'domain_force': rule.domain_force, # non evaluated!
                               })
        _logger.debug("Duplicating rule %s (%s) (domain: %s) for modified access ", rule.name, rule.id, rule.domain_force)
        # then disconnect from group_id:
        rule.write({'groups':[(3,group_id)]}) # disconnects, does not delete!
        return rule_obj.browse(cr, UID_ROOT, new_id, context=context)

    def _create_or_combine_sharing_rule(self, cr, current_user, wizard_data, group_id, model_id, domain, restrict=False, rule_name=None, context=None):
        """Add a new ir.rule entry for model_id and domain on the target group_id.
           If ``restrict`` is True, instead of adding a rule, the domain is
           combined with AND operator with all existing rules in the group, to implement
           an additional restriction (as of 6.1, multiple rules in the same group are
           OR'ed by default, so a restriction must alter all existing rules)

           This is necessary because the personal rules of the user that is sharing
           are first copied to the new share group. Afterwards the filters used for
           sharing are applied as an additional layer of rules, which are likely to
           apply to the same model. The default rule algorithm would OR them (as of 6.1),
           which would result in a combined set of permission that could be larger
           than those of the user that is sharing! Hence we must forcefully AND the
           rules at this stage.
           One possibly undesirable effect can appear when sharing with a
           pre-existing group, in which case altering pre-existing rules would not
           be desired. This is addressed in the portal module.
           """
        if rule_name is None:
            rule_name = _('Sharing filter created by user %s (%s) for group %s') % \
                            (current_user.name, current_user.login, group_id)
        rule_obj = self.pool.get('ir.rule')
        rule_ids = rule_obj.search(cr, UID_ROOT, [('groups', 'in', group_id), ('model_id', '=', model_id)])
        if rule_ids:
            for rule in rule_obj.browse(cr, UID_ROOT, rule_ids, context=context):
                if rule.domain_force == domain:
                    # don't create it twice!
                    if restrict:
                        continue
                    else:
                        _logger.debug("Ignoring sharing rule on model %s with domain: %s the same rule exists already", model_id, domain)
                        return
                if restrict:
                    # restricting existing rules is done by adding the clause
                    # with an AND, but we can't alter the rule if it belongs to
                    # other groups, so we duplicate if needed
                    rule = self._check_personal_rule_or_duplicate(cr, group_id, rule, context=context)
                    eval_ctx = rule_obj._eval_context_for_combinations()
                    org_domain = expression.normalize_domain(eval(rule.domain_force, eval_ctx))
                    new_clause = expression.normalize_domain(eval(domain, eval_ctx))
                    combined_domain = expression.AND([new_clause, org_domain])
                    rule.write({'domain_force': combined_domain, 'name': rule.name + _('(Modified)')})
                    _logger.debug("Combining sharing rule %s on model %s with domain: %s", rule.id, model_id, domain)
        if not rule_ids or not restrict:
            # Adding the new rule in the group is ok for normal cases, because rules
            # in the same group and for the same model will be combined with OR
            # (as of v6.1), so the desired effect is achieved.
            rule_obj.create(cr, UID_ROOT, {
                'name': rule_name,
                'model_id': model_id,
                'domain_force': domain,
                'groups': [(4,group_id)]
                })
            _logger.debug("Created sharing rule on model %s with domain: %s", model_id, domain)

    def _create_indirect_sharing_rules(self, cr, current_user, wizard_data, group_id, fields_relations, context=None):
        rule_name = _('Indirect sharing filter created by user %s (%s) for group %s') % \
                            (current_user.name, current_user.login, group_id)
        try:
            domain = safe_eval(wizard_data.domain)
            if domain:
                for rel_field, model in fields_relations:
                    # mail.message is transversal: it should not received directly the access rights
                    if model.model in ['mail.message']: continue
                    related_domain = []
                    if not rel_field: continue
                    for element in domain:
                        if expression.is_leaf(element):
                            left, operator, right = element
                            left = '%s.%s'%(rel_field, left)
                            element = left, operator, right
                        related_domain.append(element)
                    self._create_or_combine_sharing_rule(cr, current_user, wizard_data,
                         group_id, model_id=model.id, domain=str(related_domain),
                         rule_name=rule_name, restrict=True, context=context)
        except Exception:
            _logger.exception('Failed to create share access')
            raise osv.except_osv(_('Sharing access cannot be created.'),
                                 _('Sorry, the current screen and filter you are trying to share are not supported at the moment.\nYou may want to try a simpler filter.'))

    def _check_preconditions(self, cr, uid, wizard_data, context=None):
        self._assert(wizard_data.action_id and wizard_data.access_mode,
                     _('Action and Access Mode are required to create a shared access.'),
                     context=context)
<<<<<<< HEAD
        self._assert(self.has_share(cr, uid, False, context=context),
=======
        self._assert(self.has_share(cr, uid, wizard_data, context=context),
>>>>>>> 33f27b36
                     _('You must be a member of the Share/User group to use the share wizard.'),
                     context=context)
        if wizard_data.user_type == 'emails':
            self._assert((wizard_data.new_users or wizard_data.email_1 or wizard_data.email_2 or wizard_data.email_3),
                     _('Please indicate the emails of the persons to share with, one per line.'),
                     context=context)

    def _create_share_users_group(self, cr, uid, wizard_data, context=None):
        """Creates the appropriate share group and share users, and populates
           result_line_ids of wizard_data with one line for each user.

           :return: a tuple composed of the new group id (to which the shared access should be granted),
                the ids of the new share users that have been created and the ids of the existing share users
        """
        group_id = self._create_share_group(cr, uid, wizard_data, context=context)
        # First create any missing user, based on the email addresses provided
        new_ids, existing_ids = self._create_new_share_users(cr, uid, wizard_data, group_id, context=context)
        # Finally, setup the new action and shortcut for the users.
        if existing_ids:
            # existing users still need to join the new group
            self.pool.get('res.users').write(cr, UID_ROOT, existing_ids, {
                                                'groups_id': [(4,group_id)],
                                             })
            # existing user don't need their home action replaced, only a new shortcut
            self._setup_action_and_shortcut(cr, uid, wizard_data, existing_ids, make_home=False, context=context)
        if new_ids:
            # new users need a new shortcut AND a home action
            self._setup_action_and_shortcut(cr, uid, wizard_data, new_ids, make_home=True, context=context)
        return group_id, new_ids, existing_ids

    def go_step_2(self, cr, uid, ids, context=None):
        wizard_data = self.browse(cr, uid, ids[0], context=context)
        self._check_preconditions(cr, uid, wizard_data, context=context)

        # Create shared group and users
        group_id, new_ids, existing_ids = self._create_share_users_group(cr, uid, wizard_data, context=context)

        current_user = self.pool.get('res.users').browse(cr, uid, uid, context=context)

        model_obj = self.pool.get('ir.model')
        model_id = model_obj.search(cr, uid, [('model','=', wizard_data.action_id.res_model)])[0]
        model = model_obj.browse(cr, uid, model_id, context=context)
        
        # ACCESS RIGHTS
        # We have several classes of objects that should receive different access rights:
        # Let:
        #   - [obj0] be the target model itself (and its parents via _inherits, if any)
        #   - [obj1] be the target model and all other models recursively accessible from
        #            obj0 via one2many relationships
        #   - [obj2] be the target model and all other models recursively accessible from
        #            obj0 via one2many and many2many relationships
        #   - [obj3] be all models recursively accessible from obj1 via many2one relationships
        #            (currently not used)
        obj0, obj1, obj2, obj3 = self._get_relationship_classes(cr, uid, model, context=context)
        mode = wizard_data.access_mode

        # Add access to [obj0] and [obj1] according to chosen mode
        self._add_access_rights_for_share_group(cr, uid, group_id, mode, obj0, context=context)
        self._add_access_rights_for_share_group(cr, uid, group_id, mode, obj1, context=context)

        # Add read-only access (always) to [obj2]
        self._add_access_rights_for_share_group(cr, uid, group_id, 'readonly', obj2, context=context)

        # IR.RULES
        #   A. On [obj0], [obj1], [obj2]: add all rules from all groups of
        #     the user that is sharing
        #     Warning: rules must be copied instead of linked if they contain a reference
        #     to uid or if the rule is shared with other groups (and it must be replaced correctly)
        #   B. On [obj0]: 1 rule with domain of shared action
        #   C. For each model in [obj1]: 1 rule in the form:
        #           many2one_rel.domain_of_obj0
        #        where many2one_rel is the many2one used in the definition of the
        #        one2many, and domain_of_obj0 is the sharing domain
        #        For example if [obj0] is project.project with a domain of
        #                ['id', 'in', [1,2]]
        #        then we will have project.task in [obj1] and we need to create this
        #        ir.rule on project.task:
        #                ['project_id.id', 'in', [1,2]]

        # A.
        all_relations = obj0 + obj1 + obj2
        self._link_or_copy_current_user_rules(cr, current_user, group_id, all_relations, context=context)
        # B.
        main_domain = wizard_data.domain if wizard_data.domain != '[]' else str(DOMAIN_ALL)
        self._create_or_combine_sharing_rule(cr, current_user, wizard_data,
                     group_id, model_id=model.id, domain=main_domain,
                     restrict=True, context=context)
        # C.
        self._create_indirect_sharing_rules(cr, current_user, wizard_data, group_id, obj1, context=context)

        # refresh wizard_data
        wizard_data = self.browse(cr, uid, ids[0], context=context)
        
        # EMAILS AND NOTIFICATIONS
        #  A. Not invite: as before
        #     -> send emails to destination users
        #  B. Invite (OpenSocial)
        #     -> subscribe all users (existing and new) to the record
        #     -> send a notification with a summary to the current record
        #     -> send a notification to all users; users allowing to receive
        #        emails in preferences will receive it
        #        new users by default receive all notifications by email
        
        # A.
        if not wizard_data.invite:
            self.send_emails(cr, uid, wizard_data, context=context)
        # B.
        else:
            # Invite (OpenSocial): automatically subscribe users to the record
            res_id = 0
            for cond in safe_eval(main_domain):
                if cond[0] == 'id':
                    res_id = cond[2]
            # Record id not found: issue
            if res_id <= 0:
                raise osv.except_osv(_('Record id not found'), _('The share engine has not been able to fetch a record_id for your invitation.'))
            self.pool[model.model].message_subscribe(cr, uid, [res_id], new_ids + existing_ids, context=context)
            # self.send_invite_email(cr, uid, wizard_data, context=context)
            # self.send_invite_note(cr, uid, model.model, res_id, wizard_data, context=context)
        
        # CLOSE
        #  A. Not invite: as before
        #  B. Invite: skip summary screen, get back to the record
        
        # A.
        if not wizard_data.invite:
            dummy, step2_form_view_id = self.pool.get('ir.model.data').get_object_reference(cr, uid, 'share', 'share_step2_form')
            return {
                'name': _('Shared access created!'),
                'view_type': 'form',
                'view_mode': 'form',
                'res_model': 'share.wizard',
                'view_id': False,
                'res_id': ids[0],
                'views': [(step2_form_view_id, 'form'), (False, 'tree'), (False, 'calendar'), (False, 'graph')],
                'type': 'ir.actions.act_window',
                'target': 'new'
            }
        # B.
        else:
            return {
                'view_type': 'form',
                'view_mode': 'form',
                'res_model': model.model,
                'view_id': False,
                'res_id': res_id,
                'views': [(False, 'form'), (False, 'tree'), (False, 'calendar'), (False, 'graph')],
                'type': 'ir.actions.act_window',
            }
            

    def send_invite_note(self, cr, uid, model_name, res_id, wizard_data, context=None):
        subject = _('Invitation')
        body = 'has been <b>shared</b> with'
        tmp_idx = 0
        for result_line in wizard_data.result_line_ids:
            body += ' @%s' % (result_line.user_id.login)
            if tmp_idx < len(wizard_data.result_line_ids)-2:
                body += ','
            elif tmp_idx == len(wizard_data.result_line_ids)-2:
                body += ' and'
        body += '.'
        return self.pool[model_name].message_post(cr, uid, [res_id], body=body, context=context)
    
    def send_invite_email(self, cr, uid, wizard_data, context=None):
        # TDE Note: not updated because will disappear
        message_obj = self.pool.get('mail.message')
        notification_obj = self.pool.get('mail.notification')
        user = self.pool.get('res.users').browse(cr, UID_ROOT, uid)
        if not user.email:
            raise osv.except_osv(_('Email required'), _('The current user must have an email address configured in User Preferences to be able to send outgoing emails.'))
        
        # TODO: also send an HTML version of this mail
        for result_line in wizard_data.result_line_ids:
            email_to = result_line.user_id.email
            if not email_to:
                continue
            subject = _('Invitation to collaborate about %s') % (wizard_data.record_name)
            body = _("Hello,\n\n")
            body += _("I have shared %s (%s) with you!\n\n") % (wizard_data.record_name, wizard_data.name)
            if wizard_data.message:
                body += "%s\n\n" % (wizard_data.message)
            if result_line.newly_created:
                body += _("The documents are not attached, you can view them online directly on my OpenERP server at:\n    %s\n\n") % (result_line.share_url)
                body += _("These are your credentials to access this protected area:\n")
                body += "%s: %s" % (_("Username"), result_line.user_id.login) + "\n"
                body += "%s: %s" % (_("Password"), result_line.password) + "\n"
                body += "%s: %s" % (_("Database"), cr.dbname) + "\n"
            body += _("The documents have been automatically added to your subscriptions.\n\n")
            body += '%s\n\n' % ((user.signature or ''))
            body += "--\n"
            body += _("OpenERP is a powerful and user-friendly suite of Business Applications (CRM, Sales, HR, etc.)\n"
                      "It is open source and can be found on http://www.openerp.com.")
            msg_id = message_obj.schedule_with_attach(cr, uid, user.email, [email_to], subject, body, model='', context=context)
            notification_obj.create(cr, uid, {'user_id': result_line.user_id.id, 'message_id': msg_id}, context=context)
    
    def send_emails(self, cr, uid, wizard_data, context=None):
        _logger.info('Sending share notifications by email...')
        mail_mail = self.pool.get('mail.mail')
        user = self.pool.get('res.users').browse(cr, UID_ROOT, uid)
        if not user.email:
            raise osv.except_osv(_('Email required'), _('The current user must have an email address configured in User Preferences to be able to send outgoing emails.'))
        
        # TODO: also send an HTML version of this mail
        mail_ids = []
        for result_line in wizard_data.result_line_ids:
            email_to = result_line.user_id.email
            if not email_to:
                continue
            subject = wizard_data.name
            body = _("Hello,\n\n")
            body += _("I've shared %s with you!\n\n") % wizard_data.name
            body += _("The documents are not attached, you can view them online directly on my OpenERP server at:\n    %s\n\n") % (result_line.share_url)
            if wizard_data.message:
                body += '%s\n\n' % (wizard_data.message)
            if result_line.newly_created:
                body += _("These are your credentials to access this protected area:\n")
                body += "%s: %s\n" % (_("Username"), result_line.user_id.login)
                body += "%s: %s\n" % (_("Password"), result_line.password)
                body += "%s: %s\n" % (_("Database"), cr.dbname)
            else:
                body += _("The documents have been automatically added to your current OpenERP documents.\n")
                body += _("You may use your current login (%s) and password to view them.\n") % result_line.user_id.login
            body += "\n\n%s\n\n" % ( (user.signature or '') )
            body += "--\n"
            body += _("OpenERP is a powerful and user-friendly suite of Business Applications (CRM, Sales, HR, etc.)\n"
                      "It is open source and can be found on http://www.openerp.com.")
            mail_ids.append(mail_mail.create(cr, uid, {
                    'email_from': user.email,
                    'email_to': email_to,
                    'subject': subject,
                    'body_html': '<pre>%s</pre>' % body}, context=context))
        # force direct delivery, as users expect instant notification
        mail_mail.send(cr, uid, mail_ids, context=context)
        _logger.info('%d share notification(s) sent.', len(mail_ids))

    def onchange_embed_options(self, cr, uid, ids, opt_title, opt_search, context=None):
        wizard = self.browse(cr, uid, ids[0], context)
        options = dict(title=opt_title, search=opt_search)
        return {'value': {'embed_code': self._generate_embedded_code(wizard, options)}}


class share_result_line(osv.osv_memory):
    _name = 'share.wizard.result.line'
    _rec_name = 'user_id'


    def _share_url(self, cr, uid, ids, _fieldname, _args, context=None):
        result = dict.fromkeys(ids, '')
        for this in self.browse(cr, uid, ids, context=context):
            data = dict(dbname=cr.dbname, login=this.login, password=this.password)
            if this.share_wizard_id and this.share_wizard_id.action_id:
                data['action_id'] = this.share_wizard_id.action_id.id
            ctx = dict(context, share_url_template_hash_arguments=['action_id'])
            result[this.id] = this.share_wizard_id.share_url_template(context=ctx) % data
        return result

    _columns = {
        'user_id': fields.many2one('res.users', required=True, readonly=True),
        'login': fields.related('user_id', 'login', string='Login', type='char', size=64, required=True, readonly=True),
        'password': fields.char('Password', size=64, readonly=True),
        'share_url': fields.function(_share_url, string='Share URL', type='char', size=512),
        'share_wizard_id': fields.many2one('share.wizard', 'Share Wizard', required=True),
        'newly_created': fields.boolean('Newly created', readonly=True),
    }
    _defaults = {
        'newly_created': True,
    }

# vim:expandtab:smartindent:tabstop=4:softtabstop=4:shiftwidth=4:<|MERGE_RESOLUTION|>--- conflicted
+++ resolved
@@ -660,11 +660,7 @@
         self._assert(wizard_data.action_id and wizard_data.access_mode,
                      _('Action and Access Mode are required to create a shared access.'),
                      context=context)
-<<<<<<< HEAD
-        self._assert(self.has_share(cr, uid, False, context=context),
-=======
         self._assert(self.has_share(cr, uid, wizard_data, context=context),
->>>>>>> 33f27b36
                      _('You must be a member of the Share/User group to use the share wizard.'),
                      context=context)
         if wizard_data.user_type == 'emails':
