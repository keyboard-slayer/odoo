<?xml version="1.0"?>
<openerp>
    <data>

        <!-- challenges -->
        <record model="gamification.challenge" id="challenge_crm_sale">
<<<<<<< HEAD
            <field name="user_ids" eval="[(4,ref('base.user_demo'))]" />
            <field name="state">inprogress</field>
        </record>

        <!-- goals -->
        <record model="gamification.goal" id="goal_crm_sale1">
            <field name="definition_id" eval="ref('definition_crm_tot_invoices')" />
            <field name="user_id" eval="ref('base.user_demo')" />
            <field name="line_id" eval="ref('line_crm_sale1')" />
            <field name="start_date" eval="time.strftime('%Y-%m-01')" />
            <field name="end_date" eval="(DateTime.today().replace(day=1)+relativedelta(months=1, days=-1)).strftime('%Y-%m-%d')" />
            <field name="target_goal">2000</field>
=======
            <field name="state">inprogress</field>
>>>>>>> a22d0ce7
        </record>
        
    </data>
</openerp><|MERGE_RESOLUTION|>--- conflicted
+++ resolved
@@ -4,8 +4,6 @@
 
         <!-- challenges -->
         <record model="gamification.challenge" id="challenge_crm_sale">
-<<<<<<< HEAD
-            <field name="user_ids" eval="[(4,ref('base.user_demo'))]" />
             <field name="state">inprogress</field>
         </record>
 
@@ -17,9 +15,6 @@
             <field name="start_date" eval="time.strftime('%Y-%m-01')" />
             <field name="end_date" eval="(DateTime.today().replace(day=1)+relativedelta(months=1, days=-1)).strftime('%Y-%m-%d')" />
             <field name="target_goal">2000</field>
-=======
-            <field name="state">inprogress</field>
->>>>>>> a22d0ce7
         </record>
         
     </data>
