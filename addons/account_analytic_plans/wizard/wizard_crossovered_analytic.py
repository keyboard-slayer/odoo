--- conflicted
+++ resolved
@@ -60,11 +60,7 @@
                 break
 
         if flag:
-<<<<<<< HEAD
-            raise wizard.except_wizard(_('User Error'),_("There are no Analytic lines related to Account '%s'" % name))
-=======
             raise wizard.except_wizard(_('User Error'),_('There are no Analytic lines related to Account %s' % name))
->>>>>>> 272b3b65
         return {}
 
     states = {
