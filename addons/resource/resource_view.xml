--- conflicted
+++ resolved
@@ -234,7 +234,6 @@
             <field name="arch" type="xml">
                 <form string="Leave Detail" version="7.0">
                     <sheet>
-<<<<<<< HEAD
                         <group>
                             <group>
                                 <field name="resource_id" on_change="onchange_resource(resource_id)"/>
@@ -255,23 +254,6 @@
                            </group>
                         </group>
                     </sheet>
-=======
-                    <group>
-                       <group>
-                           <field name="resource_id" on_change="onchange_resource(resource_id)"/>
-                           <field name="name" string="Reason"/>
-                       </group>
-                       <group>
-                           <field name="date_from"/>
-                           <field name="calendar_id" string="Working Period"/>
-                           <field name="company_id" widget="selection" groups="base.group_multi_company"/>
-                       </group>
-                       <group>
-                           <field name="date_to"/>
-                       </group>
-                   </group>
-                   </sheet>
->>>>>>> 1e123ce0
                 </form>
             </field>
         </record>
