# -*- coding: utf-8 -*-
##############################################################################
#
#    OpenERP, Open Source Management Solution
#    Copyright (C) 2004-2010 Tiny SPRL (<http://tiny.be>).
#
#    This program is free software: you can redistribute it and/or modify
#    it under the terms of the GNU Affero General Public License as
#    published by the Free Software Foundation, either version 3 of the
#    License, or (at your option) any later version.
#
#    This program is distributed in the hope that it will be useful,
#    but WITHOUT ANY WARRANTY; without even the implied warranty of
#    MERCHANTABILITY or FITNESS FOR A PARTICULAR PURPOSE.  See the
#    GNU Affero General Public License for more details.
#
#    You should have received a copy of the GNU Affero General Public License
#    along with this program.  If not, see <http://www.gnu.org/licenses/>.
#
##############################################################################


{
    'name': 'Integrated Document Management System',
    'version': '1.99',
    'category': 'Generic Modules/Others',
    'description': """This is a complete document management system:
    * User Authentication
    * Document Indexation :- .pptx and .docx files are not support in windows platform.
    * Dashboard for Document that includes:
        * New Files (list)
        * Files by Resource Type (graph)
        * Files by Partner (graph)
        * Files by Month (graph)
    ATTENTION:
    - When you install this module in a running company that have already PDF files stored into the database,
      you will lose them all.
    - After installing this module PDF's are no longer stored into the database,
      but in the servers rootpad like /server/bin/filestore.
""",
    'author': 'Tiny',
    'website': 'http://www.openerp.com',
    'depends': ['base', 'process','board'],
    'init_xml': [],
    'update_xml': [
        'security/document_security.xml',
        'document_view.xml',
        'document_data.xml',
        'wizard/document_configuration_view.xml',
<<<<<<< HEAD
        'security/document_security.xml',
=======
>>>>>>> aa8e5bd2
        'security/ir.model.access.csv',
        'report/document_report_view.xml',
        'board_document_view.xml',
    ],
    'demo_xml': [ 'document_demo.xml','board_document_demo.xml'],
    'test': [
        'test/document_test.yml',
    ],
    'installable': True,
    'active': False,
    'certificate': None,
}

# vim:expandtab:smartindent:tabstop=4:softtabstop=4:shiftwidth=4:<|MERGE_RESOLUTION|>--- conflicted
+++ resolved
@@ -47,10 +47,6 @@
         'document_view.xml',
         'document_data.xml',
         'wizard/document_configuration_view.xml',
-<<<<<<< HEAD
-        'security/document_security.xml',
-=======
->>>>>>> aa8e5bd2
         'security/ir.model.access.csv',
         'report/document_report_view.xml',
         'board_document_view.xml',
