--- conflicted
+++ resolved
@@ -7,16 +7,8 @@
             <field name="type">form</field>
             <field name="arch" type="xml">
                 <form string="Compute Asset" version="7.0">
-<<<<<<< HEAD
-                    <header>
-                        <button string="Compute" name="asset_compute" type="object" class="oe_highlight"/>
-                        or
-                        <button string="Cancel" class="oe_link" special="cancel"/>
-                    </header>
-=======
                     <separator string="Post Depreciation Lines"/>
                     <label string="This wizard will post the depreciation lines of running assets that belong to the selected period."/>
->>>>>>> 88c70c43
                     <group>
                         <field name="period_id"/>
                     </group>
