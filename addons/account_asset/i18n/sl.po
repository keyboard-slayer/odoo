--- conflicted
+++ resolved
@@ -1,18 +1,3 @@
-<<<<<<< HEAD
-# Slovenian translation for openobject-addons
-# Copyright (c) 2014 Rosetta Contributors and Canonical Ltd 2014
-# This file is distributed under the same license as the openobject-addons package.
-# FIRST AUTHOR <EMAIL@ADDRESS>, 2014.
-#
-msgid ""
-msgstr ""
-"Project-Id-Version: openobject-addons\n"
-"Report-Msgid-Bugs-To: FULL NAME <EMAIL@ADDRESS>\n"
-"POT-Creation-Date: 2014-08-14 13:08+0000\n"
-"PO-Revision-Date: 2014-08-14 16:10+0000\n"
-"Last-Translator: FULL NAME <EMAIL@ADDRESS>\n"
-"Language-Team: Slovenian <sl@li.org>\n"
-=======
 # Translation of Odoo Server.
 # This file contains the translation of the following modules:
 # * account_asset
@@ -28,17 +13,16 @@
 "PO-Revision-Date: 2016-04-20 05:12+0000\n"
 "Last-Translator: Matjaž Mozetič <m.mozetic@matmoz.si>\n"
 "Language-Team: Slovenian (http://www.transifex.com/odoo/odoo-8/language/sl/)\n"
->>>>>>> 0410d118
 "MIME-Version: 1.0\n"
 "Content-Type: text/plain; charset=UTF-8\n"
-"Content-Transfer-Encoding: 8bit\n"
-"X-Launchpad-Export-Date: 2014-08-15 06:49+0000\n"
-"X-Generator: Launchpad (build 17156)\n"
+"Content-Transfer-Encoding: \n"
+"Language: sl\n"
+"Plural-Forms: nplurals=4; plural=(n%100==1 ? 0 : n%100==2 ? 1 : n%100==3 || n%100==4 ? 2 : 3);\n"
 
 #. module: account_asset
 #: field:account.asset.asset,entry_count:0
 msgid "# Asset Entries"
-msgstr ""
+msgstr "# Vnosi sredstev"
 
 #. module: account_asset
 #: field:asset.asset.report,nbr:0
@@ -49,19 +33,12 @@
 #: model:ir.actions.act_window,help:account_asset.action_asset_asset_report
 msgid ""
 "<p>\n"
-"            From this report, you can have an overview on all depreciation. "
-"The\n"
-"            tool search can also be used to personalise your Assets reports "
-"and\n"
+"            From this report, you can have an overview on all depreciation. The\n"
+"            tool search can also be used to personalise your Assets reports and\n"
 "            so, match this analysis to your needs;\n"
 "          </p>\n"
 "        "
-msgstr ""
-"<p>\n"
-"            Pregled vseh amortizacij\n"
-"           \n"
-"          </p>\n"
-"        "
+msgstr "<p>\n            To poročilo prikaže pregled amortizacije Iskalno\n            orodje se lahko uporabi za prilagoditev poročil o sredstvihin\n            prilagoditev tega poročila lastnim potrebam;\n          </p>\n        "
 
 #. module: account_asset
 #: view:account.asset.asset:account_asset.view_account_asset_search
@@ -91,7 +68,7 @@
 #. module: account_asset
 #: view:account.asset.category:account_asset.view_account_asset_category_form
 msgid "Analytic Information"
-msgstr "Analitika"
+msgstr "Podrobnosti analitike"
 
 #. module: account_asset
 #: field:account.asset.category,account_analytic_id:0
@@ -102,8 +79,7 @@
 #: view:account.asset.asset:account_asset.view_account_asset_asset_form
 #: view:account.asset.asset:account_asset.view_account_asset_search
 #: field:account.asset.depreciation.line,asset_id:0
-#: field:account.asset.history,asset_id:0
-#: field:account.move.line,asset_id:0
+#: field:account.asset.history,asset_id:0 field:account.move.line,asset_id:0
 #: view:asset.asset.report:account_asset.view_asset_asset_report_search
 #: field:asset.asset.report,asset_id:0
 #: model:ir.model,name:account_asset.model_account_asset_asset
@@ -127,12 +103,12 @@
 #: field:account.invoice.line,asset_category_id:0
 #: view:asset.asset.report:account_asset.view_asset_asset_report_search
 msgid "Asset Category"
-msgstr "Kategorija Osnovnega sredstva"
+msgstr "Kategorija osnovnega sredstva"
 
 #. module: account_asset
 #: view:asset.modify:account_asset.asset_modify_form
 msgid "Asset Durations to Modify"
-msgstr "Življenjska doba osnovnih sredstev , ki jih je treba spremeniti."
+msgstr "Življenjska doba osnovnih sredstev, ki jih je potrebno spremeniti."
 
 #. module: account_asset
 #: model:ir.actions.act_window,name:account_asset.action_account_asset_asset_tree
@@ -144,6 +120,11 @@
 #: view:account.asset.history:account_asset.view_account_asset_history_form
 msgid "Asset History"
 msgstr "Zgodovina osnovnega sredstva"
+
+#. module: account_asset
+#: field:asset.modify,asset_method_time:0
+msgid "Asset Method Time"
+msgstr "Kategorije osnovnih sredstev"
 
 #. module: account_asset
 #: field:account.asset.asset,name:0
@@ -191,7 +172,7 @@
 #. module: account_asset
 #: view:account.asset.asset:account_asset.view_account_asset_search
 msgid "Assets in closed state"
-msgstr "Osnovno sredstvo v statusu \"Izven uporabe\""
+msgstr "Osnovno sredstvo v stanju 'izven uporabe'"
 
 #. module: account_asset
 #: view:account.asset.asset:account_asset.view_account_asset_search
@@ -212,21 +193,19 @@
 #: view:asset.depreciation.confirmation.wizard:account_asset.view_asset_depreciation_confirmation_wizard
 #: view:asset.modify:account_asset.asset_modify_form
 msgid "Cancel"
-msgstr "Prekliči"
+msgstr "Preklic"
 
 #. module: account_asset
 #: view:account.asset.asset:account_asset.view_account_asset_asset_form
 msgid "Change Duration"
-msgstr "Spremeni trajanje"
+msgstr "Sprememba trajanja"
 
 #. module: account_asset
 #: help:account.asset.category,open_asset:0
 msgid ""
 "Check this if you want to automatically confirm the assets of this category "
 "when created by invoices."
-msgstr ""
-"Preveri,če želiš avtomatsko potrditi osnovna sredstva te kategorije,ki so "
-"bila kreirana z računi."
+msgstr "Preveri, če želiš samodejno potrditi osnovna sredstva te kategorije, ko so ustvarjena z računi."
 
 #. module: account_asset
 #: field:account.asset.asset,child_ids:0
@@ -234,49 +213,38 @@
 msgstr "Podrejena osnovna sredstva"
 
 #. module: account_asset
-#: help:account.asset.asset,method:0
-#: help:account.asset.category,method:0
+#: help:account.asset.asset,method:0 help:account.asset.category,method:0
 msgid ""
 "Choose the method to use to compute the amount of depreciation lines.\n"
 "  * Linear: Calculated on basis of: Gross Value / Number of Depreciations\n"
 "  * Degressive: Calculated on basis of: Residual Value * Degressive Factor"
-msgstr "Izberite metodo izračuna amortizacije."
+msgstr "Izberite metodo izračuna amortizacije.\n * Linearna: izračun na osnovi bruto vrednost/število amortizacij\n * Degresivna: izračun na osnovi preostala vrednost * degresivni faktor"
 
 #. module: account_asset
 #: help:account.asset.asset,method_time:0
 #: help:account.asset.category,method_time:0
 msgid ""
-"Choose the method to use to compute the dates and number of depreciation "
-"lines.\n"
-"  * Number of Depreciations: Fix the number of depreciation lines and the "
-"time between 2 depreciations.\n"
-"  * Ending Date: Choose the time between 2 depreciations and the date the "
-"depreciations won't go beyond."
-msgstr ""
-"Izberi metodo za izračun datumov in števila amortizacijskih postavk\n"
-"  *Število amortizacij:določi število amortizacij in čas med dvema "
-"amortizacijama\n"
-"  *Končni datum:Čas med dvema amortizacijama in končni datum amortizacije"
+"Choose the method to use to compute the dates and number of depreciation lines.\n"
+"  * Number of Depreciations: Fix the number of depreciation lines and the time between 2 depreciations.\n"
+"  * Ending Date: Choose the time between 2 depreciations and the date the depreciations won't go beyond."
+msgstr "Izberi metodo za izračun datumov in števila amortizacijskih postavk\n  *Število amortizacij: določi število amortizacij in čas med dvema amortizacijama\n  *Končni datum: Čas med dvema amortizacijama in končni datum amortizacije"
 
 #. module: account_asset
 #: help:asset.depreciation.confirmation.wizard,period_id:0
 msgid ""
 "Choose the period for which you want to automatically post the depreciation "
 "lines of running assets"
-msgstr ""
-"Izberi obdobje za katero želiš avtomatsko knjiženje amortizacijskih postavk "
-"osnovnih sredstev"
-
-#. module: account_asset
-#: selection:account.asset.asset,state:0
-#: selection:asset.asset.report,state:0
+msgstr "Izberi obdobje za katero želiš samodejno knjiženje amortizacijskih postavk osnovnih sredstev v rabi"
+
+#. module: account_asset
+#: selection:account.asset.asset,state:0 selection:asset.asset.report,state:0
 msgid "Close"
 msgstr "Zapri"
 
 #. module: account_asset
 #: view:account.asset.asset:account_asset.view_account_asset_search
 msgid "Closed"
-msgstr "Izven uporabe"
+msgstr "Zaključeno"
 
 #. module: account_asset
 #: field:account.asset.asset,company_id:0
@@ -284,11 +252,10 @@
 #: view:asset.asset.report:account_asset.view_asset_asset_report_search
 #: field:asset.asset.report,company_id:0
 msgid "Company"
-msgstr "Podjetje"
-
-#. module: account_asset
-#: field:account.asset.asset,method:0
-#: field:account.asset.category,method:0
+msgstr "Družba"
+
+#. module: account_asset
+#: field:account.asset.asset,method:0 field:account.asset.category,method:0
 msgid "Computation Method"
 msgstr "Metoda izračuna"
 
@@ -301,13 +268,13 @@
 #. module: account_asset
 #: view:asset.depreciation.confirmation.wizard:account_asset.view_asset_depreciation_confirmation_wizard
 msgid "Compute Asset"
-msgstr "Izračunaj amortizacijo"
+msgstr "Obdelaj osnovno sredstvo"
 
 #. module: account_asset
 #: model:ir.actions.act_window,name:account_asset.action_asset_depreciation_confirmation_wizard
 #: model:ir.ui.menu,name:account_asset.menu_asset_depreciation_confirmation_wizard
 msgid "Compute Assets"
-msgstr "Obračunaj"
+msgstr "Obdelaj osnovna sredstva"
 
 #. module: account_asset
 #: view:account.asset.asset:account_asset.view_account_asset_asset_form
@@ -317,13 +284,13 @@
 #. module: account_asset
 #: view:account.asset.asset:account_asset.view_account_asset_asset_form
 msgid "Create Move"
-msgstr "Kreiraj vknjižbo"
+msgstr "Ustvari premik"
 
 #. module: account_asset
 #: code:addons/account_asset/wizard/wizard_asset_compute.py:49
 #, python-format
 msgid "Created Asset Moves"
-msgstr "Kreirane vknjižbe osnovnega sredstva"
+msgstr "Ustvarjeni premiki osnovnega sredstva"
 
 #. module: account_asset
 #: field:account.asset.asset,create_uid:0
@@ -333,7 +300,7 @@
 #: field:asset.depreciation.confirmation.wizard,create_uid:0
 #: field:asset.modify,create_uid:0
 msgid "Created by"
-msgstr ""
+msgstr "Ustvaril"
 
 #. module: account_asset
 #: field:account.asset.asset,create_date:0
@@ -343,7 +310,7 @@
 #: field:asset.depreciation.confirmation.wizard,create_date:0
 #: field:asset.modify,create_date:0
 msgid "Created on"
-msgstr ""
+msgstr "Ustvarjeno"
 
 #. module: account_asset
 #: field:account.asset.asset,currency_id:0
@@ -353,12 +320,12 @@
 #. module: account_asset
 #: view:account.asset.asset:account_asset.view_account_asset_search
 msgid "Current"
-msgstr "Trenutno"
+msgstr "Tekoče"
 
 #. module: account_asset
 #: field:account.asset.depreciation.line,amount:0
 msgid "Current Depreciation"
-msgstr "Trenutna amortizacija"
+msgstr "Tekoča amortizacija"
 
 #. module: account_asset
 #: field:account.asset.history,date:0
@@ -432,19 +399,19 @@
 #. module: account_asset
 #: view:asset.asset.report:account_asset.view_asset_asset_report_search
 msgid "Depreciation Month"
-msgstr ""
+msgstr "Mesec amortizacije"
 
 #. module: account_asset
 #: field:account.asset.depreciation.line,name:0
 msgid "Depreciation Name"
-msgstr "Ime amortizacije"
+msgstr "Naziv amortizacije"
 
 #. module: account_asset
 #: selection:account.asset.asset,state:0
 #: view:asset.asset.report:account_asset.view_asset_asset_report_search
 #: selection:asset.asset.report,state:0
 msgid "Draft"
-msgstr "V pripravi"
+msgstr "Osnutek"
 
 #. module: account_asset
 #: field:account.asset.asset,method_end:0
@@ -456,22 +423,21 @@
 
 #. module: account_asset
 #: field:account.asset.category,method_end:0
-#: field:account.asset.history,method_end:0
-#: field:asset.modify,method_end:0
+#: field:account.asset.history,method_end:0 field:asset.modify,method_end:0
 msgid "Ending date"
-msgstr "Datum zaključka"
+msgstr "Končni datum"
 
 #. module: account_asset
 #: view:account.asset.asset:account_asset.view_account_asset_asset_form
 #: field:account.asset.asset,account_move_line_ids:0
 #: model:ir.actions.act_window,name:account_asset.act_entries_open
 msgid "Entries"
-msgstr "Vknjižbe"
+msgstr "Vnosi"
 
 #. module: account_asset
 #: constraint:account.asset.asset:0
 msgid "Error ! You cannot create recursive assets."
-msgstr "Napaka! Ne moreš kreirati rekurzivnega osnovnega sredstva"
+msgstr "Napaka! Ne morete ustvarjati rekurzivnih osnovnih sredstev."
 
 #. module: account_asset
 #: code:addons/account_asset/account_asset.py:81
@@ -492,7 +458,7 @@
 #. module: account_asset
 #: field:asset.asset.report,gross_value:0
 msgid "Gross Amount"
-msgstr "Bruto vrednost"
+msgstr "Bruto znesek"
 
 #. module: account_asset
 #: field:account.asset.asset,purchase_value:0
@@ -502,7 +468,7 @@
 #. module: account_asset
 #: view:asset.asset.report:account_asset.view_asset_asset_report_search
 msgid "Group By"
-msgstr ""
+msgstr "Združi po"
 
 #. module: account_asset
 #: view:account.asset.asset:account_asset.view_account_asset_asset_form
@@ -513,26 +479,22 @@
 #. module: account_asset
 #: field:account.asset.history,name:0
 msgid "History name"
-msgstr "Naziv"
-
-#. module: account_asset
-#: field:account.asset.asset,id:0
-#: field:account.asset.category,id:0
-#: field:account.asset.depreciation.line,id:0
-#: field:account.asset.history,id:0
+msgstr "Naziv zgodovine"
+
+#. module: account_asset
+#: field:account.asset.asset,id:0 field:account.asset.category,id:0
+#: field:account.asset.depreciation.line,id:0 field:account.asset.history,id:0
 #: field:asset.asset.report,id:0
-#: field:asset.depreciation.confirmation.wizard,id:0
-#: field:asset.modify,id:0
+#: field:asset.depreciation.confirmation.wizard,id:0 field:asset.modify,id:0
 msgid "ID"
-msgstr ""
-
-#. module: account_asset
-#: help:account.asset.asset,prorata:0
-#: help:account.asset.category,prorata:0
+msgstr "ID"
+
+#. module: account_asset
+#: help:account.asset.asset,prorata:0 help:account.asset.category,prorata:0
 msgid ""
 "Indicates that the first depreciation entry for this asset have to be done "
 "from the purchase date instead of the first January"
-msgstr "Indikator,da se bo amortizacija računala od datuma nabave"
+msgstr "Indikator, da se bo amortizacija računala od datuma nabave"
 
 #. module: account_asset
 #: model:ir.model,name:account_asset.model_account_invoice
@@ -547,7 +509,7 @@
 #. module: account_asset
 #: help:account.asset.asset,salvage_value:0
 msgid "It is the amount you plan to have that you cannot depreciate."
-msgstr "Planirana vrednost,ki se ne amortizira"
+msgstr "Načrtovana vrednost, ki se ne amortizira"
 
 #. module: account_asset
 #: field:account.asset.category,journal_id:0
@@ -559,7 +521,7 @@
 #: model:ir.model,name:account_asset.model_account_move_line
 #, python-format
 msgid "Journal Items"
-msgstr "Postavke"
+msgstr "Postavke dnevnika"
 
 #. module: account_asset
 #: field:account.asset.asset,write_uid:0
@@ -569,7 +531,7 @@
 #: field:asset.depreciation.confirmation.wizard,write_uid:0
 #: field:asset.modify,write_uid:0
 msgid "Last Updated by"
-msgstr ""
+msgstr "Zadnjič posodobil"
 
 #. module: account_asset
 #: field:account.asset.asset,write_date:0
@@ -579,7 +541,7 @@
 #: field:asset.depreciation.confirmation.wizard,write_date:0
 #: field:asset.modify,write_date:0
 msgid "Last Updated on"
-msgstr ""
+msgstr "Zadnjič posodobljeno"
 
 #. module: account_asset
 #: selection:account.asset.asset,method:0
@@ -597,7 +559,7 @@
 #: model:ir.actions.act_window,name:account_asset.action_asset_modify
 #: model:ir.model,name:account_asset.model_asset_modify
 msgid "Modify Asset"
-msgstr "Spremeni Osnovno sredstvo"
+msgstr "Spremeni osnovno sredstvo"
 
 #. module: account_asset
 #: field:account.asset.category,name:0
@@ -610,8 +572,7 @@
 msgstr "Naslednje obdobje amortizacije"
 
 #. module: account_asset
-#: field:account.asset.asset,note:0
-#: field:account.asset.category,note:0
+#: field:account.asset.asset,note:0 field:account.asset.category,note:0
 #: field:account.asset.history,note:0
 msgid "Note"
 msgstr "Opomba"
@@ -620,8 +581,7 @@
 #: view:account.asset.asset:account_asset.view_account_asset_asset_form
 #: view:account.asset.category:account_asset.view_account_asset_category_form
 #: view:account.asset.history:account_asset.view_account_asset_history_form
-#: view:asset.modify:account_asset.asset_modify_form
-#: field:asset.modify,note:0
+#: view:asset.modify:account_asset.asset_modify_form field:asset.modify,note:0
 msgid "Notes"
 msgstr "Opombe"
 
@@ -682,8 +642,7 @@
 msgstr "Knjižene amortizacijske postavke"
 
 #. module: account_asset
-#: field:account.asset.asset,prorata:0
-#: field:account.asset.category,prorata:0
+#: field:account.asset.asset,prorata:0 field:account.asset.category,prorata:0
 msgid "Prorata Temporis"
 msgstr "Prorata Temporis"
 
@@ -692,8 +651,7 @@
 msgid ""
 "Prorata temporis can be applied only for time method \"number of "
 "depreciations\"."
-msgstr ""
-"\"Prorata temporis\" lahko uporabimo le pri metodi \"število amortizacij\""
+msgstr "\"Prorata temporis\" lahko uporabimo le pri metodi \"število amortizacij\""
 
 #. module: account_asset
 #: field:account.asset.asset,purchase_date:0
@@ -704,7 +662,7 @@
 #. module: account_asset
 #: view:asset.asset.report:account_asset.view_asset_asset_report_search
 msgid "Purchase Month"
-msgstr ""
+msgstr "Mesec nakupa"
 
 #. module: account_asset
 #: field:asset.modify,name:0
@@ -719,7 +677,7 @@
 #. module: account_asset
 #: field:account.asset.asset,value_residual:0
 msgid "Residual Value"
-msgstr "Ostanek vrednosti"
+msgstr "Preostala vrednost"
 
 #. module: account_asset
 #: selection:account.asset.asset,state:0
@@ -731,7 +689,7 @@
 #. module: account_asset
 #: field:account.asset.asset,salvage_value:0
 msgid "Salvage Value"
-msgstr "Ostanek vrednosti"
+msgstr "Rešena vrednost"
 
 #. module: account_asset
 #: view:account.asset.category:account_asset.view_account_asset_category_search
@@ -746,7 +704,7 @@
 #. module: account_asset
 #: view:account.asset.asset:account_asset.view_account_asset_asset_form
 msgid "Set to Close"
-msgstr "Nastvi na \"Izven uporabe\""
+msgstr "Nastavi na \"Zaključek\""
 
 #. module: account_asset
 #: view:account.asset.asset:account_asset.view_account_asset_asset_form
@@ -756,7 +714,7 @@
 #. module: account_asset
 #: field:account.asset.category,open_asset:0
 msgid "Skip Draft State"
-msgstr "Preskoči status \"V pripravi\""
+msgstr "Preskoči stanje \"V pripravi\""
 
 #. module: account_asset
 #: help:account.asset.category,method_period:0
@@ -766,11 +724,10 @@
 #. module: account_asset
 #: field:account.asset.depreciation.line,parent_state:0
 msgid "State of Asset"
-msgstr "Status osnovnega sredstva"
-
-#. module: account_asset
-#: field:account.asset.asset,state:0
-#: field:asset.asset.report,state:0
+msgstr "Stanje osnovnega sredstva"
+
+#. module: account_asset
+#: field:account.asset.asset,state:0 field:asset.asset.report,state:0
 msgid "Status"
 msgstr "Status"
 
@@ -783,15 +740,9 @@
 #: help:account.asset.history,method_time:0
 msgid ""
 "The method to use to compute the dates and number of depreciation lines.\n"
-"Number of Depreciations: Fix the number of depreciation lines and the time "
-"between 2 depreciations.\n"
-"Ending Date: Choose the time between 2 depreciations and the date the "
-"depreciations won't go beyond."
-msgstr ""
-"Izberi metodo:\n"
-"Število amortizacij\n"
-"ali\n"
-"Končni datum"
+"Number of Depreciations: Fix the number of depreciation lines and the time between 2 depreciations.\n"
+"Ending Date: Choose the time between 2 depreciations and the date the depreciations won't go beyond."
+msgstr "Izberi metodo:\nŠtevilo amortizacij: določi število amortizacijskih postavk in čas med dvema amortizacijama\nali\nKončni datum: določi čas med dvema amortizacijama in datum, preko katerega se ne amortizira več."
 
 #. module: account_asset
 #: help:account.asset.asset,method_number:0
@@ -826,16 +777,9 @@
 #: help:account.asset.asset,state:0
 msgid ""
 "When an asset is created, the status is 'Draft'.\n"
-"If the asset is confirmed, the status goes in 'Running' and the depreciation "
-"lines can be posted in the accounting.\n"
-"You can manually close an asset when the depreciation is over. If the last "
-"line of depreciation is posted, the asset automatically goes in that status."
-msgstr ""
-"Ko kreirate osnovno sredstvo ima status \"V pripravi\".\n"
-"Ko ga potrdite ima status \"V uporabi\".\n"
-"Osnovno sredstvo lahko ročno določite \"Izven uporabe\", ko je amortizacija "
-"zaključena. Ko je knjižena prva amortizacija, dobi osnovno sredstvo "
-"avtomatično status \"V uporabi\"."
+"If the asset is confirmed, the status goes in 'Running' and the depreciation lines can be posted in the accounting.\n"
+"You can manually close an asset when the depreciation is over. If the last line of depreciation is posted, the asset automatically goes in that status."
+msgstr "Ko ustvarite osnovno sredstvo ima status \"V pripravi\".\nKo ga potrdite ima status \"V uporabi\".\nOsnovno sredstvo lahko ročno določite \"Zaključeno\", ko je amortizacija zaključena. Ko je knjižena prva amortizacija, dobi osnovno sredstvo avtomatično status \"V uporabi\"."
 
 #. module: account_asset
 #: field:asset.asset.report,name:0
@@ -859,4 +803,10 @@
 #. module: account_asset
 #: view:asset.modify:account_asset.asset_modify_form
 msgid "months"
-msgstr "mesecev"+msgstr "mesecev"
+
+#. module: account_asset
+#: view:asset.depreciation.confirmation.wizard:account_asset.view_asset_depreciation_confirmation_wizard
+#: view:asset.modify:account_asset.asset_modify_form
+msgid "or"
+msgstr "ali"