# -*- encoding: utf-8 -*-
##############################################################################
#
#    OpenERP, Open Source Management Solution
#    Copyright (C) 2004-2009 Tiny SPRL (<http://tiny.be>).
#
#    This program is free software: you can redistribute it and/or modify
#    it under the terms of the GNU Affero General Public License as
#    published by the Free Software Foundation, either version 3 of the
#    License, or (at your option) any later version.
#
#    This program is distributed in the hope that it will be useful,
#    but WITHOUT ANY WARRANTY; without even the implied warranty of
#    MERCHANTABILITY or FITNESS FOR A PARTICULAR PURPOSE.  See the
#    GNU Affero General Public License for more details.
#
#    You should have received a copy of the GNU Affero General Public License
#    along with this program.  If not, see <http://www.gnu.org/licenses/>.
#
##############################################################################

import time
from datetime import datetime
from dateutil.relativedelta import relativedelta

from osv import osv, fields
import decimal_precision as dp

class account_asset_category(osv.osv):
    _name = 'account.asset.category'
    _description = 'Asset category'

    _columns = {
        'name': fields.char('Name', size=64, required=True, select=1),
        'note': fields.text('Note'),
        'journal_analytic_id': fields.many2one('account.analytic.journal', 'Analytic journal'),
        'account_analytic_id': fields.many2one('account.analytic.account', 'Analytic account'),
        'account_asset_id': fields.many2one('account.account', 'Asset Account', required=True),
        'account_depreciation_id': fields.many2one('account.account', 'Depreciation Account', required=True),
        'account_expense_depreciation_id': fields.many2one('account.account', 'Depr. Expense Account', required=True),
        'journal_id': fields.many2one('account.journal', 'Journal', required=True),
        'company_id': fields.many2one('res.company', 'Company', required=True),
        'method': fields.selection([('linear','Linear'),('progressif','Progressive')], 'Computation method', required=True),
        'method_delay': fields.integer('Number of Depreciation'),
        'method_period': fields.integer('Period Length', help="State here the time between 2 depreciations, in months"),
        'method_progress_factor': fields.float('Progressif Factor'),
        'method_time': fields.selection([('delay','Delay'),('end','Ending Period')], 'Time Method', required=True),
        'method_end': fields.date('Ending date'),
        'prorata':fields.boolean('Prorata Temporis', help='Indicates that the accounting entries for this asset have to be done from the purchase date instead of the first January'),
        'open_asset': fields.boolean('Skip Draft State', help="Check this if you want to automatically confirm the assets of this category when created by invoice."),
    }

    _defaults = {
        'company_id': lambda self, cr, uid, context: self.pool.get('res.company')._company_default_get(cr, uid, 'account.asset.category', context=context),
        'method': 'linear',
        'method_delay': 5,
        'method_time': 'delay',
        'method_period': 12,
        'method_progress_factor': 0.3,
    }

account_asset_category()

#class one2many_mod_asset(fields.one2many):
#
#    def get(self, cr, obj, ids, name, user=None, offset=0, context=None, values=None):
#        prinasset_property_id        if context is None:
#            context = {}
#        if not values:
#            values = {}
#        res = {}
#        for id in ids:
#            res[id] = []
#        #compute depreciation board
#        depreciation_line_ids = obj.pool.get('account.asset.asset').compute_depreciation_board(cr, user, ids, context=context)
#        for key, value in depreciation_line_ids.items():
#            #write values on asset
#            obj.pool.get(self._obj).write(cr, user, key, {'depreciation_line_ids': [6,0,value]})
#        return depreciation_line_ids

class account_asset_asset(osv.osv):
    _name = 'account.asset.asset'
    _description = 'Asset'

    def _get_period(self, cr, uid, context={}):
        periods = self.pool.get('account.period').find(cr, uid)
        if periods:
            return periods[0]
        else:
            return False

    def _get_last_depreciation_date(self, cr, uid, ids, context=None):
        """
        @param id: ids of a account.asset.asset objects
        @return: Returns a dictionary of the effective dates of the last depreciation entry made for given asset ids. If there isn't any, return the purchase date of this asset
        """
        cr.execute("""
            SELECT a.id as id, COALESCE(MAX(l.date),a.purchase_date) AS date
            FROM account_asset_asset a
            LEFT JOIN account_move_line l ON (l.asset_id = a.id)
            WHERE a.id IN %s
            GROUP BY a.id, a.purchase_date """, (tuple(ids),))
        return dict(cr.fetchall())

    def compute_depreciation_board(self, cr, uid,ids, context=None):
        depreciation_lin_obj = self.pool.get('account.asset.depreciation.line')
        for asset in self.browse(cr, uid, ids, context=context):
            # For all cases: amount to depreciate is (Purchase Value - Salvage Value)
            amount_to_depr = residual_amount = asset.purchase_value - asset.salvage_value
            depreciation_date = datetime.strptime(self._get_last_depreciation_date(cr, uid, [asset.id], context)[asset.id], '%Y-%m-%d')
            day = depreciation_date.day
            month = depreciation_date.month
            year = depreciation_date.year
            total_days = (year % 4) and 365 or 366
            undone_dotation_number = asset.method_delay
            if asset.method_time == 'end':
                end_date = datetime.strptime(asset.method_end, '%Y-%m-%d')
                undone_dotation_number = (end_date - depreciation_date).days / total_days
            if asset.prorata or asset.method_time == 'end':
                undone_dotation_number += 1
            for i in range(1, undone_dotation_number+1):
                if i == undone_dotation_number + 1:
                    amount = residual_amount
                else:
                    if asset.method == 'linear':
                        amount = amount_to_depr / undone_dotation_number
                        if asset.prorata:
                            amount = amount_to_depr / asset.method_delay
                            if i == 1:
                                days = total_days - float(depreciation_date.strftime('%j'))
                                amount = (amount_to_depr / asset.method_delay) / total_days * days
                            elif i == undone_dotation_number:
                                amount = (amount_to_depr / asset.method_delay) / total_days * (total_days - days)
                    else:
                        amount = residual_amount * asset.method_progress_factor
                residual_amount -= amount
                vals = {
                     'amount': amount,
                     'asset_id': asset.id,
                     'sequence': i,
                     'name': str(asset.id) +'/' + str(i),
                     'remaining_value': residual_amount,
                     'depreciated_value': amount_to_depr - residual_amount,
                     'depreciation_date': depreciation_date.strftime('%Y-%m-%d'),
                }
                dep_id = [dep.id for dep in asset.depreciation_line_ids if not dep.move_check and dep.sequence == vals['sequence']]
                if asset.depreciation_line_ids:
                    depreciation_lin_obj.write(cr, uid, dep_id, vals, context=context)
                else:
                    depreciation_lin_obj.create(cr, uid, vals, context=context)
                # Considering Depr. Period as months
                depreciation_date = (datetime(year, month, day) + relativedelta(months=+asset.method_period))
                day = depreciation_date.day
                month = depreciation_date.month
                year = depreciation_date.year
        return True

    def set_to_close(self, cr, uid, ids, context=None):
        return self.write(cr, uid, ids, {'state': 'close'}, context=context)

    def validate(self, cr, uid, ids, context={}):
        return self.write(cr, uid, ids, {
            'state':'open'
        }, context)

<<<<<<< HEAD
    def _amount_residual(self, cr, uid, ids, name, args, context=None):
=======
    def _amount_residual(self, cr, uid, ids, name, args, context={}):
>>>>>>> aaa57f7b
        cr.execute("""SELECT
                l.asset_id as id, round(SUM(abs(l.debit-l.credit))) AS amount
            FROM
                account_move_line l
            WHERE
                l.asset_id IN %s GROUP BY l.asset_id """, (tuple(ids),))
        res=dict(cr.fetchall())
        for asset in self.browse(cr, uid, ids, context):
            res[asset.id] = asset.purchase_value - res.get(asset.id, 0.0) - asset.salvage_value
        for id in ids:
            res.setdefault(id, 0.0)
        return res

    _columns = {
        'period_id': fields.many2one('account.period', 'First Period', required=True, readonly=True, states={'draft':[('readonly',False)]}),
        'account_move_line_ids': fields.one2many('account.move.line', 'asset_id', 'Entries', readonly=True, states={'draft':[('readonly',False)]}),

        'name': fields.char('Asset', size=64, required=True, select=1),
        'code': fields.char('Reference ', size=16, select=1),
        'purchase_value': fields.float('Gross value ', required=True, size=16, select=1),
        'currency_id': fields.many2one('res.currency','Currency',required=True,size=5,select=1),
        'company_id': fields.many2one('res.company', 'Company', required=True),
        'note': fields.text('Note'),
        'category_id': fields.many2one('account.asset.category', 'Asset category',required=True, change_default=True),
        'localisation': fields.char('Localisation', size=32, select=2),
        'parent_id': fields.many2one('account.asset.asset', 'Parent Asset'),
        'child_ids': fields.one2many('account.asset.asset', 'parent_id', 'Children Assets'),
        'purchase_date': fields.date('Purchase Date', required=True),
        'state': fields.selection([('draft','Draft'),('open','Running'),('close','Close')], 'State', required=True),
        'active': fields.boolean('Active', select=2),
        'partner_id': fields.many2one('res.partner', 'Partner'),

<<<<<<< HEAD
        'method': fields.selection([('linear','Linear'),('progressif','Progressive')], 'Computation Method', required=True, readonly=True, states={'draft':[('readonly',False)]}),
        'method_delay': fields.integer('Number of Depreciations', readonly=True, states={'draft':[('readonly',False)]}),
        'method_period': fields.integer('Period Length', readonly=True, states={'draft':[('readonly',False)]}, help="State here the time during 2 depreciations, in months"),
        'method_end': fields.date('Ending date', readonly=True, states={'draft':[('readonly',False)]}),
=======
        'method': fields.selection([('linear','Linear'),('progressif','Progressive')], 'Computation Method', required=True, readonly=True, states={'draft':[('readonly',False)]}, help="Linear: Calculated on basis of Gross Value/During (interval) \
         \nProgressive: Calculated on basis of Gross Value * Progressif Factor"),
        'method_delay': fields.integer('Number of Depreciation', readonly=True, states={'draft':[('readonly',False)]}, help="Calculates Depreciation within specified interval"),
        'method_period': fields.integer('Period Length', readonly=True, states={'draft':[('readonly',False)]}),
        'method_end': fields.date('Ending date'),
>>>>>>> aaa57f7b
        'method_progress_factor': fields.float('Progressif Factor', readonly=True, states={'draft':[('readonly',False)]}),
        'value_residual': fields.function(_amount_residual, method=True, digits_compute=dp.get_precision('Account'), string='Residual Value'),
        'method_time': fields.selection([('delay','Delay'),('end','Ending Period')], 'Time Method', required=True, readonly=True, states={'draft':[('readonly',False)]}, help="Delay: Allow users to enter number of periods to generate depreciation lines \n Ending Period: Calculates depreciation lines on the basis of Ending Period Date and Number of Depreciation"),
        'prorata':fields.boolean('Prorata Temporis', Readonly="True", help='Indicates that the accounting entries for this asset have to be done from the purchase date instead of the first January'),
        'history_ids': fields.one2many('account.asset.history', 'asset_id', 'History', readonly=True),
        'depreciation_line_ids': fields.one2many('account.asset.depreciation.line', 'asset_id', 'Depreciation Lines'),
        'salvage_value': fields.float('Salvage Value', digits_compute=dp.get_precision('Account'), help="It is the amount you plan to have that you cannot depreciate."),
    }
    _defaults = {
        'code': lambda obj, cr, uid, context: obj.pool.get('ir.sequence').get(cr, uid, 'account.asset.code'),
        'purchase_date': lambda obj, cr, uid, context: time.strftime('%Y-%m-%d'),
        'active': lambda obj, cr, uid, context: True,
        'state': lambda obj, cr, uid, context: 'draft',
        'period_id': _get_period,
        'method': lambda obj, cr, uid, context: 'linear',
        'method_delay': lambda obj, cr, uid, context: 5,
        'method_time': lambda obj, cr, uid, context: 'delay',
        'method_period': lambda obj, cr, uid, context: 12,
        'method_progress_factor': lambda obj, cr, uid, context: 0.3,
        'currency_id': lambda self,cr,uid,c: self.pool.get('res.users').browse(cr, uid, uid, c).company_id.currency_id.id,
        'company_id': lambda self, cr, uid, context: self.pool.get('res.company')._company_default_get(cr, uid, 'account.asset.asset',context=context),
    }

    def _check_prorata(self, cr, uid, ids, context=None):
        for asset in self.browse(cr, uid, ids, context=context):
            if asset.prorata and (asset.method != 'linear' or asset.method_time != 'delay'):
                return False
        return True

    _constraints = [
        (_check_prorata, '\nProrata temporis can be applied only for computation method linear and time method delay.', ['prorata']),
    ]

    def onchange_category_id(self, cr, uid, ids, category_id, context=None):
        res = {'value':{}}
        asset_categ_obj = self.pool.get('account.asset.category')
        if category_id:
            category_obj = asset_categ_obj.browse(cr, uid, category_id, context=context)
            res['value'] = {
                            'method': category_obj.method,
                            'method_delay': category_obj.method_delay,
                            'method_time': category_obj.method_time,
                            'method_period': category_obj.method_period,
                            'method_progress_factor': category_obj.method_progress_factor,
                            'method_end': category_obj.method_end,
                            'prorata': category_obj.prorata,
            }
        return res

    def copy(self, cr, uid, id, default=None, context=None):
        if default is None:
            default = {}
        if context is None:
            context = {}
        default.update({'depreciation_line_ids': [], 'state': 'draft'})
        return super(account_asset_asset, self).copy(cr, uid, id, default, context=context)

    def _compute_period(self, cr, uid, property, context={}):
        if (len(property.entry_asset_ids or [])/2)>=property.method_delay:
            return False
        if len(property.entry_asset_ids):
            cp = property.entry_asset_ids[-1].period_id
            cpid = self.pool.get('account.period').next(cr, uid, cp, property.method_period, context)
            current_period = self.pool.get('account.period').browse(cr, uid, cpid, context)
        else:
            current_period = property.asset_id.period_id
        return current_period

    def _compute_move(self, cr, uid, property, period, context={}):
        #FIXME: fucntion not working OK
        result = []
        total = 0.0
        for move in property.asset_id.entry_ids:
            total += move.debit-move.credit
        for move in property.entry_asset_ids:
            if move.account_id == property.account_asset_ids:
                total += move.debit
                total += -move.credit
        periods = (len(property.entry_asset_ids)/2) - property.method_delay

        if periods==1:
            amount = total
        else:
            if property.method == 'linear':
                amount = total / periods
            else:
                amount = total * property.method_progress_factor

        move_id = self.pool.get('account.move').create(cr, uid, {
            'journal_id': property.journal_id.id,
            'period_id': period.id,
            'name': property.name or property.asset_id.name,
            'ref': property.asset_id.code
        })
        result = [move_id]
        id = self.pool.get('account.move.line').create(cr, uid, {
            'name': property.name or property.asset_id.name,
            'move_id': move_id,
            'account_id': property.account_asset_id.id,
            'debit': amount>0 and amount or 0.0,
            'credit': amount<0 and -amount or 0.0,
            'ref': property.asset_id.code,
            'period_id': period.id,
            'journal_id': property.journal_id.id,
            'partner_id': property.asset_id.partner_id.id,
            'date': time.strftime('%Y-%m-%d'),
        })
        id2 = self.pool.get('account.move.line').create(cr, uid, {
            'name': property.name or property.asset_id.name,
            'move_id': move_id,
            'account_id': property.account_actif_id.id,
            'credit': amount>0 and amount or 0.0,
            'debit': amount<0 and -amount or 0.0,
            'ref': property.asset_id.code,
            'period_id': period.id,
            'journal_id': property.journal_id.id,
            'partner_id': property.asset_id.partner_id.id,
            'date': time.strftime('%Y-%m-%d'),
        })
    #
        self.pool.get('account.asset.asset').write(cr, uid, [property.id], {
            'entry_asset_ids': [(4, id2, False),(4,id,False)]
        })
        if property.method_delay - (len(property.entry_asset_ids)/2)<=1:
            #self.pool.get('account.asset.property')._close(cr, uid, property, context)
            return result
        return result

    def _compute_entries(self, cr, uid, asset, period_id, context={}):
        #FIXME: function not working CHECK all res
        result = []
        date_start = self.pool.get('account.period').browse(cr, uid, period_id, context).date_start
        for property in asset.property_ids:
            if property.state=='open':
                period = self._compute_period(cr, uid, property, context)
                if period and (period.date_start<=date_start):
                    result += self._compute_move(cr, uid, property, period, context)
        return result
account_asset_asset()

class account_asset_depreciation_line(osv.osv):
    _name = 'account.asset.depreciation.line'
    _description = 'Asset depreciation line'

    def _get_move_check(self, cr, uid, ids, name, args, context=None):
        res = {}
        for line in self.browse(cr, uid, ids, context=context):
            res[line.id] = bool(line.move_id)
        return res

    _columns = {
        'name': fields.char('Depreciation Name', size=64, required=True, select=1),
        'sequence': fields.integer('Sequence of the depreciation', required=True),
        'asset_id': fields.many2one('account.asset.asset', 'Asset', required=True),
        'amount': fields.float('Depreciation Amount', required=True),
        'remaining_value': fields.float('Amount to Depreciate', required=True),
        'depreciated_value': fields.float('Amount Already Depreciated', required=True),
        'depreciation_date': fields.char('Depreciation Date', size=64, select=1),
        'move_id': fields.many2one('account.move', 'Depreciation Entry'),
        'move_check': fields.function(_get_move_check, method=True, type='boolean', string='Posted', store=True)
    }

    def create_move(self, cr, uid,ids, context=None):
        if context is None:
            context = {}
        asset_obj = self.pool.get('account.asset.asset')
        period_obj = self.pool.get('account.period')
        move_obj = self.pool.get('account.move')
        move_line_obj = self.pool.get('account.move.line')
        currency_obj = self.pool.get('res.currency')
        for line in self.browse(cr, uid, ids, context=context):
            depreciation_date = line.asset_id.prorata and line.asset_id.purchase_date or time.strftime('%Y-%m-%d')
            period_ids = period_obj.find(cr, uid, depreciation_date, context=context)
            company_currency = line.asset_id.company_id.currency_id.id
            current_currency = line.asset_id.currency_id.id
            context.update({'date': depreciation_date})
            amount = currency_obj.compute(cr, uid, current_currency, company_currency, line.amount, context=context)
            sign = line.asset_id.category_id.journal_id.type = 'purchase' and 1 or -1
            move_vals = {
                'name': line.name,
                'date': depreciation_date,
                'ref': line.name,
                'period_id': period_ids and period_ids[0] or False,
                'journal_id': line.asset_id.category_id.journal_id.id,
                }
            move_id = move_obj.create(cr, uid, move_vals, context=context)
            move_line_obj.create(cr, uid, {
                'name': line.name,
                'ref': line.name,
                'move_id': move_id,
                'account_id': line.asset_id.category_id.account_depreciation_id.id,
                'debit': 0.0,
                'credit': amount,
                'period_id': period_ids and period_ids[0] or False,
                'journal_id': line.asset_id.category_id.journal_id.id,
                'partner_id': line.asset_id.partner_id.id,
                'currency_id': company_currency <> current_currency and  current_currency or False,
                'amount_currency': company_currency <> current_currency and - sign * line.amount or 0.0,
                'analytic_account_id': line.asset_id.category_id.account_analytic_id.id,
                'date': depreciation_date,
            })
            move_line_obj.create(cr, uid, {
                'name': line.name,
                'ref': line.name,
                'move_id': move_id,
                'account_id': line.asset_id.category_id.account_expense_depreciation_id.id,
                'credit': 0.0,
                'debit': amount,
                'period_id': period_ids and period_ids[0] or False,
                'journal_id': line.asset_id.category_id.journal_id.id,
                'partner_id': line.asset_id.partner_id.id,
                'currency_id': company_currency <> current_currency and  current_currency or False,
                'amount_currency': company_currency <> current_currency and sign * line.amount or 0.0,
                'analytic_account_id': line.asset_id.category_id.account_analytic_id.id,
                'date': depreciation_date,
                'asset_id': line.asset_id.id
            })
            self.write(cr, uid, line.id, {'move_id': move_id}, context=context)
        return True

account_asset_depreciation_line()

#class account_asset_property(osv.osv):
#    def _amount_total(self, cr, uid, ids, name, args, context={}):
#        id_set=",".join(map(str,ids))
#        cr.execute("""SELECT l.asset_id,abs(SUM(l.debit-l.credit)) AS amount FROM
#                account_asset_property p
#            left join
#                account_move_line l on (p.asset_id=l.asset_id)
#            WHERE p.id IN ("""+id_set+") GROUP BY l.asset_id ")
#        res=dict(cr.fetchall())
#        for id in ids:
#            res.setdefault(id, 0.0)
#        return res
#
#    def _close(self, cr, uid, property, context={}):
#        if property.state<>'close':
#            self.pool.get('account.asset.property').write(cr, uid, [property.id], {
#                'state': 'close'
#            })
#            property.state='close'
#        ok = property.asset_id.state=='open'
#        for prop in property.asset_id.property_ids:
#            ok = ok and prop.state=='close'
#        self.pool.get('account.asset.asset').write(cr, uid, [property.asset_id.id], {
#            'state': 'close'
#        }, context)
#        return True
#
#    _name = 'account.asset.property'
#    _description = 'Asset property'
#    _columns = {
#        'name': fields.char('Method name', size=64, select=1),
#        'type': fields.selection([('direct','Direct'),('indirect','Indirect')], 'Depr. method type', select=2, required=True),
#        'asset_id': fields.many2one('account.asset.asset', 'Asset', required=True),
#        'account_asset_id': fields.many2one('account.account', 'Asset account', required=True),
#        'account_actif_id': fields.many2one('account.account', 'Depreciation account', required=True),
#        'journal_id': fields.many2one('account.journal', 'Journal', required=True),
#        'journal_analytic_id': fields.many2one('account.analytic.journal', 'Analytic journal'),
#        'account_analytic_id': fields.many2one('account.analytic.account', 'Analytic account'),
#
#        'method': fields.selection([('linear','Linear'),('progressif','Progressive')], 'Computation method', required=True, readonly=True, states={'draft':[('readonly',False)]}),
#        'method_delay': fields.integer('During', readonly=True, states={'draft':[('readonly',False)]}),
#        'method_period': fields.integer('Depre. all', readonly=True, states={'draft':[('readonly',False)]}),
#        'method_end': fields.date('Ending date'),
#
#        'date': fields.date('Date created'),
#    #'test': fields.one2many('account.pre', 'asset_id',  readonly=True, states={'draft':[('readonly',False)]}),
#        'entry_asset_ids': fields.many2many('account.move.line', 'account_move_asset_entry_rel', 'asset_property_id', 'move_id', 'Asset Entries'),
#        'board_ids': fields.one2many('account.asset.board', 'asset_id', 'Asset board'),
#
#        'value_total': fields.function(_amount_total, method=True, digits=(16,2),string='Gross value'),
#        'state': fields.selection([('draft','Draft'), ('open','Open'), ('close','Close')], 'State', required=True),
#        'history_ids': fields.one2many('account.asset.property.history', 'asset_property_id', 'History', readonly=True)
##    'parent_id': fields.many2one('account.asset.asset', 'Parent asset'),
##    'partner_id': fields.many2one('res.partner', 'Partner'),
##    'note': fields.text('Note'),
#
#    }
#    _defaults = {
#        'type': lambda obj, cr, uid, context: 'direct',
#        'state': lambda obj, cr, uid, context: 'draft',
#        'method': lambda obj, cr, uid, context: 'linear',
#        'method_time': lambda obj, cr, uid, context: 'delay',
#        'method_progress_factor': lambda obj, cr, uid, context: 0.3,
#        'method_delay': lambda obj, cr, uid, context: 5,
#        'method_period': lambda obj, cr, uid, context: 12,
#        'date': lambda obj, cr, uid, context: time.strftime('%Y-%m-%d')
#    }
#account_asset_property()

class account_move_line(osv.osv):
    _inherit = 'account.move.line'
    _columns = {
        'asset_id': fields.many2one('account.asset.asset', 'Asset'),
        'entry_ids': fields.one2many('account.move.line', 'asset_id', 'Entries', readonly=True, states={'draft':[('readonly',False)]}),

    }
account_move_line()

class account_asset_history(osv.osv):
    _name = 'account.asset.history'
    _description = 'Asset history'
    _columns = {
        'name': fields.char('History name', size=64, select=1),
        'user_id': fields.many2one('res.users', 'User', required=True),
        'date': fields.date('Date', required=True),
        'asset_id': fields.many2one('account.asset.asset', 'Asset', required=True),
        'method_delay': fields.integer('Number of interval'),
        'method_period': fields.integer('Period per interval'),
        'method_end': fields.date('Ending date'),
        'note': fields.text('Note'),
    }
    _defaults = {
        'date': lambda *args: time.strftime('%Y-%m-%d'),
        'user_id': lambda self,cr, uid,ctx: uid
    }
account_asset_history()

class account_asset_board(osv.osv):
    _name = 'account.asset.board'
    _description = 'Asset board'
    _columns = {
        'name': fields.char('Asset name', size=64, required=True, select=1),
        'asset_id': fields.many2one('account.asset.asset', 'Asset', required=True, select=1),
        'value_gross': fields.float('Gross value', required=True, select=1),
        'value_asset': fields.float('Asset Value', required=True, select=1),
        'value_asset_cumul': fields.float('Cumul. value', required=True, select=1),
        'value_net': fields.float('Net value', required=True, select=1),

    }
    _auto = False
    def init(self, cr):
        cr.execute("""
            create or replace view account_asset_board as (
                select
                    min(l.id) as id,
                    min(l.id) as asset_id,
                    0.0 as value_gross,
                    0.0 as value_asset,
                    0.0 as value_asset_cumul,
                    0.0 as value_net
                from
                    account_move_line l
                where
                    l.state <> 'draft' and
                    l.asset_id=3
            )""")
account_asset_board()

# vim:expandtab:smartindent:tabstop=4:softtabstop=4:shiftwidth=4:<|MERGE_RESOLUTION|>--- conflicted
+++ resolved
@@ -155,19 +155,12 @@
                 year = depreciation_date.year
         return True
 
-    def set_to_close(self, cr, uid, ids, context=None):
-        return self.write(cr, uid, ids, {'state': 'close'}, context=context)
-
     def validate(self, cr, uid, ids, context={}):
         return self.write(cr, uid, ids, {
             'state':'open'
         }, context)
 
-<<<<<<< HEAD
     def _amount_residual(self, cr, uid, ids, name, args, context=None):
-=======
-    def _amount_residual(self, cr, uid, ids, name, args, context={}):
->>>>>>> aaa57f7b
         cr.execute("""SELECT
                 l.asset_id as id, round(SUM(abs(l.debit-l.credit))) AS amount
             FROM
@@ -199,19 +192,11 @@
         'state': fields.selection([('draft','Draft'),('open','Running'),('close','Close')], 'State', required=True),
         'active': fields.boolean('Active', select=2),
         'partner_id': fields.many2one('res.partner', 'Partner'),
-
-<<<<<<< HEAD
-        'method': fields.selection([('linear','Linear'),('progressif','Progressive')], 'Computation Method', required=True, readonly=True, states={'draft':[('readonly',False)]}),
-        'method_delay': fields.integer('Number of Depreciations', readonly=True, states={'draft':[('readonly',False)]}),
-        'method_period': fields.integer('Period Length', readonly=True, states={'draft':[('readonly',False)]}, help="State here the time during 2 depreciations, in months"),
-        'method_end': fields.date('Ending date', readonly=True, states={'draft':[('readonly',False)]}),
-=======
         'method': fields.selection([('linear','Linear'),('progressif','Progressive')], 'Computation Method', required=True, readonly=True, states={'draft':[('readonly',False)]}, help="Linear: Calculated on basis of Gross Value/During (interval) \
          \nProgressive: Calculated on basis of Gross Value * Progressif Factor"),
         'method_delay': fields.integer('Number of Depreciation', readonly=True, states={'draft':[('readonly',False)]}, help="Calculates Depreciation within specified interval"),
-        'method_period': fields.integer('Period Length', readonly=True, states={'draft':[('readonly',False)]}),
-        'method_end': fields.date('Ending date'),
->>>>>>> aaa57f7b
+        'method_period': fields.integer('Period Length', readonly=True, states={'draft':[('readonly',False)]}, help="State here the time during 2 depreciations, in months"),
+        'method_end': fields.date('Ending date', readonly=True, states={'draft':[('readonly',False)]}),
         'method_progress_factor': fields.float('Progressif Factor', readonly=True, states={'draft':[('readonly',False)]}),
         'value_residual': fields.function(_amount_residual, method=True, digits_compute=dp.get_precision('Account'), string='Residual Value'),
         'method_time': fields.selection([('delay','Delay'),('end','Ending Period')], 'Time Method', required=True, readonly=True, states={'draft':[('readonly',False)]}, help="Delay: Allow users to enter number of periods to generate depreciation lines \n Ending Period: Calculates depreciation lines on the basis of Ending Period Date and Number of Depreciation"),
