# -*- encoding: utf-8 -*-
##############################################################################
#
#    OpenERP, Open Source Management Solution
#    Copyright (C) 2004-2009 Tiny SPRL (<http://tiny.be>).
#
#    This program is free software: you can redistribute it and/or modify
#    it under the terms of the GNU Affero General Public License as
#    published by the Free Software Foundation, either version 3 of the
#    License, or (at your option) any later version.
#
#    This program is distributed in the hope that it will be useful,
#    but WITHOUT ANY WARRANTY; without even the implied warranty of
#    MERCHANTABILITY or FITNESS FOR A PARTICULAR PURPOSE.  See the
#    GNU Affero General Public License for more details.
#
#    You should have received a copy of the GNU Affero General Public License
#    along with this program.  If not, see <http://www.gnu.org/licenses/>.
#
##############################################################################

from osv import osv, fields
import time
from datetime import datetime
import decimal_precision as dp

class account_asset_category(osv.osv):
    _name = 'account.asset.category'
    _description = 'Asset category'

    _columns = {
        'name': fields.char('Name', size=64, required=True, select=1),
        'note': fields.text('Note'),
        'journal_analytic_id': fields.many2one('account.analytic.journal', 'Analytic journal'),
        'account_analytic_id': fields.many2one('account.analytic.account', 'Analytic account'),
        'account_asset_id': fields.many2one('account.account', 'Asset Account', required=True),
        'account_depreciation_id': fields.many2one('account.account', 'Depreciation Account', required=True),
        'account_expense_depreciation_id': fields.many2one('account.account', 'Depr. Expense Account', required=True),
        'journal_id': fields.many2one('account.journal', 'Journal', required=True),
        'company_id': fields.many2one('res.company', 'Company', required=True),
        'method': fields.selection([('linear','Linear'),('progressif','Progressive')], 'Computation method', required=True),
        'method_delay': fields.integer('During (interval)'),
        'method_period': fields.integer('Depre. all (period)'),
        'method_progress_factor': fields.float('Progressif Factor'),
        'method_time': fields.selection([('delay','Delay'),('end','Ending Period')], 'Time Method', required=True),
        'prorata':fields.boolean('Prorata Temporis', help='Indicates that the accounting entries for this asset have to be done from the purchase date instead of the first January'),
        'open_asset': fields.boolean('Skip Draft State', help="Check this if you want to automatically confirm the assets of this category when created by invoice."),
    }

    _defaults = {
        'company_id': lambda self, cr, uid, context: self.pool.get('res.company')._company_default_get(cr, uid, 'account.asset.category', context=context),
        'method': 'linear',
        'method_delay': 5,
        'method_time': 'delay',
        'method_period': 12,
        'method_progress_factor': 0.3,
    }

account_asset_category()

#class one2many_mod_asset(fields.one2many):
#
#    def get(self, cr, obj, ids, name, user=None, offset=0, context=None, values=None):
#        prinasset_property_id        if context is None:
#            context = {}
#        if not values:
#            values = {}
#        res = {}
#        for id in ids:
#            res[id] = []
#        #compute depreciation board
#        depreciation_line_ids = obj.pool.get('account.asset.asset').compute_depreciation_board(cr, user, ids, context=context)
#        for key, value in depreciation_line_ids.items():
#            #write values on asset
#            obj.pool.get(self._obj).write(cr, user, key, {'depreciation_line_ids': [6,0,value]})
#        return depreciation_line_ids

class account_asset_asset(osv.osv):
    _name = 'account.asset.asset'
    _description = 'Asset'

    def _get_period(self, cr, uid, context={}):
        periods = self.pool.get('account.period').find(cr, uid)
        if periods:
            return periods[0]
        else:
            return False

    def _get_last_depreciation_date(self, cr, uid, ids, context=None):
        """
        @param id: ids of a account.asset.asset objects
        @return: Returns a dictionary of the effective dates of the last depreciation entry made for given asset ids. If there isn't any, return the purchase date of this asset
        """
        cr.execute("""
            SELECT a.id as id, COALESCE(MAX(l.date),a.purchase_date) AS date
            FROM account_asset_asset a
            LEFT JOIN account_move_line l ON (l.asset_id = a.id)
            WHERE a.id IN %s
            GROUP BY a.id, a.purchase_date """, (tuple(ids),))
        return dict(cr.fetchall())

    def compute_depreciation_board(self, cr, uid,ids, context=None):
        depreciation_lin_obj = self.pool.get('account.asset.depreciation.line')
        for asset in self.browse(cr, uid, ids, context=context):
            old_depreciation_line_ids = depreciation_lin_obj.search(cr, uid, [('asset_id', '=', asset.id), ('move_id', '=', False)])
            if old_depreciation_line_ids:
                depreciation_lin_obj.unlink(cr, uid, old_depreciation_line_ids, context=context)
            undone_dotation_number = asset.method_delay - len(asset.account_move_line_ids)
            residual_amount = asset.value_residual
            depreciation_date = datetime.strptime(self._get_last_depreciation_date(cr, uid, [asset.id], context)[asset.id], '%Y-%m-%d')
            day = depreciation_date.day
            month = depreciation_date.month
            year = depreciation_date.year
            for i in range(1,undone_dotation_number+1):
                if i == undone_dotation_number + 1:
                    amount = residual_amount
                else:
                    if asset.method == 'linear':
                        amount = asset.value_residual / undone_dotation_number
                    else:
                        amount = residual_amount * asset.method_progress_factor
                residual_amount -= amount
                vals = {
                     'amount': amount,
                     'asset_id': asset.id,
                     'sequence': i,
                     'name': str(asset.id) +'/'+ str(i),
                     'remaining_value': residual_amount,
                     'depreciated_value': asset.purchase_value - residual_amount,
                     'depreciation_date': depreciation_date.strftime('%Y-%m-%d'),
                }
                depreciation_lin_obj.create(cr, uid, vals, context=context)
                month += asset.method_period
                depreciation_date = datetime(year + (month / 12), month % 12, day)
        return True

    def validate(self, cr, uid, ids, context={}):
        return self.write(cr, uid, ids, {
            'state':'open'
        }, context)

    

    def _amount_residual(self, cr, uid, ids, name, args, context={}):
        cr.execute("""SELECT
                l.asset_id as id, SUM(abs(l.debit-l.credit)) AS amount
            FROM
                account_move_line l
            WHERE
                l.asset_id IN %s GROUP BY l.asset_id """, (tuple(ids),))
        res=dict(cr.fetchall())
        for asset in self.browse(cr, uid, ids, context):
            res[asset.id] = asset.purchase_value - res.get(asset.id, 0.0) - asset.salvage_value
        for id in ids:
            res.setdefault(id, 0.0)
        return res

    _columns = {
        'period_id': fields.many2one('account.period', 'First Period', required=True, readonly=True, states={'draft':[('readonly',False)]}),
        'account_move_line_ids': fields.one2many('account.move.line', 'asset_id', 'Entries', readonly=True, states={'draft':[('readonly',False)]}),

        'name': fields.char('Asset', size=64, required=True, select=1),
        'code': fields.char('Reference ', size=16, select=1),
        'purchase_value': fields.float('Gross value ', required=True, size=16, select=1),
        'currency_id': fields.many2one('res.currency','Currency',required=True,size=5,select=1),
        'company_id': fields.many2one('res.company', 'Company', required=True),
        'note': fields.text('Note'),
        'category_id': fields.many2one('account.asset.category', 'Asset category',required=True, change_default=True),
        'localisation': fields.char('Localisation', size=32, select=2),
        'parent_id': fields.many2one('account.asset.asset', 'Parent Asset'),
        'child_ids': fields.one2many('account.asset.asset', 'parent_id', 'Children Assets'),
        'purchase_date': fields.date('Purchase Date', required=True),
        'state': fields.selection([('draft','Draft'),('open','Running'),('close','Close')], 'state', required=True),
        'active': fields.boolean('Active', select=2),
        'partner_id': fields.many2one('res.partner', 'Partner'),

        'method': fields.selection([('linear','Linear'),('progressif','Progressive')], 'Computation method', required=True, readonly=True, states={'draft':[('readonly',False)]}),
        'method_delay': fields.integer('During (interval)', readonly=True, states={'draft':[('readonly',False)]}),
        'method_period': fields.integer('Depre. all (period)', readonly=True, states={'draft':[('readonly',False)]}),
        'method_end': fields.date('Ending date'),
        'method_progress_factor': fields.float('Progressif Factor', readonly=True, states={'draft':[('readonly',False)]}),
        'value_residual': fields.function(_amount_residual, method=True, digits_compute=dp.get_precision('Account'), string='Residual Value'),
        'method_time': fields.selection([('delay','Delay'),('end','Ending Period')], 'Time Method', required=True, readonly=True, states={'draft':[('readonly',False)]}),
        'prorata':fields.boolean('Prorata Temporis', Readonly="True", help='Indicates that the accounting entries for this asset have to be done from the purchase date instead of the first January'),
        'history_ids': fields.one2many('account.asset.history', 'asset_id', 'History', readonly=True),
        'depreciation_line_ids': fields.one2many('account.asset.depreciation.line', 'asset_id', 'Depreciation Lines', readonly=True,),
        'salvage_value': fields.float('Salvage Value', digits_compute=dp.get_precision('Account'), help="It is the amount you plan to have that you cannot depreciate."),
    }
    _defaults = {
        'code': lambda obj, cr, uid, context: obj.pool.get('ir.sequence').get(cr, uid, 'account.asset.code'),
        'purchase_date': lambda obj, cr, uid, context: time.strftime('%Y-%m-%d'),
        'active': lambda obj, cr, uid, context: True,
        'state': lambda obj, cr, uid, context: 'draft',
        'period_id': _get_period,
        'method': lambda obj, cr, uid, context: 'linear',
        'method_delay': lambda obj, cr, uid, context: 5,
        'method_time': lambda obj, cr, uid, context: 'delay',
        'method_period': lambda obj, cr, uid, context: 12,
        'method_progress_factor': lambda obj, cr, uid, context: 0.3,
        'currency_id': lambda self,cr,uid,c: self.pool.get('res.users').browse(cr, uid, uid, c).company_id.currency_id.id,
        'company_id': lambda self, cr, uid, context: self.pool.get('res.company')._company_default_get(cr, uid, 'account.asset.asset',context=context),
    }

<<<<<<< HEAD
    def onchange_category_id(self, cr, uid, ids, category_id, context=None):
        res = {'value':{}}
        asset_categ_obj = self.pool.get('account.asset.category')
        if category_id:
            category_obj = asset_categ_obj.browse(cr, uid, category_id, context=context)
            res['value'] = {
                            'method': category_obj.method, 
                            'method_delay': category_obj.method_delay,
                            'method_time': category_obj.method_time,
                            'method_period': category_obj.method_period,
                            'method_progress_factor': category_obj.method_progress_factor,
                            'prorata': category_obj.prorata,
            }
        return res
    
=======
    def copy(self, cr, uid, id, default=None, context=None):
        if default is None:
            default = {}
        if context is None:
            context = {}
        default.update({'depreciation_line_ids': []})
        return super(account_asset_asset, self).copy(cr, uid, id, default, context=context)

>>>>>>> 1806d985
    def _compute_period(self, cr, uid, property, context={}):
        if (len(property.entry_asset_ids or [])/2)>=property.method_delay:
            return False
        if len(property.entry_asset_ids):
            cp = property.entry_asset_ids[-1].period_id
            cpid = self.pool.get('account.period').next(cr, uid, cp, property.method_period, context)
            current_period = self.pool.get('account.period').browse(cr, uid, cpid, context)
        else:
            current_period = property.asset_id.period_id
        return current_period

    def _compute_move(self, cr, uid, property, period, context={}):
        #FIXME: fucntion not working OK
        result = []
        total = 0.0
        for move in property.asset_id.entry_ids:
            total += move.debit-move.credit
        for move in property.entry_asset_ids:
            if move.account_id == property.account_asset_ids:
                total += move.debit
                total += -move.credit
        periods = (len(property.entry_asset_ids)/2) - property.method_delay

        if periods==1:
            amount = total
        else:
            if property.method == 'linear':
                amount = total / periods
            else:
                amount = total * property.method_progress_factor

        move_id = self.pool.get('account.move').create(cr, uid, {
            'journal_id': property.journal_id.id,
            'period_id': period.id,
            'name': property.name or property.asset_id.name,
            'ref': property.asset_id.code
        })
        result = [move_id]
        id = self.pool.get('account.move.line').create(cr, uid, {
            'name': property.name or property.asset_id.name,
            'move_id': move_id,
            'account_id': property.account_asset_id.id,
            'debit': amount>0 and amount or 0.0,
            'credit': amount<0 and -amount or 0.0,
            'ref': property.asset_id.code,
            'period_id': period.id,
            'journal_id': property.journal_id.id,
            'partner_id': property.asset_id.partner_id.id,
            'date': time.strftime('%Y-%m-%d'),
        })
        id2 = self.pool.get('account.move.line').create(cr, uid, {
            'name': property.name or property.asset_id.name,
            'move_id': move_id,
            'account_id': property.account_actif_id.id,
            'credit': amount>0 and amount or 0.0,
            'debit': amount<0 and -amount or 0.0,
            'ref': property.asset_id.code,
            'period_id': period.id,
            'journal_id': property.journal_id.id,
            'partner_id': property.asset_id.partner_id.id,
            'date': time.strftime('%Y-%m-%d'),
        })
    #
        self.pool.get('account.asset.asset').write(cr, uid, [property.id], {
            'entry_asset_ids': [(4, id2, False),(4,id,False)]
        })
        if property.method_delay - (len(property.entry_asset_ids)/2)<=1:
            #self.pool.get('account.asset.property')._close(cr, uid, property, context)
            return result
        return result

    def _compute_entries(self, cr, uid, asset, period_id, context={}):
        #FIXME: function not working CHECK all res
        result = []
        date_start = self.pool.get('account.period').browse(cr, uid, period_id, context).date_start
        for property in asset.property_ids:
            if property.state=='open':
                period = self._compute_period(cr, uid, property, context)
                if period and (period.date_start<=date_start):
                    result += self._compute_move(cr, uid, property, period, context)
        return result
account_asset_asset()

class account_asset_depreciation_line(osv.osv):
    _name = 'account.asset.depreciation.line'
    _description = 'Asset depreciation line'

    def _get_move_check(self, cr, uid, ids, name, args, context=None):
        res = {}
        for line in self.browse(cr, uid, ids, context=context):
            res[line.id] = bool(line.move_id)
        return res

    _columns = {
        'name': fields.char('Depreciation Name', size=64, required=True, select=1),
        'sequence': fields.integer('Sequence of the depreciation', required=True),
        'asset_id': fields.many2one('account.asset.asset', 'Asset', required=True),
        'amount': fields.float('Depreciation Amount', required=True),
        'remaining_value': fields.float('Amount to Depreciate', required=True),
        'depreciated_value': fields.float('Amount Already Depreciated', required=True),
        'depreciation_date': fields.char('Depreciation Date', size=64, select=1),
        'move_id': fields.many2one('account.move', 'Depreciation Entry'),
        'move_check': fields.function(_get_move_check, method=True, type='boolean', string='Posted', store=True)
    }

    def create_move(self, cr, uid,ids, context=None):
        if context is None:
            context = {}
        asset_obj = self.pool.get('account.asset.asset')
        period_obj = self.pool.get('account.period')
        move_obj = self.pool.get('account.move')
        move_line_obj = self.pool.get('account.move.line')
        currency_obj = self.pool.get('res.currency')
        for line in self.browse(cr, uid, ids, context=context):
            depreciation_date = time.strftime('%Y-%m-%d')
            period_ids = period_obj.find(cr, uid, depreciation_date, context=context)
            company_currency = line.asset_id.company_id.currency_id.id
            current_currency = line.asset_id.currency_id.id
            context.update({'date': depreciation_date})
            amount = currency_obj.compute(cr, uid, current_currency, company_currency, line.amount, context=context)
            sign = line.asset_id.category_id.journal_id.type = 'purchase' and 1 or -1
            move_vals = {
                'name': line.name,
                'date': depreciation_date,
                'ref': line.name,
                'period_id': period_ids and period_ids[0] or False,
                'journal_id': line.asset_id.category_id.journal_id.id,
                }
            move_id = move_obj.create(cr, uid, move_vals, context=context)
            move_line_obj.create(cr, uid, {
                'name': line.name,
                'ref': line.name,
                'move_id': move_id,
                'account_id': line.asset_id.category_id.account_depreciation_id.id,
                'debit': 0.0,
                'credit': amount,
                'period_id': period_ids and period_ids[0] or False,
                'journal_id': line.asset_id.category_id.journal_id.id,
                'partner_id': line.asset_id.partner_id.id,
                'currency_id': company_currency <> current_currency and  current_currency or False,
                'amount_currency': company_currency <> current_currency and - sign * line.amount or 0.0,
                'analytic_account_id': line.asset_id.category_id.account_analytic_id.id,
                'date': depreciation_date,
            })
            move_line_obj.create(cr, uid, {
                'name': line.name,
                'ref': line.name,
                'move_id': move_id,
                'account_id': line.asset_id.category_id.account_expense_depreciation_id.id,
                'credit': 0.0,
                'debit': amount,
                'period_id': period_ids and period_ids[0] or False,
                'journal_id': line.asset_id.category_id.journal_id.id,
                'partner_id': line.asset_id.partner_id.id,
                'currency_id': company_currency <> current_currency and  current_currency or False,
                'amount_currency': company_currency <> current_currency and sign * line.amount or 0.0,
                'analytic_account_id': line.asset_id.category_id.account_analytic_id.id,
                'date': depreciation_date,
                'asset_id': line.asset_id.id
            })
            self.write(cr, uid, line.id, {'move_id': move_id}, context=context)
        return True

account_asset_depreciation_line()

#class account_asset_property(osv.osv):
#    def _amount_total(self, cr, uid, ids, name, args, context={}):
#        id_set=",".join(map(str,ids))
#        cr.execute("""SELECT l.asset_id,abs(SUM(l.debit-l.credit)) AS amount FROM
#                account_asset_property p
#            left join
#                account_move_line l on (p.asset_id=l.asset_id)
#            WHERE p.id IN ("""+id_set+") GROUP BY l.asset_id ")
#        res=dict(cr.fetchall())
#        for id in ids:
#            res.setdefault(id, 0.0)
#        return res
#
#    def _close(self, cr, uid, property, context={}):
#        if property.state<>'close':
#            self.pool.get('account.asset.property').write(cr, uid, [property.id], {
#                'state': 'close'
#            })
#            property.state='close'
#        ok = property.asset_id.state=='open'
#        for prop in property.asset_id.property_ids:
#            ok = ok and prop.state=='close'
#        self.pool.get('account.asset.asset').write(cr, uid, [property.asset_id.id], {
#            'state': 'close'
#        }, context)
#        return True
#
#    _name = 'account.asset.property'
#    _description = 'Asset property'
#    _columns = {
#        'name': fields.char('Method name', size=64, select=1),
#        'type': fields.selection([('direct','Direct'),('indirect','Indirect')], 'Depr. method type', select=2, required=True),
#        'asset_id': fields.many2one('account.asset.asset', 'Asset', required=True),
#        'account_asset_id': fields.many2one('account.account', 'Asset account', required=True),
#        'account_actif_id': fields.many2one('account.account', 'Depreciation account', required=True),
#        'journal_id': fields.many2one('account.journal', 'Journal', required=True),
#        'journal_analytic_id': fields.many2one('account.analytic.journal', 'Analytic journal'),
#        'account_analytic_id': fields.many2one('account.analytic.account', 'Analytic account'),
#
#        'method': fields.selection([('linear','Linear'),('progressif','Progressive')], 'Computation method', required=True, readonly=True, states={'draft':[('readonly',False)]}),
#        'method_delay': fields.integer('During', readonly=True, states={'draft':[('readonly',False)]}),
#        'method_period': fields.integer('Depre. all', readonly=True, states={'draft':[('readonly',False)]}),
#        'method_end': fields.date('Ending date'),
#
#        'date': fields.date('Date created'),
#    #'test': fields.one2many('account.pre', 'asset_id',  readonly=True, states={'draft':[('readonly',False)]}),
#        'entry_asset_ids': fields.many2many('account.move.line', 'account_move_asset_entry_rel', 'asset_property_id', 'move_id', 'Asset Entries'),
#        'board_ids': fields.one2many('account.asset.board', 'asset_id', 'Asset board'),
#
#        'value_total': fields.function(_amount_total, method=True, digits=(16,2),string='Gross value'),
#        'state': fields.selection([('draft','Draft'), ('open','Open'), ('close','Close')], 'State', required=True),
#        'history_ids': fields.one2many('account.asset.property.history', 'asset_property_id', 'History', readonly=True)
##    'parent_id': fields.many2one('account.asset.asset', 'Parent asset'),
##    'partner_id': fields.many2one('res.partner', 'Partner'),
##    'note': fields.text('Note'),
#
#    }
#    _defaults = {
#        'type': lambda obj, cr, uid, context: 'direct',
#        'state': lambda obj, cr, uid, context: 'draft',
#        'method': lambda obj, cr, uid, context: 'linear',
#        'method_time': lambda obj, cr, uid, context: 'delay',
#        'method_progress_factor': lambda obj, cr, uid, context: 0.3,
#        'method_delay': lambda obj, cr, uid, context: 5,
#        'method_period': lambda obj, cr, uid, context: 12,
#        'date': lambda obj, cr, uid, context: time.strftime('%Y-%m-%d')
#    }
#account_asset_property()

class account_move_line(osv.osv):
    _inherit = 'account.move.line'
    _columns = {
        'asset_id': fields.many2one('account.asset.asset', 'Asset'),
        'entry_ids': fields.one2many('account.move.line', 'asset_id', 'Entries', readonly=True, states={'draft':[('readonly',False)]}),

    }
account_move_line()

class account_asset_history(osv.osv):
    _name = 'account.asset.history'
    _description = 'Asset history'
    _columns = {
        'name': fields.char('History name', size=64, select=1),
        'user_id': fields.many2one('res.users', 'User', required=True),
        'date': fields.date('Date', required=True),
        'asset_id': fields.many2one('account.asset.asset', 'Asset', required=True),
        'method_delay': fields.integer('Number of interval'),
        'method_period': fields.integer('Period per interval'),
        'method_end': fields.date('Ending date'),
        'note': fields.text('Note'),
    }
    _defaults = {
        'date': lambda *args: time.strftime('%Y-%m-%d'),
        'user_id': lambda self,cr, uid,ctx: uid
    }
account_asset_history()

class account_asset_board(osv.osv):
    _name = 'account.asset.board'
    _description = 'Asset board'
    _columns = {
        'name': fields.char('Asset name', size=64, required=True, select=1),
        'asset_id': fields.many2one('account.asset.asset', 'Asset', required=True, select=1),
        'value_gross': fields.float('Gross value', required=True, select=1),
        'value_asset': fields.float('Asset Value', required=True, select=1),
        'value_asset_cumul': fields.float('Cumul. value', required=True, select=1),
        'value_net': fields.float('Net value', required=True, select=1),

    }
    _auto = False
    def init(self, cr):
        cr.execute("""
            create or replace view account_asset_board as (
                select
                    min(l.id) as id,
                    min(l.id) as asset_id,
                    0.0 as value_gross,
                    0.0 as value_asset,
                    0.0 as value_asset_cumul,
                    0.0 as value_net
                from
                    account_move_line l
                where
                    l.state <> 'draft' and
                    l.asset_id=3
            )""")
account_asset_board()

# vim:expandtab:smartindent:tabstop=4:softtabstop=4:shiftwidth=4:<|MERGE_RESOLUTION|>--- conflicted
+++ resolved
@@ -201,7 +201,6 @@
         'company_id': lambda self, cr, uid, context: self.pool.get('res.company')._company_default_get(cr, uid, 'account.asset.asset',context=context),
     }
 
-<<<<<<< HEAD
     def onchange_category_id(self, cr, uid, ids, category_id, context=None):
         res = {'value':{}}
         asset_categ_obj = self.pool.get('account.asset.category')
@@ -217,16 +216,14 @@
             }
         return res
     
-=======
     def copy(self, cr, uid, id, default=None, context=None):
         if default is None:
             default = {}
         if context is None:
             context = {}
-        default.update({'depreciation_line_ids': []})
+        default.update({'depreciation_line_ids': [], 'state': 'draft'})
         return super(account_asset_asset, self).copy(cr, uid, id, default, context=context)
 
->>>>>>> 1806d985
     def _compute_period(self, cr, uid, property, context={}):
         if (len(property.entry_asset_ids or [])/2)>=property.method_delay:
             return False
