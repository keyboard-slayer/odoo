--- conflicted
+++ resolved
@@ -1,30 +1,22 @@
-# Estonian translation for openobject-addons
-# Copyright (c) 2014 Rosetta Contributors and Canonical Ltd 2014
-# This file is distributed under the same license as the openobject-addons package.
-# FIRST AUTHOR <EMAIL@ADDRESS>, 2014.
-#
-msgid ""
-msgstr ""
-<<<<<<< HEAD
-"Project-Id-Version: openobject-addons\n"
-"Report-Msgid-Bugs-To: FULL NAME <EMAIL@ADDRESS>\n"
-"POT-Creation-Date: 2014-08-14 13:09+0000\n"
-"PO-Revision-Date: 2014-08-14 16:10+0000\n"
-"Last-Translator: FULL NAME <EMAIL@ADDRESS>\n"
-"Language-Team: Estonian <et@li.org>\n"
-=======
+# Translation of Odoo Server.
+# This file contains the translation of the following modules:
+# * project_timesheet
+# 
+# Translators:
+# FIRST AUTHOR <EMAIL@ADDRESS>, 2014
+msgid ""
+msgstr ""
 "Project-Id-Version: Odoo 8.0\n"
 "Report-Msgid-Bugs-To: \n"
 "POT-Creation-Date: 2015-10-19 06:31+0000\n"
 "PO-Revision-Date: 2016-03-12 20:20+0000\n"
 "Last-Translator: Martin Trigaux\n"
 "Language-Team: Estonian (http://www.transifex.com/odoo/odoo-8/language/et/)\n"
->>>>>>> 7b7f3fa7
 "MIME-Version: 1.0\n"
 "Content-Type: text/plain; charset=UTF-8\n"
-"Content-Transfer-Encoding: 8bit\n"
-"X-Launchpad-Export-Date: 2014-08-15 07:42+0000\n"
-"X-Generator: Launchpad (build 17156)\n"
+"Content-Transfer-Encoding: \n"
+"Language: et\n"
+"Plural-Forms: nplurals=2; plural=(n != 1);\n"
 
 #. module: project_timesheet
 #: model:ir.actions.act_window,help:project_timesheet.action_account_analytic_overdue
@@ -42,18 +34,16 @@
 #: code:addons/project_timesheet/project_timesheet.py:56
 #, python-format
 msgid ""
-"<p class=\"oe_view_nocontent_create\">Record your timesheets for the project "
-"'%s'.</p>"
+"<p class=\"oe_view_nocontent_create\">Record your timesheets for the project"
+" '%s'.</p>"
 msgstr ""
 
 #. module: project_timesheet
 #: model:ir.actions.act_window,help:project_timesheet.action_project_timesheet_bill_task
 msgid ""
 "<p>\n"
-"                You will find here timesheets and purchases you did for "
-"contracts that can be reinvoiced to the customer.\n"
-"                If you want to record new jobs to invoice, you should use "
-"the timesheet menu instead.\n"
+"                You will find here timesheets and purchases you did for contracts that can be reinvoiced to the customer.\n"
+"                If you want to record new jobs to invoice, you should use the timesheet menu instead.\n"
 "              </p>\n"
 "            "
 msgstr ""
@@ -85,12 +75,12 @@
 #. module: project_timesheet
 #: selection:report.timesheet.task.user,month:0
 msgid "April"
-msgstr ""
+msgstr "Aprill"
 
 #. module: project_timesheet
 #: selection:report.timesheet.task.user,month:0
 msgid "August"
-msgstr ""
+msgstr "August"
 
 #. module: project_timesheet
 #: code:addons/project_timesheet/project_timesheet.py:82
@@ -120,22 +110,22 @@
 #: view:report.timesheet.task.user:project_timesheet.view_report_timesheet_task_user_search
 #: field:report.timesheet.task.user,name:0
 msgid "Date"
-msgstr ""
+msgstr "Kuupäev"
 
 #. module: project_timesheet
 #: selection:report.timesheet.task.user,month:0
 msgid "December"
-msgstr ""
+msgstr "Detsember"
 
 #. module: project_timesheet
 #: selection:report.timesheet.task.user,month:0
 msgid "February"
-msgstr ""
+msgstr "Veebruar"
 
 #. module: project_timesheet
 #: view:report.timesheet.task.user:project_timesheet.view_report_timesheet_task_user_search
 msgid "Group By"
-msgstr ""
+msgstr "Rühmitamine"
 
 #. module: project_timesheet
 #: view:report.timesheet.task.user:project_timesheet.view_report_timesheet_task_user_search
@@ -150,21 +140,21 @@
 #. module: project_timesheet
 #: view:project.project:project_timesheet.view_project_kanban_inherited
 msgid "Hours"
-msgstr ""
+msgstr "Tunnid"
 
 #. module: project_timesheet
 #: field:report.timesheet.task.user,id:0
 msgid "ID"
-msgstr ""
-
-#. module: project_timesheet
-#: code:addons/project_timesheet/project_timesheet.py:264
+msgstr "ID"
+
+#. module: project_timesheet
+#: code:addons/project_timesheet/project_timesheet.py:294
 #, python-format
 msgid "Invalid Action!"
 msgstr ""
 
 #. module: project_timesheet
-#: code:addons/project_timesheet/project_timesheet.py:291
+#: code:addons/project_timesheet/project_timesheet.py:321
 #, python-format
 msgid "Invalid Analytic Account!"
 msgstr ""
@@ -178,53 +168,53 @@
 #. module: project_timesheet
 #: model:ir.ui.menu,name:project_timesheet.menu_project_billing
 msgid "Invoicing"
-msgstr ""
+msgstr "Arveldus"
 
 #. module: project_timesheet
 #: selection:report.timesheet.task.user,month:0
 msgid "January"
-msgstr ""
+msgstr "Jaanuar"
 
 #. module: project_timesheet
 #: selection:report.timesheet.task.user,month:0
 msgid "July"
-msgstr ""
+msgstr "Juuli"
 
 #. module: project_timesheet
 #: selection:report.timesheet.task.user,month:0
 msgid "June"
-msgstr ""
+msgstr "Juuni"
 
 #. module: project_timesheet
 #: selection:report.timesheet.task.user,month:0
 msgid "March"
-msgstr ""
+msgstr "Märts"
 
 #. module: project_timesheet
 #: selection:report.timesheet.task.user,month:0
 msgid "May"
-msgstr ""
+msgstr "Mai"
 
 #. module: project_timesheet
 #: view:report.timesheet.task.user:project_timesheet.view_report_timesheet_task_user_search
 #: field:report.timesheet.task.user,month:0
 msgid "Month"
-msgstr ""
+msgstr "Kuu"
 
 #. module: project_timesheet
 #: selection:report.timesheet.task.user,month:0
 msgid "November"
-msgstr ""
+msgstr "Number"
 
 #. module: project_timesheet
 #: selection:report.timesheet.task.user,month:0
 msgid "October"
-msgstr ""
+msgstr "Oktoober"
 
 #. module: project_timesheet
 #: model:ir.model,name:project_timesheet.model_res_partner
 msgid "Partner"
-msgstr ""
+msgstr "Partner"
 
 #. module: project_timesheet
 #: code:addons/project_timesheet/project_timesheet.py:83
@@ -237,31 +227,29 @@
 #, python-format
 msgid ""
 "Please define journal on the related employee.\n"
-"Fill in the timesheet tab of the employee form."
+"Fill in the HR Settings tab of the employee form."
+msgstr ""
+
+#. module: project_timesheet
+#: code:addons/project_timesheet/project_timesheet.py:98
+#, python-format
+msgid ""
+"Please define product and product category property account on the related employee.\n"
+"Fill in the HR Settings of the employee form."
 msgstr ""
 
 #. module: project_timesheet
 #: code:addons/project_timesheet/project_timesheet.py:87
 #, python-format
 msgid ""
-"Please define product and product category property account on the related "
-"employee.\n"
+"Please define product and product category property account on the related employee.\n"
 "Fill in the HR Settings tab of the employee form."
-msgstr ""
-
-#. module: project_timesheet
-#: code:addons/project_timesheet/project_timesheet.py:98
-#, python-format
-msgid ""
-"Please define product and product category property account on the related "
-"employee.\n"
-"Fill in the timesheet tab of the employee form."
 msgstr ""
 
 #. module: project_timesheet
 #: model:ir.model,name:project_timesheet.model_project_project
 msgid "Project"
-msgstr ""
+msgstr "Projekt"
 
 #. module: project_timesheet
 #: model:ir.model,name:project_timesheet.model_project_task_work
@@ -276,7 +264,7 @@
 #. module: project_timesheet
 #: selection:report.timesheet.task.user,month:0
 msgid "September"
-msgstr ""
+msgstr "September"
 
 #. module: project_timesheet
 #: model:ir.ui.menu,name:project_timesheet.menu_hr_timesheet_sign_in
@@ -286,7 +274,7 @@
 #. module: project_timesheet
 #: model:ir.model,name:project_timesheet.model_project_task
 msgid "Task"
-msgstr ""
+msgstr "Ülesanne"
 
 #. module: project_timesheet
 #: field:report.timesheet.task.user,task_hrs:0
@@ -315,22 +303,22 @@
 #: view:project.project:project_timesheet.project_invoice_form
 #, python-format
 msgid "Timesheets"
-msgstr ""
+msgstr "Tööajalehed"
 
 #. module: project_timesheet
 #: view:report.timesheet.task.user:project_timesheet.view_report_timesheet_task_user_search
 #: field:report.timesheet.task.user,user_id:0
 msgid "User"
-msgstr ""
+msgstr "Kasutaja"
 
 #. module: project_timesheet
 #: view:report.timesheet.task.user:project_timesheet.view_report_timesheet_task_user_search
 #: field:report.timesheet.task.user,year:0
 msgid "Year"
-msgstr ""
-
-#. module: project_timesheet
-#: code:addons/project_timesheet/project_timesheet.py:264
+msgstr "Aasta"
+
+#. module: project_timesheet
+#: code:addons/project_timesheet/project_timesheet.py:294
 #, python-format
 msgid ""
 "You cannot delete a partner which is assigned to project, but you can "
@@ -338,7 +326,7 @@
 msgstr ""
 
 #. module: project_timesheet
-#: code:addons/project_timesheet/project_timesheet.py:291
+#: code:addons/project_timesheet/project_timesheet.py:321
 #, python-format
 msgid ""
 "You cannot select a Analytic Account which is in Close or Cancelled state."
