# -*- coding: utf-8 -*-
# Part of Odoo. See LICENSE file for full copyright and licensing details.

from odoo import http, _
from odoo.http import request
from odoo.addons.website_sale.controllers.main import WebsiteSale


class WebsiteSaleDelivery(WebsiteSale):

    @http.route(['/shop/payment'], type='http', auth="public", website=True)
    def payment(self, **post):
        order = request.website.sale_get_order()
        carrier_id = post.get('carrier_id')
        if carrier_id:
            carrier_id = int(carrier_id)
        if order:
            order._check_carrier_quotation(force_carrier_id=carrier_id)
            if carrier_id:
                return request.redirect("/shop/payment")

        return super(WebsiteSaleDelivery, self).payment(**post)

    @http.route(['/shop/update_carrier'], type='json', auth='public', methods=['POST'], website=True, csrf=False)
    def update_eshop_carrier(self, **post):
        order = request.website.sale_get_order()
        carrier_id = int(post['carrier_id'])
        if order:
            order._check_carrier_quotation(force_carrier_id=carrier_id)
        return self._update_website_sale_delivery_return(order, **post)

    @http.route(['/shop/carrier_rate_shipment'], type='json', auth='public', methods=['POST'], website=True)
    def cart_carrier_rate_shipment(self, carrier_id, **kw):
        order = request.website.sale_get_order(force_create=True)
        assert int(carrier_id) in order._get_delivery_methods().ids, "unallowed carrier"
        Monetary = request.env['ir.qweb.field.monetary']

        res = {'carrier_id': carrier_id}
        carrier = request.env['delivery.carrier'].sudo().browse(int(carrier_id))
        rate = carrier.rate_shipment(order)
        if rate.get('success'):
            res['status'] = True
            res['new_amount_delivery'] = Monetary.value_to_html(rate['price'], {'display_currency': order.currency_id})
            res['is_free_delivery'] = not bool(rate['price'])
            res['error_message'] = rate['warning_message']
        else:
            res['status'] = False
            res['new_amount_delivery'] = Monetary.value_to_html(0.0, {'display_currency': order.currency_id})
            res['error_message'] = rate['error_message']
        return res

    def order_lines_2_google_api(self, order_lines):
        """ Transforms a list of order lines into a dict for google analytics """
        order_lines_not_delivery = order_lines.filtered(lambda line: not line.is_delivery)
        return super(WebsiteSaleDelivery, self).order_lines_2_google_api(order_lines_not_delivery)

    def order_2_return_dict(self, order):
        """ Returns the tracking_cart dict of the order for Google analytics """
        ret = super(WebsiteSaleDelivery, self).order_2_return_dict(order)
        for line in order.order_line:
            if line.is_delivery:
                ret['transaction']['shipping'] = line.price_unit
        return ret

    def _get_shop_payment_values(self, order, **kwargs):
        values = super(WebsiteSaleDelivery, self)._get_shop_payment_values(order, **kwargs)
        has_storable_products = any(line.product_id.type in ['consu', 'product'] for line in order.order_line)

        if not order._get_delivery_methods() and has_storable_products:
            values['errors'].append(
                (_('Sorry, we are unable to ship your order'),
                 _('No shipping method is available for your current order and shipping address. '
                   'Please contact us for more information.')))

        if has_storable_products:
            if order.carrier_id and not order.delivery_rating_success:
                order._remove_delivery_line()

            delivery_carriers = order._get_delivery_methods()
            values['deliveries'] = delivery_carriers.sudo()

        values['delivery_has_storable'] = has_storable_products
        values['delivery_action_id'] = request.env.ref('delivery.action_delivery_carrier_form').id
        return values

    def _update_website_sale_delivery_return(self, order, **post):
        Monetary = request.env['ir.qweb.field.monetary']
        carrier_id = int(post['carrier_id'])
        currency = order.currency_id
        if order:
<<<<<<< HEAD
            return {
                'status': order.delivery_rating_success,
                'error_message': order.delivery_message,
                'carrier_id': carrier_id,
                'is_free_delivery': not bool(delivery_price),
                'new_amount_delivery': Monetary.value_to_html(delivery_price, {'display_currency': currency}),
                'new_amount_untaxed': Monetary.value_to_html(order.amount_untaxed, {'display_currency': currency}),
                'new_amount_tax': Monetary.value_to_html(order.amount_tax, {'display_currency': currency}),
                'new_amount_total': Monetary.value_to_html(order.amount_total, {'display_currency': currency}),
=======
            return {'status': order.delivery_rating_success,
                    'error_message': order.delivery_message,
                    'carrier_id': carrier_id,
                    'new_amount_delivery': self._format_amount(order.amount_delivery, currency),
                    'new_amount_untaxed': self._format_amount(order.amount_untaxed, currency),
                    'new_amount_tax': self._format_amount(order.amount_tax, currency),
                    'new_amount_total': self._format_amount(order.amount_total, currency),
>>>>>>> 995aa168
            }
        return {}<|MERGE_RESOLUTION|>--- conflicted
+++ resolved
@@ -88,24 +88,14 @@
         carrier_id = int(post['carrier_id'])
         currency = order.currency_id
         if order:
-<<<<<<< HEAD
             return {
                 'status': order.delivery_rating_success,
                 'error_message': order.delivery_message,
                 'carrier_id': carrier_id,
                 'is_free_delivery': not bool(delivery_price),
-                'new_amount_delivery': Monetary.value_to_html(delivery_price, {'display_currency': currency}),
+                'new_amount_delivery': Monetary.value_to_html(order.amount_delivery, {'display_currency': currency}),
                 'new_amount_untaxed': Monetary.value_to_html(order.amount_untaxed, {'display_currency': currency}),
                 'new_amount_tax': Monetary.value_to_html(order.amount_tax, {'display_currency': currency}),
                 'new_amount_total': Monetary.value_to_html(order.amount_total, {'display_currency': currency}),
-=======
-            return {'status': order.delivery_rating_success,
-                    'error_message': order.delivery_message,
-                    'carrier_id': carrier_id,
-                    'new_amount_delivery': self._format_amount(order.amount_delivery, currency),
-                    'new_amount_untaxed': self._format_amount(order.amount_untaxed, currency),
-                    'new_amount_tax': self._format_amount(order.amount_tax, currency),
-                    'new_amount_total': self._format_amount(order.amount_total, currency),
->>>>>>> 995aa168
             }
         return {}