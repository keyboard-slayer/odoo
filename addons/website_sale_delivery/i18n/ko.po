# Translation of Odoo Server.
# This file contains the translation of the following modules:
# * website_sale_delivery
#
# Translators:
msgid ""
msgstr ""
"Project-Id-Version: Odoo 9.0\n"
"Report-Msgid-Bugs-To: \n"
<<<<<<< HEAD
"POT-Creation-Date: 2016-08-19 10:26+0000\n"
=======
"POT-Creation-Date: 2016-08-18 14:08+0000\n"
>>>>>>> bc1a0a32
"PO-Revision-Date: 2015-09-08 10:54+0000\n"
"Last-Translator: Martin Trigaux\n"
"Language-Team: Korean (http://www.transifex.com/odoo/odoo-9/language/ko/)\n"
"Language: ko\n"
"MIME-Version: 1.0\n"
"Content-Type: text/plain; charset=UTF-8\n"
"Content-Transfer-Encoding: \n"
"Plural-Forms: nplurals=1; plural=0;\n"

#. module: website_sale_delivery
#: model:ir.ui.view,arch_db:website_sale_delivery.cart_delivery
msgid ""
"<span class=\"col-xs-6 text-right text-muted\" title=\"Delivery will be "
"updated after choosing a new delivery method\"> Delivery:</span>"
msgstr ""

#. module: website_sale_delivery
#: model:ir.model.fields,help:website_sale_delivery.field_delivery_carrier_website_description
msgid ""
"A description of the Product that you want to communicate to your customers. "
"This description will be copied to every Sale Order, Delivery Order and "
"Customer Invoice/Refund"
msgstr ""

#. module: website_sale_delivery
#: model:ir.model.fields,field_description:website_sale_delivery.field_delivery_carrier_accessory_product_ids
msgid "Accessory Products"
msgstr "액세서리 상품"

#. module: website_sale_delivery
#: model:ir.model.fields,help:website_sale_delivery.field_delivery_carrier_alternative_product_ids
msgid "Appear on the product page"
msgstr "상품 페이지 표시"

#. module: website_sale_delivery
#: model:ir.model.fields,help:website_sale_delivery.field_delivery_carrier_accessory_product_ids
msgid "Appear on the shopping cart"
msgstr "장바구니 표시"

#. module: website_sale_delivery
#: model:ir.model.fields,field_description:website_sale_delivery.field_delivery_carrier_available_in_pos
msgid "Available in the Point of Sale"
msgstr "점포판매시스템 이용 가능"

#. module: website_sale_delivery
#: model:ir.model,name:website_sale_delivery.model_delivery_carrier
msgid "Carrier"
msgstr "운송회사"

#. module: website_sale_delivery
#: model:ir.model.fields,help:website_sale_delivery.field_delivery_carrier_to_weight
msgid ""
"Check if the product should be weighted using the hardware scale integration"
msgstr "제품이 하드웨어 규모의 통합 사용에 가중치를 두려면 확인하세요."

#. module: website_sale_delivery
#: model:ir.model.fields,help:website_sale_delivery.field_delivery_carrier_available_in_pos
msgid "Check if you want this product to appear in the Point of Sale"
msgstr "점포판매시스템에 이 제품을 표시하려면 확인하세요."

#. module: website_sale_delivery
#: model:ir.ui.view,arch_db:website_sale_delivery.payment_delivery
msgid "Choose your Delivery Method"
msgstr "배송 방법을 선택합니다"

#. module: website_sale_delivery
#: model:ir.ui.view,arch_db:website_sale_delivery.country_state_shipping
msgid "Country..."
msgstr "국가..."

#. module: website_sale_delivery
#: model:ir.model.fields,help:website_sale_delivery.field_delivery_carrier_project_id
msgid "Create a task under this project on sale order validation."
msgstr ""

#. module: website_sale_delivery
#: model:ir.model.fields,field_description:website_sale_delivery.field_sale_order_amount_delivery
msgid "Delivery Amount"
msgstr "배송 금액"

#. module: website_sale_delivery
<<<<<<< HEAD
#: model:ir.ui.menu,name:website_sale_delivery.menu_ecommerce_delivery
#, fuzzy
msgid "Delivery Methods"
msgstr "배송 방법을 선택합니다"

#. module: website_sale_delivery
=======
>>>>>>> bc1a0a32
#: model:ir.ui.view,arch_db:website_sale_delivery.view_delivery_carrier_form_website_delivery
msgid "Description"
msgstr "설명"

#. module: website_sale_delivery
#: model:ir.ui.view,arch_db:website_sale_delivery.view_delivery_carrier_form_website_delivery
<<<<<<< HEAD
msgid "Description displayed on the eCommerce and on online quotations."
=======
msgid "Description displayed on the eCommerce and on the Online Quotations."
>>>>>>> bc1a0a32
msgstr ""

#. module: website_sale_delivery
#: model:ir.model.fields,field_description:website_sale_delivery.field_delivery_carrier_website_description
msgid "Description for Online Quotations"
msgstr ""

#. module: website_sale_delivery
#: model:ir.model.fields,field_description:website_sale_delivery.field_delivery_carrier_quote_description
msgid "Description for the quote"
msgstr ""

#. module: website_sale_delivery
#: model:ir.model.fields,help:website_sale_delivery.field_delivery_carrier_website_sequence
msgid "Determine the display order in the Website E-commerce"
msgstr "웹 사이트 전자 상거래에 진열 순서 결정"

#. module: website_sale_delivery
#: model:ir.model.fields,help:website_sale_delivery.field_delivery_carrier_split_method
msgid ""
"Equal : Cost will be equally divided.\n"
"By Quantity : Cost will be divided according to product's quantity.\n"
"By Current cost : Cost will be divided according to product's current cost.\n"
"By Weight : Cost will be divided depending on its weight.\n"
"By Volume : Cost will be divided depending on its volume."
msgstr ""

#. module: website_sale_delivery
#: model:ir.model.fields,field_description:website_sale_delivery.field_delivery_carrier_attachment_count
msgid "File"
msgstr ""

#. module: website_sale_delivery
#: model:ir.model.fields,help:website_sale_delivery.field_sale_order_has_delivery
msgid "Has an order line set for delivery"
msgstr ""

#. module: website_sale_delivery
#: model:ir.model.fields,field_description:website_sale_delivery.field_sale_order_has_delivery
msgid "Has delivery"
msgstr ""

#. module: website_sale_delivery
#: model:ir.model.fields,field_description:website_sale_delivery.field_delivery_carrier_intrastat_id
msgid "Intrastat code"
msgstr "인트라스탯 코드"

#. module: website_sale_delivery
#: model:ir.model.fields,field_description:website_sale_delivery.field_delivery_carrier_landed_cost_ok
msgid "Landed Costs"
msgstr "하차 비용"

#. module: website_sale_delivery
<<<<<<< HEAD
#: code:addons/website_sale_delivery/models/sale_order.py:104
=======
#: model:ir.model.fields,field_description:website_sale_delivery.field_delivery_carrier_purchase_line_warn_msg
msgid "Message for Purchase Order Line"
msgstr "구매 주문 명세에 대한 메시지"

#. module: website_sale_delivery
#: model:ir.model.fields,field_description:website_sale_delivery.field_delivery_carrier_sale_line_warn_msg
msgid "Message for Sales Order Line"
msgstr "판매 주문 명세에 대한 메시지"

#. module: website_sale_delivery
#: code:addons/website_sale_delivery/models/sale_order.py:138
>>>>>>> bc1a0a32
#, python-format
msgid ""
"No shipping method is available for your current order and shipping address. "
"Please contact us for more information."
msgstr ""
"귀하의 주문 및 발송 주소로 배송할 방법이 없습니다. 자세한 내용은 문의하여 주"
"시기 바랍니다."

#. module: website_sale_delivery
#: model:ir.model.fields,field_description:website_sale_delivery.field_delivery_carrier_optional_product_ids
msgid "Optional Products"
msgstr ""

#. module: website_sale_delivery
#: model:ir.model.fields,field_description:website_sale_delivery.field_delivery_carrier_pos_categ_id
msgid "Point of Sale Category"
msgstr "점포판매시스템 분류"

#. module: website_sale_delivery
#: model:ir.model.fields,field_description:website_sale_delivery.field_delivery_carrier_purchase_requisition
msgid "Procurement"
msgstr "조달"

#. module: website_sale_delivery
#: model:ir.model.fields,help:website_sale_delivery.field_delivery_carrier_optional_product_ids
msgid "Products to propose when add to cart."
msgstr ""
<<<<<<< HEAD
=======

#. module: website_sale_delivery
#: model:ir.model.fields,field_description:website_sale_delivery.field_delivery_carrier_project_id
msgid "Project"
msgstr "프로젝트"

#. module: website_sale_delivery
#: model:ir.model.fields,field_description:website_sale_delivery.field_delivery_carrier_purchase_line_warn
msgid "Purchase Order Line"
msgstr "구매 주문 명세"
>>>>>>> bc1a0a32

#. module: website_sale_delivery
#: model:ir.model.fields,field_description:website_sale_delivery.field_delivery_carrier_rating_ids
msgid "Rating"
msgstr ""

#. module: website_sale_delivery
#: model:ir.model,name:website_sale_delivery.model_sale_order
msgid "Sales Order"
msgstr "판매 주문"

#. module: website_sale_delivery
#: model:ir.ui.view,arch_db:website_sale_delivery.country_state_shipping
msgid "Select..."
msgstr ""

#. module: website_sale_delivery
<<<<<<< HEAD
=======
#: model:ir.model.fields,help:website_sale_delivery.field_delivery_carrier_purchase_line_warn
#: model:ir.model.fields,help:website_sale_delivery.field_delivery_carrier_sale_line_warn
msgid ""
"Selecting the \"Warning\" option will notify user with the message, "
"Selecting \"Blocking Message\" will throw an exception with the message and "
"block the flow. The Message has to be written in the next field."
msgstr ""
"\"경고\" 옵션을 선택하면 사용자들이 메시지를 받을 수 있습니다. \"메시지 차단"
"\"을 선택하면, 메시지 흐름이 차단됩니다. 메시지는 다음 필드에 작성되어야 합니"
"다."

#. module: website_sale_delivery
>>>>>>> bc1a0a32
#: model:ir.model.fields,field_description:website_sale_delivery.field_delivery_carrier_website_sequence
msgid "Sequence"
msgstr "순서"

#. module: website_sale_delivery
#: model:ir.model.fields,field_description:website_sale_delivery.field_delivery_carrier_website_size_x
msgid "Size X"
msgstr "사이즈 X"

#. module: website_sale_delivery
#: model:ir.model.fields,field_description:website_sale_delivery.field_delivery_carrier_website_size_y
msgid "Size Y"
msgstr "사이즈 Y"

#. module: website_sale_delivery
<<<<<<< HEAD
#: code:addons/website_sale_delivery/models/sale_order.py:103
=======
#: code:addons/website_sale_delivery/models/sale_order.py:137
>>>>>>> bc1a0a32
#, python-format
msgid "Sorry, we are unable to ship your order"
msgstr "죄송합니다, 귀하의 주문을 발송할 수 없습니다."

#. module: website_sale_delivery
#: model:ir.model.fields,field_description:website_sale_delivery.field_delivery_carrier_split_method
msgid "Split Method"
msgstr "분할 방법"

#. module: website_sale_delivery
#: model:ir.model.fields,field_description:website_sale_delivery.field_delivery_carrier_website_style_ids
msgid "Styles"
msgstr "스타일"

#. module: website_sale_delivery
#: model:ir.model.fields,field_description:website_sale_delivery.field_delivery_carrier_alternative_product_ids
msgid "Suggested Products"
msgstr ""

#. module: website_sale_delivery
#: model:ir.model.fields,help:website_sale_delivery.field_sale_order_amount_delivery
msgid "The amount without tax."
msgstr "세금 별도 금액입니다."

#. module: website_sale_delivery
#: model:ir.model.fields,help:website_sale_delivery.field_delivery_carrier_public_categ_ids
msgid "Those categories are used to group similar products for e-commerce."
msgstr "전자 상거래에 대한 유사한 상품을 모아 사용되는 카테고리"

#. module: website_sale_delivery
#: model:ir.model.fields,help:website_sale_delivery.field_delivery_carrier_pos_categ_id
msgid "Those categories are used to group similar products for point of sale."
msgstr "점포판매시스템을 위한 유사한 그룹 제품을 사용하는 범주"

#. module: website_sale_delivery
#: model:ir.model.fields,field_description:website_sale_delivery.field_delivery_carrier_to_weight
msgid "To Weigh With Scale"
msgstr "규모 무게"

#. module: website_sale_delivery
#: model:ir.ui.view,arch_db:website_sale_delivery.shipping_tracking
msgid "Tracking:"
msgstr ""
<<<<<<< HEAD

#. module: website_sale_delivery
#: model:ir.model.fields,field_description:website_sale_delivery.field_delivery_carrier_website_published
msgid "Visible in Website"
msgstr "웹사이트 표시"

#. module: website_sale_delivery
#: model:ir.model.fields,field_description:website_sale_delivery.field_delivery_carrier_website_message_ids
msgid "Website Comments"
msgstr "웹사이트 의견"
=======
>>>>>>> bc1a0a32

#. module: website_sale_delivery
#: model:ir.model.fields,field_description:website_sale_delivery.field_delivery_carrier_public_categ_ids
msgid "Website Product Category"
msgstr ""

#. module: website_sale_delivery
#: model:ir.model.fields,field_description:website_sale_delivery.field_delivery_carrier_website_meta_description
msgid "Website meta description"
msgstr "웹사이트 메타 설명"

#. module: website_sale_delivery
#: model:ir.model.fields,field_description:website_sale_delivery.field_delivery_carrier_website_meta_keywords
msgid "Website meta keywords"
msgstr "웹사이트 메타 핵심어"

#. module: website_sale_delivery
#: model:ir.model.fields,field_description:website_sale_delivery.field_delivery_carrier_website_meta_title
msgid "Website meta title"
msgstr "웹사이트 메타 제목"

<<<<<<< HEAD
#~ msgid "Message for Purchase Order Line"
#~ msgstr "구매 주문 명세에 대한 메시지"

#~ msgid "Message for Sales Order Line"
#~ msgstr "판매 주문 명세에 대한 메시지"

#~ msgid "Project"
#~ msgstr "프로젝트"

#~ msgid "Purchase Order Line"
#~ msgstr "구매 주문 명세"

#~ msgid "Sales Order Line"
#~ msgstr "판매 주문 명세"

#~ msgid ""
#~ "Selecting the \"Warning\" option will notify user with the message, "
#~ "Selecting \"Blocking Message\" will throw an exception with the message "
#~ "and block the flow. The Message has to be written in the next field."
#~ msgstr ""
#~ "\"경고\" 옵션을 선택하면 사용자들이 메시지를 받을 수 있습니다. \"메시지 차"
#~ "단\"을 선택하면, 메시지 흐름이 차단됩니다. 메시지는 다음 필드에 작성되어"
#~ "야 합니다."
=======
#~ msgid "Visible in Website"
#~ msgstr "웹사이트 표시"

#~ msgid "Website Comments"
#~ msgstr "웹사이트 의견"
>>>>>>> bc1a0a32

#~ msgid "Website URL"
#~ msgstr "웹 사이트 URL"<|MERGE_RESOLUTION|>--- conflicted
+++ resolved
@@ -7,11 +7,7 @@
 msgstr ""
 "Project-Id-Version: Odoo 9.0\n"
 "Report-Msgid-Bugs-To: \n"
-<<<<<<< HEAD
-"POT-Creation-Date: 2016-08-19 10:26+0000\n"
-=======
 "POT-Creation-Date: 2016-08-18 14:08+0000\n"
->>>>>>> bc1a0a32
 "PO-Revision-Date: 2015-09-08 10:54+0000\n"
 "Last-Translator: Martin Trigaux\n"
 "Language-Team: Korean (http://www.transifex.com/odoo/odoo-9/language/ko/)\n"
@@ -29,14 +25,6 @@
 msgstr ""
 
 #. module: website_sale_delivery
-#: model:ir.model.fields,help:website_sale_delivery.field_delivery_carrier_website_description
-msgid ""
-"A description of the Product that you want to communicate to your customers. "
-"This description will be copied to every Sale Order, Delivery Order and "
-"Customer Invoice/Refund"
-msgstr ""
-
-#. module: website_sale_delivery
 #: model:ir.model.fields,field_description:website_sale_delivery.field_delivery_carrier_accessory_product_ids
 msgid "Accessory Products"
 msgstr "액세서리 상품"
@@ -93,26 +81,13 @@
 msgstr "배송 금액"
 
 #. module: website_sale_delivery
-<<<<<<< HEAD
-#: model:ir.ui.menu,name:website_sale_delivery.menu_ecommerce_delivery
-#, fuzzy
-msgid "Delivery Methods"
-msgstr "배송 방법을 선택합니다"
-
-#. module: website_sale_delivery
-=======
->>>>>>> bc1a0a32
 #: model:ir.ui.view,arch_db:website_sale_delivery.view_delivery_carrier_form_website_delivery
 msgid "Description"
 msgstr "설명"
 
 #. module: website_sale_delivery
 #: model:ir.ui.view,arch_db:website_sale_delivery.view_delivery_carrier_form_website_delivery
-<<<<<<< HEAD
-msgid "Description displayed on the eCommerce and on online quotations."
-=======
 msgid "Description displayed on the eCommerce and on the Online Quotations."
->>>>>>> bc1a0a32
 msgstr ""
 
 #. module: website_sale_delivery
@@ -166,9 +141,6 @@
 msgstr "하차 비용"
 
 #. module: website_sale_delivery
-<<<<<<< HEAD
-#: code:addons/website_sale_delivery/models/sale_order.py:104
-=======
 #: model:ir.model.fields,field_description:website_sale_delivery.field_delivery_carrier_purchase_line_warn_msg
 msgid "Message for Purchase Order Line"
 msgstr "구매 주문 명세에 대한 메시지"
@@ -180,7 +152,6 @@
 
 #. module: website_sale_delivery
 #: code:addons/website_sale_delivery/models/sale_order.py:138
->>>>>>> bc1a0a32
 #, python-format
 msgid ""
 "No shipping method is available for your current order and shipping address. "
@@ -208,8 +179,6 @@
 #: model:ir.model.fields,help:website_sale_delivery.field_delivery_carrier_optional_product_ids
 msgid "Products to propose when add to cart."
 msgstr ""
-<<<<<<< HEAD
-=======
 
 #. module: website_sale_delivery
 #: model:ir.model.fields,field_description:website_sale_delivery.field_delivery_carrier_project_id
@@ -220,7 +189,6 @@
 #: model:ir.model.fields,field_description:website_sale_delivery.field_delivery_carrier_purchase_line_warn
 msgid "Purchase Order Line"
 msgstr "구매 주문 명세"
->>>>>>> bc1a0a32
 
 #. module: website_sale_delivery
 #: model:ir.model.fields,field_description:website_sale_delivery.field_delivery_carrier_rating_ids
@@ -233,13 +201,16 @@
 msgstr "판매 주문"
 
 #. module: website_sale_delivery
+#: model:ir.model.fields,field_description:website_sale_delivery.field_delivery_carrier_sale_line_warn
+msgid "Sales Order Line"
+msgstr "판매 주문 명세"
+
+#. module: website_sale_delivery
 #: model:ir.ui.view,arch_db:website_sale_delivery.country_state_shipping
 msgid "Select..."
 msgstr ""
 
 #. module: website_sale_delivery
-<<<<<<< HEAD
-=======
 #: model:ir.model.fields,help:website_sale_delivery.field_delivery_carrier_purchase_line_warn
 #: model:ir.model.fields,help:website_sale_delivery.field_delivery_carrier_sale_line_warn
 msgid ""
@@ -252,7 +223,6 @@
 "다."
 
 #. module: website_sale_delivery
->>>>>>> bc1a0a32
 #: model:ir.model.fields,field_description:website_sale_delivery.field_delivery_carrier_website_sequence
 msgid "Sequence"
 msgstr "순서"
@@ -268,11 +238,7 @@
 msgstr "사이즈 Y"
 
 #. module: website_sale_delivery
-<<<<<<< HEAD
-#: code:addons/website_sale_delivery/models/sale_order.py:103
-=======
 #: code:addons/website_sale_delivery/models/sale_order.py:137
->>>>>>> bc1a0a32
 #, python-format
 msgid "Sorry, we are unable to ship your order"
 msgstr "죄송합니다, 귀하의 주문을 발송할 수 없습니다."
@@ -316,19 +282,6 @@
 #: model:ir.ui.view,arch_db:website_sale_delivery.shipping_tracking
 msgid "Tracking:"
 msgstr ""
-<<<<<<< HEAD
-
-#. module: website_sale_delivery
-#: model:ir.model.fields,field_description:website_sale_delivery.field_delivery_carrier_website_published
-msgid "Visible in Website"
-msgstr "웹사이트 표시"
-
-#. module: website_sale_delivery
-#: model:ir.model.fields,field_description:website_sale_delivery.field_delivery_carrier_website_message_ids
-msgid "Website Comments"
-msgstr "웹사이트 의견"
-=======
->>>>>>> bc1a0a32
 
 #. module: website_sale_delivery
 #: model:ir.model.fields,field_description:website_sale_delivery.field_delivery_carrier_public_categ_ids
@@ -350,37 +303,11 @@
 msgid "Website meta title"
 msgstr "웹사이트 메타 제목"
 
-<<<<<<< HEAD
-#~ msgid "Message for Purchase Order Line"
-#~ msgstr "구매 주문 명세에 대한 메시지"
-
-#~ msgid "Message for Sales Order Line"
-#~ msgstr "판매 주문 명세에 대한 메시지"
-
-#~ msgid "Project"
-#~ msgstr "프로젝트"
-
-#~ msgid "Purchase Order Line"
-#~ msgstr "구매 주문 명세"
-
-#~ msgid "Sales Order Line"
-#~ msgstr "판매 주문 명세"
-
-#~ msgid ""
-#~ "Selecting the \"Warning\" option will notify user with the message, "
-#~ "Selecting \"Blocking Message\" will throw an exception with the message "
-#~ "and block the flow. The Message has to be written in the next field."
-#~ msgstr ""
-#~ "\"경고\" 옵션을 선택하면 사용자들이 메시지를 받을 수 있습니다. \"메시지 차"
-#~ "단\"을 선택하면, 메시지 흐름이 차단됩니다. 메시지는 다음 필드에 작성되어"
-#~ "야 합니다."
-=======
 #~ msgid "Visible in Website"
 #~ msgstr "웹사이트 표시"
 
 #~ msgid "Website Comments"
 #~ msgstr "웹사이트 의견"
->>>>>>> bc1a0a32
 
 #~ msgid "Website URL"
 #~ msgstr "웹 사이트 URL"