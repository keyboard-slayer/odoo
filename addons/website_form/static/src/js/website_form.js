--- conflicted
+++ resolved
@@ -13,7 +13,6 @@
     snippet_animation.registry.form_builder_send = snippet_animation.Class.extend({
         selector: '.s_website_form',
 
-<<<<<<< HEAD
         willStart: function(){
             var def;
             if(!$.fn.datetimepicker){
@@ -22,14 +21,11 @@
             return $.when(this._super.apply(this, arguments), def);
         },
 
-        start: function() {
-=======
         start: function(editable_mode) {
             if (editable_mode) {
                 this.stop();
                 return;
             }
->>>>>>> aab09088
             var self = this;
             this.templates_loaded = ajax.loadXML('/website_form/static/src/xml/website_form.xml', qweb);
             this.$target.find('.o_website_form_send').on('click',function(e) {self.send(e);});
