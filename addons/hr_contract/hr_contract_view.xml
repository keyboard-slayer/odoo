<?xml version="1.0" encoding="utf-8"?>
<openerp>
    <data>

        <record id="hr_contract_wage_type_period_view_form" model="ir.ui.view">
            <field name="name">hr.contract.wage.type.period.view.form</field>
            <field name="model">hr.contract.wage.type.period</field>
            <field name="type">form</field>
            <field name="arch" type="xml">
                <form string="Wage Period">
                    <field colspan="4" name="name"/>
                    <field name="factor_days"/>
                </form>
            </field>
        </record>

        <record id="hr_contract_wage_type_view_form" model="ir.ui.view">
            <field name="name">hr.contract.wage.type.view.form</field>
            <field name="model">hr.contract.wage.type</field>
            <field name="type">form</field>
            <field name="arch" type="xml">
                <form string="Wage Type">
                    <field colspan="4" name="name"/>
                    <field name="period_id" widget="selection"/>
                    <field name="type"/>
                    <separator colspan="4" string="Hourly cost computation"/>
                    <field name="factor_type"/>
                </form>
            </field>
        </record>

        <record id="hr_contract_wage_type_view_tree" model="ir.ui.view">
            <field name="name">hr.contract.wage.type.view.tree</field>
            <field name="model">hr.contract.wage.type</field>
            <field name="type">tree</field>
            <field name="arch" type="xml">
                <tree string="Wage Types">
                    <field name="name"/>
                    <field name="type"/>
                </tree>
            </field>
        </record>
        <record id="action_hr_contract_wage_type" model="ir.actions.act_window">
            <field name="name">Contract Wage Type</field>
            <field name="res_model">hr.contract.wage.type</field>
            <field name="view_type">form</field>
            <field name="view_mode">tree,form</field>
            <field name="domain">[]</field>
        </record>

        <menuitem id="next_id_56" name="Contract" parent="hr.menu_hr_configuration" sequence="5"/>

        <menuitem action="action_hr_contract_wage_type" id="hr_menu_contract_wage_type" parent="next_id_56"/>

        <record id="action_hr_contract_wage_type_period" model="ir.actions.act_window">
            <field name="name">Wage period</field>
            <field name="res_model">hr.contract.wage.type.period</field>
            <field name="view_type">form</field>
        </record>
        <menuitem
                action="action_hr_contract_wage_type_period"
                id="hr_menu_contract_wage_type_period"
                parent="hr_contract.next_id_56"/>


        <record id="hr_hr_employee_view_form2" model="ir.ui.view">
            <field name="name">hr.hr.employee.view.form2</field>
            <field name="model">hr.employee</field>
            <field name="inherit_id" ref="hr.view_employee_form"/>
            <field name="arch" type="xml">
                <notebook position="inside">
                    <page string="Miscelleanous">
                        <group colspan="2" col="2">
                            <separator string="Personal Info" colspan="2"/>
                            <field name="bank_account"/>
                            <field name="place_of_birth"/>
                            <field name="children"/>
                        </group>
                        <group colspan="2" col="2">
                            <separator string="Job Info" colspan="2"/>
                            <field name="manager" select="1"/>
                            <field name="vehicle" select="1"/>
                            <field name="vehicle_distance" select="1"/>
                        </group>
                        <group colspan="2" col="2">
                            <separator string="Others Info" colspan="2"/>
                            <field name="medic_exam" select="1"/>
                        </group>
                    </page>
                </notebook>
            </field>
        </record>

        <record id="hr_contract_view_search" model="ir.ui.view">
            <field name="name">hr.contract.view.search</field>
            <field name="model">hr.contract</field>
            <field name="type">search</field>
            <field name="arch" type="xml">
                <search string="Search Contract">
                   <group col='15' colspan='4'>
<<<<<<< HEAD
                           <field name="name"/>
                          <field name="employee_id"/>
                           <field name="date_start"/>
                           <field name="date_end"/>
=======
                       <field name="name"/>
                       <field name="employee_id"/>
                       <field name="date_start"/>
                       <field name="date_end"/>
>>>>>>> 30b9d326
                   </group>
                   <newline/>
                   <group expand="0" string="Group By..." colspan="4" col="20">
                       <filter string="Wage Type" icon="terp-stock_symbol-selection" domain="[]" context="{'group_by':'wage_type_id'}"/>
                   </group>
               </search>
            </field>
        </record>

        <record id="hr_contract_view_form" model="ir.ui.view">
            <field name="name">hr.contract.view.form</field>
            <field name="model">hr.contract</field>
            <field name="type">form</field>
            <field name="arch" type="xml">
                <form string="Contract">
                    <group colspan="3" col="6">
                        <field name="name" select="1"/>
                        <field name="employee_id" select="1"/>
                        <field name="job_id"/>
                        <field name="wage"/>
                        <field name="wage_type_id" widget="selection"/>
                        <field name="type_id" widget="selection"/>
                    </group>
                    <notebook>
                    <page string="Main Data">
                        <group col="2" colspan="2">
                            <separator colspan="2" string="Duration"/>
                            <field name="date_start" select="1"/>
                            <field name="date_end" select="1"/>
                            <field name="working_hours"/>
                        </group>
                        <group col="2" colspan="2">
                            <separator colspan="2" string="Advantages"/>
                            <field name="advantages_net"/>
                            <field name="advantages_gross"/>
                            <field name="advantages" nolabel="1" colspan="2"/>
                        </group>
                        <separator colspan="4" string="Notes"/>
                        <field colspan="4" name="notes" nolabel="1"/>
                    </page>
                    </notebook>
                </form>
            </field>
        </record>

        <record id="hr_contract_view_tree" model="ir.ui.view">
            <field name="name">hr.contract.view.tree</field>
            <field name="model">hr.contract</field>
            <field name="type">tree</field>
            <field name="arch" type="xml">
                <tree string="Contracts">
                    <field name="name"/>
                    <field name="employee_id"/>
                    <field name="job_id"/>
                    <field name="department_id"/>
                    <field name="date_start"/>
                    <field name="date_end"/>
                    <field name="working_hours"/>
                    <field name="wage_type_id"/>
                    <field name="wage"/>
                </tree>
            </field>
        </record>

        <record id="action_hr_contract" model="ir.actions.act_window">
            <field name="name">Contract</field>
            <field name="res_model">hr.contract</field>
            <field name="view_type">form</field>
            <field name="view_mode">tree,form</field>
            <field name="domain">[]</field>
            <field name="search_view_id" ref="hr_contract_view_search"/>
        </record>

        <record id="hr_contract_type_view_form" model="ir.ui.view">
            <field name="name">hr.contract.type.view.form</field>
            <field name="model">hr.contract.type</field>
            <field name="type">form</field>
            <field name="arch" type="xml">
                <form string="Contract Type">
                    <field colspan="4" name="name" select="1"/>
                </form>
            </field>
        </record>

         <record id="hr_contract_type_view_tree" model="ir.ui.view">
            <field name="name">hr.contract.type.view.tree</field>
            <field name="model">hr.contract.type</field>
            <field name="type">tree</field>
            <field name="arch" type="xml">
                <tree string="Contract Type">
                    <field colspan="4" name="name"/>
                </tree>
            </field>
        </record>
        <record id="action_hr_contract_type" model="ir.actions.act_window">
            <field name="name">Contract Types</field>
            <field name="res_model">hr.contract.type</field>
            <field name="view_type">form</field>
            <field name="view_mode">tree,form</field>
        </record>
        <menuitem action="action_hr_contract_type" id="hr_menu_contract_type" parent="next_id_56"/>

        <menuitem action="action_hr_contract" id="hr_menu_contract" parent="hr.menu_hr_main" name="Contracts" sequence="4"/>

        <!-- Contracts Button on Employee Form -->
        <act_window domain="[('employee_id', '=', active_id)]" id="act_hr_employee_2_hr_contract" name="Contracts" res_model="hr.contract" src_model="hr.employee"/>


    </data>
</openerp><|MERGE_RESOLUTION|>--- conflicted
+++ resolved
@@ -98,17 +98,10 @@
             <field name="arch" type="xml">
                 <search string="Search Contract">
                    <group col='15' colspan='4'>
-<<<<<<< HEAD
-                           <field name="name"/>
-                          <field name="employee_id"/>
-                           <field name="date_start"/>
-                           <field name="date_end"/>
-=======
                        <field name="name"/>
                        <field name="employee_id"/>
                        <field name="date_start"/>
                        <field name="date_end"/>
->>>>>>> 30b9d326
                    </group>
                    <newline/>
                    <group expand="0" string="Group By..." colspan="4" col="20">
