# Polish translation for openobject-addons
# Copyright (c) 2014 Rosetta Contributors and Canonical Ltd 2014
# This file is distributed under the same license as the openobject-addons package.
# FIRST AUTHOR <EMAIL@ADDRESS>, 2014.
#
msgid ""
msgstr ""
<<<<<<< HEAD
"Project-Id-Version: openobject-addons\n"
"Report-Msgid-Bugs-To: FULL NAME <EMAIL@ADDRESS>\n"
"POT-Creation-Date: 2014-09-23 16:27+0000\n"
"PO-Revision-Date: 2014-08-29 15:33+0000\n"
"Last-Translator: Grzegorz Grzelak (OpenGLOBE.pl) <grzegorz@openglobe.pl>\n"
"Language-Team: Polish <pl@li.org>\n"
=======
"Project-Id-Version: Odoo 8.0\n"
"Report-Msgid-Bugs-To: \n"
"POT-Creation-Date: 2015-01-21 14:07+0000\n"
"PO-Revision-Date: 2016-06-21 07:52+0000\n"
"Last-Translator: Martin Trigaux\n"
"Language-Team: Polish (http://www.transifex.com/odoo/odoo-8/language/pl/)\n"
>>>>>>> 297bbff6
"MIME-Version: 1.0\n"
"Content-Type: text/plain; charset=UTF-8\n"
"Content-Transfer-Encoding: 8bit\n"
"X-Launchpad-Export-Date: 2014-09-24 08:58+0000\n"
"X-Generator: Launchpad (build 17196)\n"

#. module: base_gengo
#: view:res.company:base_gengo.view_company_inherit_base_gengo_form
msgid "Add Gengo login Private Key..."
msgstr "Dodaj prywatny klucz logowania Gengo ..."

#. module: base_gengo
#: view:res.company:base_gengo.view_company_inherit_base_gengo_form
msgid "Add Gengo login Public Key..."
msgstr "Dodaj publiczny klucz logowania Gengo ..."

#. module: base_gengo
#: view:res.company:base_gengo.view_company_inherit_base_gengo_form
msgid "Add your comments here for translator...."
msgstr "Dodaj tu swoje komentarze dla tłumacza ..."

#. module: base_gengo
#: field:res.company,gengo_auto_approve:0
msgid "Auto Approve Translation ?"
msgstr "Automatycznie zatwierdźić tłumaczenie?"

#. module: base_gengo
#: selection:base.gengo.translations,sync_type:0
msgid "Both"
msgstr "Oba"

#. module: base_gengo
#: view:base.gengo.translations:base_gengo.base_gengo_translation_wizard_from
msgid "Cancel"
msgstr "Anuluj"

#. module: base_gengo
#: help:res.company,gengo_sandbox:0
msgid ""
"Check this box if you're using the sandbox mode of Gengo, mainly used for "
"testing purpose."
msgstr ""

#. module: base_gengo
#: field:res.company,gengo_comment:0
msgid "Comments"
msgstr "Komentarze"

#. module: base_gengo
#: field:ir.translation,gengo_comment:0
msgid "Comments & Activity Linked to Gengo"
msgstr "Komentarze i Aktywność powiązana z Gengo"

#. module: base_gengo
#: view:res.company:base_gengo.view_company_inherit_base_gengo_form
msgid "Comments for Translator"
msgstr "Komentarze dla tłumacza"

#. module: base_gengo
#: model:ir.model,name:base_gengo.model_res_company
msgid "Companies"
msgstr "Firmy"

#. module: base_gengo
#: field:base.gengo.translations,create_uid:0
msgid "Created by"
msgstr "Utworzone przez"

#. module: base_gengo
#: field:base.gengo.translations,create_date:0
msgid "Created on"
msgstr "Data utworzenia"

#. module: base_gengo
#: code:addons/base_gengo/ir_translation.py:76
#: code:addons/base_gengo/wizard/base_gengo_translations.py:102
#, python-format
msgid "Gengo Authentication Error"
msgstr "Błąd uwierzytelnienia Gengo"

#. module: base_gengo
#: view:ir.translation:base_gengo.view_ir_translation_inherit_base_gengo_form
msgid "Gengo Comments & Activity..."
msgstr "Gengo Komentarze i Aktywność"

#. module: base_gengo
#: field:ir.translation,order_id:0
msgid "Gengo Order ID"
msgstr "ID zamówienia Gengo"

#. module: base_gengo
#: view:res.company:base_gengo.view_company_inherit_base_gengo_form
msgid "Gengo Parameters"
msgstr "Parametry Gengo"

#. module: base_gengo
#: field:res.company,gengo_private_key:0
msgid "Gengo Private Key"
msgstr "Prywatny klucz Gengo"

#. module: base_gengo
#: field:res.company,gengo_public_key:0
msgid "Gengo Public Key"
msgstr "Publiczny klucz Gengo"

#. module: base_gengo
#: view:base.gengo.translations:base_gengo.base_gengo_translation_wizard_from
msgid "Gengo Request Form"
msgstr "Formularz zapotrzebowania Gengo"

#. module: base_gengo
#: view:ir.translation:base_gengo.view_ir_translation_inherit_base_gengo_form
msgid "Gengo Translation Service"
msgstr "Usługi tłumaczeń Gengo"

#. module: base_gengo
#: field:ir.translation,gengo_translation:0
msgid "Gengo Translation Service Level"
msgstr "Poziom usług tłumaczeń Gengo"

#. module: base_gengo
#: code:addons/base_gengo/wizard/base_gengo_translations.py:80
#, python-format
msgid ""
"Gengo `Public Key` or `Private Key` are missing. Enter your Gengo "
"authentication parameters under `Settings > Companies > Gengo Parameters`."
msgstr ""
"Brakuje Gengo 'Klucz publiczny' i 'Klucz prywatny'. Wprowadź twoje parametry "
"uwierzytelnienia Gengo pod 'Ustawienia > Firmy > Parametry Gengo'."

#. module: base_gengo
#: code:addons/base_gengo/wizard/base_gengo_translations.py:91
#, python-format
msgid ""
"Gengo connection failed with this message:\n"
"``%s``"
msgstr ""
"Połączenie Gengo zawiodło z następującą wiadomością:\n"
"``%s``"

#. module: base_gengo
#: model:ir.actions.act_window,name:base_gengo.action_wizard_base_gengo_translations
#: model:ir.ui.menu,name:base_gengo.menu_action_wizard_base_gengo_translations
msgid "Gengo: Manual Request of Translation"
msgstr "Gengo: Manualne zapotrzebowanie tłumaczenia"

#. module: base_gengo
#: field:base.gengo.translations,id:0
msgid "ID"
msgstr ""

#. module: base_gengo
#: help:res.company,gengo_auto_approve:0
msgid "Jobs are Automatically Approved by Gengo."
msgstr "Prace są automatycznie zatwierdzane przez Gengo."

#. module: base_gengo
#: field:base.gengo.translations,lang_id:0
msgid "Language"
msgstr "Język"

#. module: base_gengo
#: field:base.gengo.translations,write_uid:0
msgid "Last Updated by"
msgstr "Ostatnio modyfikowano przez"

#. module: base_gengo
#: field:base.gengo.translations,write_date:0
msgid "Last Updated on"
msgstr "Data ostatniej modyfikacji"

#. module: base_gengo
#: field:base.gengo.translations,sync_limit:0
msgid "No. of terms to sync"
msgstr "Liczba terminów do synchronizacji"

#. module: base_gengo
#: view:ir.translation:base_gengo.view_ir_translation_inherit_base_gengo_form
msgid ""
"Note: If the translation state is 'In Progress', it means that the "
"translation has to be approved to be uploaded in this system. You are "
"supposed to do that directly by using your Gengo Account"
msgstr ""
"Informacja: Jeśli status tłumaczenia jest 'W toku', to oznacza, że "
"tlumaczenie musi zostać zatwierdzone do załadowania w tym systemie. "
"Przewidywane jest, że to zrobisz bezpośrednio poprzez twoje konto Gento."

#. module: base_gengo
#: view:res.company:base_gengo.view_company_inherit_base_gengo_form
msgid "Private Key"
msgstr "Prywatny klucz"

#. module: base_gengo
#: selection:ir.translation,gengo_translation:0
msgid "Pro"
msgstr "Pro"

#. module: base_gengo
#: view:res.company:base_gengo.view_company_inherit_base_gengo_form
msgid "Public Key"
msgstr "Publiczny Klucz"

#. module: base_gengo
#: selection:base.gengo.translations,sync_type:0
msgid "Receive Translation"
msgstr "Pobierz tłumaczenie"

#. module: base_gengo
#: field:res.company,gengo_sandbox:0
msgid "Sandbox Mode"
msgstr ""

#. module: base_gengo
#: view:base.gengo.translations:base_gengo.base_gengo_translation_wizard_from
msgid "Send"
msgstr "Wyślij"

#. module: base_gengo
#: selection:base.gengo.translations,sync_type:0
msgid "Send New Terms"
msgstr ""

#. module: base_gengo
#: selection:ir.translation,gengo_translation:0
msgid "Standard"
msgstr "Standardowe"

#. module: base_gengo
#: field:base.gengo.translations,sync_type:0
msgid "Sync Type"
msgstr "typ Sync"

#. module: base_gengo
#: code:addons/base_gengo/wizard/base_gengo_translations.py:112
#, python-format
msgid "Sync limit should between 1 to 200 for Gengo translation services."
msgstr ""

#. module: base_gengo
#: help:res.company,gengo_comment:0
msgid ""
"This comment will be automatically be enclosed in each an every request sent "
"to Gengo"
msgstr ""
"Ten komentarz zostanie automatycznie zawarty w każdym zapotrzebowaniu "
"wysłanym do Gengo"

#. module: base_gengo
#: code:addons/base_gengo/wizard/base_gengo_translations.py:107
#, python-format
msgid "This language is not supported by the Gengo translation services."
msgstr "Ten język nie jest wspierany przez usługi tłumaczeń Gengo."

#. module: base_gengo
#: view:ir.translation:base_gengo.view_translation_search
msgid "To Approve In Gengo"
msgstr "Do zatwierdzenia w Gengo"

#. module: base_gengo
#: selection:ir.translation,gengo_translation:0
msgid "Translation By Machine"
msgstr "Tłumaczenie przez maszynę"

#. module: base_gengo
#: view:ir.translation:base_gengo.view_translation_search
msgid "Translations"
msgstr "Tłumaczenia"

#. module: base_gengo
#: selection:ir.translation,gengo_translation:0
msgid "Ultra"
msgstr "Ultra"

#. module: base_gengo
#: code:addons/base_gengo/wizard/base_gengo_translations.py:107
#: code:addons/base_gengo/wizard/base_gengo_translations.py:112
#, python-format
msgid "Warning"
msgstr "Ostrzeżenie"

#. module: base_gengo
#: help:ir.translation,gengo_translation:0
msgid ""
"You can select here the service level you want for an automatic translation "
"using Gengo."
msgstr ""
"Możesz tu wybrać poziom usług, który chcesz dla automatycznych tłumaczeń "
"Gengo."<|MERGE_RESOLUTION|>--- conflicted
+++ resolved
@@ -1,30 +1,22 @@
-# Polish translation for openobject-addons
-# Copyright (c) 2014 Rosetta Contributors and Canonical Ltd 2014
-# This file is distributed under the same license as the openobject-addons package.
-# FIRST AUTHOR <EMAIL@ADDRESS>, 2014.
-#
-msgid ""
-msgstr ""
-<<<<<<< HEAD
-"Project-Id-Version: openobject-addons\n"
-"Report-Msgid-Bugs-To: FULL NAME <EMAIL@ADDRESS>\n"
-"POT-Creation-Date: 2014-09-23 16:27+0000\n"
-"PO-Revision-Date: 2014-08-29 15:33+0000\n"
-"Last-Translator: Grzegorz Grzelak (OpenGLOBE.pl) <grzegorz@openglobe.pl>\n"
-"Language-Team: Polish <pl@li.org>\n"
-=======
+# Translation of Odoo Server.
+# This file contains the translation of the following modules:
+# * base_gengo
+# 
+# Translators:
+# FIRST AUTHOR <EMAIL@ADDRESS>, 2014
+msgid ""
+msgstr ""
 "Project-Id-Version: Odoo 8.0\n"
 "Report-Msgid-Bugs-To: \n"
 "POT-Creation-Date: 2015-01-21 14:07+0000\n"
 "PO-Revision-Date: 2016-06-21 07:52+0000\n"
 "Last-Translator: Martin Trigaux\n"
 "Language-Team: Polish (http://www.transifex.com/odoo/odoo-8/language/pl/)\n"
->>>>>>> 297bbff6
 "MIME-Version: 1.0\n"
 "Content-Type: text/plain; charset=UTF-8\n"
-"Content-Transfer-Encoding: 8bit\n"
-"X-Launchpad-Export-Date: 2014-09-24 08:58+0000\n"
-"X-Generator: Launchpad (build 17196)\n"
+"Content-Transfer-Encoding: \n"
+"Language: pl\n"
+"Plural-Forms: nplurals=3; plural=(n==1 ? 0 : n%10>=2 && n%10<=4 && (n%100<10 || n%100>=20) ? 1 : 2);\n"
 
 #. module: base_gengo
 #: view:res.company:base_gengo.view_company_inherit_base_gengo_form
@@ -146,9 +138,7 @@
 msgid ""
 "Gengo `Public Key` or `Private Key` are missing. Enter your Gengo "
 "authentication parameters under `Settings > Companies > Gengo Parameters`."
-msgstr ""
-"Brakuje Gengo 'Klucz publiczny' i 'Klucz prywatny'. Wprowadź twoje parametry "
-"uwierzytelnienia Gengo pod 'Ustawienia > Firmy > Parametry Gengo'."
+msgstr "Brakuje Gengo 'Klucz publiczny' i 'Klucz prywatny'. Wprowadź twoje parametry uwierzytelnienia Gengo pod 'Ustawienia > Firmy > Parametry Gengo'."
 
 #. module: base_gengo
 #: code:addons/base_gengo/wizard/base_gengo_translations.py:91
@@ -156,9 +146,7 @@
 msgid ""
 "Gengo connection failed with this message:\n"
 "``%s``"
-msgstr ""
-"Połączenie Gengo zawiodło z następującą wiadomością:\n"
-"``%s``"
+msgstr "Połączenie Gengo zawiodło z następującą wiadomością:\n``%s``"
 
 #. module: base_gengo
 #: model:ir.actions.act_window,name:base_gengo.action_wizard_base_gengo_translations
@@ -169,7 +157,7 @@
 #. module: base_gengo
 #: field:base.gengo.translations,id:0
 msgid "ID"
-msgstr ""
+msgstr "ID"
 
 #. module: base_gengo
 #: help:res.company,gengo_auto_approve:0
@@ -202,10 +190,7 @@
 "Note: If the translation state is 'In Progress', it means that the "
 "translation has to be approved to be uploaded in this system. You are "
 "supposed to do that directly by using your Gengo Account"
-msgstr ""
-"Informacja: Jeśli status tłumaczenia jest 'W toku', to oznacza, że "
-"tlumaczenie musi zostać zatwierdzone do załadowania w tym systemie. "
-"Przewidywane jest, że to zrobisz bezpośrednio poprzez twoje konto Gento."
+msgstr "Informacja: Jeśli status tłumaczenia jest 'W toku', to oznacza, że tlumaczenie musi zostać zatwierdzone do załadowania w tym systemie. Przewidywane jest, że to zrobisz bezpośrednio poprzez twoje konto Gento."
 
 #. module: base_gengo
 #: view:res.company:base_gengo.view_company_inherit_base_gengo_form
@@ -261,11 +246,9 @@
 #. module: base_gengo
 #: help:res.company,gengo_comment:0
 msgid ""
-"This comment will be automatically be enclosed in each an every request sent "
-"to Gengo"
-msgstr ""
-"Ten komentarz zostanie automatycznie zawarty w każdym zapotrzebowaniu "
-"wysłanym do Gengo"
+"This comment will be automatically be enclosed in each an every request sent"
+" to Gengo"
+msgstr "Ten komentarz zostanie automatycznie zawarty w każdym zapotrzebowaniu wysłanym do Gengo"
 
 #. module: base_gengo
 #: code:addons/base_gengo/wizard/base_gengo_translations.py:107
@@ -305,6 +288,9 @@
 msgid ""
 "You can select here the service level you want for an automatic translation "
 "using Gengo."
-msgstr ""
-"Możesz tu wybrać poziom usług, który chcesz dla automatycznych tłumaczeń "
-"Gengo."+msgstr "Możesz tu wybrać poziom usług, który chcesz dla automatycznych tłumaczeń Gengo."
+
+#. module: base_gengo
+#: view:base.gengo.translations:base_gengo.base_gengo_translation_wizard_from
+msgid "or"
+msgstr "lub"