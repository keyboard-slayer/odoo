# -*- coding: utf-8 -*-
# Part of Odoo. See LICENSE file for full copyright and licensing details.
import requests
from PIL import Image

import base64
import datetime
import io
import json
import re

from werkzeug import urls

from odoo import api, fields, models, SUPERUSER_ID, _
<<<<<<< HEAD
from odoo.addons.http_routing.models.ir_http import slug
from odoo.tools import image, pycompat
=======
from odoo.tools import image
>>>>>>> 877e7098
from odoo.tools.translate import html_translate
from odoo.exceptions import Warning


class Channel(models.Model):
    """ A channel is a container of slides. It has group-based access configuration
    allowing to configure slide upload and access. Slides can be promoted in
    channels. """
    _name = 'slide.channel'
    _description = 'Channel for Slides'
    _inherit = ['mail.thread', 'website.seo.metadata', 'website.published.mixin']
    _order = 'sequence, id'
    _order_by_strategy = {
        'most_viewed': 'total_views desc',
        'most_voted': 'likes desc',
        'latest': 'date_published desc',
    }

    name = fields.Char('Name', translate=True, required=True)
    active = fields.Boolean(default=True)
    description = fields.Html('Description', translate=html_translate, sanitize_attributes=False)
    sequence = fields.Integer(default=10, help='Display order')
    category_ids = fields.One2many('slide.category', 'channel_id', string="Categories")
    slide_ids = fields.One2many('slide.slide', 'channel_id', string="Slides")
    promote_strategy = fields.Selection([
        ('none', 'No Featured Presentation'),
        ('latest', 'Latest Published'),
        ('most_voted', 'Most Voted'),
        ('most_viewed', 'Most Viewed'),
        ('custom', 'Featured Presentation')],
        string="Featuring Policy", default='most_voted', required=True)
    custom_slide_id = fields.Many2one('slide.slide', string='Slide to Promote')
    promoted_slide_id = fields.Many2one('slide.slide', string='Featured Slide', compute='_compute_promoted_slide_id', store=True)

    @api.depends('custom_slide_id', 'promote_strategy', 'slide_ids.likes',
                 'slide_ids.total_views', "slide_ids.date_published")
    def _compute_promoted_slide_id(self):
        for record in self:
            if record.promote_strategy == 'none':
                record.promoted_slide_id = False
            elif record.promote_strategy == 'custom':
                record.promoted_slide_id = record.custom_slide_id
            elif record.promote_strategy:
                slides = self.env['slide.slide'].search(
                    [('website_published', '=', True), ('channel_id', '=', record.id)],
                    limit=1, order=self._order_by_strategy[record.promote_strategy])
                record.promoted_slide_id = slides and slides[0] or False

    nbr_presentations = fields.Integer('Number of Presentations', compute='_count_presentations', store=True)
    nbr_documents = fields.Integer('Number of Documents', compute='_count_presentations', store=True)
    nbr_videos = fields.Integer('Number of Videos', compute='_count_presentations', store=True)
    nbr_infographics = fields.Integer('Number of Infographics', compute='_count_presentations', store=True)
    total = fields.Integer(compute='_count_presentations', store=True)

    @api.depends('slide_ids.slide_type', 'slide_ids.website_published')
    def _count_presentations(self):
        result = dict.fromkeys(self.ids, dict())
        res = self.env['slide.slide'].read_group(
            [('website_published', '=', True), ('channel_id', 'in', self.ids)],
            ['channel_id', 'slide_type'], ['channel_id', 'slide_type'],
            lazy=False)
        for res_group in res:
            result[res_group['channel_id'][0]][res_group['slide_type']] = result[res_group['channel_id'][0]].get(res_group['slide_type'], 0) + res_group['__count']
        for record in self:
            record.nbr_presentations = result[record.id].get('presentation', 0)
            record.nbr_documents = result[record.id].get('document', 0)
            record.nbr_videos = result[record.id].get('video', 0)
            record.nbr_infographics = result[record.id].get('infographic', 0)
            record.total = record.nbr_presentations + record.nbr_documents + record.nbr_videos + record.nbr_infographics

    publish_template_id = fields.Many2one(
        'mail.template', string='Published Template',
        help="Email template to send slide publication through email",
        default=lambda self: self.env['ir.model.data'].xmlid_to_res_id('website_slides.slide_template_published'))
    share_template_id = fields.Many2one(
        'mail.template', string='Shared Template',
        help="Email template used when sharing a slide",
        default=lambda self: self.env['ir.model.data'].xmlid_to_res_id('website_slides.slide_template_shared'))
    visibility = fields.Selection([
        ('public', 'Public'),
        ('private', 'Private'),
        ('partial', 'Show channel but restrict presentations')],
        default='public', required=True)
    group_ids = fields.Many2many(
        'res.groups', 'rel_channel_groups', 'channel_id', 'group_id',
        string='Channel Groups', help="Groups allowed to see presentations in this channel")
    access_error_msg = fields.Html(
        'Error Message', help="Message to display when not accessible due to access rights",
        default="<p>This channel is private and its content is restricted to some users.</p>", translate=html_translate, sanitize_attributes=False)
    upload_group_ids = fields.Many2many(
        'res.groups', 'rel_upload_groups', 'channel_id', 'group_id',
        string='Upload Groups', help="Groups allowed to upload presentations in this channel. If void, every user can upload.")
    # not stored access fields, depending on each user
    can_see = fields.Boolean('Can See', compute='_compute_access', search='_search_can_see')
    can_see_full = fields.Boolean('Full Access', compute='_compute_access')
    can_upload = fields.Boolean('Can Upload', compute='_compute_access')

    def _search_can_see(self, operator, value):
        if operator not in ('=', '!=', '<>'):
            raise ValueError('Invalid operator: %s' % (operator,))

        if not value:
            operator = operator == "=" and '!=' or '='

        if self._uid == SUPERUSER_ID:
            return [(1, '=', 1)]

        # Better perfs to split request and use inner join that left join
        req = """
            SELECT id FROM slide_channel WHERE visibility='public'
                UNION
            SELECT c.id
                FROM slide_channel c
                    INNER JOIN rel_channel_groups rg on c.id = rg.channel_id
                    INNER JOIN res_groups g on g.id = rg.group_id
                    INNER JOIN res_groups_users_rel u on g.id = u.gid and uid = %s
        """
        op = operator == "=" and "inselect" or "not inselect"
        # don't use param named because orm will add other param (test_active, ...)
        return [('id', op, (req, (self._uid)))]

    @api.one
    @api.depends('visibility', 'group_ids', 'upload_group_ids')
    def _compute_access(self):
        self.can_see = self.visibility in ['public', 'private'] or bool(self.group_ids & self.env.user.groups_id)
        self.can_see_full = self.visibility == 'public' or bool(self.group_ids & self.env.user.groups_id)
        self.can_upload = self.can_see and (not self.upload_group_ids or bool(self.upload_group_ids & self.env.user.groups_id))

    @api.multi
    @api.depends('name')
    def _compute_website_url(self):
        super(Channel, self)._compute_website_url()
        base_url = self.env['ir.config_parameter'].sudo().get_param('web.base.url')
        for channel in self:
            if channel.id:  # avoid to perform a slug on a not yet saved record in case of an onchange.
                channel.website_url = '%s/slides/%s' % (base_url, slug(channel))

    @api.onchange('visibility')
    def change_visibility(self):
        if self.visibility == 'public':
            self.group_ids = False

    @api.multi
    def write(self, vals):
        res = super(Channel, self).write(vals)
        if 'active' in vals:
            # archiving/unarchiving a channel does it on its slides, too
            self.with_context(active_test=False).mapped('slide_ids').write({'active': vals['active']})
        return res

    @api.multi
    @api.returns('self', lambda value: value.id)
    def message_post(self, parent_id=False, subtype=None, **kwargs):
        """ Temporary workaround to avoid spam. If someone replies on a channel
        through the 'Presentation Published' email, it should be considered as a
        note as we don't want all channel followers to be notified of this answer. """
        self.ensure_one()
        if parent_id:
            parent_message = self.env['mail.message'].sudo().browse(parent_id)
            if parent_message.subtype_id and parent_message.subtype_id == self.env.ref('website_slides.mt_channel_slide_published'):
                if kwargs.get('subtype_id'):
                    kwargs['subtype_id'] = False
                subtype = 'mail.mt_note'
        return super(Channel, self).message_post(parent_id=parent_id, subtype=subtype, **kwargs)


class Category(models.Model):
    """ Channel contain various categories to manage its slides """
    _name = 'slide.category'
    _description = "Slides Category"
    _order = "sequence, id"

    name = fields.Char('Name', translate=True, required=True)
    channel_id = fields.Many2one('slide.channel', string="Channel", required=True, ondelete='cascade')
    sequence = fields.Integer(default=10, help='Display order')
    slide_ids = fields.One2many('slide.slide', 'category_id', string="Slides")
    nbr_presentations = fields.Integer("Number of Presentations", compute='_count_presentations', store=True)
    nbr_documents = fields.Integer("Number of Documents", compute='_count_presentations', store=True)
    nbr_videos = fields.Integer("Number of Videos", compute='_count_presentations', store=True)
    nbr_infographics = fields.Integer("Number of Infographics", compute='_count_presentations', store=True)
    total = fields.Integer(compute='_count_presentations', store=True)

    @api.depends('slide_ids.slide_type', 'slide_ids.website_published')
    def _count_presentations(self):
        result = dict.fromkeys(self.ids, dict())
        res = self.env['slide.slide'].read_group(
            [('website_published', '=', True), ('category_id', 'in', self.ids)],
            ['category_id', 'slide_type'], ['category_id', 'slide_type'],
            lazy=False)
        for res_group in res:
            result[res_group['category_id'][0]][res_group['slide_type']] = result[res_group['category_id'][0]].get(res_group['slide_type'], 0) + res_group['__count']
        for record in self:
            record.nbr_presentations = result[record.id].get('presentation', 0)
            record.nbr_documents = result[record.id].get('document', 0)
            record.nbr_videos = result[record.id].get('video', 0)
            record.nbr_infographics = result[record.id].get('infographic', 0)
            record.total = record.nbr_presentations + record.nbr_documents + record.nbr_videos + record.nbr_infographics


class EmbeddedSlide(models.Model):
    """ Embedding in third party websites. Track view count, generate statistics. """
    _name = 'slide.embed'
    _description = 'Embedded Slides View Counter'
    _rec_name = 'slide_id'

    slide_id = fields.Many2one('slide.slide', string="Presentation", required=True, index=True)
    url = fields.Char('Third Party Website URL', required=True)
    count_views = fields.Integer('# Views', default=1)

    def add_embed_url(self, slide_id, url):
        baseurl = urls.url_parse(url).netloc
        embeds = self.search([('url', '=', baseurl), ('slide_id', '=', int(slide_id))], limit=1)
        if embeds:
            embeds.count_views += 1
        else:
            embeds = self.create({
                'slide_id': slide_id,
                'url': baseurl,
            })
        return embeds.count_views


class SlideTag(models.Model):
    """ Tag to search slides accross channels. """
    _name = 'slide.tag'
    _description = 'Slide Tag'

    name = fields.Char('Name', required=True, translate=True)

    _sql_constraints = [
        ('slide_tag_unique', 'UNIQUE(name)', 'A tag must be unique!'),
    ]


class Slide(models.Model):
    """ This model represents actual presentations. Those must be one of four
    types:

     - Presentation
     - Document
     - Infographic
     - Video

    Slide has various statistics like view count, embed count, like, dislikes """

    _name = 'slide.slide'
    _inherit = ['mail.thread', 'website.seo.metadata', 'website.published.mixin']
    _description = 'Slides'
    _mail_post_access = 'read'

    _PROMOTIONAL_FIELDS = [
        '__last_update', 'name', 'image_thumb', 'image_medium', 'slide_type', 'total_views', 'category_id',
        'channel_id', 'description', 'tag_ids', 'write_date', 'create_date',
        'website_published', 'website_url', 'website_meta_title', 'website_meta_description', 'website_meta_keywords']

    _sql_constraints = [
        ('name_uniq', 'UNIQUE(channel_id, name)', 'The slide name must be unique within a channel')
    ]

    # description
    name = fields.Char('Title', required=True, translate=True)
    active = fields.Boolean(default=True)
    description = fields.Text('Description', translate=True)
    channel_id = fields.Many2one('slide.channel', string="Channel", required=True)
    category_id = fields.Many2one('slide.category', string="Category", domain="[('channel_id', '=', channel_id)]")
    tag_ids = fields.Many2many('slide.tag', 'rel_slide_tag', 'slide_id', 'tag_id', string='Tags')
    download_security = fields.Selection(
        [('none', 'No One'), ('user', 'Authentified Users Only'), ('public', 'Everyone')],
        string='Download Security',
        required=True, default='user')
    image = fields.Binary('Image', attachment=True)
    image_medium = fields.Binary('Medium', compute="_get_image", store=True, attachment=True)
    image_thumb = fields.Binary('Thumbnail', compute="_get_image", store=True, attachment=True)

    @api.depends('image')
    def _get_image(self):
        for record in self:
            if record.image:
                record.image_medium = image.crop_image(record.image, type='top', ratio=(4, 3), thumbnail_ratio=4)
                record.image_thumb = image.crop_image(record.image, type='top', ratio=(4, 3), thumbnail_ratio=6)
            else:
                record.image_medium = False
                record.iamge_thumb = False

    # content
    slide_type = fields.Selection([
        ('infographic', 'Infographic'),
        ('presentation', 'Presentation'),
        ('document', 'Document'),
        ('video', 'Video')],
        string='Type', required=True,
        default='document',
        help="The document type will be set automatically based on the document URL and properties (e.g. height and width for presentation and document).")
    index_content = fields.Text('Transcript')
    datas = fields.Binary('Content', attachment=True)
    url = fields.Char('Document URL', help="Youtube or Google Document URL")
    document_id = fields.Char('Document ID', help="Youtube or Google Document ID")
    mime_type = fields.Char('Mime-type')

    @api.onchange('url')
    def on_change_url(self):
        self.ensure_one()
        if self.url:
            res = self._parse_document_url(self.url)
            if res.get('error'):
                raise Warning(_('Could not fetch data from url. Document or access right not available:\n%s') % res['error'])
            values = res['values']
            if not values.get('document_id'):
                raise Warning(_('Please enter valid Youtube or Google Doc URL'))
            for key, value in values.items():
                self[key] = value

    # website
    date_published = fields.Datetime('Publish Date')
    likes = fields.Integer('Likes')
    dislikes = fields.Integer('Dislikes')
    # views
    embedcount_ids = fields.One2many('slide.embed', 'slide_id', string="Embed Count")
    slide_views = fields.Integer('# of Website Views')
    embed_views = fields.Integer('# of Embedded Views')
    total_views = fields.Integer("Total # Views", default="0", compute='_compute_total', store=True)

    @api.depends('slide_views', 'embed_views')
    def _compute_total(self):
        for record in self:
            record.total_views = record.slide_views + record.embed_views

    embed_code = fields.Text('Embed Code', readonly=True, compute='_get_embed_code')

    def _get_embed_code(self):
        base_url = self.env['ir.config_parameter'].sudo().get_param('web.base.url')
        for record in self:
            if record.datas and (not record.document_id or record.slide_type in ['document', 'presentation']):
                record.embed_code = '<iframe src="%s/slides/embed/%s?page=1" allowFullScreen="true" height="%s" width="%s" frameborder="0"></iframe>' % (base_url, record.id, 315, 420)
            elif record.slide_type == 'video' and record.document_id:
                if not record.mime_type:
                    # embed youtube video
                    record.embed_code = '<iframe src="//www.youtube.com/embed/%s?theme=light" allowFullScreen="true" frameborder="0"></iframe>' % (record.document_id)
                else:
                    # embed google doc video
                    record.embed_code = '<embed src="https://video.google.com/get_player?ps=docs&partnerid=30&docid=%s" type="application/x-shockwave-flash"></embed>' % (record.document_id)
            else:
                record.embed_code = False

    @api.multi
    @api.depends('name')
    def _compute_website_url(self):
        super(Slide, self)._compute_website_url()
        base_url = self.env['ir.config_parameter'].sudo().get_param('web.base.url')
        for slide in self:
            if slide.id:  # avoid to perform a slug on a not yet saved record in case of an onchange.
                # link_tracker is not in dependencies, so use it to shorten url only if installed.
                if self.env.registry.get('link.tracker'):
                    url = self.env['link.tracker'].sudo().create({
                        'url': '%s/slides/slide/%s' % (base_url, slug(slide)),
                        'title': slide.name,
                    }).short_url
                else:
                    url = '%s/slides/slide/%s' % (base_url, slug(slide))
                slide.website_url = url

    @api.model
    def create(self, values):
        if not values.get('index_content'):
            values['index_content'] = values.get('description')
        if values.get('slide_type') == 'infographic' and not values.get('image'):
            values['image'] = values['datas']
        if values.get('website_published') and not values.get('date_published'):
            values['date_published'] = datetime.datetime.now()
        if values.get('url') and not values.get('document_id'):
            doc_data = self._parse_document_url(values['url']).get('values', dict())
            for key, value in doc_data.items():
                values.setdefault(key, value)
        # Do not publish slide if user has not publisher rights
        if not self.user_has_groups('website.group_website_publisher'):
            values['website_published'] = False
        slide = super(Slide, self).create(values)
        slide.channel_id.message_subscribe_users()
        slide._post_publication()
        return slide

    @api.multi
    def write(self, values):
        if values.get('url') and values['url'] != self.url:
            doc_data = self._parse_document_url(values['url']).get('values', dict())
            for key, value in doc_data.items():
                values.setdefault(key, value)
        if values.get('channel_id'):
            custom_channels = self.env['slide.channel'].search([('custom_slide_id', '=', self.id), ('id', '!=', values.get('channel_id'))])
            custom_channels.write({'custom_slide_id': False})
        res = super(Slide, self).write(values)
        if values.get('website_published'):
            self.date_published = datetime.datetime.now()
            self._post_publication()
        return res

    @api.model
    def check_field_access_rights(self, operation, fields):
        """ As per channel access configuration (visibility)
         - public  ==> no restriction on slides access
         - private ==> restrict all slides of channel based on access group defined on channel group_ids field
         - partial ==> show channel, but presentations based on groups means any user can see channel but not slide's content.
        For private: implement using record rule
        For partial: user can see channel, but channel gridview have slide detail so we have to implement
        partial field access mechanism for public user so he can have access of promotional field (name, view_count) of slides,
        but not all fields like data (actual pdf content)
        all fields should be accessible only for user group defined on channel group_ids
        """
        if self.env.uid == SUPERUSER_ID:
            return fields or list(self._fields)
        fields = super(Slide, self).check_field_access_rights(operation, fields)
        # still read not perform so we can not access self.channel_id
        if self.ids:
            self.env.cr.execute('SELECT DISTINCT channel_id FROM ' + self._table + ' WHERE id IN %s', (tuple(self.ids),))
            channel_ids = [x[0] for x in self.env.cr.fetchall()]
            channels = self.env['slide.channel'].sudo().browse(channel_ids)
            limited_access = all(channel.visibility == 'partial' and
                                 not len(channel.group_ids & self.env.user.groups_id)
                                 for channel in channels)
            if limited_access:
                fields = [field for field in fields if field in self._PROMOTIONAL_FIELDS]
        return fields

    @api.multi
    def get_access_action(self, access_uid=None):
        """ Instead of the classic form view, redirect to website if it is published. """
        self.ensure_one()
        if self.website_published:
            return {
                'type': 'ir.actions.act_url',
                'url': '%s' % self.website_url,
                'target': 'self',
                'res_id': self.id,
            }
        return super(Slide, self).get_access_action(access_uid)

    @api.multi
    def _notification_recipients(self, message, groups):
        groups = super(Slide, self)._notification_recipients(message, groups)

        self.ensure_one()
        if self.website_published:
            for group_name, group_method, group_data in groups:
                group_data['has_button_access'] = True

        return groups

    def get_related_slides(self, limit=20):
        domain = [('website_published', '=', True), ('channel_id.visibility', '!=', 'private'), ('id', '!=', self.id)]
        if self.category_id:
            domain += [('category_id', '=', self.category_id.id)]
        for record in self.search(domain, limit=limit):
            yield record

    def get_most_viewed_slides(self, limit=20):
        for record in self.search([('website_published', '=', True), ('channel_id.visibility', '!=', 'private'), ('id', '!=', self.id)], limit=limit, order='total_views desc'):
            yield record

    def _post_publication(self):
        base_url = self.env['ir.config_parameter'].sudo().get_param('web.base.url')
        for slide in self.filtered(lambda slide: slide.website_published and slide.channel_id.publish_template_id):
            publish_template = slide.channel_id.publish_template_id
            html_body = publish_template.with_context(base_url=base_url).render_template(publish_template.body_html, 'slide.slide', slide.id)
            subject = publish_template.render_template(publish_template.subject, 'slide.slide', slide.id)
            slide.channel_id.message_post(
                subject=subject,
                body=html_body,
                subtype='website_slides.mt_channel_slide_published')
        return True

    @api.one
    def send_share_email(self, email):
        base_url = self.env['ir.config_parameter'].sudo().get_param('web.base.url')
        return self.channel_id.share_template_id.with_context(email=email, base_url=base_url).send_mail(self.id)

    # --------------------------------------------------
    # Parsing methods
    # --------------------------------------------------

    @api.model
    def _fetch_data(self, base_url, data, content_type=False, extra_params=False):
        result = {'values': dict()}
        try:
            response = requests.get(base_url, params=data)
            response.raise_for_status()
            if content_type == 'json':
                result['values'] = response.json()
            elif content_type in ('image', 'pdf'):
                result['values'] = base64.b64encode(response.content)
            else:
                result['values'] = response.content
        except requests.exceptions.HTTPError as e:
            result['error'] = e.response.content
        except requests.exceptions.ConnectionError as e:
            result['error'] = str(e)
        return result

    def _find_document_data_from_url(self, url):
        expr = re.compile(r'^.*((youtu.be/)|(v/)|(\/u\/\w\/)|(embed\/)|(watch\?))\??v?=?([^#\&\?]*).*')
        arg = expr.match(url)
        document_id = arg and arg.group(7) or False
        if document_id:
            return ('youtube', document_id)

        expr = re.compile(r'(^https:\/\/docs.google.com|^https:\/\/drive.google.com).*\/d\/([^\/]*)')
        arg = expr.match(url)
        document_id = arg and arg.group(2) or False
        if document_id:
            return ('google', document_id)

        return (None, False)

    def _parse_document_url(self, url, only_preview_fields=False):
        document_source, document_id = self._find_document_data_from_url(url)
        if document_source and hasattr(self, '_parse_%s_document' % document_source):
            return getattr(self, '_parse_%s_document' % document_source)(document_id, only_preview_fields)
        return {'error': _('Unknown document')}

    def _parse_youtube_document(self, document_id, only_preview_fields):
        key = self.env['ir.config_parameter'].sudo().get_param('website_slides.google_app_key')
        fetch_res = self._fetch_data('https://www.googleapis.com/youtube/v3/videos', {'id': document_id, 'key': key, 'part': 'snippet', 'fields': 'items(id,snippet)'}, 'json')
        if fetch_res.get('error'):
            return fetch_res

        values = {'slide_type': 'video', 'document_id': document_id}
        items = fetch_res['values'].get('items')
        if not items:
            return {'error': _('Please enter valid Youtube or Google Doc URL')}
        youtube_values = items[0]
        if youtube_values.get('snippet'):
            snippet = youtube_values['snippet']
            if only_preview_fields:
                values.update({
                    'url_src': snippet['thumbnails']['high']['url'],
                    'title': snippet['title'],
                    'description': snippet['description']
                })
                return values
            values.update({
                'name': snippet['title'],
                'image': self._fetch_data(snippet['thumbnails']['high']['url'], {}, 'image')['values'],
                'description': snippet['description'],
            })
        return {'values': values}

    @api.model
    def _parse_google_document(self, document_id, only_preview_fields):
        def get_slide_type(vals):
            # TDE FIXME: WTF ??
            slide_type = 'presentation'
            if vals.get('image'):
                image = Image.open(io.BytesIO(base64.b64decode(vals['image'])))
                width, height = image.size
                if height > width:
                    return 'document'
            return slide_type

        # Google drive doesn't use a simple API key to access the data, but requires an access
        # token. However, this token is generated in module google_drive, which is not in the
        # dependencies of website_slides. We still keep the 'key' parameter just in case, but that
        # is probably useless.
        params = {}
        params['projection'] = 'BASIC'
        if 'google.drive.config' in self.env:
            access_token = self.env['google.drive.config'].get_access_token()
            if access_token:
                params['access_token'] = access_token
        if not params.get('access_token'):
            params['key'] = self.env['ir.config_parameter'].sudo().get_param('website_slides.google_app_key')

        fetch_res = self._fetch_data('https://www.googleapis.com/drive/v2/files/%s' % document_id, params, "json")
        if fetch_res.get('error'):
            return fetch_res

        google_values = fetch_res['values']
        if only_preview_fields:
            return {
                'url_src': google_values['thumbnailLink'],
                'title': google_values['title'],
            }

        values = {
            'name': google_values['title'],
            'image': self._fetch_data(google_values['thumbnailLink'].replace('=s220', ''), {}, 'image')['values'],
            'mime_type': google_values['mimeType'],
            'document_id': document_id,
        }
        if google_values['mimeType'].startswith('video/'):
            values['slide_type'] = 'video'
        elif google_values['mimeType'].startswith('image/'):
            values['datas'] = values['image']
            values['slide_type'] = 'infographic'
        elif google_values['mimeType'].startswith('application/vnd.google-apps'):
            values['slide_type'] = get_slide_type(values)
            if 'exportLinks' in google_values:
                values['datas'] = self._fetch_data(google_values['exportLinks']['application/pdf'], params, 'pdf', extra_params=True)['values']
                # Content indexing
                if google_values['exportLinks'].get('text/plain'):
                    values['index_content'] = self._fetch_data(google_values['exportLinks']['text/plain'], params, extra_params=True)['values']
                elif google_values['exportLinks'].get('text/csv'):
                    values['index_content'] = self._fetch_data(google_values['exportLinks']['text/csv'], params, extra_params=True)['values']
        elif google_values['mimeType'] == 'application/pdf':
            # TODO: Google Drive PDF document doesn't provide plain text transcript
            values['datas'] = self._fetch_data(google_values['webContentLink'], {}, 'pdf')['values']
            values['slide_type'] = get_slide_type(values)

        return {'values': values}<|MERGE_RESOLUTION|>--- conflicted
+++ resolved
@@ -12,12 +12,8 @@
 from werkzeug import urls
 
 from odoo import api, fields, models, SUPERUSER_ID, _
-<<<<<<< HEAD
 from odoo.addons.http_routing.models.ir_http import slug
-from odoo.tools import image, pycompat
-=======
 from odoo.tools import image
->>>>>>> 877e7098
 from odoo.tools.translate import html_translate
 from odoo.exceptions import Warning
 
