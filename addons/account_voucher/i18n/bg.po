--- conflicted
+++ resolved
@@ -1,41 +1,29 @@
-# Bulgarian translation for openobject-addons
-# Copyright (c) 2014 Rosetta Contributors and Canonical Ltd 2014
-# This file is distributed under the same license as the openobject-addons package.
-# FIRST AUTHOR <EMAIL@ADDRESS>, 2014.
-#
-msgid ""
-msgstr ""
-<<<<<<< HEAD
-"Project-Id-Version: openobject-addons\n"
-"Report-Msgid-Bugs-To: FULL NAME <EMAIL@ADDRESS>\n"
-"POT-Creation-Date: 2014-09-23 16:27+0000\n"
-"PO-Revision-Date: 2014-08-14 16:10+0000\n"
-"Last-Translator: FULL NAME <EMAIL@ADDRESS>\n"
-"Language-Team: Bulgarian <bg@li.org>\n"
-=======
+# Translation of Odoo Server.
+# This file contains the translation of the following modules:
+# * account_voucher
+# 
+# Translators:
+# FIRST AUTHOR <EMAIL@ADDRESS>, 2014
+msgid ""
+msgstr ""
 "Project-Id-Version: Odoo 8.0\n"
 "Report-Msgid-Bugs-To: \n"
 "POT-Creation-Date: 2015-01-21 14:07+0000\n"
 "PO-Revision-Date: 2016-01-27 19:14+0000\n"
 "Last-Translator: Martin Trigaux\n"
 "Language-Team: Bulgarian (http://www.transifex.com/odoo/odoo-8/language/bg/)\n"
->>>>>>> 3ff4dae5
 "MIME-Version: 1.0\n"
 "Content-Type: text/plain; charset=UTF-8\n"
-"Content-Transfer-Encoding: 8bit\n"
-"X-Launchpad-Export-Date: 2014-09-24 08:56+0000\n"
-"X-Generator: Launchpad (build 17196)\n"
+"Content-Transfer-Encoding: \n"
+"Language: bg\n"
+"Plural-Forms: nplurals=2; plural=(n != 1);\n"
 
 #. module: account_voucher
 #: help:account.voucher,state:0
 msgid ""
-" * The 'Draft' status is used when a user is encoding a new and unconfirmed "
-"Voucher.                         \n"
-"* The 'Pro-forma' when voucher is in Pro-forma status,voucher does not have "
-"an voucher number.                         \n"
-"* The 'Posted' status is used when user create voucher,a voucher number is "
-"generated and voucher entries are created in account                         "
-"\n"
+" * The 'Draft' status is used when a user is encoding a new and unconfirmed Voucher.                         \n"
+"* The 'Pro-forma' when voucher is in Pro-forma status,voucher does not have an voucher number.                         \n"
+"* The 'Posted' status is used when user create voucher,a voucher number is generated and voucher entries are created in account                         \n"
 "* The 'Cancelled' status is used when user cancel voucher."
 msgstr ""
 
@@ -61,8 +49,7 @@
 "<p class=\"oe_view_nocontent_create\">\n"
 "                Click to create a new supplier payment.\n"
 "              </p><p>\n"
-"                Odoo helps you easily track payments you make and the "
-"remaining balances you need to pay your suppliers.\n"
+"                Odoo helps you easily track payments you make and the remaining balances you need to pay your suppliers.\n"
 "              </p>\n"
 "            "
 msgstr ""
@@ -73,8 +60,7 @@
 "<p class=\"oe_view_nocontent_create\">\n"
 "                Click to create a sale receipt.\n"
 "              </p><p>\n"
-"                When the sale receipt is confirmed, you can record the "
-"customer\n"
+"                When the sale receipt is confirmed, you can record the customer\n"
 "                payment related to this sales receipt.\n"
 "              </p>\n"
 "            "
@@ -87,10 +73,8 @@
 "                Click to register a new payment. \n"
 "              </p><p>\n"
 "                Enter the customer and the payment method and then, either\n"
-"                create manually a payment record or Odoo will propose to "
-"you\n"
-"                automatically the reconciliation of this payment with the "
-"open\n"
+"                create manually a payment record or Odoo will propose to you\n"
+"                automatically the reconciliation of this payment with the open\n"
 "                invoices or sales receipts.\n"
 "              </p>\n"
 "            "
@@ -112,8 +96,7 @@
 #: model:ir.actions.act_window,help:account_voucher.action_sale_receipt_report_all
 msgid ""
 "<p>\n"
-"            From this report, you can have an overview of the amount "
-"invoiced\n"
+"            From this report, you can have an overview of the amount invoiced\n"
 "            to your customer as well as payment delays. The tool search can\n"
 "            also be used to personalise your Invoices reports and so, match\n"
 "            this analysis to your needs.\n"
@@ -122,8 +105,7 @@
 msgstr ""
 
 #. module: account_voucher
-#: field:account.voucher,account_id:0
-#: field:account.voucher.line,account_id:0
+#: field:account.voucher,account_id:0 field:account.voucher.line,account_id:0
 #: field:sale.receipt.report,account_id:0
 msgid "Account"
 msgstr "Сметка"
@@ -173,7 +155,7 @@
 msgstr ""
 
 #. module: account_voucher
-#: code:addons/account_voucher/account_voucher.py:269
+#: code:addons/account_voucher/account_voucher.py:276
 #, python-format
 msgid ""
 "At the operation date, the exchange rate was\n"
@@ -225,13 +207,12 @@
 msgstr ""
 
 #. module: account_voucher
-#: selection:account.voucher,state:0
-#: selection:sale.receipt.report,state:0
+#: selection:account.voucher,state:0 selection:sale.receipt.report,state:0
 msgid "Cancelled"
 msgstr "Отказани"
 
 #. module: account_voucher
-#: code:addons/account_voucher/account_voucher.py:929
+#: code:addons/account_voucher/account_voucher.py:959
 #, python-format
 msgid "Cannot delete voucher(s) which are already opened or paid."
 msgstr ""
@@ -244,8 +225,7 @@
 msgstr ""
 
 #. module: account_voucher
-#: field:account.voucher,company_id:0
-#: field:account.voucher.line,company_id:0
+#: field:account.voucher,company_id:0 field:account.voucher.line,company_id:0
 #: view:sale.receipt.report:account_voucher.view_sale_receipt_report_search
 #: field:sale.receipt.report,company_id:0
 msgid "Company"
@@ -259,7 +239,7 @@
 msgstr ""
 
 #. module: account_voucher
-#: code:addons/account_voucher/account_voucher.py:1027
+#: code:addons/account_voucher/account_voucher.py:1057
 #, python-format
 msgid "Configuration Error !"
 msgstr "Грешка при настройване!"
@@ -275,16 +255,15 @@
 msgstr ""
 
 #. module: account_voucher
-#: field:account.voucher,create_uid:0
-#: field:account.voucher.line,create_uid:0
+#: field:account.voucher,create_uid:0 field:account.voucher.line,create_uid:0
 msgid "Created by"
-msgstr ""
+msgstr "Създадено от"
 
 #. module: account_voucher
 #: field:account.voucher,create_date:0
 #: field:account.voucher.line,create_date:0
 msgid "Created on"
-msgstr ""
+msgstr "Създадено на"
 
 #. module: account_voucher
 #: selection:account.voucher.line,type:0
@@ -329,8 +308,7 @@
 msgstr ""
 
 #. module: account_voucher
-#: field:account.voucher,date:0
-#: field:account.voucher.line,date_original:0
+#: field:account.voucher,date:0 field:account.voucher.line,date_original:0
 #: field:sale.receipt.report,date:0
 msgid "Date"
 msgstr "Дата"
@@ -393,8 +371,7 @@
 msgstr ""
 
 #. module: account_voucher
-#: field:account.voucher,date_due:0
-#: field:account.voucher.line,date_due:0
+#: field:account.voucher,date_due:0 field:account.voucher.line,date_due:0
 #: field:sale.receipt.report,date_due:0
 msgid "Due Date"
 msgstr "Дата на падеж"
@@ -410,11 +387,11 @@
 msgstr ""
 
 #. module: account_voucher
-#: code:addons/account_voucher/account_voucher.py:511
-#: code:addons/account_voucher/account_voucher.py:1033
+#: code:addons/account_voucher/account_voucher.py:518
+#: code:addons/account_voucher/account_voucher.py:1063
 #, python-format
 msgid "Error!"
-msgstr ""
+msgstr "Грешка!"
 
 #. module: account_voucher
 #: field:account.voucher,payment_rate:0
@@ -441,7 +418,7 @@
 #. module: account_voucher
 #: field:account.voucher,message_follower_ids:0
 msgid "Followers"
-msgstr ""
+msgstr "Последователи"
 
 #. module: account_voucher
 #: field:account.voucher.line,reconcile:0
@@ -449,8 +426,8 @@
 msgstr ""
 
 #. module: account_voucher
-#: code:addons/account_voucher/account_voucher.py:1068
-#: code:addons/account_voucher/account_voucher.py:1074
+#: code:addons/account_voucher/account_voucher.py:1098
+#: code:addons/account_voucher/account_voucher.py:1104
 #, python-format
 msgid "Go to the configuration panel"
 msgstr ""
@@ -463,7 +440,7 @@
 #: view:account.voucher:account_voucher.view_voucher_filter_vendor_pay
 #: view:sale.receipt.report:account_voucher.view_sale_receipt_report_search
 msgid "Group By"
-msgstr ""
+msgstr "Групиране по"
 
 #. module: account_voucher
 #: field:account.voucher,currency_help_label:0
@@ -478,11 +455,10 @@
 msgstr "Съдържа обобщена информация за Chatter - чат (брой съобщения и т.н).Това резшме е директно във формат HTML с цел да бъде вмъквано в изгледи kanban."
 
 #. module: account_voucher
-#: field:account.voucher,id:0
-#: field:account.voucher.line,id:0
+#: field:account.voucher,id:0 field:account.voucher.line,id:0
 #: field:sale.receipt.report,id:0
 msgid "ID"
-msgstr ""
+msgstr "ID"
 
 #. module: account_voucher
 #: help:account.voucher,message_unread:0
@@ -496,10 +472,10 @@
 #: view:account.voucher:account_voucher.view_vendor_payment_form
 #: view:account.voucher:account_voucher.view_voucher_form
 msgid "Internal Notes"
-msgstr ""
-
-#. module: account_voucher
-#: code:addons/account_voucher/account_voucher.py:929
+msgstr "Вътрешни бележки"
+
+#. module: account_voucher
+#: code:addons/account_voucher/account_voucher.py:959
 #, python-format
 msgid "Invalid Action!"
 msgstr ""
@@ -518,7 +494,7 @@
 #. module: account_voucher
 #: field:account.voucher,message_is_follower:0
 msgid "Is a Follower"
-msgstr ""
+msgstr "Е последовател"
 
 #. module: account_voucher
 #: view:account.voucher:account_voucher.view_voucher_filter
@@ -561,19 +537,17 @@
 #. module: account_voucher
 #: field:account.voucher,message_last_post:0
 msgid "Last Message Date"
-msgstr ""
-
-#. module: account_voucher
-#: field:account.voucher,write_uid:0
-#: field:account.voucher.line,write_uid:0
+msgstr "Дата на последното съобщение"
+
+#. module: account_voucher
+#: field:account.voucher,write_uid:0 field:account.voucher.line,write_uid:0
 msgid "Last Updated by"
-msgstr ""
-
-#. module: account_voucher
-#: field:account.voucher,write_date:0
-#: field:account.voucher.line,write_date:0
+msgstr "Последно обновено от"
+
+#. module: account_voucher
+#: field:account.voucher,write_date:0 field:account.voucher.line,write_date:0
 msgid "Last Updated on"
-msgstr ""
+msgstr "Последно обновено на"
 
 #. module: account_voucher
 #: field:account.voucher,name:0
@@ -583,7 +557,7 @@
 #. module: account_voucher
 #: field:account.voucher,message_ids:0
 msgid "Messages"
-msgstr ""
+msgstr "Съобщения"
 
 #. module: account_voucher
 #: help:account.voucher,message_ids:0
@@ -596,7 +570,7 @@
 msgstr ""
 
 #. module: account_voucher
-#: code:addons/account_voucher/account_voucher.py:1213
+#: code:addons/account_voucher/account_voucher.py:1243
 #, python-format
 msgid "No Account Base Code and Account Tax Code!"
 msgstr ""
@@ -649,7 +623,7 @@
 #. module: account_voucher
 #: field:account.voucher,paid:0
 msgid "Paid"
-msgstr ""
+msgstr "Платено"
 
 #. module: account_voucher
 #: view:account.voucher:account_voucher.view_vendor_receipt_dialog_form
@@ -664,8 +638,7 @@
 
 #. module: account_voucher
 #: view:account.voucher:account_voucher.view_voucher_filter
-#: field:account.voucher,partner_id:0
-#: field:account.voucher.line,partner_id:0
+#: field:account.voucher,partner_id:0 field:account.voucher.line,partner_id:0
 #: view:sale.receipt.report:account_voucher.view_sale_receipt_report_search
 #: field:sale.receipt.report,partner_id:0
 msgid "Partner"
@@ -673,7 +646,6 @@
 
 #. module: account_voucher
 #: view:account.invoice:account_voucher.view_invoice_supplier
-#: view:account.voucher:account_voucher.view_vendor_receipt_dialog_form
 msgid "Pay"
 msgstr "Плащане"
 
@@ -683,8 +655,7 @@
 msgstr ""
 
 #. module: account_voucher
-#: selection:account.voucher,pay_now:0
-#: selection:sale.receipt.report,pay_now:0
+#: selection:account.voucher,pay_now:0 selection:sale.receipt.report,pay_now:0
 msgid "Pay Directly"
 msgstr "Директно плащане"
 
@@ -695,17 +666,14 @@
 msgstr "Плащане на фактура"
 
 #. module: account_voucher
-#: selection:account.voucher,pay_now:0
-#: selection:sale.receipt.report,pay_now:0
+#: selection:account.voucher,pay_now:0 selection:sale.receipt.report,pay_now:0
 msgid "Pay Later or Group Funds"
 msgstr ""
 
 #. module: account_voucher
 #: view:account.voucher:account_voucher.view_vendor_receipt_dialog_form
-#: field:account.voucher,pay_now:0
-#: selection:account.voucher,type:0
-#: field:sale.receipt.report,pay_now:0
-#: selection:sale.receipt.report,type:0
+#: field:account.voucher,pay_now:0 selection:account.voucher,type:0
+#: field:sale.receipt.report,pay_now:0 selection:sale.receipt.report,type:0
 msgid "Payment"
 msgstr "Плащане"
 
@@ -759,19 +727,19 @@
 msgstr "Период"
 
 #. module: account_voucher
-#: code:addons/account_voucher/account_voucher.py:1028
+#: code:addons/account_voucher/account_voucher.py:1058
 #, python-format
 msgid "Please activate the sequence of selected journal !"
 msgstr ""
 
 #. module: account_voucher
-#: code:addons/account_voucher/account_voucher.py:1034
+#: code:addons/account_voucher/account_voucher.py:1064
 #, python-format
 msgid "Please define a sequence on the journal."
 msgstr ""
 
 #. module: account_voucher
-#: code:addons/account_voucher/account_voucher.py:511
+#: code:addons/account_voucher/account_voucher.py:518
 #, python-format
 msgid "Please define default credit/debit accounts on the journal \"%s\"."
 msgstr ""
@@ -820,8 +788,7 @@
 msgstr ""
 
 #. module: account_voucher
-#: selection:account.voucher,type:0
-#: selection:sale.receipt.report,type:0
+#: selection:account.voucher,type:0 selection:sale.receipt.report,type:0
 msgid "Purchase"
 msgstr "Поръчка"
 
@@ -843,10 +810,9 @@
 
 #. module: account_voucher
 #: view:account.voucher:account_voucher.view_vendor_receipt_form
-#: selection:account.voucher,type:0
-#: selection:sale.receipt.report,type:0
+#: selection:account.voucher,type:0 selection:sale.receipt.report,type:0
 msgid "Receipt"
-msgstr ""
+msgstr "Касов бон"
 
 #. module: account_voucher
 #: selection:account.voucher,payment_option:0
@@ -860,12 +826,12 @@
 
 #. module: account_voucher
 #: view:account.invoice:account_voucher.view_invoice_customer
+#: view:account.voucher:account_voucher.view_vendor_receipt_dialog_form
 msgid "Register Payment"
 msgstr ""
 
 #. module: account_voucher
-#: selection:account.voucher,type:0
-#: selection:sale.receipt.report,type:0
+#: selection:account.voucher,type:0 selection:sale.receipt.report,type:0
 msgid "Sale"
 msgstr "Продажба"
 
@@ -906,7 +872,7 @@
 #. module: account_voucher
 #: field:sale.receipt.report,user_id:0
 msgid "Salesperson"
-msgstr ""
+msgstr "Търговец"
 
 #. module: account_voucher
 #: view:account.voucher:account_voucher.view_voucher_filter
@@ -935,7 +901,7 @@
 #: field:account.voucher,state:0
 #: view:sale.receipt.report:account_voucher.view_sale_receipt_report_search
 msgid "Status"
-msgstr ""
+msgstr "Състояние"
 
 #. module: account_voucher
 #: model:mail.message.subtype,name:account_voucher.mt_voucher_state_change
@@ -950,7 +916,7 @@
 #. module: account_voucher
 #: field:account.voucher,message_summary:0
 msgid "Summary"
-msgstr ""
+msgstr "Обобщение"
 
 #. module: account_voucher
 #: view:account.voucher:account_voucher.view_low_priority_payment_form
@@ -958,7 +924,7 @@
 #: view:account.voucher:account_voucher.view_vendor_payment_form
 #: view:account.voucher:account_voucher.view_voucher_filter_vendor
 #: view:account.voucher:account_voucher.view_voucher_filter_vendor_pay
-#: code:addons/account_voucher/account_voucher.py:182
+#: code:addons/account_voucher/account_voucher.py:187
 #, python-format
 msgid "Supplier"
 msgstr "Доставчик"
@@ -997,7 +963,7 @@
 msgstr ""
 
 #. module: account_voucher
-#: code:addons/account_voucher/account_voucher.py:1172
+#: code:addons/account_voucher/account_voucher.py:1202
 #, python-format
 msgid "The invoice you are willing to pay is not valid anymore."
 msgstr ""
@@ -1013,8 +979,8 @@
 #: help:account.voucher,payment_option:0
 msgid ""
 "This field helps you to choose what you want to do with the eventual "
-"difference between the paid amount and the sum of allocated amounts. You can "
-"either choose to keep open this difference on the partner's account, or "
+"difference between the paid amount and the sum of allocated amounts. You can"
+" either choose to keep open this difference on the partner's account, or "
 "reconcile it with the payment(s)"
 msgstr ""
 
@@ -1048,6 +1014,7 @@
 #. module: account_voucher
 #: view:account.voucher:account_voucher.view_voucher_form
 #: view:account.voucher:account_voucher.view_voucher_tree
+#: view:account.voucher:account_voucher.view_voucher_tree_nocreate
 msgid "Total Amount"
 msgstr "Обща сума"
 
@@ -1075,7 +1042,7 @@
 #. module: account_voucher
 #: field:account.voucher,message_unread:0
 msgid "Unread Messages"
-msgstr ""
+msgstr "Непрочетени съобщения"
 
 #. module: account_voucher
 #: view:account.voucher:account_voucher.view_vendor_payment_form
@@ -1113,7 +1080,7 @@
 #: view:account.voucher:account_voucher.view_voucher_filter_vendor
 #: view:account.voucher:account_voucher.view_voucher_filter_vendor_pay
 #: field:account.voucher.line,voucher_id:0
-#: code:addons/account_voucher/account_voucher.py:152
+#: code:addons/account_voucher/account_voucher.py:157
 #: model:res.request.link,name:account_voucher.req_link_voucher
 #, python-format
 msgid "Voucher"
@@ -1121,6 +1088,7 @@
 
 #. module: account_voucher
 #: view:account.voucher:account_voucher.view_voucher_tree
+#: view:account.voucher:account_voucher.view_voucher_tree_nocreate
 #: model:ir.actions.act_window,name:account_voucher.act_journal_voucher_open
 msgid "Voucher Entries"
 msgstr ""
@@ -1155,7 +1123,7 @@
 #. module: account_voucher
 #: field:sale.receipt.report,state:0
 msgid "Voucher Status"
-msgstr ""
+msgstr "Състояние"
 
 #. module: account_voucher
 #: model:ir.actions.act_window,name:account_voucher.action_review_voucher_list
@@ -1165,15 +1133,15 @@
 #. module: account_voucher
 #: field:account.voucher,website_message_ids:0
 msgid "Website Messages"
-msgstr ""
+msgstr "Съобщения от уебсайта"
 
 #. module: account_voucher
 #: help:account.voucher,website_message_ids:0
 msgid "Website communication history"
-msgstr ""
-
-#. module: account_voucher
-#: code:addons/account_voucher/account_voucher.py:370
+msgstr "История на комуникацията в уебсайта"
+
+#. module: account_voucher
+#: code:addons/account_voucher/account_voucher.py:377
 #, python-format
 msgid "Write-Off"
 msgstr "Отписване"
@@ -1184,20 +1152,21 @@
 msgstr ""
 
 #. module: account_voucher
-#: code:addons/account_voucher/account_voucher.py:1172
+#: code:addons/account_voucher/account_voucher.py:1202
 #, python-format
 msgid "Wrong voucher line"
 msgstr ""
 
 #. module: account_voucher
-#: code:addons/account_voucher/account_voucher.py:1213
-#, python-format
-msgid ""
-"You have to configure account base code and account tax code on the '%s' tax!"
-msgstr ""
-
-#. module: account_voucher
-#: code:addons/account_voucher/account_voucher.py:1073
+#: code:addons/account_voucher/account_voucher.py:1243
+#, python-format
+msgid ""
+"You have to configure account base code and account tax code on the '%s' "
+"tax!"
+msgstr ""
+
+#. module: account_voucher
+#: code:addons/account_voucher/account_voucher.py:1103
 #, python-format
 msgid ""
 "You should configure the 'Gain Exchange Rate Account' to manage "
@@ -1206,7 +1175,7 @@
 msgstr ""
 
 #. module: account_voucher
-#: code:addons/account_voucher/account_voucher.py:1067
+#: code:addons/account_voucher/account_voucher.py:1097
 #, python-format
 msgid ""
 "You should configure the 'Loss Exchange Rate Account' to manage "
@@ -1215,9 +1184,9 @@
 msgstr ""
 
 #. module: account_voucher
-#: code:addons/account_voucher/account_voucher.py:1084
-#: code:addons/account_voucher/account_voucher.py:1098
-#: code:addons/account_voucher/account_voucher.py:1249
+#: code:addons/account_voucher/account_voucher.py:1114
+#: code:addons/account_voucher/account_voucher.py:1128
+#: code:addons/account_voucher/account_voucher.py:1279
 #, python-format
 msgid "change"
 msgstr ""
@@ -1234,4 +1203,9 @@
 #: view:account.voucher:account_voucher.view_vendor_receipt_dialog_form
 #: view:account.voucher:account_voucher.view_vendor_receipt_form
 msgid "e.g. Invoice SAJ/0042"
-msgstr ""+msgstr ""
+
+#. module: account_voucher
+#: view:account.voucher:account_voucher.view_vendor_receipt_dialog_form
+msgid "or"
+msgstr "или"