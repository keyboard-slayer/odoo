<?xml version="1.0"?>
<openerp>
    <data>

        <!-- Read/Unread actions -->
        <record id="actions_server_crm_lead_unread" model="ir.actions.server">
            <field name="name">CRM Lead: Mark unread</field>
            <field name="condition">True</field>
            <field name="type">ir.actions.server</field>
            <field name="model_id" ref="model_crm_lead"/>
            <field name="state">code</field>
            <field name="code">self.message_mark_as_unread(cr, uid, context.get('active_ids'), context=context)</field>
        </record>
        <record id="action_crm_lead_unread" model="ir.values">
            <field name="name">action_crm_lead_unread</field>
            <field name="action_id" ref="actions_server_crm_lead_unread"/>
            <field name="value" eval="'ir.actions.server,' + str(ref('actions_server_crm_lead_unread'))"/>
            <field name="key">action</field>
            <field name="model_id" ref="model_crm_lead"/>
            <field name="model">crm.lead</field>
            <field name="key2">client_action_multi</field>
        </record>

        <record id="actions_server_crm_lead_read" model="ir.actions.server">
            <field name="name">CRM Lead: Mark read</field>
            <field name="condition">True</field>
            <field name="type">ir.actions.server</field>
            <field name="model_id" ref="model_crm_lead"/>
            <field name="state">code</field>
            <field name="code">self.message_mark_as_read(cr, uid, context.get('active_ids'), context=context)</field>
        </record>
        <record id="action_crm_lead_read" model="ir.values">
            <field name="name">action_crm_lead_read</field>
            <field name="action_id" ref="actions_server_crm_lead_read"/>
            <field name="value" eval="'ir.actions.server,' + str(ref('actions_server_crm_lead_read'))"/>
            <field name="key">action</field>
            <field name="model_id" ref="model_crm_lead"/>
            <field name="model">crm.lead</field>
            <field name="key2">client_action_multi</field>
        </record>

        <!--
            CRM CASE STAGE
        -->

        <!-- Stage Search view -->
        <record id="crm_lead_stage_search" model="ir.ui.view">
            <field name="name">Stage - Search</field>
            <field name="model">crm.case.stage</field>
            <field name="arch" type="xml">
                <search string="Stage Search">
                    <field name="name" string="Stage Name"/>
                    <field name="state"/>
                    <field name="type"/>
                </search>
            </field>
        </record>

        <!-- Stage Form view -->
        <record id="crm_lead_stage_act" model="ir.actions.act_window">
            <field name="name">Stages</field>
            <field name="res_model">crm.case.stage</field>
            <field name="view_type">form</field>
            <field name="view_id" ref="crm.crm_case_stage_tree"/>
            <field name="help" type="html">
              <p class="oe_view_nocontent_create">
                Click to set a new stage in your lead/opportunity pipeline.
              </p><p>
                Stages will allow salespersons to easily track how a specific
                lead or opportunity is positioned in the sales cycle.
              </p>
            </field>
        </record>

        <menuitem action="crm_lead_stage_act" id="menu_crm_lead_stage_act" name="Stages" sequence="0" parent="base.menu_crm_config_lead" groups="base.group_no_one"/>

        <!--
            LEADS/OPPORTUNITIES CATEGORIES
        -->

        <!-- Categories Form View -->
        <record id="crm_lead_categ_action" model="ir.actions.act_window">
            <field name="name">Sales Tags</field>
            <field name="res_model">crm.case.categ</field>
            <field name="view_type">form</field>
            <field name="view_id" ref="crm_case_categ_tree-view"/>
            <field name="context" eval="{'object_id': ref('model_crm_lead')}"/>
            <field name="domain">[('object_id.model', '=', 'crm.lead')]</field>
            <field name="help" type="html">
              <p class="oe_view_nocontent_create">
                Click to define a new sales tag.
              </p><p>
                Create specific tags that fit your company's activities
                to better classify and analyse your leads and opportunities.
                Such categories could for instance reflect your product
                structure or the different types of sales you do.
              </p>
            </field>
        </record>

        <menuitem action="crm_lead_categ_action"
            id="menu_crm_lead_categ" name="Sales Tags"
            parent="base.menu_crm_config_lead" sequence="1" groups="base.group_no_one"/>

        <!--
            LEADS
        -->
        <act_window
                id="act_crm_opportunity_crm_phonecall_new"
                name="Phone calls"
                groups="base.group_sale_salesman"
                res_model="crm.phonecall"
                view_mode="tree,calendar,form"
                context="{'default_duration': 1.0 ,'default_opportunity_id': active_id}"
                view_type="form"/>

        <act_window
                id="act_crm_opportunity_crm_meeting_new"
                name="Meetings"
                res_model="crm.meeting"
                view_mode="tree,form,calendar"
                context="{'default_duration': 4.0, 'default_opportunity_id': active_id}"
                view_type="form"/>


        <!-- CRM Lead Form View  -->
        <record model="ir.ui.view" id="crm_case_form_view_leads">
        <field name="name">CRM - Leads Form</field>
        <field name="model">crm.lead</field>
        <field name="arch" type="xml">
            <form string="Leads Form" version="7.0">
                <header>
                    <button name="%(crm.action_crm_lead2opportunity_partner)d" string="Convert to Opportunity" type="action"
                            states="draft,open,pending" help="Convert to Opportunity" class="oe_highlight"/>
                    <button name="case_reset" string="Reset" type="object"
                            states="cancel"/>
                    <button name="case_cancel" string="Cancel" type="object"
                            states="draft,open,pending"/>
                    <field name="stage_id" widget="statusbar"
                            on_change="onchange_stage_id(stage_id)"/>
                </header>
                <sheet>
                    <div class="oe_right oe_button_box" name="buttons">
                        <button type="action"
                            name="%(act_crm_opportunity_crm_phonecall_new)d"
                            string="Phone Calls"/>
                    </div>
                    <div class="oe_title">
                        <label for="name" class="oe_edit_only" string="Lead Description"/>
                        <h1><field name="name" placeholder="Describe the lead..."/></h1>
                    </div>
                    <group>
                        <group>
                            <field name="partner_name" string="Company Name"/>
                            <field name="partner_id" string="Customer"
                                on_change="on_change_partner(partner_id)" options='{"create_name_field": "name"}'/>
                            <label for="street" string="Address"/>
                            <div>
                                <field name="street" placeholder="Street..."/>
                                <field name="street2"/>
                                <div class="address_format">
                                    <field name="city" placeholder="City" style="width: 40%%"/>
                                    <field name="state_id" on_change="onchange_state(state_id)" options='{"no_open": True}' placeholder="State" style="width: 24%%"/>
                                    <field name="zip" placeholder="ZIP" style="width: 34%%"/>
                                </div>
                                <field name="country_id" placeholder="Country" options='{"no_open": True}'/>
                            </div>
                        </group>
                        <group>
                            <label for="contact_name"/>
                            <div>
                                <field name="contact_name" class="oe_inline"/>,
                                <field name="title" placeholder="Title" domain="[('domain', '=', 'contact')]" class="oe_inline" options='{"no_open": True}'/>
                            </div>
                            <field name="email_from" widget="email"/>
                            <field name="function"/>
                            <field name="phone"/>
                            <field name="mobile"/>
                            <field name="fax"/>
                            <!--
                            This should be integrated in Open Chatter
                            <button string="Mail"
                                name="%(mail.action_email_compose_message_wizard)d"
                                icon="terp-mail-message-new" type="action" colspan="1"/>
                            -->
                        </group>
                        <group>
                            <field name="user_id"/>
                            <label for="section_id"/>
                            <div>
                                <field name="section_id"/>
                                <button name="case_escalate" string="Escalate" type="object" attrs="{'invisible': ['|', ('section_id','=',False), ('state', 'not in', ['draft','open','pending'])]}"/>
                            </div>
                            <field name="type" invisible="1"/>
                        </group>
                        <group>
                            <field name="priority"/>
                            <field name="categ_ids"
                                widget="many2many_tags"
                                domain="[('object_id.model','=','crm.lead')]"/>
                        </group>
                    </group>
                    <notebook colspan="4">
                    <page string="Notes">
                        <field name="description"/>
                    </page>
                    <page string="Extra Info">
                        <group>
                            <group string="Categorization">
                                <field name="company_id"
                                    groups="base.group_multi_company"
                                    widget="selection" colspan="2"/>
                                <field name="type_id"/>
                                <field name="channel_id" widget="selection"/>
                                <field name="referred"/>
                                <field name="state" groups="base.group_no_one"/>
                            </group>
                            <group string="Mailings">
                                <field name="opt_out"/>
                            </group>
                        </group>
                    </page>
                    </notebook>
                </sheet>
                <div class="oe_chatter">
                    <field name="message_follower_ids" widget="mail_followers"/>
                    <field name="message_ids" widget="mail_thread"/>
                </div>
            </form>
        </field>
        </record>

        <!-- CRM Lead Graph View -->
        <record model="ir.ui.view" id="crm_case_graph_view_leads">
            <field name="name">Opportunities</field>
            <field name="model">crm.lead</field>
            <field name="arch" type="xml">
                <graph string="Opportunities" type="bar">
                    <field name="stage_id"/>
                    <field name="planned_revenue" operator="+"/>
                </graph>
            </field>
        </record>


        <!-- CRM Lead Tree View -->
        <record model="ir.ui.view" id="crm_case_tree_view_leads">
            <field name="name">Leads</field>
            <field name="model">crm.lead</field>
            <field name="arch" type="xml">
                <tree string="Leads" fonts="bold:message_unread==True" colors="grey:state in ('cancel', 'done')">
                    <field name="date_deadline" invisible="1"/>
                    <field name="create_date" groups="base.group_no_one"/>
                    <field name="name"/>
                    <field name="contact_name"/>
                    <field name="country_id" invisible="context.get('invisible_country', True)"/>
                    <field name="email_from"/>
                    <field name="phone"/>
                    <field name="stage_id"/>
                    <field name="user_id" invisible="1"/>
                    <field name="section_id" invisible="context.get('invisible_section', True)"/>
                    <field name="state" invisible="1"/>
                    <field name="type_id" invisible="1"/>
                    <field name="referred" invisible="1"/>
                    <field name="channel_id" invisible="1"/>
                    <field name="message_unread" invisible="1"/>
                </tree>
            </field>
        </record>

        <!-- CRM Lead Calendar View -->
        <record model="ir.ui.view" id="crm_case_calendar_view_leads">
            <field name="name">CRM - Leads Calendar</field>
            <field name="model">crm.lead</field>
            <field name="priority" eval="2"/>
            <field name="arch" type="xml">
                <calendar string="Leads Generation"
                    date_start="date_action" color="user_id">
                    <field name="name"/>
                    <field name="partner_name"/>
                </calendar>
            </field>
        </record>

        <!-- CRM Lead Kanban View  -->
        <record model="ir.ui.view" id="crm_case_kanban_view_leads">
            <field name="name">CRM - Leads Kanban</field>
            <field name="model">crm.lead</field>
            <field name="arch" type="xml">
                <kanban default_group_by="stage_id">
                    <field name="state" groups="base.group_no_one"/>
                    <field name="stage_id"/>
                    <field name="color"/>
                    <field name="priority"/>
                    <field name="planned_revenue" sum="Expected Revenues"/>
                    <field name="user_email"/>
                    <field name="user_id"/>
                    <field name="partner_address_email"/>
                    <field name="message_summary"/>
                    <field name="message_unread"/>
                    <templates>
                        <field name="date_deadline"/>
                        <t t-name="kanban-box">
                            <div t-attf-class="oe_kanban_color_#{kanban_getcolor(record.color.raw_value)} oe_kanban_card oe_kanban_global_click">
                                <div class="oe_dropdown_toggle oe_dropdown_kanban">
                                    <span class="oe_e">í</span>
                                    <ul class="oe_dropdown_menu">
                                        <t t-if="widget.view.is_action_enabled('edit')"><li><a type="edit">Edit...</a></li></t>
                                        <t t-if="widget.view.is_action_enabled('delete')"><li><a type="delete">Delete</a></li></t>
                                        <li><a name="%(mail.action_email_compose_message_wizard)d" type="action">Send Email</a></li>
                                        <li><a name="%(opportunity2phonecall_act)d" type="action">Log Call</a></li>
                                        <li><a name="action_makeMeeting" type="object">Schedule Meeting</a></li>
                                        <li><ul class="oe_kanban_colorpicker" data-field="color"/></li>
                                    </ul>
                                </div>
                                <div class="oe_kanban_content">
                                    <div>
                                        <b><field name="name"/></b>
                                        <t t-if="record.planned_revenue.raw_value">
                                            - <b><t t-esc="record.planned_revenue.value"/>
                                            <field name="company_currency"/></b>
                                        </t>
                                    </div>
                                    <div>
                                        <field name="partner_id"/>
                                    </div>
                                    <div style="padding-left: 0.5em">
                                        <t t-if="record.date_deadline.raw_value and record.date_deadline.raw_value lt (new Date())" t-set="red">oe_kanban_text_red</t>
                                        <span t-attf-class="#{red || ''}"><field name="date_action"/></span>
                                        <t t-if="record.date_action.raw_value"> : </t>
                                        <field name="title_action"/>
                                    </div>
                                    <div class="oe_kanban_bottom_right">
                                        <a t-if="record.priority.raw_value == 1" type="object" name="set_normal_priority" class="oe_e oe_star_on">7</a>
                                        <a t-if="record.priority.raw_value != 1" type="object" name="set_high_priority" class="oe_e oe_star_off">7</a>
                                        <img t-att-src="kanban_image('res.users', 'image_small', record.user_id.raw_value)" t-att-title="record.user_id.value" width="24" height="24" class="oe_kanban_avatar"/>
                                    </div>
                                    <div class="oe_kanban_footer_left">
                                        <t t-raw="record.message_summary.raw_value"/>
                                    </div>
                                </div>
                                <div class="oe_clear"></div>
                            </div>
                        </t>
                    </templates>
                </kanban>
            </field>
        </record>

        <!-- CRM Lead Search View -->
        <record id="view_crm_case_leads_filter" model="ir.ui.view">
            <field name="name">CRM - Leads Search</field>
            <field name="model">crm.lead</field>
            <field name="arch" type="xml">
                <search string="Search Leads">
                    <field name="name" string="Lead / Customer" filter_domain="['|','|',('partner_name','ilike',self),('email_from','ilike',self),('name','ilike',self)]"/>
                    <field name="categ_ids" string="Category" filter_domain="[('categ_ids','ilike',self)]"/>
                    <field name="create_date"/>
                    <filter icon="terp-mail-message-new" string="Unread Messages" help="Unread messages" name="message_unread" domain="[('message_unread','=',True)]"/>
                    <separator/>
                    <filter icon="terp-check" string="New" name="new" help="New Leads" domain="[('state','=','draft')]"/>
                    <filter icon="terp-camera_test" string="In Progress" name="open" domain="[('state','=','open')]"/>
                    <separator/>
                    <filter string="Unassigned Leads" icon="terp-personal-" domain="[('user_id','=', False)]" help="Unassigned Leads"/>
                    <separator/>
                    <filter string="Leads Assigned to Me or My Team(s)" icon="terp-personal+" context="{'invisible_section': False}"
                            domain="['|', ('section_id.user_id','=',uid), ('section_id.member_ids', 'in', [uid])]"
                            help="Leads that are assigned to one of the sale teams I manage, or to me"/>
                    <field name="user_id"/>
                    <field name="section_id" context="{'invisible_section': False}"/>
                    <field name="country_id" context="{'invisible_country': False}"/>
                    <group expand="0" string="Group By...">
                        <filter string="Salesperson" icon="terp-personal" domain="[]" context="{'group_by':'user_id'}"/>
                        <filter string="Team" icon="terp-personal+" domain="[]" context="{'group_by':'section_id'}"/>
                        <filter string="Referrer" icon="terp-personal" domain="[]" context="{'group_by':'referred'}"/>
                        <filter string="Campaign" icon="terp-gtk-jump-to-rtl" domain="[]" context="{'group_by':'type_id'}"/>
                        <filter string="Channel" icon="terp-call-start" domain="[]" context="{'group_by':'channel_id'}"/>
                        <separator orientation="vertical"/>
                        <filter string="Stage" icon="terp-stage" domain="[]" context="{'group_by':'stage_id'}"/>
                        <filter string="Creation" help="Create date" icon="terp-go-month" domain="[]" context="{'group_by':'create_date'}" groups="base.group_no_one"/>
                    </group>
                    <group string="Display">
                        <filter string="Show Countries" icon="terp-personal+" context="{'invisible_country': False}" help="Show Countries"/>
                        <filter string="Show Sales Team" icon="terp-personal+" context="{'invisible_section': False}" domain="[]" help="Show Sales Team"/>
                    </group>
               </search>
            </field>
        </record>


        <!--
            OPPORTUNITY
        -->

        <!-- Opportunities Form View -->
        <record model="ir.ui.view" id="crm_case_form_view_oppor">
            <field name="name">Opportunities</field>
            <field name="model">crm.lead</field>
            <field name="priority">20</field>
            <field name="arch" type="xml">
                <form string="Opportunities" version="7.0">
                    <header>
                        <button name="case_mark_won" string="Mark Won" type="object"
                                states="draft,open,pending" class="oe_highlight"/>
                        <button name="case_mark_lost" string="Mark Lost" type="object"
                                states="draft,open" class="oe_highlight"/>
                        <field name="stage_id" widget="statusbar" clickable="True"/>
                    </header>
                    <sheet>
                        <div class="oe_right oe_button_box">
                            <button string="Schedule/Log Call"
                                name="%(opportunity2phonecall_act)d"
                                type="action"/>
                            <button string="Meeting"
                                name="action_makeMeeting"
                                type="object"
                                context="{'search_default_attendee_id': active_id, 'default_attendee_id' : active_id}"
                               />
                        </div>
                        <div class="oe_title">
                            <label for="name" class="oe_edit_only"/>
                            <h1><field name="name"/></h1>
                            <label for="planned_revenue" class="oe_edit_only"/>
                            <h2>
                                <field name="company_currency" invisible="1"/>
                                <field name="planned_revenue" class="oe_inline" widget='monetary' options="{'currency_field': 'company_currency'}"/>
                                <span class="oe_grey"> at </span>
                                <field name="probability" class="oe_inline" widget="integer"/>%%
                            </h2>
                        </div>
                        <group>
                            <group>
                                <field name="partner_id"
                                    on_change="onchange_partner_id(partner_id, email_from)"
                                    string="Customer"
                                    context="{'default_name': partner_name, 'default_email': email_from, 'default_phone': phone}"/>
                                <field name="email_from" string="Email"/>
                                <field name="phone"/>
                            </group>

                            <group>
                                <label for="title_action"/>
                                <div>
                                    <field name="date_action" nolabel="1"/> <label string="-" attrs="{'invisible': ['|', ('date_action', '=', False), ('title_action', '=', False)]}"/>
                                    <field name="title_action" class="oe_inline" nolabel="1" placeholder="e.g. Call for proposal"/>
                                </div>
                                <field name="date_deadline"/>
                                <field name="priority"/>
                            </group>

                            <group>
                                <field name="user_id"/>
                                <label for="section_id"/>
                                <div>
                                    <field name="section_id" widget="selection"/>
<<<<<<< HEAD
                                    <button name="case_escalate" string="Escalate" type="object" attrs="{'invisible': ['|', ('section_id','=',False), ('state', 'not in', ['draft','open','pending'])]}"/>
=======
                                    <button name="case_escalate" string="Escalate" type="object" class="oe_link"
                                        attrs="{'invisible': [('section_id', '=', False)]}"/>
>>>>>>> 966890c5
                                </div>
                            </group>
                            <group>
                                <field name="categ_ids"
                                    string="Categories" widget="many2many_tags"
                                    domain="[('object_id.model', '=', 'crm.lead')]"/>

                            </group>
                        </group>

                        <notebook colspan="4">
                        <page string="Internal Notes">
                            <field name="description"/>
                        </page>
                        <page string="Lead">
                            <group>
                                <group>
                                    <field name="partner_name"/>
                                    <label for="street" string="Address"/>
                                    <div>
                                        <field name="street" placeholder="Street..."/>
                                        <field name="street2"/>
                                        <div class="address_format">
                                            <field name="city" placeholder="City" style="width: 40%%"/>
                                            <field name="state_id" options='{"no_open": True}' on_change="onchange_state(state_id)" placeholder="State" style="width: 24%%"/>
                                            <field name="zip" placeholder="ZIP" style="width: 34%%"/>
                                        </div>
                                        <field name="country_id" placeholder="Country" options='{"no_open": True}'/>
                                    </div>
                                </group>

                                <group>
                                    <label for="contact_name"/>
                                    <div>
                                        <field name="contact_name" class="oe_inline"/>
                                        <field name="title" placeholder="Title" domain="[('domain', '=', 'contact')]" options='{"no_open": True}' class="oe_inline"/>
                                    </div>
                                    <field name="function"/>
                                    <field name="mobile"/>
                                    <field name="fax"/>
                                </group>

                                <group string="Categorization">
                                    <field name="type_id" />
                                    <field name="channel_id" widget="selection"/>
                                </group>
                                <group string="Mailings">
                                    <field name="opt_out"/>
                                </group>
                                <group string="Misc">
                                    <field name="active"/>
                                    <field name="day_open" groups="base.group_no_one"/>
                                    <field name="day_close" groups="base.group_no_one"/>
                                    <field name="referred"/>
                                    <field name="state" invisible="1"/>
                                    <field name="type" invisible="1"/>
                                </group>
                                <group string="References">
                                    <field name="ref"/>
                                    <field name="ref2"/>
                                </group>
                            </group>
                        </page>
                        <page string="Fund Raising" groups="crm.group_fund_raising">
                            <group>
                                <field name="payment_mode" widget="selection"/>
                                <field name="planned_cost"/>
                            </group>
                        </page>
                        </notebook>
                    </sheet>
                    <div class="oe_chatter">
                        <field name="message_follower_ids" widget="mail_followers"/>
                        <field name="message_ids" widget="mail_thread"/>
                    </div>
                </form>
            </field>
        </record>

        <!-- Opportunities Tree View -->
        <record model="ir.ui.view" id="crm_case_tree_view_oppor">
            <field name="name">Opportunities Tree</field>
            <field name="model">crm.lead</field>
            <field name="arch" type="xml">
                <tree string="Opportunities" fonts="bold:message_unread==True" colors="gray:state in ('cancel', 'done');red:date_deadline and (date_deadline &lt; current_date)">
                    <field name="date_deadline" invisible="1"/>
                    <field name="create_date" groups="base.group_no_one"/>
                    <field name="name" string="Opportunity"/>
                    <field name="partner_id" string="Customer"/>
                    <field name="country_id" invisible="context.get('invisible_country', True)"/>
                    <field name="date_action"/>
                    <field name="title_action"/>
                    <field name="channel_id" invisible="1"/>
                    <field name="type_id" invisible="1"/>
                    <field name="stage_id"/>
                    <field name="planned_revenue" sum="Expected Revenues"/>
                    <field name="probability" widget="progressbar" avg="Avg. of Probability"/>
                    <field name="section_id" invisible="context.get('invisible_section', True)"/>
                    <field name="user_id"/>
                    <field name="priority" invisible="1"/>
                    <field name="state" groups="base.group_no_one"/>
                    <field name="message_unread" invisible="1"/>
                </tree>
            </field>
        </record>


        <!-- Opportunities Search View -->
        <record id="view_crm_case_opportunities_filter" model="ir.ui.view">
            <field name="name">CRM - Opportunities Search</field>
            <field name="model">crm.lead</field>
            <field name="arch" type="xml">
                <search string="Search Opportunities">
                    <field name="name" string="Opportunity / Customer"
                        filter_domain="['|','|','|',('partner_id','ilike',self),('partner_name','ilike',self),('email_from','ilike',self),('name', 'ilike', self)]"/>
                    <field name="categ_ids" string="Category" filter_domain="[('categ_ids','ilike', self)]"/>
                    <filter icon="terp-mail-message-new" string="Unread Messages" help="Unread messages" name="message_unread" domain="[('message_unread','=',True)]"/>
                    <separator/>
                    <filter icon="terp-check" string="New" help="New Opportunities" name="new" domain="[('state','=','draft')]"/>
                    <filter icon="terp-camera_test" string="In Progress" help="Open Opportunities" name="open" domain="[('state','=','open')]"/>
                    <separator/>
                    <filter string="Unassigned Opportunities" icon="terp-personal-" domain="[('user_id','=', False)]" help="Unassigned Opportunities"/>
                    <separator/>
                    <filter string="Opportunities Assigned to Me or My Team(s)"  icon="terp-personal+"
                            domain="['|', ('section_id.user_id','=',uid), ('section_id.member_ids', 'in', [uid])]" context="{'invisible_section': False}"
                            help="Opportunities that are assigned to either me or one of the sale teams I manage"/>
                    <field name="user_id"/>
                    <field name="section_id" context="{'invisible_section': False, 'default_section_id': self}"/>
                    <field name="partner_id"/>
                    <group expand="0" string="Group By..." colspan="16">
                        <filter string="Salesperson" icon="terp-personal" domain="[]" context="{'group_by':'user_id'}"/>
                        <filter string="Team" help="Sales Team" icon="terp-personal+" domain="[]" context="{'group_by':'section_id'}"/>
                        <filter string="Customer" help="Partner" icon="terp-personal+" domain="[]" context="{'group_by':'partner_id'}"/>
                        <filter string="Stage" icon="terp-stage" domain="[]" context="{'group_by':'stage_id'}"/>
                        <filter string="Priority" icon="terp-rating-rated" domain="[]" context="{'group_by':'priority'}"/>
                        <filter string="Campaign" icon="terp-gtk-jump-to-rtl" domain="[]" context="{'group_by':'type_id'}"/>
                        <filter string="Channel" icon="terp-call-start" domain="[]" context="{'group_by':'channel_id'}"/>
                        <filter string="Creation" icon="terp-go-month" domain="[]" context="{'group_by':'create_date'}" groups="base.group_no_one"/>
                        <filter string="Exp.Closing" icon="terp-go-month" help="Expected Closing" domain="[]" context="{'group_by':'date_deadline'}"/>
                    </group>
                    <group string="Display">
                        <filter string="Show Sales Team" icon="terp-personal+" context="{'invisible_section': False}" domain="[]" help="Show Sales Team"/>
                    </group>
                </search>
            </field>
        </record>

    </data>
</openerp><|MERGE_RESOLUTION|>--- conflicted
+++ resolved
@@ -453,12 +453,7 @@
                                 <label for="section_id"/>
                                 <div>
                                     <field name="section_id" widget="selection"/>
-<<<<<<< HEAD
                                     <button name="case_escalate" string="Escalate" type="object" attrs="{'invisible': ['|', ('section_id','=',False), ('state', 'not in', ['draft','open','pending'])]}"/>
-=======
-                                    <button name="case_escalate" string="Escalate" type="object" class="oe_link"
-                                        attrs="{'invisible': [('section_id', '=', False)]}"/>
->>>>>>> 966890c5
                                 </div>
                             </group>
                             <group>
