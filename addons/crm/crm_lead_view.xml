--- conflicted
+++ resolved
@@ -561,13 +561,8 @@
                     <field name="source_id" invisible="1"/>
                     <field name="stage_id"/>
                     <field name="planned_revenue" sum="Expected Revenues"/>
-<<<<<<< HEAD
-                    <field name="probability" avg="Avg. of Probability"/>
+                    <field name="probability" />
                     <field name="team_id" groups="base.group_multi_salesteams"/>
-=======
-                    <field name="probability" />
-                    <field name="section_id" groups="base.group_multi_salesteams"/>
->>>>>>> ecb6055b
                     <field name="user_id"/>
                     <field name="referred" invisible="1"/>
                     <field name="priority" invisible="1"/>
