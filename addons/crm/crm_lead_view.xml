<?xml version="1.0"?>
<openerp>
<data>

    <!-- Stage Search view -->
    <record id="crm_lead_stage_search" model="ir.ui.view">
        <field name="name">Stage - Search</field>
        <field name="model">crm.case.stage</field>
        <field name="type">search</field>
        <field name="arch" type="xml">
            <search string="Stage Search">
                <field name="name"/>
            </search>
        </field>
    </record>

    <!--Lead Stage Form view -->
    <record id="crm_lead_stage_act" model="ir.actions.act_window">
        <field name="name">Stages</field>
        <field name="res_model">crm.case.stage</field>
        <field name="view_type">form</field>
        <field name="view_id" ref="crm.crm_case_stage_tree"/>
        <field name="help">Add specific stages to leads and opportunities allowing your sales to better organise their sales pipeline. Stages will allow them to easily track how a specific lead or opportunity is positioned in the sales cycle.</field>
    </record>

     <menuitem action="crm_lead_stage_act" id="menu_crm_lead_stage_act" name="Stages"
        groups="base.group_no_one" sequence="0"
        parent="base.menu_crm_config_lead" />


        <!-- Lead/Opportunity Categories Action -->

        <record id="crm_lead_categ_action" model="ir.actions.act_window">
            <field name="name">Categories</field>
            <field name="res_model">crm.case.categ</field>
            <field name="view_type">form</field>
            <field name="view_id" ref="crm_case_categ_tree-view"/>
            <field name="context" eval="{'object_id': ref('model_crm_lead')}"/>
            <field name="domain">[('object_id.model', '=', 'crm.lead')]</field>
            <field name="help">Create specific categories that fit your company's activities to better classify and analyse your leads and opportunities. Such categories could for instance reflect your product structure or the different types of sales you do.</field>
        </record>

        <menuitem action="crm_lead_categ_action"
            id="menu_crm_lead_categ" name="Categories"
            parent="base.menu_crm_config_lead" sequence="1" groups="base.group_no_one"/>


        <!-- CRM Lead Form View  -->
        <record model="ir.ui.view" id="crm_case_form_view_leads">
        <field name="name">CRM - Leads Form</field>
        <field name="model">crm.lead</field>
        <field name="type">form</field>
        <field name="arch" type="xml">
            <form string="Leads Form" layout="manual">
                <div class="oe_form_topbar">
                    <button name="case_open" string="Open" states="draft,pending" type="object" />
                    <button name="case_mark_lost" string="Close" states="open,pending" type="object" />
                    <button name="case_pending" string="Pending" states="open" type="object" />
                    <button name="case_escalate" string="Escalate" states="open,pending" type="object" />
                    <button name="case_reset" string="Reset to Draft" states="done,cancel" type="object" />
                    <button name="case_cancel" string="Cancel" states="draft,open,pending" type="object" />
                    <div class="oe_right">
                        <field name="state" nolabel="1" widget="statusbar" statusbar_visible="draft,open,done" statusbar_colors='{"pending":"blue"}'/>
                    </div>
                    <div class="oe_clear"/>
                </div>
                <sheet layout="auto">
                <group colspan="4" col="7">
                    <field name="name" required="1" string="Subject"/>
                    <field name="priority"/>
                    <field name="categ_id"
                        widget="selection"
                        domain="[('object_id.model','=','crm.lead')]"/>
                    <button
                         name="%(crm.action_crm_lead2opportunity_partner)d"
                         string="Convert to Opportunity"
                         help="Convert to Opportunity" icon="gtk-go-forward"
                         type="action"
                         />
                    <newline />
                    <field name="user_id" />
                    <field name="section_id" widget="selection" />
                    <field name="stage_id" domain="section_id and [('section_ids', '=', section_id)] or []" />
                    <group col="2" colspan="1">
                        <button name="stage_previous" string=""
                            states="open,pending,draft" type="object"
                            icon="gtk-go-back" context="{'stage_type': 'lead'}" />
                        <button name="stage_next" string=""
                            states="open,pending,draft" type="object"
                            icon="gtk-go-forward" context="{'stage_type': 'lead'}" />
                    </group>
                    <field name="type" invisible="1"/>
                </group>
                <notebook colspan="4">
                <page string="Lead">
                    <group colspan="4" col="2">
                        <field name="partner_name" string="Company Name" />
                    </group>
                    <group colspan="2" col="4">
                        <separator string="Contact" colspan="4" col="4"/>
                        <field name="contact_name" colspan="4"/>
                        <newline/>
                        <field domain="[('domain', '=', 'contact')]" name="title" widget="selection"/>
                        <field name="function" />
                        <field name="street" colspan="4"/>
                        <field name="street2" colspan="4"/>
                        <field name="zip"/>
                        <field name="city"/>
                        <field name="country_id"/>
                        <field name="state_id"/>
                    </group>
                    <group colspan="2" col="3">
                        <separator string="Communication" colspan="4" col="3"/>
                        <field name="email_from" widget="email"/>
                        <button string="Mail"
                            name="%(mail.action_email_compose_message_wizard)d"
                            icon="terp-mail-message-new" type="action" colspan="1"/>
                        <newline/>
                        <field name="phone"/>
                        <newline/>
                        <field name="fax"/>
                        <newline/>
                        <field name="mobile"/>
                        <newline/>
                        <separator string="Links" colspan="4" col="3"/>
                        <field name="partner_id" string="Customer"/>
                        <button
                            name="%(action_crm_lead2partner)d"
                            icon="terp-partner" type="action"
                            string="Create"
                            attrs="{'invisible':[('partner_id','!=',False)]}"/>
                    </group>
                    <separator colspan="4" string="Notes"/>
                    <field name="description" nolabel="1" colspan="4"/>
                 </page>
                 <page string="Extra Info">
                    <group colspan="2" col="2">
                        <separator string="Categorization" colspan="2" col="2"/>
                        <field name="company_id"
                            groups="base.group_multi_company"
                            widget="selection" colspan="2" />
                        <field name="type_id" select="1" widget="selection"/>
                        <field name="channel_id" select="1" widget="selection"/>
                        <field name="referred"/>
                    </group>
                    <group colspan="2" col="2">
                        <separator string="Mailings" colspan="2" col="2"/>
                        <field name="opt_in" on_change="on_change_opt_in(opt_in)"/>
                        <field name="opt_out" on_change="on_change_opt_out(opt_out)"/>
                    </group>
                    <group colspan="2" col="2" groups="base.group_no_one">
                        <separator string="Statistics" colspan="2" col="2"/>
                        <field name="day_open"/>
                        <field name="day_close"/>
                    </group>
                 </page>
                </notebook>
                </sheet>
                <div class="oe_form_bottom">
                    <field name="message_ids_social" colspan="4" widget="ThreadView" nolabel="1"/>
                </div>
            </form>
        </field>
    </record>

    <!-- CRM Lead Tree View -->

    <record model="ir.ui.view" id="crm_case_tree_view_leads">
        <field name="name">Leads</field>
        <field name="model">crm.lead</field>
        <field name="type">tree</field>
        <field name="arch" type="xml">
            <tree string="Leads" fonts="bold:needaction_pending==True" colors="blue:state=='pending';grey:state in ('cancel', 'done')">
                <field name="needaction_pending" invisible="1"/>
                <field name="date_deadline" invisible="1"/>
                <field name="create_date" groups="base.group_no_one"/>
                <field name="name" string="Subject"/>
                <field name="contact_name"/>
                <field name="country_id" invisible="context.get('invisible_country', True)" />
                <field name="email_from"/>
                <field name="phone"/>

                <field name="categ_id" invisible="1"/>
                <field name="type_id" invisible="1"/>
                <field name="referred" invisible="1"/>
                <field name="channel_id" invisible="1"/>
                <field name="subjects" invisible="1"/>

                <field name="stage_id"/>
                <button name="stage_previous" string="Previous Stage"
                    states="open,pending" type="object" icon="gtk-go-back" />
                <button name="stage_next" string="Next Stage"
                    states="open,pending" type="object"
                    icon="gtk-go-forward" />
                <field name="section_id" invisible="context.get('invisible_section', True)" />
                <field name="user_id" />
                <field name="state" />
                <button name="case_open" string="Open"
                    states="draft,pending" type="object"
                    icon="gtk-go-forward" />
                <button name="case_close" string="Close"
                    states="open,draft,pending" type="object"
                    icon="gtk-close" />
                <button name="%(crm.action_crm_lead2opportunity_partner)d"
                    string="Convert to Opportunity"
                    states="draft,open,pending" icon="gtk-index"
                    type="action" />
                <button name="case_escalate" string="Escalate"
                    states="open,draft,pending" type="object"
                    icon="gtk-go-up" />
            </tree>
        </field>
    </record>

    <!-- CRM Lead Calendar View -->

    <record model="ir.ui.view" id="crm_case_calendar_view_leads">
        <field name="name">CRM - Leads Calendar</field>
        <field name="model">crm.lead</field>
        <field name="type">calendar</field>
        <field name="priority" eval="2"/>
        <field name="arch" type="xml">
            <calendar string="Leads Generation"
                date_start="date_action" color="user_id">
                <field name="name" />
                <field name="partner_name" />
            </calendar>
        </field>
    </record>

    <!-- CRM Lead Kanban View  -->
    <record model="ir.ui.view" id="crm_case_kanban_view_leads">
        <field name="name">CRM - Leads Kanban</field>
        <field name="model">crm.lead</field>
        <field name="type">kanban</field>
        <field name="arch" type="xml">
            <kanban default_group_by="stage_id">
                <field name="state"/>
                <field name="color"/>
                <field name="priority"/>
                <field name="planned_revenue" sum="Expected Revenues"/>
                <field name="user_email"/>
                <field name="user_id"/>
                <field name="partner_address_email"/>
                <templates>
                    <t t-name="lead_details">
                        <ul class="oe_kanban_tooltip">
                            <li t-if="record.phone.raw_value"><b>Phone:</b> <field name="phone"/></li>
                            <li><b>Probability:</b> <field name="probability"/>%%</li>
                            <li><b>Creation date:</b> <field name="create_date"/></li>
                            <li t-if="record.date_deadline.raw_value"><b>Date Deadline:</b> <field name="date_deadline"/></li>
                        </ul>
                    </t>
                    <t t-name="kanban-box">
                        <t t-if="record.date_deadline.raw_value and record.date_deadline.raw_value lt (new Date())" t-set="border">oe_kanban_color_red</t>
                        <div t-attf-class="#{kanban_color(record.color.raw_value)} #{border || ''}">
                            <div class="oe_kanban_box oe_kanban_color_border">
                                <table class="oe_kanban_table oe_kanban_box_header oe_kanban_color_bgdark oe_kanban_color_border oe_kanban_draghandle">
                                <tr>
                                    <td align="left" valign="middle" width="16">
                                        <a t-if="record.priority.raw_value == 1" icon="star-on" type="object" name="set_normal_priority"/>
                                        <a t-if="record.priority.raw_value != 1" icon="star-off" type="object" name="set_high_priority" style="opacity:0.6; filter:alpha(opacity=60);"/>
                                    </td>
                                    <td align="left" valign="middle" class="oe_kanban_title" tooltip="lead_details">
                                        <field name="partner_id"/>
                                        <t t-if="record.planned_revenue.raw_value">
                                            - <t t-esc="Math.round(record.planned_revenue.value)"/>
                                            <field name="company_currency"/>
                                        </t>
                                    </td>
                                    <td valign="top" width="22">
                                        <img t-att-src="kanban_image('res.users', 'avatar', record.user_id.raw_value[0])"  t-att-title="record.user_id.value"
                                        width="22" height="22" class="oe_kanban_gravatar"/>
                                    </td>
                                </tr>
                                </table>

                                <div class="oe_kanban_box_content oe_kanban_color_bglight oe_kanban_box_show_onclick_trigger">
                                    <div>
                                        <b>
                                            <a t-if="record.partner_address_email.raw_value" t-attf-href="mailto:#{record.partner_address_email.raw_value}">
                                                <field name="partner_address_name"/>
                                            </a>
                                            <field t-if="!record.partner_address_email.raw_value" name="partner_address_name"/>
                                        </b>
                                    </div>
                                    <div>
                                        <field name="name"/>
                                    </div>
                                    <div style="padding-left: 0.5em">
                                        <i><field name="date_action"/><t t-if="record.date_action.raw_value"> : </t><field name="title_action"/></i>
                                    </div>
                                </div>

                                <div class="oe_kanban_buttons_set oe_kanban_color_border oe_kanban_color_bglight oe_kanban_box_show_onclick">
                                    <div class="oe_kanban_left">
                                        <a string="Edit" icon="gtk-edit" type="edit"/>
                                        <a string="Change Color" icon="color-picker" type="color" name="color"/>
                                        <a string="Send New Email" name="%(mail.action_email_compose_message_wizard)d" icon="terp-mail-message-new" type="action"/>
                                        <a string="Log Call" name="%(opportunity2phonecall_act)d" icon="terp-call-start" type="action"/>
                                        <a string="Schedule Meeting" name="action_makeMeeting" type="object" icon="stock_calendar"/>
                                        <a string="Add Internal Note" name="%(crm.action_crm_add_note)d" context="{'model': 'crm.lead' }" icon="terp-document-new" type="action"/>
                                    </div>
                                    <div class="oe_kanban_right">
                                        <a name="case_mark_lost" string="Mark Lost" states="open,pending" type="object" icon="kanban-stop" />
                                        <a name="case_pending" string="Pending" states="draft,open" type="object" icon="kanban-pause" />
                                        <a name="case_open" string="Open" states="pending" type="object" icon="gtk-media-play" />
                                        <a name="case_mark_won" string="Mark Won" states="open,pending" type="object" icon="kanban-apply" />
                                    </div>
                                    <br class="oe_kanban_clear"/>
                                </div>
                            </div>
                        </div>
                    </t>
                </templates>
            </kanban>
        </field>
    </record>

    <!-- CRM Lead Search View -->

    <record id="view_crm_case_leads_filter" model="ir.ui.view">
        <field name="name">CRM - Leads Search</field>
        <field name="model">crm.lead</field>
        <field name="type">search</field>
        <field name="arch" type="xml">
            <search string="Search Leads">
                <filter icon="terp-check"
                    string="New"
                    name="new" help="New Leads"
                    domain="[('state','=','draft')]"/>
                <filter icon="terp-camera_test"
                    string="Open"
                    name="open"
                    domain="[('state','=','open')]"/>
                <filter icon="terp-gtk-media-pause"
                    string="Pending"
                    name="pending"
                    domain="[('state','=','pending')]"/>

                <separator orientation="vertical"/>
                <filter icon="terp-go-today" string="Today"
                    domain="[('create_date','&lt;', time.strftime('%%Y-%%m-%%d 23:59:59')), ('create_date','&gt;=', time.strftime('%%Y-%%m-%%d 00:00:00'))]"
                    help="Todays' Leads" />
                <filter icon="terp-go-week" string="7 Days"
                    help="Leads creating during last 7 days"
                    domain="[('create_date','&lt;', time.strftime('%%Y-%%m-%%d 23:59:59')),('create_date','&gt;=',(datetime.date.today()-datetime.timedelta(days=7)).strftime('%%Y-%%m-%%d 00:00:00'))]"
                />
                <separator orientation="vertical"/>
                <field name="name" string="Lead / Customer"
                    filter_domain="['|','|',('partner_name','ilike',self),('email_from','ilike',self),('name','ilike',self)]"/>
                <field name="user_id">
                    <filter icon="terp-personal-"
                        domain="[('user_id','=', False)]"
                        help="Unassigned Leads" />
                </field>
                <field name="subjects"/>
                <field name="section_id" widget="selection"
                    context="{'invisible_section': False}">
                    <filter icon="terp-personal+"
                        context="{'invisible_section': False}"
                        domain="['|', ('section_id.user_id','=',uid), ('section_id.member_ids', 'in', [uid])]"
                        help="My Sales Team(s)"/>
                    <filter icon="terp-personal+"
                        context="{'invisible_section': False}"
                        domain="[]"
                        help="Show Sales Team"/>
                </field>
                <separator orientation="vertical"/>
                <field name="country_id" context="{'invisible_country': False}">
                    <filter icon="terp-personal+" context="{'invisible_country': False}" help="Show countries"/>
                </field>
                <newline/>
                <group expand="0" string="Group By...">
                    <filter string="Salesperson" icon="terp-personal" domain="[]" context="{'group_by':'user_id'}"/>
                    <filter string="Team" icon="terp-personal+" domain="[]" context="{'group_by':'section_id'}"/>
                    <filter string="Referrer" icon="terp-personal" domain="[]" context="{'group_by':'referred'}"/>
                    <separator orientation="vertical"/>
                    <filter string="Category" icon="terp-stock_symbol-selection" domain="[]" context="{'group_by':'categ_id'}"/>
                    <filter string="Campaign" icon="terp-gtk-jump-to-rtl"
                        domain="[]" context="{'group_by':'type_id'}" />
                    <filter string="Channel" icon="terp-call-start"
                        domain="[]" context="{'group_by':'channel_id'}" />
                    <separator orientation="vertical"/>
                    <filter string="Stage" icon="terp-stage" domain="[]" context="{'group_by':'stage_id'}"/>
                    <filter string="Status" icon="terp-stock_effects-object-colorize" domain="[]" context="{'group_by':'state'}"/>
                    <separator orientation="vertical" groups="base.group_no_one"/>
                    <filter string="Creation" help="Create date" icon="terp-go-month"
                        domain="[]" context="{'group_by':'create_date'}" groups="base.group_no_one"/>
                </group>
           </search>
        </field>
    </record>


    <!-- Opportunities Form View -->
    <record model="ir.ui.view" id="crm_case_form_view_oppor">
        <field name="name">Opportunities</field>
        <field name="model">crm.lead</field>
        <field name="type">form</field>
        <field name="priority">20</field>
        <field name="arch" type="xml">
            <form string="Opportunities" layout="manual">
                <div class="oe_form_topbar oe_form_topbar_hifirst">
                    <button name="case_mark_won" string="Mark Won" states="open,pending" type="object" />
                    <button name="case_open" string="Open" states="draft,pending" type="object" />
                    <button name="case_pending" string="Pending" states="draft,open" type="object" />
                    <button name="case_escalate" string="Escalate" states="open,pending" type="object" />
                    <button name="case_mark_lost" string="Mark Lost" states="open,pending" type="object" />
                    <button name="case_reset" string="Reset to Draft" states="done,cancel" type="object" />
                    <button name="case_cancel" string="Cancel" states="draft" type="object" />
                    <div class="oe_right">
                        <field name="state" nolabel="1" widget="statusbar" statusbar_visible="draft,open,done" statusbar_colors='{"pending":"blue"}'/>
                    </div>
                    <div class="oe_clear"/>
                </div>
                <sheet layout="auto">
                <group colspan="4" col="2" width="auto">
                    <field name="name" required="1" nolabel="1" class="oe_form_title"/>
                    <div class="oe_text_right">
                        <button string="Schedule/Log Call"
                            name="%(opportunity2phonecall_act)d" icon="terp-call-start"
                            type="action"/>
                        <button string="Schedule Meeting" icon="gtk-redo"
                            name="action_makeMeeting"
                            type="object"/>
                    </div>
                </group>
                <group colspan="4" col="4" class="oe_form_group_label_border" style="margin-top: 20px;">
                    <field name="user_id"/>
                    <field name="planned_revenue"/>

                    <field name="date_action"/>
                    <field name="date_deadline"/>

                    <field name="title_action"/>
                    <field name="probability"/>

                    <field name="type" invisible="1"/>
                </group>
                <notebook colspan="4">
                <page string="Opportunity">
                    <group col="4" colspan="2">
                        <separator colspan="4" string="Contacts"/>
                        <group colspan="2" col="3" class="oe_form_group_label_border">
                            <field width="80%%" name="partner_id" select="1"
                                on_change="onchange_partner_id(partner_id, email_from)" string="Customer"/>
                            <button name="%(action_crm_lead2partner)d"
                                icon="terp-partner" type="action"
                                string="Create"
                                attrs="{'invisible':[('partner_id','!=',False)]}"/>
                            <field name="phone" colspan="3"/>
                            <field width="80%%" name="email_from" string="Email"/>
                            <button string="Mail"
                                name="%(mail.action_email_compose_message_wizard)d"
                                context="{'mail':'new', 'model': 'crm.lead'}"
                                icon="terp-mail-message-new" type="action" />
                        </group>
                    </group>
<<<<<<< HEAD
                    <group col="2" colspan="2" class="oe_form_group_label_border">
                        <separator colspan="2" string="Categorization"/>
=======
                    <group col="2" colspan="2">
                        <separator colspan="2" string="Category"/>
>>>>>>> 0e6f4821
                        <field name="section_id" colspan="1" widget="selection"/>
                        <field name="categ_id" select="1"
                            string="Category" widget="selection"
                            domain="[('object_id.model', '=', 'crm.lead')]" />

                        <label string="Stage" for="stage_id" align="1.0"/>
                        <group colspan="1" col="3">
                            <field name="stage_id" nolabel="1"
                                on_change="onchange_stage_id(stage_id)"
                                domain="section_id and [('section_ids', '=', section_id)] or []" width="60%%"/>
                            <button name="stage_previous"
                                states="draft,open,pending" type="object"
                                icon="gtk-go-back" string="" context="{'stage_type': 'opportunity'}"/>
                            <button name="stage_next" states="draft,open,pending"
                                type="object" icon="gtk-go-forward" string="" context="{'stage_type': 'opportunity'}"/>
                        </group>

                        <field name="priority" string="Priority"/>
                    </group>

                    <separator colspan="4" string="Details"/>
                    <field name="description" nolabel="1" colspan="4"/>
                </page>
                <page string="Lead">
                    <separator string="Contact" colspan="4"/>
                    <group colspan="4" col="4" class="oe_form_group_label_border">
                        <field name="partner_name" string="Customer Name" colspan="4"/>
                    </group>
                    <group colspan="2" col="2" class="oe_form_group_label_border">
                        <field domain="[('domain', '=', 'contact')]" name="title" widget="selection"/>
                        <field name="fax"/>
                        <field name="street"/>
                        <field name="zip"/>
                        <field name="country_id"/>
                    </group>
                    <group colspan="2" col="2" class="oe_form_group_label_border">
                        <field name="function" />
                        <field name="mobile"/>
                        <field name="street2"/>
                        <field name="city"/>
                        <field name="state_id"/>
                    </group>

                    <group colspan="2" col="2" class="oe_form_group_label_border">
                        <separator string="Categorization" colspan="2"/>
                        <field name="type_id" widget="selection"/>
                        <field name="channel_id" widget="selection"/>
                    </group>
                    <group colspan="2" col="2" class="oe_form_group_label_border">
                        <separator string="Mailings" colspan="2"/>
                        <field name="opt_in" on_change="on_change_opt_in(opt_in)"/>
                        <field name="opt_out" on_change="on_change_opt_out(opt_out)"/>
                    </group>
                </page>
                <page string="Extra Info">
                    <group col="2" colspan="2" class="oe_form_group_label_border">
                        <separator string="Misc" colspan="2"/>
                        <field name="active"/>
                        <field name="day_open" groups="base.group_no_one"/>
                        <field name="day_close" groups="base.group_no_one"/>
                        <field name="referred"/>
                    </group>
                    <group col="2" colspan="2" class="oe_form_group_label_border">
                        <separator colspan="4" string="References"/>
                        <field name="ref"/>
                        <field name="ref2"/>
                    </group>
                </page>
                </notebook>
                </sheet>
                <div class="oe_form_bottom">
                    <field name="message_ids_social" colspan="4" widget="ThreadView" nolabel="1"/>
                </div>
            </form>
        </field>
    </record>

    <!-- Opportunities Tree View -->
    <record model="ir.ui.view" id="crm_case_tree_view_oppor">
        <field name="name">Opportunities Tree</field>
        <field name="model">crm.lead</field>
        <field name="type">tree</field>
        <field name="arch" type="xml">
            <tree string="Opportunities" fonts="bold:needaction_pending==True" colors="blue:state=='pending' and not(date_deadline and (date_deadline &lt; current_date));gray:state in ('cancel', 'done');red:date_deadline and (date_deadline &lt; current_date)">
                <field name="needaction_pending" invisible="1"/>
                <field name="date_deadline" invisible="1"/>
                <field name="create_date" groups="base.group_no_one"/>
                <field name="name" string="Opportunity"/>
                <field name="partner_id" string="Customer"/>
                <field name="country_id" invisible="context.get('invisible_country', True)" />
                <field name="date_action"/>
                <field name="title_action" />
                <field name="channel_id" invisible="1"/>
                <field name="type_id" invisible="1"/>
                <field name="subjects" invisible="1"/>
                <field name="stage_id"/>
                <button name="stage_previous" string="Previous Stage" states="open,pending" type="object" icon="gtk-go-back" />
                <button name="stage_next" string="Next Stage" states="open,pending" type="object" icon="gtk-go-forward" />
                <field name="planned_revenue" sum="Expected Revenues"/>
                <field name="probability" widget="progressbar" avg="Avg. of Probability"/>
                <field name="section_id" invisible="context.get('invisible_section', True)" />
                <field name="user_id"/>
                <field name="priority" invisible="1"/>
                <field name="categ_id" invisible="1"/>
                <field name="state"/>
                <button name="case_open" string="Open" states="draft,pending" type="object" icon="gtk-go-forward" />
                <button name="case_pending" string="Pending" states="open,draft" type="object" icon="gtk-media-pause" />
                <button name="case_mark_lost" string="Lost" states="open,pending" type="object" icon="gtk-cancel" />
                <button name="case_mark_won" string="Won" states="open,pending" type="object" icon="gtk-apply" />
            </tree>
        </field>
    </record>


    <!-- Opportunities Search View -->
    <record id="view_crm_case_opportunities_filter" model="ir.ui.view">
        <field name="name">CRM - Opportunities Search</field>
        <field name="model">crm.lead</field>
        <field name="type">search</field>
        <field name="arch" type="xml">
            <search string="Search Opportunities">
                <filter icon="terp-check"
                    string="New"  help="New Opportunities"
                    name="new"
                    domain="[('state','=','draft')]"/>
                <filter icon="terp-camera_test"
                    string="Open"  help="Open Opportunities"
                    name="open"
                    domain="[('state','=','open')]"/>
                <filter icon="terp-gtk-media-pause"
                    string="Pending"  help="Pending Opportunities"
                    name="pending"
                    domain="[('state','=','pending')]"/>
                <separator orientation="vertical"/>
                <field name="name" string="Opportunity / Customer"
                    filter_domain="['|','|','|',('partner_id','ilike',self),('partner_name','ilike',self),('email_from','ilike',self),('name', 'ilike', self)]"/>
                <field name="user_id">
                    <filter icon="terp-personal-"
                        domain="[('user_id','=', False)]"
                        help="Unassigned Opportunities" />
                </field>
                <field name="section_id"
                    context="{'invisible_section': False}"
                    widget="selection">
                    <filter icon="terp-personal+"
                        domain="['|', ('section_id.user_id','=',uid), ('section_id.member_ids', 'in', [uid])]"
                        context="{'invisible_section': False}"
                        help="My Sales Team(s)" />
                    <filter icon="terp-personal+"
                        context="{'invisible_section': False}"
                        domain="[]"
                        help="Show Sales Team"/>
                </field>
                <newline/>
                <group expand="0" string="Group By..." colspan="16">
                    <filter string="Salesperson" icon="terp-personal" domain="[]" context="{'group_by':'user_id'}" />
                    <filter string="Team" help="Sales Team" icon="terp-personal+" domain="[]" context="{'group_by':'section_id'}"/>
                    <filter string="Customer" help="Partner" icon="terp-personal+" domain="[]" context="{'group_by':'partner_id'}"/>
                    <separator orientation="vertical" />
                    <filter string="Stage" icon="terp-stage" domain="[]" context="{'group_by':'stage_id'}" />
                    <filter string="Priority" icon="terp-rating-rated" domain="[]" context="{'group_by':'priority'}" />
                    <filter string="Category" icon="terp-stock_symbol-selection" domain="[]" context="{'group_by':'categ_id'}" />
                    <filter string="Campaign" icon="terp-gtk-jump-to-rtl" domain="[]" context="{'group_by':'type_id'}"/>
                    <filter string="Channel" icon="terp-call-start" domain="[]" context="{'group_by':'channel_id'}" />
                    <filter string="Status" icon="terp-stock_effects-object-colorize" domain="[]" context="{'group_by':'state'}"/>
                    <separator orientation="vertical" />
                    <filter string="Creation" icon="terp-go-month" domain="[]" context="{'group_by':'create_date'}" groups="base.group_no_one"/>
                    <filter string="Exp.Closing" icon="terp-go-month" help="Expected Closing" domain="[]" context="{'group_by':'date_deadline'}" />
                </group>
            </search>
        </field>
    </record>

    <!-- crm.lead Opportunities Graph View -->
    <record model="ir.ui.view" id="crm_case_graph_view_opportunity">
        <field name="name">CRM - Opportunity Graph</field>
        <field name="model">crm.lead</field>
        <field name="type">graph</field>
        <field name="arch" type="xml">
            <graph string="Opportunity by Categories" type="bar" orientation="horizontal">
                <field name="categ_id"/>
                <field name="planned_revenue" operator="+"/>
                <field name="state" group="True"/>
            </graph>
        </field>
    </record>

</data>
</openerp><|MERGE_RESOLUTION|>--- conflicted
+++ resolved
@@ -457,13 +457,8 @@
                                 icon="terp-mail-message-new" type="action" />
                         </group>
                     </group>
-<<<<<<< HEAD
                     <group col="2" colspan="2" class="oe_form_group_label_border">
-                        <separator colspan="2" string="Categorization"/>
-=======
-                    <group col="2" colspan="2">
                         <separator colspan="2" string="Category"/>
->>>>>>> 0e6f4821
                         <field name="section_id" colspan="1" widget="selection"/>
                         <field name="categ_id" select="1"
                             string="Category" widget="selection"
