--- conflicted
+++ resolved
@@ -341,17 +341,11 @@
                     <filter string="Assigned to My Team(s)"
                             domain="[('section_id.member_ids', 'in', [uid])]" context="{'invisible_section': False}"
                             help="Leads that are assigned to any sales teams I am member of"/>
-<<<<<<< HEAD
-                    <filter string="Not opt-out" domain="[('opt_out', '=', False)]"
-                            help="Is not opt-out and can be included in mass mailing campaigns"/>
-                    <separator/>
-=======
                     <separator />
                     <filter string="Available for mass mailing"
                             name='not_opt_out' domain="[('opt_out', '=', False)]"
                             help="Leads that did not ask not to be included in mass mailing campaigns"/>
                     <separator />
->>>>>>> 914a97f3
                     <group expand="0" string="Group By...">
                         <filter string="Salesperson" domain="[]" context="{'group_by':'user_id'}"/>
                         <filter string="Team" domain="[]" context="{'group_by':'section_id'}"/>
