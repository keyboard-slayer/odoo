<?xml version="1.0" encoding="utf-8"?>
<openerp>
    <data>
        <menuitem id="base.menu_crm_configuration" name="Cases"
            parent="base.menu_base_config" sequence="0" groups="base.group_extended"/>

        <menuitem id="base.next_id_64" name="Reporting"
        	parent="base.menu_base_partner" sequence="8" />

        <!-- Case Sections Form View -->

        <record id="crm_case_section_view_form" model="ir.ui.view">
            <field name="name">crm.case.section.form</field>
            <field name="model">crm.case.section</field>
            <field name="type">form</field>
            <field name="arch" type="xml">
                <form string="Sales Team">
                    <group col="6" colspan="4">
                        <field name="name" select="1" colspan="2"/>
                        <field name="parent_id" select="2" widget="selection"/>
                        <field name="code" select="1"/>
                        <newline/>
                        <field name="user_id" select="2"/>
                        <field name="working_hours" widget="float_time"/>
                        <field name="active" select="2"/>
                    </group>
                    <notebook colspan="4">
                        <page string="Sales Team">
                            <group col="2" colspan="1">
<<<<<<< HEAD
                                <separator string="Responsible" colspan="2"/>
                                <field name="parent_id" select="2" widget="selection"/>
                                <field name="user_id" select="2"/>
                            </group>
                            <group col="2" colspan="1">
                                <separator string="Contact Information" colspan="2"/>
                                <field name="server_id" select="2"/>
                                <field name="reply_to" select="2"/>
                            </group>
                            <group col="2" colspan="1">
                                <separator string="Sales Team Property" colspan="2"/>
                                <field name="active" select="2"/>
                                <field name="allow_unlink" select="2"/>
                            </group>
                            <separator string="Members List" colspan="4"/>
                            <field name="member_ids" nolabel="1" colspan="4"/>
                            <separator string="Note" colspan="4"/>
=======
                                <separator string="Mailgateway" colspan="2"/>
                                <field name="reply_to" select="2"/>
                            </group>
                            <group col="2" colspan="1">
                                <separator string="Configuration" colspan="2"/>
                                <field name="allow_unlink" select="2"/>
                            </group>
                            <separator string="Team Members" colspan="4"/>
                            <field name="member_ids" nolabel="1" colspan="4"/>
                        </page>
                        <page string="Notes">
>>>>>>> 4b41a8ab
                            <field name="note" select="1" colspan="4" nolabel="1"/>
                        </page>
                    </notebook>
                </form>
            </field>
        </record>

<!-- Case Sections Tree View -->

        <record id="crm_case_section_view_tree" model="ir.ui.view">
            <field name="name">crm.case.section.tree</field>
            <field name="model">crm.case.section</field>
            <field name="type">tree</field>
            <field name="field_parent">child_ids</field>
            <field name="arch" type="xml">
                <tree string="Sales Team">
                    <field name="name" select="1"/>
                    <field name="code" select="1"/>
                    <field name="user_id" select="1"/>
                </tree>
            </field>
        </record>

<!-- Case Sections Action -->

        <record id="crm_case_section_act" model="ir.actions.act_window">
            <field name="name">Sales Team</field>
            <field name="res_model">crm.case.section</field>
            <field name="view_type">form</field>
            <field name="view_id" ref="crm_case_section_view_tree"/>
        </record>

<!-- CRM Stage Tree View -->

        <record model="ir.ui.view" id="crm_case_stage_tree">
            <field name="name">crm.case.stage.tree</field>
            <field name="model">crm.case.stage</field>
            <field name="type">tree</field>
            <field name="arch" type="xml">
                <tree string="Stages">
                    <field name="sequence"/>
                    <field name="name"/>
                    <field name="probability"/>
                    <field name="section_id"/>

                </tree>
            </field>
        </record>

<!-- CRM Stage Form View -->

        <record model="ir.ui.view" id="crm_case_stage_form">
            <field name="name">crm.case.stage.form</field>
            <field name="model">crm.case.stage</field>
            <field name="type">form</field>
            <field name="arch" type="xml">
                <form string="Stage">
                    <separator string="Stage Definition" colspan="4"/>
                    <field name="name" select="1"/>
                    <field name="section_id" select="1" widget="selection"/>
                    <field name="object_id" invisible="1" />
                    <field name="sequence"/>
                    <field name="probability"/>
                    <field name="on_change"/>
                    <separator string="Requirements" colspan="4"/>
                    <field name="requirements" nolabel="1" colspan="4"/>
                </form>
            </field>
        </record>

<!-- CRM Stage Action -->

        <record id="crm_case_stage_act" model="ir.actions.act_window">
            <field name="name">Stages</field>
            <field name="res_model">crm.case.stage</field>
            <field name="view_type">form</field>
            <field name="view_id" ref="crm_case_stage_tree"/>
        </record>

        <menuitem  id="menu_crm_case_stage" name="Stages" parent="base.menu_crm_configuration" groups="base.group_extended"/>

<!-- Case Categories Form View -->

        <record id="crm_case_categ-view" model="ir.ui.view">
            <field name="name">crm.case.categ.form</field>
            <field name="model">crm.case.categ</field>
            <field name="type">form</field>
            <field name="arch" type="xml">
                <form string="Case Category">
                    <field name="name" select="1"/>
                    <field name="section_id" select="1" widget="selection"/>
                    <field name="object_id"  invisible="1" />
                </form>
            </field>
        </record>

<!-- Case Categories Tree View -->

        <record id="crm_case_categ_tree-view" model="ir.ui.view">
            <field name="name">crm.case.categ.tree</field>
            <field name="model">crm.case.categ</field>
            <field name="type">tree</field>
            <field name="arch" type="xml">
                <tree string="Case Category">
                    <field name="name"/>
                    <field name="section_id"/>
                </tree>
            </field>
        </record>

<!-- Case Categories Action -->

        <record id="crm_case_categ-act" model="ir.actions.act_window">
            <field name="name">Categories</field>
            <field name="res_model">crm.case.categ</field>
            <field name="view_type">form</field>
            <field name="view_id" ref="crm_case_categ_tree-view"/>
        </record>
        <menuitem id="menu_crm_case_categ"   name="Categories"  parent="base.menu_crm_configuration" groups="base.group_extended"/>

        <menuitem action="crm_case_section_act"
            id="menu_crm_case_section_act"
            parent="base.menu_crm_configuration" />


<!-- Resource Type of case Tree View -->

        <record model="ir.ui.view" id="crm_case_resource_type_tree">
            <field name="name">crm.case.resource.type.tree</field>
            <field name="model">crm.case.resource.type</field>
            <field name="type">tree</field>
            <field name="arch" type="xml">
                <tree string="Resource Type">
                    <field name="name"/>
                    <field name="object_id"/>
                    <field name="section_id"/>
                </tree>
            </field>
        </record>

<!-- Resource Type of case Form View -->

        <record model="ir.ui.view" id="crm_case_resource_type_form">
            <field name="name">crm.case.resource.type.form</field>
            <field name="model">crm.case.resource.type</field>
            <field name="type">form</field>
            <field name="arch" type="xml">
                <form string="Resource Type">
                    <field name="name" select="1"/>
                    <field name="section_id" select="1" widget="selection"/>
                    <field name="object_id"  />
                </form>
            </field>
        </record>

<!-- Resource Type of case Action -->

        <record id="crm_case_resource_type_act" model="ir.actions.act_window">
            <field name="name">Resource Type</field>
            <field name="res_model">crm.case.resource.type</field>
            <field name="view_type">form</field>
            <field name="view_id" ref="crm_case_resource_type_tree"/>
        </record>
        <menuitem id="menu_crm_case_resource_type" name="Resource Type"
            parent="base.menu_crm_configuration" groups="base.group_extended" />

        <record id="crm_case_section_act_tree" model="ir.actions.act_window">
            <field name="name">Cases by section</field>
            <field name="res_model">crm.case.section</field>
            <field name="domain">[('parent_id','=',False)]</field>
            <field name="view_type">tree</field>
            <field name="view_id" ref="crm_case_section_view_tree"/>
        </record>

<!-- Cases Tree View  -->

        <record id="crm_case_log_tree-view" model="ir.ui.view">
            <field name="name">crm.case.log.tree</field>
            <field name="model">crm.case.log</field>
            <field name="type">tree</field>
            <field name="arch" type="xml">
                <tree string="Case logs">
                    <field name="date"/>
                    <field name="name"/>
                    <field name="user_id"/>
                    <field name="section_id"/>
                    <!--
                    <field name="som"/>
                    <field name="canal_id"/>
                    -->
                </tree>
            </field>
        </record>

<!--Case History Tree View  -->

        <record id="crm_case_history_tree-view" model="ir.ui.view">
            <field name="name">crm.case.history.tree</field>
            <field name="model">crm.case.history</field>
            <field name="type">tree</field>
            <field name="arch" type="xml">
                <tree string="Case History">
                    <field name="date"/>
                    <field name="name"/>
                    <field name="user_id"/>
                    <!--
                    <field name="som"/>
                    <field name="canal_id"/>
                    -->
                </tree>
            </field>
        </record>

<!-- Case Calendar View  -->

        <record id="crm_case_calendar-view" model="ir.ui.view">
            <field name="name">crm.case.calendar</field>
            <field name="model">mailgate.thread</field>
            <field name="type">calendar</field>
            <field name="arch" type="xml">
                <calendar color="user_id" date_start="create_date"
                    date_stop="date_deadline" day_length="12"
                    string="Cases">
                    <field name="name" />
                    <field name="partner_id" />
                    <field name="state" />
                </calendar>
            </field>
        </record>

<!-- Case Tree View  -->

        <record id="crm_case_tree-view" model="ir.ui.view">
            <field name="name">crm.case.tree</field>
            <field name="model">mailgate.thread</field>
            <field name="type">tree</field>
            <field name="arch" type="xml">
                <tree colors="red:date_deadline&lt;current_date and state=='open';black:state in ('draft', 'cancel','done','pending')" string="Cases">
                    <field name="id"/>
                    <field name="section_id"/>
                    <field name="create_date"/>
                    <field name="date_deadline"/>
                    <field name="name"/>
                    <field name="partner_id"/>
                    <field name="user_id"/>
                    <field name="state"/>
                    <button name="case_close"
                        states="open,draft,pending" string="Close"
                        type="object" icon="gtk-close" />
                    <button name="case_open" states="draft,pending"
                        string="Open" type="object" icon="gtk-go-forward" />
                    <button name="case_cancel"
                        states="draft,open,pending" string="Cancel"
                        type="object" icon="gtk-cancel" />
                    <button name="case_pending" states="draft,open"
                        string="Pending" type="object"
                        icon="gtk-media-pause" />
                    <button name="case_escalate"
                        states="open,draft,pending" string="Escalate"
                        groups="base.group_extended"
                        type="object" icon="gtk-go-up" />
                    <button name="case_reset" states="done,cancel"
                        string="Reset to Draft" type="object"
                        icon="gtk-convert" />
                </tree>
            </field>
        </record>

<!-- Case Form View  -->

        <record id="crm_case-view" model="ir.ui.view">
            <field name="name">crm.case.form</field>
            <field name="model">mailgate.thread</field>
            <field name="type">form</field>
            <field name="priority" eval="1"/>
            <field name="arch" type="xml">
                <form string="Cases">
                    <field colspan="4" name="name" select="1"/>
                    <field colspan="2" name="section_id" widget="selection"/>
                    <field name="create_date" select="1"/>
                    <field name="date_deadline"/>
                    <newline />
                    <notebook colspan="4">
                        <page string="General">
                            <group col="8" colspan="4">
                                <field colspan="4" name="partner_id"
                                    on_change="onchange_partner_id(partner_id, email_from)"
                                    select="1" />
                                <field colspan="3"
                                    name="partner_address_id"
                                    on_change="onchange_partner_address_id(partner_address_id, email_from)"
                                    />
                                <newline />
                                <field colspan="3" name="email_from"
                                    />
                                <button name="remind_partner"
                                    states="open,pending"
                                    string="Send Reminder" type="object"
                                    icon="gtk-go-forward" />
                                <field name="user_id" select="1" />
                                <button name="remind_user"
                                    states="open,pending"
                                    string="Send Reminder" type="object"
                                    icon="gtk-go-forward" />
                            </group>
                            <separator colspan="4" string="Description"/>
                            <field name="description" colspan="4" nolabel="1"/>
                            <separator colspan="4"/>
                            <group col="8" colspan="4">
                                <field name="state" select="1"/>
                                <button name="case_close"
                                    states="open,draft,pending"
                                    string="Close" type="object"
                                    icon="gtk-close" />
                                <button name="case_open"
                                    states="draft,pending" string="Open"
                                    type="object" icon="gtk-go-forward" />
                                <button name="case_cancel"
                                    states="draft,open,pending"
                                    string="Cancel" type="object"
                                    icon="gtk-cancel" />
                                <button name="case_pending"
                                    states="draft,open" string="Pending"
                                    type="object" icon="gtk-media-pause" />
                                <button name="case_escalate"
                                    states="open,draft,pending"
                                    string="Escalate" type="object"
                                    groups="base.group_extended"
                                    icon="gtk-go-up" />
                                <button name="case_reset"
                                    states="done,cancel"
                                    string="Reset to Draft" type="object"
                                    icon="gtk-convert" />
                            </group>
                        </page>
                        <page string="History" groups="base.group_extended">
                            <field name="id" select="1"/>
                            <field name="active"/>
                            <separator colspan="4" string="Dates"/>
                            <field name="create_date"/>
                            <field colspan="4" name="log_ids" nolabel="1">
                                <form string="Actions">
                                    <separator colspan="4" string="Action Information"/>
                                    <field colspan="4" name="name"/>
                                    <field name="date"/>
                                    <field name="user_id"/>
                                </form>
                            </field>
                        </page>
                        <page string="Emails" groups="base.group_extended">
                           <group colspan="4">
                               <field colspan="4" name="email_cc" string="CC"/>
                           </group>
                           <field name="message_ids" colspan="4" nolabel="1" mode="form,tree">
                               <form string="Communication history">
                                   <group col="6" colspan="4">
                                       <field name="date"/>
                                       <field name="email_to"/>
                                       <field name="email_from"/>
                                   </group>
                                   <newline/>
                                   <field name="description" colspan="4" nolabel="1"/>
                                   <button colspan="4"
                                       string="Reply to Last Email"
                                       name="%(action_crm_send_mail)d"
                                       context="{'mail':'reply', 'model': 'crm.case'}"
                                       icon="gtk-undo" type="action" />
                               </form>
                               <tree string="Communication history">
                                   <field name="description"/>
                                   <field name="email_to"/>
                                   <field name="date"/>
                               </tree>
                           </field>
                           <button colspan="4" string="Send New Email"
                               name="%(action_crm_send_mail)d"
                               context="{'mail':'new', 'model': 'crm.case'}"
                               icon="gtk-go-forward" type="action" />
                        </page>
                    </notebook>
                </form>
            </field>
        </record>

<!-- Case Search View  -->


        <record id="view_crm_case_filter" model="ir.ui.view">
            <field name="name">crm.case.select</field>
            <field name="model">mailgate.thread</field>
            <field name="type">search</field>
            <field name="arch" type="xml">
                <search string="Search Case">
                    <group col='6' colspan='4'>
                        <filter icon="terp-partner" string="My Cases"
                            domain="[('user_id','=',uid)]" separator="1"
                            default="1" help="Cases Related to Current User" />
                        <field name="state" select="1">
                            <filter icon="gtk-new"
                                domain="[('state','in',('draft', 'open'))]"
                                help="Current Cases" />
                            <filter icon="gtk-yes"
                                domain="[('state','=','open')]" help="Open Cases" />
                            <filter icon="gtk-media-pause"
                                domain="[('state','=','pending')]"
                                help="Pending Cases" />
                        </field>
                        <separator orientation="vertical" />
                        <field name="name" select='1' />
                        <field name="user_id" select="1"
                            widget="selection" />
                    </group>
                    <field name="section_id"
                        default="context.get('section_id', False)" select="1"
                        widget="selection"/>
                </search>
            </field>
        </record>

        <record id="crm_case_categ0-act" model="ir.actions.act_window">
            <field name="name">Cases</field>
            <field name="res_model">mailgate.thread</field>
            <field name="view_type">form</field>
            <field name="view_id" ref="crm_case_tree-view"/>
            <field name="search_view_id" ref="view_crm_case_filter"/>
        </record>

        <record id="crm_case_categ0-act_open" model="ir.actions.act_window">
            <field name="name">Open Cases</field>
            <field name="res_model">mailgate.thread</field>
            <field name="view_type">form</field>
            <field name="domain">
                [('state','&lt;&gt;','done'),('state','&lt;&gt;','cancel'),('state','&lt;&gt;','pending')]
            </field>
            <field name="search_view_id" ref="view_crm_case_filter"/>
        </record>

        <record id="crm_case_section_open_act" model="ir.actions.act_window">
            <field name="name">Cases</field>
            <field name="res_model">mailgate.thread</field>
            <field name="domain">[('section_id','child_of',[active_id])]</field>
            <field name="view_type">form</field>
            <field name="view_mode">tree,form,calendar</field>
        </record>
        <record id="ir_open_section_case" model="ir.values">
            <field eval="'tree_but_open'" name="key2"/>
            <field eval="'crm.case.section'" name="model"/>
            <field name="name">Open Cases</field>
            <field eval="'ir.actions.act_window,%d'%crm_case_section_open_act" name="value"/>
            <field eval="True" name="object"/>
        </record>

<!--Case History Form View  -->

        <record id="crm_case_history-view" model="ir.ui.view">
            <field name="name">crm.case.history.form</field>
            <field name="model">crm.case.history</field>
            <field name="type">form</field>
            <field name="arch" type="xml">
                <form string="Cases">
                    <separator colspan="4" string="Case Description"/>
                    <field colspan="4" name="name" select="1"/>
                    <field name="date" select="1"/>
                    <field name="user_id" select="1"/>
                    <field name="model_id"/>
                    <field name="res_id"/>
                    <field name="som"/>
                    <field name="canal_id"/>
                    <field colspan="4" name="description"/>
                </form>
            </field>
        </record>

<!--Case History Search View  -->

        <record id="crm_case_history_search" model="ir.ui.view">
        <field name="name">crm.case.history.select</field>
        <field name="model">crm.case.history</field>
        <field name="type">search</field>
        <field name="arch" type="xml">
                <search string="Search Histories">
                       <filter icon="terp-crm" string="My Histories"
                           domain="[('user_id','=',uid)]"
                           help="My Histories" />
                       <separator orientation="vertical"/>
                     <group col="6" colspan="2">
                       <field name="date" select="1"/>
                    <field name="user_id" select="1" widget="selection"/>
                    <field name="section_id"
                        default="context.get('section_id', False)"
                        select="1" widget="selection"/>
                     </group>
                </search>
            </field>
        </record>

<!--Case History Action -->

        <record id="crm_case_history-act" model="ir.actions.act_window">
            <field name="name">Histories</field>
            <field name="res_model">crm.case.history</field>
            <field name="view_type">form</field>
            <field name="view_mode">tree,form</field>
            <field name="view_id" ref="crm_case_history_tree-view"/>
            <field name="search_view_id" ref="crm_case_history_search"/>
        </record>

<!-- Segmentation line Tree View  -->

        <record id="crm_segmentation_line_tree-view" model="ir.ui.view">
            <field name="name">crm.segmentation.line.tree</field>
            <field name="model">crm.segmentation.line</field>
            <field name="type">tree</field>
            <field name="arch" type="xml">
                <tree string="Partner Segmentation Lines">
                    <field name="name"/>
                    <field name="expr_name"/>
                    <field name="expr_operator"/>
                    <field name="expr_value"/>
                    <field name="operator"/>
                </tree>
            </field>
        </record>

<!-- Segmentation line Form View  -->

        <record id="crm_segmentation_line-view" model="ir.ui.view">
            <field name="name">crm.segmentation.line.form</field>
            <field name="model">crm.segmentation.line</field>
            <field name="type">form</field>
            <field name="arch" type="xml">
                <form string="Partner Segmentation Lines">
                    <field colspan="4" name="name" select="1"/>
                    <group col="2" colspan="4">
                        <field name="expr_name"/>
                        <field name="expr_operator"/>
                        <field name="expr_value"/>
                    </group>
                    <newline/>
                    <field name="operator"/>
                </form>
            </field>
        </record>

<!-- CRM Segmentation  Form View  -->

        <record id="crm_segmentation-view" model="ir.ui.view">
            <field name="name">crm.segmentation.form</field>
            <field name="model">crm.segmentation</field>
            <field name="type">form</field>
            <field name="arch" type="xml">
                <form string="Partner Segmentation">
                    <group col="6" colspan="4">
                        <field name="name" select="1"/>
                        <field name="categ_id"/>
                        <field name="exclusif"/>
                    </group>
                    <notebook colspan="4">
                        <page string="Sales Purchase">
                            <field name="sales_purchase_active"/>
                            <separator colspan="4" string="State of Mind Computation"/>
                            <field name="som_interval"/>
                            <field name="som_interval_max"/>
                            <field name="som_interval_decrease"/>
                            <field name="som_interval_default"/>
                            <separator colspan="4" string="Segmentation Test"/>
                            <field colspan="4" name="segmentation_line" widget="one2many_list" nolabel="1"/>
                        </page>
                        <page string="Description">
                               <field colspan="4" name="description" nolabel="1"/>
                           </page>
                    </notebook>
                    <field name="state"/>
                    <group col="3" colspan="2">
                        <button name="process_start"
                            states="not running"
                            string="Compute Segmentation" type="object"
                            icon="gtk-execute" />
                        <button name="process_stop" states="running"
                            string="Stop Process" type="object"
                            icon="gtk-cancel" />
                        <button name="process_continue" states="running"
                            string="Continue Process" type="object"
                            icon="gtk-go-forward" />
                    </group>
                </form>
            </field>
        </record>

<!-- CRM Segmentation  Tree View  -->

        <record id="crm_segmentation_tree-view" model="ir.ui.view">
            <field name="name">crm.segmentation.tree</field>
            <field name="model">crm.segmentation</field>
            <field name="type">tree</field>
            <field name="arch" type="xml">
                <tree string="Partner Segmentations">
                    <field name="name"/>
                    <field name="description"/>
                    <field name="categ_id"/>
                </tree>
            </field>
        </record>

        <record id="crm_segmentation-act" model="ir.actions.act_window">
            <field name="name">Segmentations</field>
            <field name="res_model">crm.segmentation</field>
            <field name="view_type">form</field>
            <field name="view_id" ref="crm_segmentation-view"/>
        </record>

        <record id="crm_segmentation_tree-act" model="ir.actions.act_window">
            <field name="name">Segmentations</field>
            <field name="res_model">crm.segmentation</field>
            <field name="view_type">form</field>
            <field name="view_mode">tree,form</field>
        </record>
        <menuitem action="crm_segmentation_tree-act"
            id="menu_crm_segmentation-act"
            groups="base.group_extended"
            parent="base.menu_crm_configuration" />

        <record model="ir.ui.view" id="view_users_form_simple_modif_inherited1">
            <field name="name">view.users.form.crm.modif.inherited1</field>
            <field name="model">res.users</field>
            <field name="inherit_id" ref="base.view_users_form_simple_modif" />
            <field name="type">form</field>
            <field name="arch" type="xml">
                <page string="Current Activity" position="inside">
                    <field name="context_section_id" completion="1"
                        widget="selection"
                        context="{'user_prefence':True}" />
                </page>
            </field>
        </record>

        <record id="view_users_form_simple_modif_inherited2" model="ir.ui.view">
                <field name="name">view.users.form.crm.modif.inherited2</field>
                <field name="model">res.users</field>
                <field name="type">form</field>
                <field name="inherit_id" ref="base.view_users_form"/>
                <field eval="18" name="priority"/>
                <field name="arch" type="xml">
                    <field name="password" position="after">
                        <field name="context_section_id" completion="1" widget="selection"/>
                    </field>
                </field>
        </record>

<!-- Inherit View From Partner  -->

        <record id="view_partners_form_crm1" model="ir.ui.view">
                <field name="name">view.res.partner.form.crm.inherited1</field>
                <field name="model">res.partner</field>
                <field name="type">form</field>
                <field name="inherit_id" ref="base.view_partner_form"/>
                <field eval="18" name="priority"/>
                <field name="arch" type="xml">
                    <field name="parent_id" position="after">
                        <field name="section_id" completion="1" widget="selection"
                            groups="base.group_extended"/>
                    </field>
                </field>
        </record>

        <record id="view_partners_form_crm2" model="ir.ui.view">
                <field name="name">view.res.partner.tree.crm.inherited2</field>
                <field name="model">res.partner</field>
                <field name="type">tree</field>
                <field name="inherit_id" ref="base.view_partner_tree"/>
                <field eval="18" name="priority"/>
                <field name="arch" type="xml">
                    <field name="lang" position="after">
                        <field name="section_id" completion="1" widget="selection"
                            groups="base.group_extended"/>
                    </field>
                </field>
        </record>

        <record id="view_partners_form_crm3" model="ir.ui.view">
                <field name="name">view.res.partner.search.crm.inherited3</field>
                <field name="model">res.partner</field>
                <field name="type">search</field>
                <field name="inherit_id" ref="base.view_res_partner_filter"/>
                <field eval="18" name="priority"/>
                <field name="arch" type="xml">
                    <field name="category_id" position="after">
                        <field name="section_id" completion="1" widget="selection"
                            groups="base.group_extended"/>
                    </field>
                </field>
        </record>
    </data>
</openerp><|MERGE_RESOLUTION|>--- conflicted
+++ resolved
@@ -27,25 +27,6 @@
                     <notebook colspan="4">
                         <page string="Sales Team">
                             <group col="2" colspan="1">
-<<<<<<< HEAD
-                                <separator string="Responsible" colspan="2"/>
-                                <field name="parent_id" select="2" widget="selection"/>
-                                <field name="user_id" select="2"/>
-                            </group>
-                            <group col="2" colspan="1">
-                                <separator string="Contact Information" colspan="2"/>
-                                <field name="server_id" select="2"/>
-                                <field name="reply_to" select="2"/>
-                            </group>
-                            <group col="2" colspan="1">
-                                <separator string="Sales Team Property" colspan="2"/>
-                                <field name="active" select="2"/>
-                                <field name="allow_unlink" select="2"/>
-                            </group>
-                            <separator string="Members List" colspan="4"/>
-                            <field name="member_ids" nolabel="1" colspan="4"/>
-                            <separator string="Note" colspan="4"/>
-=======
                                 <separator string="Mailgateway" colspan="2"/>
                                 <field name="reply_to" select="2"/>
                             </group>
@@ -57,7 +38,6 @@
                             <field name="member_ids" nolabel="1" colspan="4"/>
                         </page>
                         <page string="Notes">
->>>>>>> 4b41a8ab
                             <field name="note" select="1" colspan="4" nolabel="1"/>
                         </page>
                     </notebook>
