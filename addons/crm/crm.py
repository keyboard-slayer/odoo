--- conflicted
+++ resolved
@@ -46,6 +46,7 @@
 
 class crm_case(object):
     """A simple python class to be used for common functions """
+
     
     def _find_lost_stage(self, cr, uid, type, section_id):
         return self._find_percent_stage(cr, uid, 0.0, type, section_id)
@@ -101,17 +102,15 @@
         if not stage_id:
             return {'value':{}}
 
-<<<<<<< HEAD
         stage = self.pool.get('crm.case.stage').browse(cr, uid, stage_id, context)
 
         if not stage.on_change:
             return {'value':{}}
         return {'value':{'probability': stage.probability}}
     
-    def _get_default_partner_address(self, cr, uid, context):
-=======
+
     def _get_default_partner_address(self, cr, uid, context=None):
->>>>>>> a5363f5d
+
         """Gives id of default address for current user
         @param self: The object pointer
         @param cr: the current row, from the database cursor,
@@ -230,12 +229,8 @@
         
         current_seq = False
         next_stage_id = False
-<<<<<<< HEAD
-        
-        for case in self.browse(cr, uid, ids, context):
-=======
+
         for case in self.browse(cr, uid, ids, context=context):
->>>>>>> a5363f5d
             next_stage = False
             value = {}
             if case.section_id.id : 
