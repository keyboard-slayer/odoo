# -*- coding: utf-8 -*-
##############################################################################
#
#    OpenERP, Open Source Management Solution
#    Copyright (C) 2004-2010 Tiny SPRL (<http://tiny.be>).
#
#    This program is free software: you can redistribute it and/or modify
#    it under the terms of the GNU Affero General Public License as
#    published by the Free Software Foundation, either version 3 of the
#    License, or (at your option) any later version.
#
#    This program is distributed in the hope that it will be useful,
#    but WITHOUT ANY WARRANTY; without even the implied warranty of
#    MERCHANTABILITY or FITNESS FOR A PARTICULAR PURPOSE.  See the
#    GNU Affero General Public License for more details.
#
#    You should have received a copy of the GNU Affero General Public License
#    along with this program.  If not, see <http://www.gnu.org/licenses/>.
#
##############################################################################

import time
from datetime import datetime
from datetime import timedelta

import tools
from osv import fields
from osv import osv
from tools.translate import _

MAX_LEVEL = 15
AVAILABLE_STATES = [
    ('draft', 'Draft'),
    ('open', 'Open'),
    ('cancel', 'Cancelled'),
    ('done', 'Closed'),
    ('pending', 'Pending')
]

AVAILABLE_PRIORITIES = [
    ('5', 'Lowest'),
    ('4', 'Low'),
    ('3', 'Normal'),
    ('2', 'High'),
    ('1', 'Highest')
]

icon_lst = {
    'form': 'STOCK_NEW',
    'tree': 'STOCK_JUSTIFY_FILL',
    'calendar': 'STOCK_SELECT_COLOR'
}


class crm_case_section(osv.osv):
    """ Cases Section"""

    _name = "crm.case.section"
    _description = "Sales Teams"
    _order = "name"

    _columns = {
        'name': fields.char('Sales Team', size=64, required=True, translate=True),
        'code': fields.char('Code', size=8),
        'active': fields.boolean('Active', help="If the active field is set to \
                        true, it will allow you to hide the sales team without removing it."),
        'allow_unlink': fields.boolean('Allow Delete', help="Allows to delete non draft cases"),
        'user_id': fields.many2one('res.users', 'Responsible User'),
        'reply_to': fields.char('Reply-To', size=64, help="The email address put \
                        in the 'Reply-To' of all emails sent by Open ERP about cases in this sales team"),
        'parent_id': fields.many2one('crm.case.section', 'Parent Section'),
        'child_ids': fields.one2many('crm.case.section', 'parent_id', 'Child Sections'),
    }

    _defaults = {
        'active': lambda *a: 1,
        'allow_unlink': lambda *a: 1,
    }

    _sql_constraints = [
        ('code_uniq', 'unique (code)', 'The code of the section must be unique !')
    ]

    def _check_recursion(self, cr, uid, ids):
        """
        Checks for recursion level for sections
        @param self: The object pointer
        @param cr: the current row, from the database cursor,
        @param uid: the current user’s ID for security checks,
        @param ids: List of section ids
        """
        level = 100

        while len(ids):
            cr.execute('select distinct parent_id from crm_case_section where id =ANY(%s)', (ids,))
            ids = filter(None, map(lambda x: x[0], cr.fetchall()))
            if not level:
                return False
            level -= 1

        return True

    _constraints = [
        (_check_recursion, 'Error ! You cannot create recursive sections.', ['parent_id'])
    ]

    def name_get(self, cr, uid, ids, context={}):
<<<<<<< HEAD
        """Overrides orm"""
=======
        """Overrides orm name_get method
        @param self: The object pointer
        @param cr: the current row, from the database cursor,
        @param uid: the current user’s ID for security checks,
        @param ids: List of section ids
        """

>>>>>>> 39796180
        if not len(ids):
            return []
        reads = self.read(cr, uid, ids, ['name', 'parent_id'], context)
        res = []

        for record in reads:
            name = record['name']
            if record['parent_id']:
                name = record['parent_id'][1] + ' / ' + name
            res.append((record['id'], name))
        return res
crm_case_section()


class crm_case_categ(osv.osv):
    """ Category of Case """

    _name = "crm.case.categ"
    _description = "Category of case"

    _columns = {
        'name': fields.char('Case Category Name', size=64, required=True, translate=True),
        'section_id': fields.many2one('crm.case.section', 'Sales Team'),
        'object_id': fields.many2one('ir.model', 'Object Name'),
    }
    
    def _find_object_id(self, cr, uid, context=None):

        """
        @param self: The object pointer
        @param cr: the current row, from the database cursor,
        @param uid: the current user’s ID for security checks,
        @param context: A standard dictionary for contextual values
        """

        object_id = context and context.get('object_id', False) or False
        ids = self.pool.get('ir.model').search(cr, uid, [('model', '=', object_id)])
        return ids and ids[0]
        
    _defaults = {        
        'object_id' : _find_object_id
<<<<<<< HEAD
    }   
=======
    }
#
>>>>>>> 39796180
crm_case_categ()


class crm_case_resource_type(osv.osv):
    """ Resource Type of case """

    _name = "crm.case.resource.type"
    _description = "Resource Type of case"
    _rec_name = "name"
<<<<<<< HEAD
    
=======

>>>>>>> 39796180
    _columns = {
        'name': fields.char('Case Resource Type', size=64, required=True, translate=True),
        'section_id': fields.many2one('crm.case.section', 'Sales Team'),
        'object_id': fields.many2one('ir.model', 'Object Name'),
    }
    
    def _find_object_id(self, cr, uid, context=None):
        """
        @param self: The object pointer
        @param cr: the current row, from the database cursor,
        @param uid: the current user’s ID for security checks,
        @param context: A standard dictionary for contextual values
        """


        object_id = context and context.get('object_id', False) or False
        ids = self.pool.get('ir.model').search(cr, uid, [('model', '=', object_id)])
<<<<<<< HEAD
        return ids and ids[0] 
    
    _defaults = {
        'object_id' : _find_object_id
    }
=======
        return ids and ids[0]

    _defaults = {
        'object_id' : _find_object_id
    }

>>>>>>> 39796180
crm_case_resource_type()


class crm_case_stage(osv.osv):
    """ Stage of case """

    _name = "crm.case.stage"
    _description = "Stage of case"
    _rec_name = 'name'
    _order = "sequence"
<<<<<<< HEAD
    
=======

>>>>>>> 39796180
    _columns = {
        'name': fields.char('Stage Name', size=64, required=True, translate=True),
        'section_id': fields.many2one('crm.case.section', 'Sales Team'),
        'sequence': fields.integer('Sequence', help="Gives the sequence order \
                        when displaying a list of case stages."),
        'object_id': fields.many2one('ir.model', 'Object Name'),
        'probability': fields.float('Probability (%)', required=True),
        'on_change': fields.boolean('Change Probability Automatically',\
                         help="Change Probability on next and previous stages."),
        'requirements': fields.text('Requirements')
    }
    
    def _find_object_id(self, cr, uid, context=None):

        """
        @param self: The object pointer
        @param cr: the current row, from the database cursor,
        @param uid: the current user’s ID for security checks,
        @param context: A standard dictionary for contextual values
        """

        object_id = context and context.get('object_id', False) or False
        ids = self.pool.get('ir.model').search(cr, uid, [('model', '=', object_id)])
        return ids and ids[0]
<<<<<<< HEAD
        
=======

>>>>>>> 39796180
    _defaults = {
        'sequence': lambda *args: 1,
        'probability': lambda *args: 0.0,
        'object_id' : _find_object_id
    }

crm_case_stage()

def _links_get(self, cr, uid, context={}):
    """
        @param self: The object pointer
        @param cr: the current row, from the database cursor,
        @param uid: the current user’s ID for security checks,
        @param context: A standard dictionary for contextual values
        """


    obj = self.pool.get('res.request.link')
    ids = obj.search(cr, uid, [])
    res = obj.read(cr, uid, ids, ['object', 'name'], context)
    return [(r['object'], r['name']) for r in res]

class crm_case(osv.osv):
    """ CRM Case """

    _name = "crm.case"
    _description = "Case"

    def _email_last(self, cursor, user, ids, name, arg, context=None):

        """Return History
        @param self: The object pointer
        @param cr: the current row, from the database cursor,
        @param uid: the current user’s ID for security checks,
        @param ids: List of case’s IDs
        @param context: A standard dictionary for contextual values
        """


        res = {}
        for case in self.browse(cursor, user, ids):
            if case.history_line:
                res[case.id] = case.history_line[0].description
            else:
                res[case.id] = False
        return res

    def copy(self, cr, uid, id, default=None, context={}):

        """
        @param self: The object pointer
        @param cr: the current row, from the database cursor,
        @param uid: the current user’s ID for security checks,
        @param ids: List of case’s IDs
        @param context: A standard dictionary for contextual values
        """

        if not default:
            default = {}
        default.update({'state': 'draft', 'id': False})
        return super(crm_case, self).copy(cr, uid, id, default, context)

    def _get_log_ids(self, cr, uid, ids, field_names, arg, context={}):

        """
        @param self: The object pointer
        @param cr: the current row, from the database cursor,
        @param uid: the current user’s ID for security checks,
        @param ids: List of case log’s IDs
        @param context: A standard dictionary for contextual values
        """

        result = {}
        history_obj = False
        model_obj = self.pool.get('ir.model')

        if 'history_line' in field_names:
            history_obj = self.pool.get('crm.case.history')
            name = 'history_line'

        if 'log_ids' in field_names:
            history_obj = self.pool.get('crm.case.log')
            name = 'log_ids'

        if not history_obj:
            return result

        for case in self.browse(cr, uid, ids, context):
            model_ids = model_obj.search(cr, uid, [('model', '=', case._name)])
            history_ids = history_obj.search(cr, uid, [('model_id', '=', model_ids[0]),\
                                         ('res_id', '=', case.id)])
            if history_ids:
                result[case.id] = {name: history_ids}
            else:
                result[case.id] = {name: []}

        return result

    _columns = {
        'id': fields.integer('ID', readonly=True),
        'name': fields.char('Description', size=1024, required=True),
        'active': fields.boolean('Active', help="If the active field is set to\
                     true, it will allow you to hide the case without removing it."),
        'description': fields.text('Description'),
        'section_id': fields.many2one('crm.case.section', 'Sales Team',\
                        select=True, help='Sales team to which Case belongs to.\
                             Define Responsible user and Email account for mail gateway.'),
        'email_from': fields.char('Email', size=128, help="These people will receive email."),
        'email_cc': fields.text('Watchers Emails', size=252 , help="These people\
                             will receive a copy of the future" \
                            " communication between partner and users by email"),
        'probability': fields.float('Probability'),
        'email_last': fields.function(_email_last, method=True,
            string='Latest E-Mail', type='text'),
        'partner_id': fields.many2one('res.partner', 'Partner'),
        'partner_address_id': fields.many2one('res.partner.address', 'Partner Contact',\
                                 domain="[('partner_id','=',partner_id)]"),
        'create_date': fields.datetime('Creation Date' , readonly=True),
        'write_date': fields.datetime('Update Date' , readonly=True),
        'date_deadline': fields.date('Deadline'),
        'user_id': fields.many2one('res.users', 'Responsible'),
        'history_line': fields.function(_get_log_ids, method=True, type='one2many',\
                         multi="history_line", relation="crm.case.history", string="Communication"),
        'log_ids': fields.function(_get_log_ids, method=True, type='one2many',\
                         multi="log_ids", relation="crm.case.log", string="Logs History"),
        'stage_id': fields.many2one ('crm.case.stage', 'Stage',\
                         domain="[('section_id','=',section_id),\
                        ('object_id.model', '=', 'crm.opportunity')]"),
        'state': fields.selection(AVAILABLE_STATES, 'State', size=16, readonly=True,
                                  help='The state is set to \'Draft\', when a case is created.\
                                  \nIf the case is in progress the state is set to \'Open\'.\
                                  \nWhen the case is over, the state is set to \'Done\'.\
                                  \nIf the case needs to be reviewed then the state is set to \'Pending\'.'),
        'company_id': fields.many2one('res.company', 'Company'),
    }
    
    def _get_default_partner_address(self, cr, uid, context):

        """
        @param self: The object pointer
        @param cr: the current row, from the database cursor,
        @param uid: the current user’s ID for security checks,
        @param context: A standard dictionary for contextual values
        """

        if not context.get('portal', False):
            return False
        return self.pool.get('res.users').browse(cr, uid, uid, context).address_id.id
<<<<<<< HEAD
        
=======

>>>>>>> 39796180
    def _get_default_partner(self, cr, uid, context):

        """
        @param self: The object pointer
        @param cr: the current row, from the database cursor,
        @param uid: the current user’s ID for security checks,
        @param context: A standard dictionary for contextual values
        """

        if not context.get('portal', False):
            return False
        user = self.pool.get('res.users').browse(cr, uid, uid, context)
        if not user.address_id:
            return False
        return user.address_id.partner_id.id
<<<<<<< HEAD
        
=======

>>>>>>> 39796180
    def _get_default_email(self, cr, uid, context):

        """
        @param self: The object pointer
        @param cr: the current row, from the database cursor,
        @param uid: the current user’s ID for security checks,
        @param context: A standard dictionary for contextual values
        """

        if not context.get('portal', False):
            return False
        user = self.pool.get('res.users').browse(cr, uid, uid, context)
        if not user.address_id:
            return False
        return user.address_id.email
<<<<<<< HEAD
        
=======

>>>>>>> 39796180
    def _get_default_user(self, cr, uid, context):
        """
        @param self: The object pointer
        @param cr: the current row, from the database cursor,
        @param uid: the current user’s ID for security checks,
        @param context: A standard dictionary for contextual values
        """

        if context.get('portal', False):
            return False
        return uid

    def _get_section(self, cr, uid, context):
        """
        @param self: The object pointer
        @param cr: the current row, from the database cursor,
        @param uid: the current user’s ID for security checks,
        @param context: A standard dictionary for contextual values
        """

        user = self.pool.get('res.users').browse(cr, uid, uid, context=context)
        return user.context_section_id.id or False

    _defaults = {
        'active': lambda *a: 1,
        'user_id': _get_default_user,
        'partner_id': _get_default_partner,
        'partner_address_id': _get_default_partner_address,
        'email_from': _get_default_email,
        'state': lambda *a: 'draft',
        'date_deadline': lambda *a: (datetime.today() + timedelta(days=3)).strftime('%Y-%m-%d %H:%M:%S'),
        'section_id': _get_section,
        'company_id': lambda s, cr, uid, c: s.pool.get('res.company')._company_default_get(cr, uid, 'crm.case', context=c),
    }

    _order = 'date_deadline desc, create_date desc,id desc'

    def unlink(self, cr, uid, ids, context={}):

        """
        @param self: The object pointer
        @param cr: the current row, from the database cursor,
        @param uid: the current user’s ID for security checks,
        @param ids: List of case’s IDs
        @param context: A standard dictionary for contextual values"""

        for case in self.browse(cr, uid, ids, context):
            if (not case.section_id.allow_unlink) and (case.state <> 'draft'):
                raise osv.except_osv(_('Warning !'),
                    _('You can not delete this case. You should better cancel it.'))
        return super(crm_case, self).unlink(cr, uid, ids, context)

    def stage_next(self, cr, uid, ids, context={}):
        """
        @param self: The object pointer
        @param cr: the current row, from the database cursor,
        @param uid: the current user’s ID for security checks,
        @param ids: List of stage next’s IDs
        @param context: A standard dictionary for contextual values"""

        s = self.get_stage_dict(cr, uid, ids, context=context)
        for case in self.browse(cr, uid, ids, context):
            section = (case.section_id.id or False)
            if section in s:
                st = case.stage_id.id  or False
                if st in s[section]:
                    self.write(cr, uid, [case.id], {'stage_id': s[section][st]})
        return True

    def get_stage_dict(self, cr, uid, ids, context={}):
        """
        @param self: The object pointer
        @param cr: the current row, from the database cursor,
        @param uid: the current user’s ID for security checks,
        @param ids: List of stage dict’s IDs
        @param context: A standard dictionary for contextual values"""

        sid = self.pool.get('crm.case.stage').search(cr, uid,\
                            [('object_id.model', '=', self._name)], context=context)
        s = {}
        previous = {}
        for stage in self.pool.get('crm.case.stage').browse(cr, uid, sid, context=context):
            section = stage.section_id.id or False
            s.setdefault(section, {})
            s[section][previous.get(section, False)] = stage.id
            previous[section] = stage.id
        return s

    def stage_previous(self, cr, uid, ids, context={}):
        """
        @param self: The object pointer
        @param cr: the current row, from the database cursor,
        @param uid: the current user’s ID for security checks,
        @param ids: List of stage previous’s IDs
        @param context: A standard dictionary for contextual values"""

        s = self.get_stage_dict(cr, uid, ids, context=context)
        for case in self.browse(cr, uid, ids, context):
            section = (case.section_id.id or False)

            if section in s:
                st = case.stage_id.id  or False
                s[section] = dict([(v, k) for (k, v) in s[section].iteritems()])
                if st in s[section]:
                    self.write(cr, uid, [case.id], {'stage_id': s[section][st]})
        return True

    def onchange_case_id(self, cr, uid, ids, case_id, name, partner_id, context={}):
        """
        @param self: The object pointer
        @param cr: the current row, from the database cursor,
        @param uid: the current user’s ID for security checks,
        @param ids: List of case’s IDs
        @partner_id: Get Partner Id
        @param context: A standard dictionary for contextual values
        """

        if not case_id:
            return {}
        case = self.browse(cr, uid, case_id, context=context)
        value = {}
        if not name:
            value['name'] = case.name

        if (not partner_id) and case.partner_id:
            value['partner_id'] = case.partner_id.id

            if case.partner_address_id:
                value['partner_address_id'] = case.partner_address_id.id
            if case.email_from:
                value['email_from'] = case.email_from
        return {'value': value}

    def history(self, cr, uid, ids, keyword, history=False, email=False, details=None, context={}):
        """
        @param self: The object pointer
        @param cr: the current row, from the database cursor,
        @param uid: the current user’s ID for security checks,
        @param ids: List of History’s IDs
        @param context: A standard dictionary for contextual values"""

        cases = self.browse(cr, uid, ids, context=context)
        return self.__history(cr, uid, cases, keyword=keyword, \
                               history=history, email=email, details=details, \
                               context=context)

    def __history(self, cr, uid, cases, keyword, history=False, email=False, details=None, context={}):
        """
        @param self: The object pointer
        @param cr: the current row, from the database cursor,
        @param uid: the current user’s ID for security checks,
        @param ids: List of History’s IDs
        @param context: A standard dictionary for contextual values"""


        model_obj = self.pool.get('ir.model')

        for case in cases:
            model_ids = model_obj.search(cr, uid, [('model', '=', case._name)])
            data = {
                'name': keyword,
                'user_id': uid,
                'date': time.strftime('%Y-%m-%d %H:%M:%S'),
                'model_id' : model_ids and model_ids[0] or False,
                'res_id': case.id,
                'section_id': case.section_id.id
            }

            obj = self.pool.get('crm.case.log')
            if history:
                obj = self.pool.get('crm.case.history')
                data['description'] = details or case.description
                data['email'] = email or False
                data['email_from'] = (case.user_id and case.user_id.address_id and \
                            case.user_id.address_id.email) or tools.config.get('email_from',False)
            res = obj.create(cr, uid, data, context)
        return True
    _history = __history

    def create(self, cr, uid, *args, **argv):

        """
        @param self: The object pointer
        @param cr: the current row, from the database cursor,
        @param uid: the current user’s ID for security checks,
        @param *args: Give Tuple Value
        @Paran **args: Give Dictionay of Keyword Value
        """

        res = super(crm_case, self).create(cr, uid, *args, **argv)
        cases = self.browse(cr, uid, [res])
        cases[0].state # to fill the browse record cache
        self._action(cr, uid, cases, 'draft')
        return res

    def add_reply(self, cursor, user, ids, context=None):

        """
        @param self: The object pointer
        @param cr: the current row, from the database cursor,
        @param uid: the current user’s ID for security checks,
        @param context: A standard dictionary for contextual values
        """

        for case in self.browse(cursor, user, ids, context=context):
            if case.email_last:
                description = email_last
                self.write(cursor, user, case.id, {
                    'description': '> ' + description.replace('\n', '\n> '),
                    }, context=context)
        return True

    def case_log(self, cr, uid, ids, context={}, email=False, *args):

        """
        @param self: The object pointer
        @param cr: the current row, from the database cursor,
        @param uid: the current user’s ID for security checks,
        @param context: A standard dictionary for contextual values
        @param *args: Give Tuple Value
        """

        cases = self.browse(cr, uid, ids)
        self.__history(cr, uid, cases, _('Historize'), history=True, email=email)
        return self.write(cr, uid, ids, {'description': False, 'som': False,
            'canal_id': False})

    def case_log_reply(self, cr, uid, ids, context={}, email=False, *args):

        """
        @param self: The object pointer
        @param cr: the current row, from the database cursor,
        @param uid: the current user’s ID for security checks,
        @param context: A standard dictionary for contextual values
        @param *args: Give Tuple Value
        """

        cases = self.browse(cr, uid, ids)
        for case in cases:
            if not case.email_from:
                raise osv.except_osv(_('Error!'),
                        _('You must put a Partner eMail to use this action!'))

            if not case.user_id:
                raise osv.except_osv(_('Error!'),
                        _('You must define a responsible user for this case in order to use this action!'))

            if not case.description:
                raise osv.except_osv(_('Error!'),
                        _('Can not send mail with empty body,you should have description in the body'))

        self.__history(cr, uid, cases, _('Send'), history=True, email=False)
        for case in cases:
            self.write(cr, uid, [case.id], {
                'description': False, 
                'som': False, 
                'canal_id': False, 
                })
            emails = [case.email_from] + (case.email_cc or '').split(',')
            emails = filter(None, emails)
            body = case.description or ''
            if case.user_id.signature:
                body += '\n\n%s' % (case.user_id.signature)

            emailfrom = case.user_id.address_id and case.user_id.address_id.email or False
            if not emailfrom:
                raise osv.except_osv(_('Error!'),
                        _("No E-Mail ID Found for your Company address!"))

            tools.email_send(
                emailfrom, 
                emails, 
                '[' + str(case.id) + '] ' + case.name, 
                self.format_body(body), 
                reply_to = case.section_id.reply_to, 
                openobject_id = str(case.id)
            )
        return True

    def onchange_partner_id(self, cr, uid, ids, part, email=False):

        """
        @param self: The object pointer
        @param cr: the current row, from the database cursor,
        @param uid: the current user’s ID for security checks,
        """

        if not part:
            return {'value': {'partner_address_id': False,
                            'email_from': False,
                            }}
        addr = self.pool.get('res.partner').address_get(cr, uid, [part], ['contact'])
        data = {'partner_address_id': addr['contact']}
        data.update(self.onchange_partner_address_id(cr, uid, ids, addr['contact'])['value'])
        return {'value': data}

    def onchange_partner_address_id(self, cr, uid, ids, add, email=False):

        """
        @param self: The object pointer
        @param cr: the current row, from the database cursor,
        @param uid: the current user’s ID for security checks,
        """

        data = {}
        if not add:
            return {'value': {'email_from': False, 'partner_name2': False}}
        address = self.pool.get('res.partner.address').browse(cr, uid, add)
        data['email_from'] = address.email
        return {'value': data}

    def case_close(self, cr, uid, ids, *args):

        """
        @param self: The object pointer
        @param cr: the current row, from the database cursor,
        @param uid: the current user’s ID for security checks,
        @param ids: List of case's Ids
        @param *args: Give Tuple Value
        """

        cases = self.browse(cr, uid, ids)
        cases[0].state # to fill the browse record cache
        self.__history(cr, uid, cases, _('Close'))
        self.write(cr, uid, ids, {'state': 'done', 'date_closed': time.strftime('%Y-%m-%d %H:%M:%S')})
        #
        # We use the cache of cases to keep the old case state
        #
        self._action(cr, uid, cases, 'done')
        return True

    def case_escalate(self, cr, uid, ids, *args):

        """
        @param self: The object pointer
        @param cr: the current row, from the database cursor,
        @param uid: the current user’s ID for security checks,
        @param ids: List of case's Ids
        @param *args: Give Tuple Value
        """

        cases = self.browse(cr, uid, ids)
        for case in cases:
            data = {'active': True, 'user_id': False}

            if case.section_id.parent_id:
                data['section_id'] = case.section_id.parent_id.id
                if case.section_id.parent_id.user_id:
                    data['user_id'] = case.section_id.parent_id.user_id.id
            else:
                raise osv.except_osv(_('Error !'), _('You can not escalate this case.\nYou are already at the top level.'))
            self.write(cr, uid, ids, data)
        cases = self.browse(cr, uid, ids)
        self.__history(cr, uid, cases, _('Escalate'))
        self._action(cr, uid, cases, 'escalate')
        return True


    def case_open(self, cr, uid, ids, *args):

        """
        @param self: The object pointer
        @param cr: the current row, from the database cursor,
        @param uid: the current user’s ID for security checks,
        @param ids: List of case's Ids
        @param *args: Give Tuple Value
        """

        cases = self.browse(cr, uid, ids)
        self.__history(cr, uid, cases, _('Open'))
        for case in cases:
            data = {'state': 'open', 'active': True}
            if not case.user_id:
                data['user_id'] = uid
            self.write(cr, uid, ids, data)
        self._action(cr, uid, cases, 'open')
        return True


    def case_cancel(self, cr, uid, ids, *args):

        """
        @param self: The object pointer
        @param cr: the current row, from the database cursor,
        @param uid: the current user’s ID for security checks,
        @param ids: List of case's Ids
        @param *args: Give Tuple Value
        """

        cases = self.browse(cr, uid, ids)
        cases[0].state # to fill the browse record cache
        self.__history(cr, uid, cases, _('Cancel'))
        self.write(cr, uid, ids, {'state': 'cancel', 'active': True})
        self._action(cr, uid, cases, 'cancel')
        return True

    def case_pending(self, cr, uid, ids, *args):

        """
        @param self: The object pointer
        @param cr: the current row, from the database cursor,
        @param uid: the current user’s ID for security checks,
        @param ids: List of case's Ids
        @param *args: Give Tuple Value
        """

        cases = self.browse(cr, uid, ids)
        cases[0].state # to fill the browse record cache
        self.__history(cr, uid, cases, _('Pending'))
        self.write(cr, uid, ids, {'state': 'pending', 'active': True})
        self._action(cr, uid, cases, 'pending')
        return True

    def case_reset(self, cr, uid, ids, *args):

        """
        @param self: The object pointer
        @param cr: the current row, from the database cursor,
        @param uid: the current user’s ID for security checks,
        @param ids: List of case's Ids
        @param *args: Give Tuple Value
        """

        cases = self.browse(cr, uid, ids)
        cases[0].state # to fill the browse record cache
        self.__history(cr, uid, cases, _('Draft'))
        self.write(cr, uid, ids, {'state': 'draft', 'active': True})
        self._action(cr, uid, cases, 'draft')
        return True

crm_case()


class crm_case_log(osv.osv):
    """ Case Communication History """
    _name = "crm.case.log"
    _description = "Case Communication History"

    _order = "id desc"
    _columns = {
        'name': fields.char('Status', size=64), 
        'som': fields.many2one('res.partner.som', 'State of Mind'), 
        'date': fields.datetime('Date'), 
        'canal_id': fields.many2one('res.partner.canal', 'Channel'), 
        'section_id': fields.many2one('crm.case.section', 'Section'), 
        'user_id': fields.many2one('res.users', 'User Responsible', readonly=True), 
        'model_id': fields.many2one('ir.model', "Model"), 
        'res_id': fields.integer('Resource ID'), 
    }

    _defaults = {
        'date': lambda *a: time.strftime('%Y-%m-%d %H:%M:%S'),
    }

crm_case_log()

class crm_case_history(osv.osv):
    """Case history"""

    _name = "crm.case.history"
    _description = "Case history"
    _order = "id desc"
    _inherits = {'crm.case.log': "log_id"}

    def _note_get(self, cursor, user, ids, name, arg, context=None):

        """ @param self: The object pointer
            @param cr: the current row, from the database cursor,
            @param uid: the current user’s ID for security checks,
            @param ids: List of case History’s IDs
            @param context: A standard dictionary for contextual values
        """

        res = {}
        for hist in self.browse(cursor, user, ids, context or {}):
            res[hist.id] = (hist.email or '/') + ' (' + str(hist.date) + ')\n'
            res[hist.id] += (hist.description or '')
        return res
<<<<<<< HEAD
        
=======

>>>>>>> 39796180
    _columns = {
        'description': fields.text('Description'), 
        'note': fields.function(_note_get, method=True, string="Description", type="text"), 
        'email': fields.char('Email', size=84), 
        'email_from' : fields.char('From Email', size=84),
        'log_id': fields.many2one('crm.case.log', 'Log', ondelete='cascade'), 
    }

crm_case_history()

class crm_email_add_cc_wizard(osv.osv_memory):
    """ Email Add CC"""

    _name = "crm.email.add.cc"
    _description = "Email Add CC"

    _columns = {
        'name': fields.selection([('user', 'User'), ('partner', 'Partner'),\
                         ('email', 'Email Address')], 'Send to', required=True),
        'user_id': fields.many2one('res.users', "User"),
        'partner_id': fields.many2one('res.partner', "Partner"),
        'email': fields.char('Email', size=32),
        'subject': fields.char('Subject', size=32),
    }

    def change_email(self, cr, uid, ids, user, partner):

        """ @param self: The object pointer
            @param cr: the current row, from the database cursor,
            @param uid: the current user’s ID for security checks,
            @param ids: List of Mail’s IDs
        """

        if (not partner and not user):
            return {'value': {'email': False}}
        email = False
        if partner:
            addr = self.pool.get('res.partner').address_get(cr, uid, [partner], ['contact'])
            if addr:
                email = self.pool.get('res.partner.address').read(cr, uid, addr['contact'] , ['email'])['email']
        elif user:
            addr = self.pool.get('res.users').read(cr, uid, user, ['address_id'])['address_id']
            if addr:
                email = self.pool.get('res.partner.address').read(cr, uid, addr[0] , ['email'])['email']
        return {'value': {'email': email}}


    def add_cc(self, cr, uid, ids, context={}):

        """ @param self: The object pointer
            @param cr: the current row, from the database cursor,
            @param uid: the current user’s ID for security checks,
            @param ids: List of create menu’s IDs
            @param context: A standard dictionary for contextual values
        """

        data = self.read(cr, uid, ids[0])
        email = data['email']
        subject = data['subject']

        if not context:
            return {}
        history_line = self.pool.get('crm.case.history').browse(cr, uid, context['active_id'])
        model = history_line.log_id.model_id.model
        model_pool = self.pool.get(model)
        case = model_pool.browse(cr, uid, history_line.log_id.res_id)
        body = history_line.description.replace('\n', '\n> ')
        flag = tools.email_send(
            case.user_id.address_id.email,
            [case.email_from],
            subject or '[' + str(case.id) + '] ' + case.name,
            model_pool.format_body(body),
            email_cc = [email],
            openobject_id = str(case.id),
            subtype = "html"
        )

        if flag:
            model_pool.write(cr, uid, case.id, {'email_cc' : case.email_cc and case.email_cc + ',' + email or email})
        else:
            raise osv.except_osv(_('Email Fail!'), ("Lastest Email is not sent successfully"))
        return {}

crm_email_add_cc_wizard()

class users(osv.osv):
    _inherit = 'res.users'
    _description = "Users"
    _columns = {
        'context_section_id': fields.many2one('crm.case.section', 'Sales Team'),
    }
users()


class res_partner(osv.osv):
    _inherit = 'res.partner'
    _columns = {
        'section_id': fields.many2one('crm.case.section', 'Sales Team'),
    }
res_partner()

# vim:expandtab:smartindent:tabstop=4:softtabstop=4:shiftwidth=4:<|MERGE_RESOLUTION|>--- conflicted
+++ resolved
@@ -105,9 +105,6 @@
     ]
 
     def name_get(self, cr, uid, ids, context={}):
-<<<<<<< HEAD
-        """Overrides orm"""
-=======
         """Overrides orm name_get method
         @param self: The object pointer
         @param cr: the current row, from the database cursor,
@@ -115,7 +112,6 @@
         @param ids: List of section ids
         """
 
->>>>>>> 39796180
         if not len(ids):
             return []
         reads = self.read(cr, uid, ids, ['name', 'parent_id'], context)
@@ -157,12 +153,8 @@
         
     _defaults = {        
         'object_id' : _find_object_id
-<<<<<<< HEAD
-    }   
-=======
     }
 #
->>>>>>> 39796180
 crm_case_categ()
 
 
@@ -172,11 +164,7 @@
     _name = "crm.case.resource.type"
     _description = "Resource Type of case"
     _rec_name = "name"
-<<<<<<< HEAD
-    
-=======
-
->>>>>>> 39796180
+
     _columns = {
         'name': fields.char('Case Resource Type', size=64, required=True, translate=True),
         'section_id': fields.many2one('crm.case.section', 'Sales Team'),
@@ -194,20 +182,12 @@
 
         object_id = context and context.get('object_id', False) or False
         ids = self.pool.get('ir.model').search(cr, uid, [('model', '=', object_id)])
-<<<<<<< HEAD
-        return ids and ids[0] 
-    
+        return ids and ids[0]
+
     _defaults = {
         'object_id' : _find_object_id
     }
-=======
-        return ids and ids[0]
-
-    _defaults = {
-        'object_id' : _find_object_id
-    }
-
->>>>>>> 39796180
+
 crm_case_resource_type()
 
 
@@ -218,11 +198,7 @@
     _description = "Stage of case"
     _rec_name = 'name'
     _order = "sequence"
-<<<<<<< HEAD
-    
-=======
-
->>>>>>> 39796180
+
     _columns = {
         'name': fields.char('Stage Name', size=64, required=True, translate=True),
         'section_id': fields.many2one('crm.case.section', 'Sales Team'),
@@ -247,11 +223,7 @@
         object_id = context and context.get('object_id', False) or False
         ids = self.pool.get('ir.model').search(cr, uid, [('model', '=', object_id)])
         return ids and ids[0]
-<<<<<<< HEAD
-        
-=======
-
->>>>>>> 39796180
+
     _defaults = {
         'sequence': lambda *args: 1,
         'probability': lambda *args: 0.0,
@@ -400,11 +372,7 @@
         if not context.get('portal', False):
             return False
         return self.pool.get('res.users').browse(cr, uid, uid, context).address_id.id
-<<<<<<< HEAD
-        
-=======
-
->>>>>>> 39796180
+
     def _get_default_partner(self, cr, uid, context):
 
         """
@@ -420,11 +388,7 @@
         if not user.address_id:
             return False
         return user.address_id.partner_id.id
-<<<<<<< HEAD
-        
-=======
-
->>>>>>> 39796180
+
     def _get_default_email(self, cr, uid, context):
 
         """
@@ -440,11 +404,7 @@
         if not user.address_id:
             return False
         return user.address_id.email
-<<<<<<< HEAD
-        
-=======
-
->>>>>>> 39796180
+
     def _get_default_user(self, cr, uid, context):
         """
         @param self: The object pointer
@@ -923,11 +883,7 @@
             res[hist.id] = (hist.email or '/') + ' (' + str(hist.date) + ')\n'
             res[hist.id] += (hist.description or '')
         return res
-<<<<<<< HEAD
-        
-=======
-
->>>>>>> 39796180
+
     _columns = {
         'description': fields.text('Description'), 
         'note': fields.function(_note_get, method=True, string="Description", type="text"), 
