# -*- coding: utf-8 -*-
##############################################################################
#
#    OpenERP, Open Source Management Solution
#    Copyright (C) 2004-2010 Tiny SPRL (<http://tiny.be>).
#
#    This program is free software: you can redistribute it and/or modify
#    it under the terms of the GNU Affero General Public License as
#    published by the Free Software Foundation, either version 3 of the
#    License, or (at your option) any later version.
#
#    This program is distributed in the hope that it will be useful,
#    but WITHOUT ANY WARRANTY; without even the implied warranty of
#    MERCHANTABILITY or FITNESS FOR A PARTICULAR PURPOSE.  See the
#    GNU Affero General Public License for more details.
#
#    You should have received a copy of the GNU Affero General Public License
#    along with this program.  If not, see <http://www.gnu.org/licenses/>.
#
##############################################################################

from caldav import common
from dateutil.rrule import *
from osv import fields, osv
import  datetime
import base64
import re
import time
import tools

from tools.translate import _

import crm


class crm_phonecall(osv.osv):
    _name = "crm.phonecall"
    _description = "Phonecall Cases"
    _order = "id desc"
    _inherit = 'crm.case'
    _columns = {
        'duration': fields.float('Duration'),
        'categ_id': fields.many2one('crm.case.categ', 'Category', domain="[('section_id','=',section_id)]"),
        'partner_phone': fields.char('Phone', size=32),
        'partner_mobile': fields.char('Mobile', size=32),
        'som': fields.many2one('res.partner.som', 'State of Mind', help="The minds states allow to define a value scale which represents" \
                                                                   "the partner mentality in relation to our services.The scale has" \
                                                                   "to be created with a factor for each level from 0 (Very dissatisfied) to 10 (Extremely satisfied)."),
        'priority': fields.selection(crm.AVAILABLE_PRIORITIES, 'Priority'),
        'canal_id': fields.many2one('res.partner.canal', 'Channel',help="The channels represent the different communication modes available with the customer." \
                                                                " With each commercial opportunity, you can indicate the canall which is this opportunity source."),
        'probability': fields.float('Probability (%)'),
        'planned_revenue': fields.float('Planned Revenue'),
        'date_closed': fields.datetime('Closed', readonly=True),
        'opportunity_id':fields.many2one ('crm.opportunity', 'Opportunity'),        
    }
    def onchange_categ_id(self, cr, uid, ids, categ, context={}):
        if not categ:
            return {'value':{}}
<<<<<<< HEAD
        cat = self.pool.get('crm.case.categ').browse(cr, uid, categ, context).probability
        return {'value':{'probability':cat}}    
    
=======
        cat = self.pool.get('crm.phonecall.categ').browse(cr, uid, categ, context).probability
        return {'value':{'probability':cat}}
>>>>>>> 47065408

crm_phonecall()
<|MERGE_RESOLUTION|>--- conflicted
+++ resolved
@@ -57,13 +57,7 @@
     def onchange_categ_id(self, cr, uid, ids, categ, context={}):
         if not categ:
             return {'value':{}}
-<<<<<<< HEAD
-        cat = self.pool.get('crm.case.categ').browse(cr, uid, categ, context).probability
-        return {'value':{'probability':cat}}    
-    
-=======
         cat = self.pool.get('crm.phonecall.categ').browse(cr, uid, categ, context).probability
         return {'value':{'probability':cat}}
->>>>>>> 47065408
 
 crm_phonecall()
