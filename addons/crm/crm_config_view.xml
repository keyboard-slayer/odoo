<?xml version="1.0" encoding="utf-8"?>
<openerp>
    <data>
<<<<<<< HEAD

        <!-- configartion view -->

        <record id="view_config_crm_menu" model="ir.ui.view">
            <field name="name">Configure Menu for Sections</field>
            <field name="model">crm.menu.config_wizard</field>
            <field name="type">form</field>
            <field name="inherit_id" ref="base.res_config_view_base"/>
            <field name="arch" type="xml">
              <data>
                <form position="attributes"><attribute name="string">
                  Configure CRM Sections
                </attribute></form>

                <group string="res_config_contents" position="replace">
                  <label colspan="4" align="0.0" string="
                     The CRM module is able to pre-configure its section
                     to get you started. Select the sections you want to
                     pre-configure."/>
                  <separator colspan="4" string="Install Pre-Configured Features"/>
                  <field name="meeting"/>
                  <field name="opportunity"/>
                  <field name="phonecall"/>
                  <field name="lead"/>
                  <field name="claims"/>
                  <field name="bugs"/>
                  <field name="helpdesk"/>
                  <field name="jobs"/>
                  <field name="fund"/>
                  <separator colspan="4" string="Calendar Sharing"/>
                  <field name="document_ics"/>
                </group>
              </data>
            </field>
        </record>

        <record id="action_view_config_crm_menu" model="ir.actions.act_window">
            <field name="name">Configure Menu for CRM case Section</field>
            <field name="type">ir.actions.act_window</field>
            <field name="res_model">crm.menu.config_wizard</field>
            <field name="view_id" ref="view_config_crm_menu"/>
            <field name="view_type">form</field>
            <field name="view_mode">form</field>
            <field name="target">new</field>
        </record>

        <!-- register configuration wizard -->
        <record id="config_wizard_step_case_section_menu" model="ir.actions.todo">
            <field name="action_id" ref="action_view_config_crm_menu"/>
        </record>
        
=======
>>>>>>> 625e67df
        <!-- graph view -->
        <record model="ir.ui.view" id="crm_case_graph_view_stage_cost">
            <field name="name">CRM -Graph</field>
            <field name="model">crm.case</field>
            <field name="type">graph</field>
            <field name="arch" type="xml">
                <graph string="Cases By Stage and Estimates" type="bar" orientation="vertical">
                    <field name="stage_id"/>
                    <field name="planned_cost" operator="+"/>
                    <field name="planned_revenue" operator="+"/>
                </graph>
            </field>
        </record>

        <!-- calendar view -->
        <record id="crm_case_calendar_section-view" model="ir.ui.view">
            <field name="name">crm.case.calendar.section</field>
            <field name="model">crm.case</field>
            <field name="type">calendar</field>
            <field name="arch" type="xml">
                <calendar color="section_id" date_start="date" date_stop="date_deadline" day_length="12" string="Cases">
                    <field name="name"/>
                    <field name="partner_id"/>
                    <field name="state"/>
                </calendar>
            </field>
        </record>

    # ------------------------------------------------------ 
    # Stage
    # ------------------------------------------------------ 
    <record model="ir.ui.view" id="crm_case_stage_tree">
        <field name="name">crm.case.stage.tree</field>
        <field name="model">crm.case.stage</field>
        <field name="type">tree</field>
        <field name="arch" type="xml">
            <tree string="Stages">
                <field name="sequence"/>
                <field name="name"/>
                <field name="section_id"/>
            </tree>
        </field>
    </record>
    <record model="ir.ui.view" id="crm_case_stage_form">
        <field name="name">crm.case.stage.form</field>
        <field name="model">crm.case.stage</field>
        <field name="type">form</field>
        <field name="arch" type="xml">
            <form string="Stage">
            	<field name="name" select="1"/>
                <field name="section_id" select="1" widget="selection"/>
                <field name="sequence"/>
            </form>
        </field>
    </record>
    <record id="crm_case_stage_act" model="ir.actions.act_window">
        <field name="name">Stages</field>
        <field name="res_model">crm.case.stage</field>
        <field name="view_type">form</field>
        <field name="view_id" ref="crm_case_stage_tree"/>
    </record>
    <menuitem action="crm_case_stage_act" id="menu_crm_case_stage_act" parent="crm.next_id_51"/>
    
    
     <record model="ir.ui.view" id="crm_generic_wizard">
        <field name="name">crm.generic_wizard.form</field>
        <field name="model">crm.generic_wizard</field>
        <field name="type">form</field>
        <field name="arch" type="xml">
            <form string="Generic Wizard">
                <group col="2">            	
                    <field name="section_id" select="1" widget="selection"/>
                    <field name="user_id"/>
                </group>
                <newline/>                    
                <separator colspan="4"/>                             
                <group col="2" colspan="2">
                    <button icon="gtk-cancel" special="cancel" string="Cancel"/>
                    <button icon="gtk-execute" name="action_create" string="Assign" type="object"/>
                </group>
            </form>
        </field>
    </record>
    <record id="crm_generic_wizard_act" model="ir.actions.act_window">
        <field name="name">Generic Wizard</field>
        <field name="res_model">crm.generic_wizard</field>
        <field name="view_type">form</field>
        <field name="view_id" ref="crm_generic_wizard"/>
        <field name="view_mode">form</field>
        <field name="target">new</field>
    </record>
    
        
    </data>
</openerp><|MERGE_RESOLUTION|>--- conflicted
+++ resolved
@@ -1,60 +1,6 @@
 <?xml version="1.0" encoding="utf-8"?>
 <openerp>
     <data>
-<<<<<<< HEAD
-
-        <!-- configartion view -->
-
-        <record id="view_config_crm_menu" model="ir.ui.view">
-            <field name="name">Configure Menu for Sections</field>
-            <field name="model">crm.menu.config_wizard</field>
-            <field name="type">form</field>
-            <field name="inherit_id" ref="base.res_config_view_base"/>
-            <field name="arch" type="xml">
-              <data>
-                <form position="attributes"><attribute name="string">
-                  Configure CRM Sections
-                </attribute></form>
-
-                <group string="res_config_contents" position="replace">
-                  <label colspan="4" align="0.0" string="
-                     The CRM module is able to pre-configure its section
-                     to get you started. Select the sections you want to
-                     pre-configure."/>
-                  <separator colspan="4" string="Install Pre-Configured Features"/>
-                  <field name="meeting"/>
-                  <field name="opportunity"/>
-                  <field name="phonecall"/>
-                  <field name="lead"/>
-                  <field name="claims"/>
-                  <field name="bugs"/>
-                  <field name="helpdesk"/>
-                  <field name="jobs"/>
-                  <field name="fund"/>
-                  <separator colspan="4" string="Calendar Sharing"/>
-                  <field name="document_ics"/>
-                </group>
-              </data>
-            </field>
-        </record>
-
-        <record id="action_view_config_crm_menu" model="ir.actions.act_window">
-            <field name="name">Configure Menu for CRM case Section</field>
-            <field name="type">ir.actions.act_window</field>
-            <field name="res_model">crm.menu.config_wizard</field>
-            <field name="view_id" ref="view_config_crm_menu"/>
-            <field name="view_type">form</field>
-            <field name="view_mode">form</field>
-            <field name="target">new</field>
-        </record>
-
-        <!-- register configuration wizard -->
-        <record id="config_wizard_step_case_section_menu" model="ir.actions.todo">
-            <field name="action_id" ref="action_view_config_crm_menu"/>
-        </record>
-        
-=======
->>>>>>> 625e67df
         <!-- graph view -->
         <record model="ir.ui.view" id="crm_case_graph_view_stage_cost">
             <field name="name">CRM -Graph</field>
