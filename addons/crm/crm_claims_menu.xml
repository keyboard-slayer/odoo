<?xml version="1.0"?>
<openerp>
<<<<<<< HEAD
	<data noupdate="1">

	    <menuitem id="base.menu_aftersale" name="After-Sale Services"
	    	parent="base.menu_base_partner" sequence="6" />

	    <!-- Claims Menu -->

	    <record model="ir.actions.act_window" id="crm_case_categ_claim0">
	        <field name="name">Claims</field>
	        <field name="res_model">crm.claim</field>
	        <field name="view_type">form</field>
	        <field name="view_mode">tree,calendar,form,graph</field>
	        <field name="view_id" ref="crm_case_claims_tree_view"/>
	        <field name="search_view_id" ref="crm.view_crm_case_claims_filter"/>
	    </record>

	    <record model="ir.actions.act_window.view" id="action_crm_tag_tree_claim0">
	        <field name="sequence" eval="1"/>
	        <field name="view_mode">tree</field>
	        <field name="view_id" ref="crm_case_claims_tree_view"/>
	        <field name="act_window_id" ref="crm_case_categ_claim0"/>
	    </record>

	    <record model="ir.actions.act_window.view" id="action_crm_tag_calendar_claim0">
	        <field name="sequence" eval="2"/>
	        <field name="view_mode">calendar</field>
	        <field name="view_id" ref="crm_case_claims_calendar_view"/>
	        <field name="act_window_id" ref="crm_case_categ_claim0"/>
	    </record>

	    <record model="ir.actions.act_window.view" id="action_crm_tag_form_claim0">
	        <field name="sequence" eval="3"/>
	        <field name="view_mode">form</field>
	        <field name="view_id" ref="crm_case_claims_form_view"/>
	        <field name="act_window_id" ref="crm_case_categ_claim0"/>
	    </record>

	    <record model="ir.actions.act_window.view" id="action_crm_sec_graph_view_act_job">
	        <field name="sequence" eval="4"/>
	        <field name="view_mode">graph</field>
	        <field name="view_id" ref="crm_case_graph_view_stage_cost"/>
	        <field name="act_window_id" ref="crm_case_categ_claim0"/>
	    </record>

	    <menuitem name="Claims" id="menu_crm_case_claims"
	    	parent="base.menu_aftersale" action="crm_case_categ_claim0" />

	</data>
=======
    <data noupdate="1">

        <menuitem id="base.menu_aftersale" name="After-Sale Services"
            groups="base.group_extended"
            parent="base.menu_base_partner" sequence="6" />

        <!-- Claims Menu -->

        <record model="ir.actions.act_window" id="crm_case_categ_claim0">
            <field name="name">Claims</field>
            <field name="res_model">crm.claim</field>
            <field name="view_type">form</field>
            <field name="view_mode">tree,calendar,form,graph</field>
            <field name="view_id" ref="crm_case_claims_tree_view"/>
            <field name="context">{"search_default_section_id":section_id,"search_default_current":1,"search_default_my_claims":1}</field>            
            <field name="search_view_id" ref="crm.view_crm_case_claims_filter"/>
        </record>

        <record model="ir.actions.act_window.view" id="action_crm_tag_tree_claim0">
            <field name="sequence" eval="1"/>
            <field name="view_mode">tree</field>
            <field name="view_id" ref="crm_case_claims_tree_view"/>
            <field name="act_window_id" ref="crm_case_categ_claim0"/>
        </record>

        <record model="ir.actions.act_window.view" id="action_crm_tag_calendar_claim0">
            <field name="sequence" eval="2"/>
            <field name="view_mode">calendar</field>
            <field name="view_id" ref="crm_case_claims_calendar_view"/>
            <field name="act_window_id" ref="crm_case_categ_claim0"/>
        </record>

        <record model="ir.actions.act_window.view" id="action_crm_tag_form_claim0">
            <field name="sequence" eval="3"/>
            <field name="view_mode">form</field>
            <field name="view_id" ref="crm_case_claims_form_view"/>
            <field name="act_window_id" ref="crm_case_categ_claim0"/>
        </record>

        <record model="ir.actions.act_window.view" id="action_crm_sec_graph_view_act_job">
            <field name="sequence" eval="4"/>
            <field name="view_mode">graph</field>
            <field name="view_id" ref="crm_case_graph_view_stage_cost"/>
            <field name="act_window_id" ref="crm_case_categ_claim0"/>
        </record>

        <menuitem name="Claims" id="menu_crm_case_claims"
            parent="base.menu_aftersale" action="crm_case_categ_claim0" />

    </data>
>>>>>>> 5e9e4eaa
</openerp><|MERGE_RESOLUTION|>--- conflicted
+++ resolved
@@ -1,55 +1,5 @@
 <?xml version="1.0"?>
 <openerp>
-<<<<<<< HEAD
-	<data noupdate="1">
-
-	    <menuitem id="base.menu_aftersale" name="After-Sale Services"
-	    	parent="base.menu_base_partner" sequence="6" />
-
-	    <!-- Claims Menu -->
-
-	    <record model="ir.actions.act_window" id="crm_case_categ_claim0">
-	        <field name="name">Claims</field>
-	        <field name="res_model">crm.claim</field>
-	        <field name="view_type">form</field>
-	        <field name="view_mode">tree,calendar,form,graph</field>
-	        <field name="view_id" ref="crm_case_claims_tree_view"/>
-	        <field name="search_view_id" ref="crm.view_crm_case_claims_filter"/>
-	    </record>
-
-	    <record model="ir.actions.act_window.view" id="action_crm_tag_tree_claim0">
-	        <field name="sequence" eval="1"/>
-	        <field name="view_mode">tree</field>
-	        <field name="view_id" ref="crm_case_claims_tree_view"/>
-	        <field name="act_window_id" ref="crm_case_categ_claim0"/>
-	    </record>
-
-	    <record model="ir.actions.act_window.view" id="action_crm_tag_calendar_claim0">
-	        <field name="sequence" eval="2"/>
-	        <field name="view_mode">calendar</field>
-	        <field name="view_id" ref="crm_case_claims_calendar_view"/>
-	        <field name="act_window_id" ref="crm_case_categ_claim0"/>
-	    </record>
-
-	    <record model="ir.actions.act_window.view" id="action_crm_tag_form_claim0">
-	        <field name="sequence" eval="3"/>
-	        <field name="view_mode">form</field>
-	        <field name="view_id" ref="crm_case_claims_form_view"/>
-	        <field name="act_window_id" ref="crm_case_categ_claim0"/>
-	    </record>
-
-	    <record model="ir.actions.act_window.view" id="action_crm_sec_graph_view_act_job">
-	        <field name="sequence" eval="4"/>
-	        <field name="view_mode">graph</field>
-	        <field name="view_id" ref="crm_case_graph_view_stage_cost"/>
-	        <field name="act_window_id" ref="crm_case_categ_claim0"/>
-	    </record>
-
-	    <menuitem name="Claims" id="menu_crm_case_claims"
-	    	parent="base.menu_aftersale" action="crm_case_categ_claim0" />
-
-	</data>
-=======
     <data noupdate="1">
 
         <menuitem id="base.menu_aftersale" name="After-Sale Services"
@@ -64,7 +14,7 @@
             <field name="view_type">form</field>
             <field name="view_mode">tree,calendar,form,graph</field>
             <field name="view_id" ref="crm_case_claims_tree_view"/>
-            <field name="context">{"search_default_section_id":section_id,"search_default_current":1,"search_default_my_claims":1}</field>            
+            <field name="context">{"search_default_section_id":section_id,"search_default_current":1,"search_default_my_claims":1}</field>
             <field name="search_view_id" ref="crm.view_crm_case_claims_filter"/>
         </record>
 
@@ -100,5 +50,4 @@
             parent="base.menu_aftersale" action="crm_case_categ_claim0" />
 
     </data>
->>>>>>> 5e9e4eaa
 </openerp>