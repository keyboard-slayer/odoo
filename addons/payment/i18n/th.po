# Thai translation for openobject-addons
# Copyright (c) 2014 Rosetta Contributors and Canonical Ltd 2014
# This file is distributed under the same license as the openobject-addons package.
# FIRST AUTHOR <EMAIL@ADDRESS>, 2014.
#
msgid ""
msgstr ""
<<<<<<< HEAD
"Project-Id-Version: openobject-addons\n"
"Report-Msgid-Bugs-To: FULL NAME <EMAIL@ADDRESS>\n"
"POT-Creation-Date: 2014-08-14 13:09+0000\n"
"PO-Revision-Date: 2014-11-14 08:13+0000\n"
"Last-Translator: FULL NAME <EMAIL@ADDRESS>\n"
"Language-Team: Thai <th@li.org>\n"
=======
"Project-Id-Version: Odoo 8.0\n"
"Report-Msgid-Bugs-To: \n"
"POT-Creation-Date: 2015-01-21 14:08+0000\n"
"PO-Revision-Date: 2016-03-10 05:38+0000\n"
"Last-Translator: Martin Trigaux\n"
"Language-Team: Thai (http://www.transifex.com/odoo/odoo-8/language/th/)\n"
>>>>>>> 7b7f3fa7
"MIME-Version: 1.0\n"
"Content-Type: text/plain; charset=UTF-8\n"
"Content-Transfer-Encoding: 8bit\n"
"X-Launchpad-Export-Date: 2014-11-15 07:01+0000\n"
"X-Generator: Launchpad (build 17241)\n"

#. module: payment
#: help:account.config.settings,module_payment_adyen:0
msgid "-It installs the module payment_adyen."
msgstr ""

#. module: payment
#: help:account.config.settings,module_payment_buckaroo:0
msgid "-It installs the module payment_buckaroo."
msgstr ""

#. module: payment
#: help:account.config.settings,module_payment_ogone:0
msgid "-It installs the module payment_ogone."
msgstr ""

#. module: payment
#: help:account.config.settings,module_payment_paypal:0
msgid "-It installs the module payment_paypal."
msgstr ""

#. module: payment
#: field:payment.transaction,acquirer_id:0
msgid "Acquirer"
msgstr ""

#. module: payment
#: field:payment.transaction,acquirer_reference:0
msgid "Acquirer Order Reference"
msgstr ""

#. module: payment
#: field:payment.transaction,partner_address:0
msgid "Address"
msgstr ""

#. module: payment
#: field:payment.transaction,amount:0
msgid "Amount"
msgstr ""

#. module: payment
#: help:payment.transaction,amount:0
msgid "Amount in cents"
msgstr ""

#. module: payment
#: selection:payment.acquirer,validation:0
msgid "Automatic"
msgstr "Automatic"

#. module: payment
#: selection:payment.transaction,state:0
msgid "Canceled"
msgstr "ถูกยกเลิก"

#. module: payment
#: field:payment.transaction,partner_city:0
msgid "City"
msgstr ""

#. module: payment
#: field:payment.acquirer,company_id:0
msgid "Company"
msgstr ""

#. module: payment
#: field:payment.acquirer,fees_active:0
msgid "Compute fees"
msgstr ""

#. module: payment
#: field:payment.transaction,partner_country_id:0
msgid "Country"
msgstr ""

#. module: payment
#: field:payment.acquirer,create_uid:0
#: field:payment.transaction,create_uid:0
msgid "Created by"
msgstr ""

#. module: payment
#: field:payment.acquirer,create_date:0
#: field:payment.transaction,create_date:0
msgid "Created on"
msgstr ""

#. module: payment
#: field:payment.transaction,date_create:0
msgid "Creation Date"
msgstr ""

#. module: payment
#: field:payment.transaction,currency_id:0
msgid "Currency"
msgstr ""

#. module: payment
#: help:payment.transaction,message_last_post:0
msgid "Date of the last message posted on the record."
msgstr "วันที่ของข้อความสุดท้ายที่ลงบันทึก"

#. module: payment
#: selection:payment.transaction,state:0
msgid "Done"
msgstr ""

#. module: payment
#: selection:payment.transaction,state:0
msgid "Draft"
msgstr ""

#. module: payment
#: field:payment.transaction,partner_email:0
msgid "Email"
msgstr ""

#. module: payment
#: field:payment.acquirer,environment:0
msgid "Environment"
msgstr ""

#. module: payment
#: selection:payment.transaction,state:0
msgid "Error"
msgstr ""

#. module: payment
#: field:payment.transaction,fees:0
msgid "Fees"
msgstr "ค่าธรรมเนียม"

#. module: payment
#: help:payment.transaction,fees:0
msgid "Fees amount; set by the system because depends on the acquirer"
msgstr ""

#. module: payment
#: help:payment.transaction,state_message:0
msgid "Field used to store error and/or validation messages for information"
msgstr ""

#. module: payment
#: field:payment.acquirer,fees_dom_fixed:0
msgid "Fixed domestic fees"
msgstr ""

#. module: payment
#: field:payment.acquirer,fees_int_fixed:0
msgid "Fixed international fees"
msgstr ""

#. module: payment
#: field:payment.transaction,message_follower_ids:0
msgid "Followers"
msgstr ""

#. module: payment
#: selection:payment.transaction,type:0
msgid "Form"
msgstr ""

#. module: payment
#: field:payment.acquirer,view_template_id:0
msgid "Form Button Template"
msgstr ""

#. module: payment
#: view:payment.acquirer:payment.acquirer_search
msgid "Group By"
msgstr ""

#. module: payment
#: help:payment.transaction,message_summary:0
msgid ""
"Holds the Chatter summary (number of messages, ...). This summary is "
"directly in html format in order to be inserted in kanban views."
msgstr "ยึดติดสรุปตัวแชท (จำนวนของข้อความ., …) สรุปนี้จะถูกจัดในรูปแบบ html โดยตรงเพื่อที่จะถูกใส่ในมุมมองคัมบัง"

#. module: payment
#: field:payment.acquirer,id:0
#: field:payment.transaction,id:0
msgid "ID"
msgstr ""

#. module: payment
#: help:payment.transaction,message_unread:0
msgid "If checked new messages require your attention."
msgstr ""

#. module: payment
#: field:payment.transaction,message_is_follower:0
msgid "Is a Follower"
msgstr ""

#. module: payment
#: field:payment.transaction,partner_lang:0
msgid "Lang"
msgstr ""

#. module: payment
#: field:payment.transaction,message_last_post:0
msgid "Last Message Date"
msgstr "วันที่ของข้อความสุดท้าย"

#. module: payment
#: field:payment.acquirer,write_uid:0
#: field:payment.transaction,write_uid:0
msgid "Last Updated by"
msgstr ""

#. module: payment
#: field:payment.acquirer,write_date:0
#: field:payment.transaction,write_date:0
msgid "Last Updated on"
msgstr ""

#. module: payment
#: help:payment.acquirer,website_published:0
msgid "Make this payment acquirer available (Customer invoices, etc.)"
msgstr ""

#. module: payment
#: field:account.config.settings,module_payment_adyen:0
msgid "Manage Payments Using Adyen"
msgstr ""

#. module: payment
#: field:account.config.settings,module_payment_buckaroo:0
msgid "Manage Payments Using Buckaroo"
msgstr ""

#. module: payment
#: field:account.config.settings,module_payment_ogone:0
msgid "Manage Payments Using Ogone"
msgstr ""

#. module: payment
#: field:account.config.settings,module_payment_paypal:0
msgid "Manage Payments Using Paypal"
msgstr ""

#. module: payment
#: selection:payment.acquirer,validation:0
msgid "Manual"
msgstr "ด้วยตนเอง"

#. module: payment
#: field:payment.acquirer,pre_msg:0
#: field:payment.transaction,state_message:0
msgid "Message"
msgstr ""

#. module: payment
#: help:payment.acquirer,post_msg:0
msgid "Message displayed after having done the payment process."
msgstr ""

#. module: payment
#: help:payment.acquirer,pre_msg:0
msgid "Message displayed to explain and help the payment process."
msgstr ""

#. module: payment
#: field:payment.transaction,message_ids:0
msgid "Messages"
msgstr ""

#. module: payment
#: help:payment.transaction,message_ids:0
msgid "Messages and communication history"
msgstr ""

#. module: payment
#: field:payment.acquirer,name:0
msgid "Name"
msgstr ""

#. module: payment
#: field:payment.transaction,reference:0
msgid "Order Reference"
msgstr ""

#. module: payment
#: field:payment.transaction,partner_id:0
msgid "Partner"
msgstr ""

#. module: payment
#: field:payment.transaction,partner_name:0
msgid "Partner Name"
msgstr "ชื่อคู่ค้า"

#. module: payment
#: field:payment.transaction,partner_reference:0
msgid "Partner Reference"
msgstr ""

#. module: payment
#: code:addons/payment/models/payment_acquirer.py:273
#, python-format
msgid "Pay safely online"
msgstr ""

#. module: payment
#: model:ir.model,name:payment.model_payment_acquirer
#: view:payment.acquirer:payment.acquirer_form
msgid "Payment Acquirer"
msgstr "Payment Acquirer"

#. module: payment
#: model:ir.actions.act_window,name:payment.action_payment_acquirer
#: model:ir.ui.menu,name:payment.payment_acquirer_menu
#: view:payment.acquirer:payment.acquirer_list
msgid "Payment Acquirers"
msgstr ""

#. module: payment
#: model:ir.model,name:payment.model_payment_transaction
msgid "Payment Transaction"
msgstr ""

#. module: payment
#: model:ir.actions.act_window,name:payment.action_payment_transaction
#: model:ir.ui.menu,name:payment.payment_transaction_menu
#: view:payment.transaction:payment.transaction_form
#: view:payment.transaction:payment.transaction_list
msgid "Payment Transactions"
msgstr ""

#. module: payment
#: model:ir.ui.menu,name:payment.root_payment_menu
msgid "Payments"
msgstr "การจ่ายเงิน"

#. module: payment
#: selection:payment.transaction,state:0
msgid "Pending"
msgstr ""

#. module: payment
#: field:payment.transaction,partner_phone:0
msgid "Phone"
msgstr ""

#. module: payment
#: field:payment.acquirer,validation:0
msgid "Process Method"
msgstr ""

#. module: payment
#: selection:payment.acquirer,environment:0
msgid "Production"
msgstr "การผลิต"

#. module: payment
#: view:payment.acquirer:payment.acquirer_search
#: field:payment.acquirer,provider:0
msgid "Provider"
msgstr ""

#. module: payment
#: help:payment.transaction,acquirer_reference:0
msgid "Reference of the TX as stored in the acquirer database"
msgstr ""

#. module: payment
#: help:payment.transaction,partner_reference:0
msgid "Reference of the customer in the acquirer database"
msgstr ""

#. module: payment
#: constraint:payment.acquirer:0
msgid "Required fields not filled"
msgstr ""

#. module: payment
#: view:payment.transaction:payment.transaction_form
msgid "Send a message to the group"
msgstr ""

#. module: payment
#: selection:payment.transaction,type:0
msgid "Server To Server"
msgstr ""

#. module: payment
#: help:payment.acquirer,validation:0
msgid ""
"Static payments are payments like transfer, that require manual steps."
msgstr ""

#. module: payment
#: field:payment.transaction,state:0
msgid "Status"
msgstr ""

#. module: payment
#: field:payment.transaction,message_summary:0
msgid "Summary"
msgstr ""

#. module: payment
#: selection:payment.acquirer,environment:0
msgid "Test"
msgstr ""

#. module: payment
#: field:payment.acquirer,post_msg:0
msgid "Thanks Message"
msgstr ""

#. module: payment
#: sql_constraint:payment.transaction:0
msgid "The payment transaction reference must be unique!"
msgstr ""

#. module: payment
#: view:payment.acquirer:payment.acquirer_form
msgid ""
"This template renders the acquirer button with all necessary values.\n"
"                                    It is be rendered with qWeb with the "
"following evaluation context:"
msgstr ""

#. module: payment
#: field:payment.transaction,type:0
msgid "Type"
msgstr ""

#. module: payment
#: field:payment.transaction,message_unread:0
msgid "Unread Messages"
msgstr ""

#. module: payment
#: field:payment.transaction,date_validate:0
msgid "Validation Date"
msgstr ""

#. module: payment
#: field:payment.acquirer,fees_dom_var:0
msgid "Variable domestic fees (in percents)"
msgstr ""

#. module: payment
#: field:payment.acquirer,fees_int_var:0
msgid "Variable international fees (in percents)"
msgstr ""

#. module: payment
#: field:payment.acquirer,website_published:0
msgid "Visible in Portal / Website"
msgstr ""

#. module: payment
#: field:payment.transaction,website_message_ids:0
msgid "Website Messages"
msgstr "ข้อความเว็บไซต์"

#. module: payment
#: help:payment.transaction,website_message_ids:0
msgid "Website communication history"
msgstr "ประวัติการสื่อสารเว็บไซต์"

#. module: payment
#: field:payment.transaction,partner_zip:0
msgid "Zip"
msgstr ""

#. module: payment
#: view:payment.acquirer:payment.acquirer_form
msgid "acquirer: payment.acquirer browse record"
msgstr ""

#. module: payment
#: view:payment.acquirer:payment.acquirer_form
msgid "amount: the transaction amount, a float"
msgstr ""

#. module: payment
#: view:payment.acquirer:payment.acquirer_form
msgid "context: the current context dictionary"
msgstr ""

#. module: payment
#: view:payment.acquirer:payment.acquirer_form
msgid "currency: the transaction currency browse record"
msgstr ""

#. module: payment
#: view:payment.acquirer:payment.acquirer_form
msgid "partner: the buyer partner browse record, not necessarily set"
msgstr ""

#. module: payment
#: view:payment.acquirer:payment.acquirer_form
msgid ""
"partner_values: specific values about the buyer, for example coming from a "
"shipping form"
msgstr ""

#. module: payment
#: view:payment.acquirer:payment.acquirer_form
msgid "reference: the transaction reference number"
msgstr ""

#. module: payment
#: view:payment.acquirer:payment.acquirer_form
msgid "tx_url: transaction URL to post the form"
msgstr ""

#. module: payment
#: view:payment.acquirer:payment.acquirer_form
msgid "tx_values: transaction values"
msgstr ""

#. module: payment
#: view:payment.acquirer:payment.acquirer_form
msgid "user: current user browse record"
msgstr ""<|MERGE_RESOLUTION|>--- conflicted
+++ resolved
@@ -1,30 +1,21 @@
-# Thai translation for openobject-addons
-# Copyright (c) 2014 Rosetta Contributors and Canonical Ltd 2014
-# This file is distributed under the same license as the openobject-addons package.
-# FIRST AUTHOR <EMAIL@ADDRESS>, 2014.
-#
+# Translation of Odoo Server.
+# This file contains the translation of the following modules:
+# * payment
+# 
+# Translators:
 msgid ""
 msgstr ""
-<<<<<<< HEAD
-"Project-Id-Version: openobject-addons\n"
-"Report-Msgid-Bugs-To: FULL NAME <EMAIL@ADDRESS>\n"
-"POT-Creation-Date: 2014-08-14 13:09+0000\n"
-"PO-Revision-Date: 2014-11-14 08:13+0000\n"
-"Last-Translator: FULL NAME <EMAIL@ADDRESS>\n"
-"Language-Team: Thai <th@li.org>\n"
-=======
 "Project-Id-Version: Odoo 8.0\n"
 "Report-Msgid-Bugs-To: \n"
 "POT-Creation-Date: 2015-01-21 14:08+0000\n"
 "PO-Revision-Date: 2016-03-10 05:38+0000\n"
 "Last-Translator: Martin Trigaux\n"
 "Language-Team: Thai (http://www.transifex.com/odoo/odoo-8/language/th/)\n"
->>>>>>> 7b7f3fa7
 "MIME-Version: 1.0\n"
 "Content-Type: text/plain; charset=UTF-8\n"
-"Content-Transfer-Encoding: 8bit\n"
-"X-Launchpad-Export-Date: 2014-11-15 07:01+0000\n"
-"X-Generator: Launchpad (build 17241)\n"
+"Content-Transfer-Encoding: \n"
+"Language: th\n"
+"Plural-Forms: nplurals=1; plural=0;\n"
 
 #. module: payment
 #: help:account.config.settings,module_payment_adyen:0
@@ -59,12 +50,12 @@
 #. module: payment
 #: field:payment.transaction,partner_address:0
 msgid "Address"
-msgstr ""
+msgstr "ที่อยู่"
 
 #. module: payment
 #: field:payment.transaction,amount:0
 msgid "Amount"
-msgstr ""
+msgstr "จำนวนรวม"
 
 #. module: payment
 #: help:payment.transaction,amount:0
@@ -84,12 +75,12 @@
 #. module: payment
 #: field:payment.transaction,partner_city:0
 msgid "City"
-msgstr ""
+msgstr "จังหวัด"
 
 #. module: payment
 #: field:payment.acquirer,company_id:0
 msgid "Company"
-msgstr ""
+msgstr "บริษัท"
 
 #. module: payment
 #: field:payment.acquirer,fees_active:0
@@ -99,29 +90,28 @@
 #. module: payment
 #: field:payment.transaction,partner_country_id:0
 msgid "Country"
-msgstr ""
-
-#. module: payment
-#: field:payment.acquirer,create_uid:0
-#: field:payment.transaction,create_uid:0
+msgstr "ประเทศ"
+
+#. module: payment
+#: field:payment.acquirer,create_uid:0 field:payment.transaction,create_uid:0
 msgid "Created by"
-msgstr ""
+msgstr "สร้างโดย"
 
 #. module: payment
 #: field:payment.acquirer,create_date:0
 #: field:payment.transaction,create_date:0
 msgid "Created on"
-msgstr ""
+msgstr "สร้างเมื่อ"
 
 #. module: payment
 #: field:payment.transaction,date_create:0
 msgid "Creation Date"
-msgstr ""
+msgstr "วันที่สร้าง"
 
 #. module: payment
 #: field:payment.transaction,currency_id:0
 msgid "Currency"
-msgstr ""
+msgstr "สกุลเงิน"
 
 #. module: payment
 #: help:payment.transaction,message_last_post:0
@@ -131,17 +121,17 @@
 #. module: payment
 #: selection:payment.transaction,state:0
 msgid "Done"
-msgstr ""
+msgstr "เสร็จสมบูรณ์"
 
 #. module: payment
 #: selection:payment.transaction,state:0
 msgid "Draft"
-msgstr ""
+msgstr "ฉบับร่าง"
 
 #. module: payment
 #: field:payment.transaction,partner_email:0
 msgid "Email"
-msgstr ""
+msgstr "อีเมล์"
 
 #. module: payment
 #: field:payment.acquirer,environment:0
@@ -151,7 +141,7 @@
 #. module: payment
 #: selection:payment.transaction,state:0
 msgid "Error"
-msgstr ""
+msgstr "ผิดพลาด"
 
 #. module: payment
 #: field:payment.transaction,fees:0
@@ -181,12 +171,12 @@
 #. module: payment
 #: field:payment.transaction,message_follower_ids:0
 msgid "Followers"
-msgstr ""
+msgstr "ติดตาม"
 
 #. module: payment
 #: selection:payment.transaction,type:0
 msgid "Form"
-msgstr ""
+msgstr "รูปแบบ"
 
 #. module: payment
 #: field:payment.acquirer,view_template_id:0
@@ -196,7 +186,7 @@
 #. module: payment
 #: view:payment.acquirer:payment.acquirer_search
 msgid "Group By"
-msgstr ""
+msgstr "จัดกลุ่มโดย"
 
 #. module: payment
 #: help:payment.transaction,message_summary:0
@@ -206,20 +196,19 @@
 msgstr "ยึดติดสรุปตัวแชท (จำนวนของข้อความ., …) สรุปนี้จะถูกจัดในรูปแบบ html โดยตรงเพื่อที่จะถูกใส่ในมุมมองคัมบัง"
 
 #. module: payment
-#: field:payment.acquirer,id:0
-#: field:payment.transaction,id:0
+#: field:payment.acquirer,id:0 field:payment.transaction,id:0
 msgid "ID"
-msgstr ""
+msgstr "รหัส"
 
 #. module: payment
 #: help:payment.transaction,message_unread:0
 msgid "If checked new messages require your attention."
-msgstr ""
+msgstr "ถ้าการตรวจสอบข้อความใหม่ให้ระบุความสนใจของคุณ"
 
 #. module: payment
 #: field:payment.transaction,message_is_follower:0
 msgid "Is a Follower"
-msgstr ""
+msgstr "เป็นผู้ติดตาม"
 
 #. module: payment
 #: field:payment.transaction,partner_lang:0
@@ -232,16 +221,14 @@
 msgstr "วันที่ของข้อความสุดท้าย"
 
 #. module: payment
-#: field:payment.acquirer,write_uid:0
-#: field:payment.transaction,write_uid:0
+#: field:payment.acquirer,write_uid:0 field:payment.transaction,write_uid:0
 msgid "Last Updated by"
-msgstr ""
-
-#. module: payment
-#: field:payment.acquirer,write_date:0
-#: field:payment.transaction,write_date:0
+msgstr "อัพเดทครั้งสุดท้ายโดย"
+
+#. module: payment
+#: field:payment.acquirer,write_date:0 field:payment.transaction,write_date:0
 msgid "Last Updated on"
-msgstr ""
+msgstr "อัพเดทครั้งสุดท้ายเมื่อ"
 
 #. module: payment
 #: help:payment.acquirer,website_published:0
@@ -274,10 +261,9 @@
 msgstr "ด้วยตนเอง"
 
 #. module: payment
-#: field:payment.acquirer,pre_msg:0
-#: field:payment.transaction,state_message:0
+#: field:payment.acquirer,pre_msg:0 field:payment.transaction,state_message:0
 msgid "Message"
-msgstr ""
+msgstr "ข้อความ"
 
 #. module: payment
 #: help:payment.acquirer,post_msg:0
@@ -292,27 +278,27 @@
 #. module: payment
 #: field:payment.transaction,message_ids:0
 msgid "Messages"
-msgstr ""
+msgstr "ข้อความ"
 
 #. module: payment
 #: help:payment.transaction,message_ids:0
 msgid "Messages and communication history"
-msgstr ""
+msgstr "ข้อความและประวัติการสื่อสาร"
 
 #. module: payment
 #: field:payment.acquirer,name:0
 msgid "Name"
-msgstr ""
+msgstr "ชื่อ"
 
 #. module: payment
 #: field:payment.transaction,reference:0
 msgid "Order Reference"
-msgstr ""
+msgstr "ข้อมูลอ้างอิงใบสั่งซื้อ"
 
 #. module: payment
 #: field:payment.transaction,partner_id:0
 msgid "Partner"
-msgstr ""
+msgstr "คู่ค้า"
 
 #. module: payment
 #: field:payment.transaction,partner_name:0
@@ -325,7 +311,7 @@
 msgstr ""
 
 #. module: payment
-#: code:addons/payment/models/payment_acquirer.py:273
+#: code:addons/payment/models/payment_acquirer.py:274
 #, python-format
 msgid "Pay safely online"
 msgstr ""
@@ -364,12 +350,12 @@
 #. module: payment
 #: selection:payment.transaction,state:0
 msgid "Pending"
-msgstr ""
+msgstr "รอดำเนินการ"
 
 #. module: payment
 #: field:payment.transaction,partner_phone:0
 msgid "Phone"
-msgstr ""
+msgstr "โทร"
 
 #. module: payment
 #: field:payment.acquirer,validation:0
@@ -414,19 +400,18 @@
 
 #. module: payment
 #: help:payment.acquirer,validation:0
-msgid ""
-"Static payments are payments like transfer, that require manual steps."
+msgid "Static payments are payments like transfer, that require manual steps."
 msgstr ""
 
 #. module: payment
 #: field:payment.transaction,state:0
 msgid "Status"
-msgstr ""
+msgstr "สถานะ"
 
 #. module: payment
 #: field:payment.transaction,message_summary:0
 msgid "Summary"
-msgstr ""
+msgstr "สรุป"
 
 #. module: payment
 #: selection:payment.acquirer,environment:0
@@ -447,19 +432,18 @@
 #: view:payment.acquirer:payment.acquirer_form
 msgid ""
 "This template renders the acquirer button with all necessary values.\n"
-"                                    It is be rendered with qWeb with the "
-"following evaluation context:"
+"                                    It is be rendered with qWeb with the following evaluation context:"
 msgstr ""
 
 #. module: payment
 #: field:payment.transaction,type:0
 msgid "Type"
-msgstr ""
+msgstr "ชนิด"
 
 #. module: payment
 #: field:payment.transaction,message_unread:0
 msgid "Unread Messages"
-msgstr ""
+msgstr "ข้อความที่ไม่ได้อ่าน"
 
 #. module: payment
 #: field:payment.transaction,date_validate:0
@@ -494,7 +478,7 @@
 #. module: payment
 #: field:payment.transaction,partner_zip:0
 msgid "Zip"
-msgstr ""
+msgstr "รหัสไปรษณีย์"
 
 #. module: payment
 #: view:payment.acquirer:payment.acquirer_form
