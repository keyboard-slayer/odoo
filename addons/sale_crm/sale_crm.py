# -*- coding: utf-8 -*-
##############################################################################
#
#    OpenERP, Open Source Management Solution
#    Copyright (C) 2004-2010 Tiny SPRL (<http://tiny.be>).
#
#    This program is free software: you can redistribute it and/or modify
#    it under the terms of the GNU Affero General Public License as
#    published by the Free Software Foundation, either version 3 of the
#    License, or (at your option) any later version.
#
#    This program is distributed in the hope that it will be useful,
#    but WITHOUT ANY WARRANTY; without even the implied warranty of
#    MERCHANTABILITY or FITNESS FOR A PARTICULAR PURPOSE.  See the
#    GNU Affero General Public License for more details.
#
#    You should have received a copy of the GNU Affero General Public License
#    along with this program.  If not, see <http://www.gnu.org/licenses/>.
#
##############################################################################

from datetime import date
from openerp import tools
from dateutil.relativedelta import relativedelta
from openerp.osv import osv, fields

MONTHS = {
    "monthly": 1,
    "semesterly": 3,
    "semiannually": 6,
    "annually": 12
}

class sale_order(osv.osv):
    _inherit = 'sale.order'
    _columns = {
        'section_id': fields.many2one('crm.case.section', 'Sales Team'),
        'categ_ids': fields.many2many('crm.case.categ', 'sale_order_category_rel', 'order_id', 'category_id', 'Categories', \
            domain="['|',('section_id','=',section_id),('section_id','=',False), ('object_id.model', '=', 'crm.lead')]")
    }

<<<<<<< HEAD
    def _make_invoice(self, cr, uid, order, lines, context=None):
        if order.section_id:
            context = dict(context or {}, default_section_id= order.section_id.id)
        return super(sale_order, self)._make_invoice(cr, uid, order, lines, context=context)
=======
    def _prepare_invoice(self, cr, uid, order, lines, context=None):
        invoice_vals = super(sale_order, self)._prepare_invoice(cr, uid, order, lines, context=context)
        if order.section_id and order.section_id.id:
            invoice_vals['section_id'] = order.section_id.id
        return invoice_vals
>>>>>>> 078424d5


class crm_case_section(osv.osv):
    _inherit = 'crm.case.section'

    def _get_created_quotation_per_duration(self, cr, uid, ids, field_name, arg, context=None):
        res = dict.fromkeys(ids, [])
        obj = self.pool.get('sale.order')
        first_day = date.today().replace(day=1)

        for section in self.browse(cr, uid, ids, context=context):
            dates = [first_day + relativedelta(months=-(MONTHS[section.target_duration]*(key+1)-1)) for key in range(0, 5)]
            rate_invoice = []
            for when in range(0, 5):
                domain = [("section_id", "=", section.id), ('state', 'in', ['draft', 'sent']), ('date_order', '>=', dates[when].strftime(tools.DEFAULT_SERVER_DATE_FORMAT))]
                if when:
                    domain += [('date_order', '<', dates[when-1].strftime(tools.DEFAULT_SERVER_DATE_FORMAT))]
                rate = 0
                order_ids = obj.search(cr, uid, domain, context=context)
                for order in obj.browse(cr, uid, order_ids, context=context):
                    rate += order.amount_total
                rate_invoice.append(rate)
            rate_invoice.reverse()
            res[section.id] = rate_invoice
        return res

    def _get_validate_saleorder_per_duration(self, cr, uid, ids, field_name, arg, context=None):
        res = dict.fromkeys(ids, [])
        obj = self.pool.get('sale.order')
        first_day = date.today().replace(day=1)

        for section in self.browse(cr, uid, ids, context=context):
            dates = [first_day + relativedelta(months=-(MONTHS[section.target_duration]*(key+1)-1)) for key in range(0, 5)]
            rate_invoice = []
            for when in range(0, 5):
                domain = [("section_id", "=", section.id), ('state', 'not in', ['draft', 'sent']), ('date_confirm', '>=', dates[when].strftime(tools.DEFAULT_SERVER_DATE_FORMAT))]
                if when:
                    domain += [('date_confirm', '<', dates[when-1].strftime(tools.DEFAULT_SERVER_DATE_FORMAT))]
                rate = 0
                order_ids = obj.search(cr, uid, domain, context=context)
                for order in obj.browse(cr, uid, order_ids, context=context):
                    rate += order.amount_total
                rate_invoice.append(rate)
            rate_invoice.reverse()
            res[section.id] = rate_invoice
        return res

    def _get_sent_invoice_per_duration(self, cr, uid, ids, field_name, arg, context=None):
        res = dict.fromkeys(ids, [])
        obj = self.pool.get('account.invoice.report')
        first_day = date.today().replace(day=1)

        for section in self.browse(cr, uid, ids, context=context):
            dates = [first_day + relativedelta(months=-(MONTHS[section.target_duration]*(key+1)-1)) for key in range(0, 5)]
            rate_invoice = []
            for when in range(0, 5):
                domain = [("section_id", "=", section.id), ('state', 'not in', ['draft', 'cancel']), ('date', '>=', dates[when].strftime(tools.DEFAULT_SERVER_DATE_FORMAT))]
                if when:
                    domain += [('date', '<', dates[when-1].strftime(tools.DEFAULT_SERVER_DATE_FORMAT))]
                rate = 0
                invoice_ids = obj.search(cr, uid, domain, context=context)
                for invoice in obj.browse(cr, uid, invoice_ids, context=context):
                    rate += invoice.price_total
                rate_invoice.append(rate)
            rate_invoice.reverse()
            res[section.id] = rate_invoice
        return res

    _columns = {
        'quotation_ids': fields.one2many('sale.order', 'section_id',
            string='Quotations', readonly=True,
            domain=[('state', 'in', ['draft', 'sent', 'cancel'])]),
        'sale_order_ids': fields.one2many('sale.order', 'section_id',
            string='Sale Orders', readonly=True,
            domain=[('state', 'not in', ['draft', 'sent', 'cancel'])]),
        'invoice_ids': fields.one2many('account.invoice', 'section_id',
            string='Invoices', readonly=True,
            domain=[('state', 'not in', ['draft', 'cancel'])]),

        'forecast': fields.integer(string='Total forecast'),
        'target_invoice': fields.integer(string='Invoicing Target'),
        'created_quotation_per_duration': fields.function(_get_created_quotation_per_duration, string='Rate of created quotation per duration', type="string", readonly=True),
        'validate_saleorder_per_duration': fields.function(_get_validate_saleorder_per_duration, string='Rate of validate sales orders per duration', type="string", readonly=True),
        'sent_invoice_per_duration': fields.function(_get_sent_invoice_per_duration, string='Rate of sent invoices per duration', type="string", readonly=True),
    }

    def action_forecast(self, cr, uid, id, value, context=None):
        return self.write(cr, uid, [id], {'forecast': value}, context=context)

class res_users(osv.Model):
    _inherit = 'res.users'
    _columns = {
        'default_section_id': fields.many2one('crm.case.section', 'Default Sales Team'),
    }


class sale_crm_lead(osv.Model):
    _inherit = 'crm.lead'

    def on_change_user(self, cr, uid, ids, user_id, context=None):
        """ Override of on change user_id on lead/opportunity; when having sale
            the new logic is :
            - use user.default_section_id
            - or fallback on previous behavior """
        if user_id:
            user = self.pool.get('res.users').browse(cr, uid, user_id, context=context)
            if user.default_section_id and user.default_section_id.id:
                return {'value': {'section_id': user.default_section_id.id}}
        return super(sale_crm_lead, self).on_change_user(cr, uid, ids, user_id, context=context)


class account_invoice(osv.osv):
    _inherit = 'account.invoice'
    _columns = {
        'section_id': fields.many2one('crm.case.section', 'Sales Team'),
    }
    _defaults = {
        'section_id': lambda self, cr, uid, c=None: self.pool.get('res.users').browse(cr, uid, uid, c).default_section_id.id or False,
    }

# vim:expandtab:smartindent:tabstop=4:softtabstop=4:shiftwidth=4:<|MERGE_RESOLUTION|>--- conflicted
+++ resolved
@@ -39,18 +39,16 @@
             domain="['|',('section_id','=',section_id),('section_id','=',False), ('object_id.model', '=', 'crm.lead')]")
     }
 
-<<<<<<< HEAD
     def _make_invoice(self, cr, uid, order, lines, context=None):
         if order.section_id:
             context = dict(context or {}, default_section_id= order.section_id.id)
         return super(sale_order, self)._make_invoice(cr, uid, order, lines, context=context)
-=======
+
     def _prepare_invoice(self, cr, uid, order, lines, context=None):
         invoice_vals = super(sale_order, self)._prepare_invoice(cr, uid, order, lines, context=context)
         if order.section_id and order.section_id.id:
             invoice_vals['section_id'] = order.section_id.id
         return invoice_vals
->>>>>>> 078424d5
 
 
 class crm_case_section(osv.osv):
