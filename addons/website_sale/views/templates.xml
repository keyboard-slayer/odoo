<?xml version="1.0" encoding="utf-8"?>
<odoo>
    <!-- Layout and common templates -->
    <template id="assets_backend" inherit_id="web.assets_backend">
        <xpath expr="." position="inside">
            <script type="text/javascript" src="/website_sale/static/src/js/website_sale_backend.js"></script>
            <link rel="stylesheet" type="text/scss" href="/website_sale/static/src/scss/website_sale_dashboard.scss"/>
            <link rel="stylesheet" type="text/scss" href="/website_sale/static/src/scss/website_sale_backend.scss"/>
        </xpath>
    </template>

    <template id="assets_frontend" inherit_id="website.assets_frontend">
        <xpath expr="link[last()]" position="after">
            <link rel="stylesheet" type="text/scss" href="/website_sale/static/src/scss/website_sale.scss" />
            <link rel="stylesheet" type="text/scss" href="/website_sale/static/src/scss/website_mail.scss" />
            <link rel="stylesheet" type="text/scss" href="/website_sale/static/src/scss/website_sale_frontend.scss"/>
            <link rel="stylesheet" type="text/scss" href="/sale/static/src/scss/sale_portal.scss"/>
            <link rel="stylesheet" type="text/scss" href="/sale/static/src/scss/product_configurator.scss"/>
            <link rel="stylesheet" type="text/scss" href="/website_sale/static/src/scss/website_sale_options.scss"/>
        </xpath>
        <xpath expr="script[last()]" position="after">
            <script type="text/javascript" src="/sale/static/src/js/product_configurator_mixin.js"></script>
            <script type="text/javascript" src="/sale/static/src/js/product_configurator_modal.js"></script>
            <script type="text/javascript" src="/website_sale/static/src/js/website_sale.js"></script>
            <script type="text/javascript" src="/website_sale/static/src/js/website_sale_utils.js"></script>
            <script type="text/javascript" src="/website_sale/static/src/js/website_sale_payment.js"></script>
            <script type="text/javascript" src="/website_sale/static/src/js/website_sale_validate.js"></script>
            <script type="text/javascript" src="/website_sale/static/src/js/website_sale_tour_buy.js"></script>
            <script type="text/javascript" src="/website_sale/static/src/js/website_sale_tracking.js"></script>
            <script type="text/javascript" src="/website_sale/static/src/js/website_sale_tour_shop_customize.js"></script>
            <script type="text/javascript" src="/website_sale/static/src/js/website_sale_tour_shop_custom_attribute_value.js"></script>
            <script type="text/javascript" src="/website_sale/static/src/js/website_sale_tour_shop_zoom.js"></script>
            <script type="text/javascript" src="/website_sale/static/src/js/website_sale_tour_shop_dynamic_variants.js"></script>
            <script type="text/javascript" src="/website_sale/static/src/js/website_sale_tour_shop_deleted_archived_variants.js"></script>
            <script type="text/javascript" src="/website_sale/static/src/js/website_sale_tour_shop_list_view_b2c.js"></script>
            <script type="text/javascript" src="/website_sale/static/src/js/website_sale_tour_shop_no_variant_attribute.js"></script>
            <script type="text/javascript" src="/website_sale/static/src/js/website_sale_options.js"></script>
        </xpath>
    </template>

    <template id="assets_editor" inherit_id="website.assets_editor" name="Shop Editor">
        <xpath expr="." position="inside">
            <script type="text/javascript" src="/website_sale/static/src/js/website_sale.editor.js"></script>
        </xpath>
    </template>

    <template id="assets_common" name="tour" inherit_id="web.assets_common">
        <xpath expr="." position="inside">
            <script type="text/javascript" src="/website_sale/static/src/js/website_sale_tour_shop.js"></script>
            <script type="text/javascript" src="/website_sale/static/src/js/website_sale_tour_shop_cart_recovery.js"></script>
            <script type="text/javascript" src="/website_sale/static/src/js/website_sale_tour_shop_mail.js"></script>
        </xpath>
    </template>

    <template id="header" inherit_id="website.layout" name="Header Shop My Cart Link">
        <xpath expr="//header//ul[@id='top_menu']/li" position="before">
            <t t-set="website_sale_order" t-value="website.sale_get_order()" />
            <li class="nav-item divider d-none"/> <!-- Make sure the cart and related menus are not folded (see autohideMenu) -->
            <li id="my_cart" t-attf-class="nav-item#{'' if website_sale_order and website_sale_order.cart_quantity else ' d-none'}">
                <a href="/shop/cart" class="nav-link">
                    <i class="fa fa-shopping-cart"></i>
                    My Cart <sup t-attf-class="my_cart_quantity badge badge-primary" t-esc="website_sale_order and website_sale_order.cart_quantity or ''" />
                </a>
            </li>
        </xpath>
    </template>

    <template id="search" name="Search Box">
        <form t-att-action="keep('/shop'+ ('/category/'+slug(category)) if category else None, search=0)" method="get" t-att-class="_classes">
            <t t-if="attrib_values">
                <t t-foreach="attrib_values" t-as="a">
                    <input type="hidden" name="attrib" t-att-value="'%s-%s' % (a[0], a[1])" />
                </t>
            </t>
            <t t-call="website.website_search_box" />
        </form>
    </template>

    <template id="search count" inherit_id="website.website_search_box" active="False" customize_show="True" name="Show # found">
        <xpath expr="//button[hasclass('oe_search_button')]" position="inside">
            <span t-if='search' class='oe_search_found'> <small>(<t t-esc="search_count"/> found)</small></span>
        </xpath>
    </template>

    <template id="404">
        <t t-call="website.layout">
            <div id="wrap">
                <div class="oe_structure oe_empty">
                    <div class="container">
                        <h1 class="mt32">Product not found!</h1>
                        <p>Sorry, this product is not available anymore.</p>
                        <p>
                            <a t-attf-href="/shop">Return to the product list.</a>
                        </p>
                    </div>
                </div>
            </div>
        </t>
    </template>

    <!-- Product item used by /shop and /shop/cart -->
    <template id="products_item" name="Products item">
        <t t-set="product_href" t-value="keep('/shop/product/%s' % slug(product), page=(pager['page']['num'] if pager['page']['num']&gt;1 else None))" />

        <t t-set="combination_info" t-value="product._get_combination_info(only_template=True, add_qty=add_qty or 1, pricelist=pricelist)"/>

        <form action="/shop/cart/update" method="post">
            <input type="hidden" name="csrf_token" t-att-value="request.csrf_token()" />
            <div itemscope="itemscope" itemtype="http://schema.org/Product">
                <div class="ribbon-wrapper">
                    <a href="#" role="button" class="ribbon btn btn-danger">Sale</a>
                </div>
                <div class="oe_product_image">
                    <a itemprop="url" t-att-href="product_href">
                        <span t-field="product.image" t-options="{'widget': 'image', 'resize': None if product_image_big else '300x300'}"/>
                    </a>
                </div>
                <t t-if="show_publish">
                    <div id="website_published_button" class="" groups="sales_team.group_sale_manager">
                        <t t-call="website.publish_management">
                            <t t-set="object" t-value="product" />
                            <t t-set="publish_edit" t-value="True" />
                            <t t-set="action" t-value="'product.product_template_action'" />
                        </t>
                    </div>
                </t>
                <section>
                    <h6>
                        <a itemprop="name" t-att-href="product_href" t-att-content="product.name" t-field="product.name" />
                        <a role="button" t-if="not show_publish and not product.website_published" t-att-href="product_href" class="btn btn-secondary btn-sm btn-danger" title="This product is unpublished.">Unpublished</a>
                    </h6>
                    <div itemprop="offers" itemscope="itemscope" itemtype="http://schema.org/Offer" class="product_price">
                        <b>
                            <t t-if="True"><!-- compatibility 12.0 -->
                                <del t-attf-class="text-danger mr8 {{'' if combination_info['has_discounted_price'] else 'd-none'}}" style="white-space: nowrap;" t-esc="combination_info['list_price']" t-options="{'widget': 'monetary', 'display_currency': website.currency_id}" />
                            </t>
                            <span t-if="combination_info['price']" t-esc="combination_info['price']" t-options="{'widget': 'monetary', 'display_currency': website.currency_id}"/>
                            <span itemprop="price" style="display:none;" t-esc="combination_info['price']" />
                            <span itemprop="priceCurrency" style="display:none;" t-esc="website.currency_id.name" />
                        </b>
                    </div>
                </section>
            </div>
        </form>
    </template>

    <template id="products_description" inherit_id="website_sale.products_item" active="False" customize_show="True" name="Product Description">
        <xpath expr="//div[hasclass('product_price')]" position="before">
            <div class="text-info oe_subdescription" contenteditable="false">
                <div itemprop="description" t-field="product.description_sale"></div>
            </div>
        </xpath>
    </template>

    <template id="products_add_to_cart" inherit_id="website_sale.products_item" active="False" customize_show="True" name="Add to Cart">
        <xpath expr="//div[hasclass('product_price')]" position="inside">
            <t t-set="product_variant_id" t-value="product._get_first_possible_variant_id()"/>
            <input name="product_id" t-att-value="product_variant_id" type="hidden"/>
            <t t-if="product_variant_id">
                <a href="#" role="button" class="btn btn-secondary btn-sm a-submit" aria-label="Shopping cart" title="Shopping cart">
                    <span class="fa fa-shopping-cart" />
                </a>
            </t>
        </xpath>
    </template>

    <template id="pricelist_list" name="Pricelists Dropdown">
        <t t-set="website_sale_pricelists" t-value="website.get_pricelist_available(show_visible=True)" />
        <div t-attf-class="dropdown#{'' if website_sale_pricelists and len(website_sale_pricelists)&gt;1 else ' d-none'} #{_classes}">
            <t t-set="curr_pl" t-value="website.get_current_pricelist()" />
            <a role="button" href="#" class="dropdown-toggle btn btn-secondary" data-toggle="dropdown">
                <t t-esc="curr_pl and curr_pl.name or ' - '" />
            </a>
            <div class="dropdown-menu" role="menu">
                <t t-foreach="website_sale_pricelists" t-as="pl">
                    <a role="menuitem" t-att-href="'/shop/change_pricelist/%s' % pl.id" class="dropdown-item">
                        <span class="switcher_pricelist" t-att-data-pl_id="pl.id" t-esc="pl.name" />
                    </a>
                </t>
            </div>
        </div>
    </template>

    <!-- /shop product listing -->
    <template id="products" name="Products">
        <t t-call="website.layout">
            <t t-set="additional_title">Shop</t>
            <div id="wrap" class="js_sale">
                <div class="oe_structure" id="oe_structure_website_sale_products_1"/>
                <div class="container py-2 oe_website_sale">
                    <div class="products_pager form-inline justify-content-center">
                        <t t-call="website_sale.search">
                            <t t-set="_classes">o_website_sale_search</t>
                        </t>
                        <t t-call="website_sale.pricelist_list">
                            <t t-set="_classes">ml-2</t>
                        </t>
                        <t t-call="website.pager">
                            <t t-set="_classes">ml-2</t>
                        </t>
                    </div>
                    <div class="row mt-3">
                        <div class="d-none" id="products_grid_before"></div>
                        <div class="col-lg-12" id="products_grid">
                            <t t-if="category">
                                <t t-set='editor_msg'>Drag building blocks here to customize the header for "<t t-esc='category.name'/>" category.</t>
                                <div class="mb16" id="category_header" t-att-data-editor-message="editor_msg" t-field="category.website_description"/>
                            </t>
                            <table width="100%">
                                <tbody>
                                    <tr t-ignore="true">
                                        <td t-foreach="range(0,rows)" t-as="row" t-attf-width="#{100/rows}%"></td>
                                    </tr>
                                    <tr t-foreach="bins" t-as="tr_product">
                                        <t t-foreach="tr_product" t-as="td_product">
                                            <t t-if="td_product">
                                                <t t-set="product" t-value="td_product['product']" />
                                                <td t-att-colspan="td_product['x'] != 1 and td_product['x']" t-att-rowspan="td_product['y'] != 1 and td_product['y']" t-attf-class="oe_product oe_grid oe-height-#{td_product['y']*2} #{ td_product['class'] }">
                                                    <div class="oe_product_cart" t-att-data-publish="product.website_published and 'on' or 'off'">
                                                        <t t-set="product_image_big" t-value="td_product['x']+td_product['y'] &gt; 2" />
                                                        <t t-call="website_sale.products_item" />
                                                    </div>
                                                </td>
                                            </t>
                                            <td t-if="not td_product" class="oe-height-2" />
                                        </t>
                                    </tr>
                                </tbody>
                            </table>
                            <t t-if="not bins">
                                <div class="text-center text-muted oe_product">
                                    <h3 class="css_editable_display mt8">No product defined.</h3>
                                    <t t-if="search">
                                        <p>
                                            No results found for "<strong t-esc='search'/>".
                                        </p>
                                    </t>
                                    <p groups="sales_team.group_sale_manager">Click <i>'New'</i> in the top-right corner to create your first product.</p>
                                </div>
                            </t>
                        </div>
                    </div>
                    <div class="products_pager form-inline justify-content-center mt-3">
                        <t t-call="website.pager"/>
                    </div>
                </div>
                <div class="oe_structure mb32" id="oe_structure_website_sale_products_2"/>
            </div>
        </t>
    </template>

    <template id="sort" inherit_id="website_sale.products" active="True" customize_show="True" name="Show Sort by">
        <xpath expr="//div[hasclass('products_pager')]/t[@t-call][last()]" position="after">
            <t t-set="list_price_desc_label">Catalog price: High to Low</t>
            <t t-set="list_price_asc_label">Catalog price: Low to High</t>
            <t t-set="name_asc_label">Name - A to Z</t>
            <t t-set="name_desc_label">Name - Z to A</t>
            <t t-set="website_sale_sortable" t-value="[
                (list_price_desc_label, 'list_price desc'),
                (list_price_asc_label, 'list_price asc'),
                (name_asc_label, 'name asc'),
                (name_desc_label, 'name desc')
            ]"/>
            <t t-set="website_sale_sortable_current" t-value="[sort for sort in website_sale_sortable if sort[1]==request.params.get('order', '')]"/>
            <div class="dropdown ml-2 dropdown_sorty_by">
                <a role="button" href="#" class="dropdown-toggle btn btn-secondary" data-toggle="dropdown">
                    <t t-if='len(website_sale_sortable_current)'>
                        <span>Sorting by : <t t-raw='website_sale_sortable_current[0][0]'/></span>
                    </t>
                    <t t-else='1'>
                        <span>Sort by</span>
                    </t>
                </a>
                <div class="dropdown-menu" role="menu">
                    <t t-foreach="website_sale_sortable" t-as="sortby">
                        <a role="menuitem" t-att-href="keep('/shop', order=sortby[1])" class="dropdown-item">
                            <span t-raw="sortby[0]"/>
                        </a>
                    </t>
                </div>
            </div>
        </xpath>
    </template>


    <!-- Add to cart button-->
    <template id="categories_recursive" name="Category list">
        <li class="nav-item">
            <a t-att-href="keep('/shop/category/' + slug(c), category=0)" t-attf-class="nav-link#{' active' if c.id == int(category or 0) else ''}">
                <span t-field="c.name"/>
            </a>
            <ul t-if="c.child_id" class="nav nav-pills flex-column nav-hierarchy">
                <t t-foreach="c.child_id" t-as="c">
                    <t t-if="not search or c.id in search_categories_ids">
                        <t t-call="website_sale.categories_recursive" />
                    </t>
                </t>
            </ul>
        </li>
    </template>

    <template id="products_categories" inherit_id="website_sale.products" active="False" customize_show="True" name="eCommerce Categories">
        <xpath expr="//div[@id='products_grid_before']" position="inside">
            <ul class="nav nav-pills flex-column mt16">
                <li class="nav-item">
                    <a t-att-href="keep('/shop',category=0)" t-attf-class="nav-link#{'' if category else ' active'} o_not_editable">All Products</a>
                </li>
                <t t-foreach="categories" t-as="c">
                    <t t-call="website_sale.categories_recursive" />
                </t>
            </ul>
        </xpath>
        <xpath expr="//div[@id='products_grid_before']" position="attributes">
            <attribute name="class">col-lg-3 col-md-4 col-12</attribute>
        </xpath>
        <xpath expr="//div[@id='products_grid']" position="attributes">
            <attribute name="class">col-lg-9 col-md-8</attribute>
        </xpath>
    </template>

    <template id="option_collapse_categories_recursive" name="Collapse Category Recursive">
        <li class="nav-item">
            <i t-if="categ.child_id" t-attf-class="text-primary fa #{'fa-chevron-down' if categ.id in parent_category_ids else 'fa-chevron-right'}"
               t-attf-title="#{'Unfold' if categ.id in parent_category_ids else 'Fold'}"
               t-attf-aria-label="#{'Unfold' if categ.id in parent_category_ids else 'Fold'}" role="img"/>
            <a t-att-href="keep('/shop/category/' + slug(categ), category=0)" t-attf-class="nav-link#{' active' if categ.id == int(category or 0) else ''}" t-field="categ.name"></a>
            <ul t-if="categ.child_id" class="nav nav-pills flex-column nav-hierarchy" t-att-style="'display:block;' if categ.id in parent_category_ids else 'display:none;'">
                <t t-foreach="categ.child_id" t-as="categ">
                    <t t-if="not search or categ.id in search_categories_ids">
                        <t t-call="website_sale.option_collapse_categories_recursive" />
                    </t>
                </t>
            </ul>
        </li>
    </template>

    <template id="option_collapse_products_categories" name="Collapsible Category List" inherit_id="website_sale.products_categories" active="False" customize_show="True">
        <xpath expr="//div[@id='products_grid_before']/ul" position="replace">
            <ul class="nav nav-pills flex-column mt16" id="o_shop_collapse_category">
                <li class="nav-item">
                    <a t-att-href="keep('/shop',category=0)" t-attf-class="nav-link#{'' if category else ' active'} o_not_editable">All Products</a>
                </li>
                <t t-foreach="categories" t-as="categ">
                    <t t-call="website_sale.option_collapse_categories_recursive" />
                </t>
            </ul>
        </xpath>
    </template>

    <template id="products_attributes" inherit_id="website_sale.products" active="False" customize_show="True" name="Product Attribute's Filters">
        <xpath expr="//div[@id='products_grid_before']" position="inside">
            <form class="js_attributes" method="get">
                <input type="hidden" name="search" t-att-value="search" />
                <ul class="nav nav-pills flex-column mt16">
                    <t t-foreach="attributes" t-as="a">
                        <li t-if="a.value_ids and len(a.value_ids) &gt; 1" class="nav-item">
                            <div>
                                <strong t-field="a.name" />
                            </div>
                            <t t-if="a.type == 'select'">
                                <select class="form-control" name="attrib">
                                    <option value="" />
                                    <t t-foreach="a.value_ids" t-as="v">
                                        <option t-att-value="'%s-%s' % (a.id,v.id)" t-esc="v.name" t-att-selected="v.id in attrib_set" />
                                    </t>
                                </select>
                            </t>
                            <t t-if="a.type == 'radio'">
                                <ul class="nav nav-pills flex-column">
                                    <t t-foreach="a.value_ids" t-as="v">
                                        <li class="nav-item">
                                            <label style="margin: 0 20px;" t-attf-class="nav-link#{' active' if v.id in attrib_set else ''}">
                                                <input type="checkbox" name="attrib" t-att-value="'%s-%s' % (a.id,v.id)" t-att-checked="'checked' if v.id in attrib_set else None" />
                                                <span style="font-weight: normal" t-field="v.name" />
                                            </label>
                                        </li>
                                    </t>
                                </ul>
                            </t>
                            <t t-if="a.type == 'color'">
                                <t t-foreach="a.value_ids" t-as="v">
                                    <label t-attf-style="background-color:#{v.html_color or v.name}" t-attf-class="css_attribute_color #{'active' if v.id in attrib_set else ''}">
                                        <input type="checkbox" name="attrib" t-att-value="'%s-%s' % (a.id,v.id)" t-att-checked="'checked' if v.id in attrib_set else None" t-att-title="v.name" />
                                    </label>
                                </t>
                            </t>
                        </li>
                    </t>
                </ul>
            </form>
        </xpath>
        <xpath expr="//div[@id='products_grid_before']" position="attributes">
            <attribute name="class">col-lg-3 d-none d-md-block</attribute>
        </xpath>
        <xpath expr="//div[@id='products_grid']" position="attributes">
            <attribute name="class">col-lg-9</attribute>
        </xpath>
    </template>

    <template id="products_list_view" inherit_id="website_sale.products" active="False" customize_show="True" name="List View">
        <xpath expr="//div[@id='products_grid']//table" position="replace">
            <t t-foreach="products" t-as="product">
                <div class="oe_product oe_list oe_product_cart" t-att-data-publish="product.website_published and 'on' or 'off'">
                    <t t-call="website_sale.products_item">
                        <t t-set="show_publish" t-value="True" />
                    </t>
                </div>
            </t>
        </xpath>
    </template>

    <!-- /shop/product product page -->
    <template id="product_edit_options" inherit_id="website.user_navbar" name="Edit Product Options">
        <xpath expr="//li[@id='edit-page-menu']" position="after">
            <t t-if="main_object._name == 'product.template'" t-set="action" t-value="'website_sale.product_template_action_website'" />
        </xpath>
    </template>

    <template id="product" name="Product">

        <t t-set="first_possible_combination" t-value="product._get_first_possible_combination()"/>
        <t t-set="combination_info" t-value="product._get_combination_info(first_possible_combination, add_qty=add_qty or 1, pricelist=pricelist)"/>
        <t t-set="product_variant" t-value="product.env['product.product'].browse(combination_info['product_id'])"/>

        <t t-call="website.layout">
            <t t-set="additional_title" t-value="product.name" />
            <div itemscope="itemscope" itemtype="http://schema.org/Product" id="wrap" class="js_sale">
                <section t-attf-class="container py-2 oe_website_sale #{'discount' if combination_info['has_discounted_price'] else ''}" id="product_detail">
                    <div class="row">
                        <div class="col-md-4">
                            <ol class="breadcrumb">
                                <li class="breadcrumb-item">
                                    <a t-att-href="keep(category=0)">Products</a>
                                </li>
                                <li t-if="category" class="breadcrumb-item">
                                    <a t-att-href="keep('/shop/category/%s' % slug(category), category=0)" t-field="category.name" />
                                </li>
                                <li class="breadcrumb-item active">
                                    <span t-field="product.name" />
                                </li>
                            </ol>
                        </div>
                        <div class="col-md-8">
                            <div class="form-inline justify-content-end">
                                <t t-call="website_sale.search"/>
                                <t t-call="website_sale.pricelist_list">
                                    <t t-set="_classes">ml-2</t>
                                </t>
                            </div>
                        </div>
                    </div>
                    <div class="row">
                        <div class="col-md-6">
                            <t t-set="variant_img" t-value="product_variant and product_variant.image_variant"/>
                            <t t-set="image_ids"  t-value="product.product_image_ids"/>
                            <div id="o-carousel-product" class="carousel slide" data-ride="carousel" data-interval="0">
                              <div class="carousel-outer">
                                <div class="carousel-inner">
                                    <div t-if="variant_img" class="carousel-item active" itemprop="image" t-field="product_variant.image" t-options="{'widget': 'image', 'class': 'product_detail_img js_variant_img', 'alt-field': 'name', 'zoom': 'image', 'unique': str(product['__last_update']) + (str(product_variant['__last_update']) or '')}"/>
                                    <div t-attf-class="carousel-item#{'' if variant_img else ' active'}" itemprop="image" t-field="product.image" t-options="{'widget': 'image', 'class': 'product_detail_img', 'alt-field': 'name', 'zoom': 'image', 'unique': product['__last_update']}"/>
                                    <t t-if="len(image_ids)" t-foreach="image_ids" t-as="pimg">
                                        <div class="carousel-item" t-field="pimg.image" t-options='{"widget": "image", "class": "product_detail_img", "alt-field": "name", "zoom": "image" }'/>
                                    </t>
                                </div>

                                <t t-if="len(image_ids) or variant_img">
                                    <a class="carousel-control-prev" href="#o-carousel-product" role="button" data-slide="prev" >
                                        <span class="fa fa-chevron-left" role="img" aria-label="Previous" title="Previous"/>
                                    </a>
                                    <a class="carousel-control-next" href="#o-carousel-product" role="button" data-slide="next">
                                        <span class="fa fa-chevron-right" role="img" aria-label="Next" title="Next"/>
                                    </a>
                                </t>
                              </div>

                              <ol class="carousel-indicators" t-if="len(image_ids) or variant_img">
                                <li t-if="variant_img" data-target="#o-carousel-product" data-slide-to="0" class="active">
                                    <img class="img img-fluid js_variant_img_small" t-attf-src="/website/image/product.product/{{product_variant.id}}/image/90x90" t-att-alt="product.name"/>
                                </li>
                                <li data-target="#o-carousel-product" t-att-data-slide-to="1 if variant_img else '0'" t-att-class="'' if variant_img else 'active'">
                                    <img class="img img-fluid" t-attf-src="/website/image/product.template/{{product.id}}/image/90x90" t-att-alt="product.name"/>
                                </li>
                                <t t-if="len(image_ids)" t-foreach="image_ids" t-as="pimg">
                                    <li data-target="#o-carousel-product" t-att-data-slide-to="pimg_index + (variant_img and 2 or 1)">
                                        <img class="img img-fluid" t-attf-src="/website/image/product.image/{{pimg.id}}/image/90x90" t-att-alt="pimg.name"/>
                                    </li>
                                </t>
                              </ol>
                            </div>
                        </div>
                        <div class="col-md-6 col-xl-4 offset-xl-2" id="product_details">
                            <h1 itemprop="name" t-field="product.name">Product Name</h1>
                            <span itemprop="url" style="display:none;" t-esc="'%sshop/product/%s' % (request.httprequest.url_root, slug(product))"/>
                            <form t-if="product._is_add_to_cart_possible()" action="/shop/cart/update" method="POST">
                                <input type="hidden" name="csrf_token" t-att-value="request.csrf_token()" />
                                <div class="js_product js_main_product">
                                    <t t-placeholder="select">
                                        <input type="hidden" class="product_id" name="product_id" t-att-value="product_variant.id" />
                                        <input type="hidden" class="product_template_id" name="product_template_id" t-att-value="product.id" />
                                        <t t-if="first_possible_combination" t-call="sale.variants">
                                            <t t-set="ul_class" t-value="'flex-column'" />
                                            <t t-set="parent_combination" t-value="None" />
                                        </t>
                                        <t t-else="">
                                            <ul class="d-none js_add_cart_variants" t-att-data-attribute_exclusions="{'exclusions: []'}"/>
                                        </t>
                                    </t>
                                    <t t-call="website_sale.product_price" />
                                    <p t-if="True" class="css_not_available_msg alert alert-warning">This combination does not exist.</p>
                                    <a role="button" id="add_to_cart" class="btn btn-primary btn-lg mt8 js_check_product a-submit" href="#">Add to Cart</a>
                                </div>
                            </form>
                            <p t-elif="not product.active" class="alert alert-warning">This product is no longer available.</p>
                            <p t-else="" class="alert alert-warning">This product has no valid combination.</p>
                            <hr t-if="product.description_sale" />
                            <div class="o_not_editable">
                                <p t-field="product.description_sale" class="text-muted" />
                                <div id="product_attributes_simple">
                                    <hr t-if="sum([(1 if len(l.value_ids)==1 else 0) for l in product.attribute_line_ids])"/>
                                    <p class="text-muted">
                                        <t t-foreach="product.attribute_line_ids.sorted(key=lambda x: x.attribute_id.sequence)" t-as="variant_id">
                                            <t t-if="len(variant_id.value_ids)==1">
                                                <span t-field="variant_id.attribute_id" />: <span t-field="variant_id.value_ids[0].name" /><br /></t>
                                        </t>
                                    </p>
                                </div>
                            </div>
                            <hr />
                            <p class="text-muted">
                              30-day money-back guarantee<br />
                              Free Shipping in U.S.<br />
                              Buy now, get in 2 days
                            </p>
                        </div>
                    </div>
                </section>
                <div itemprop="description" t-field="product.website_description" class="oe_structure mt16" id="product_full_description" />
            </div>
        </t>
    </template>

    <template inherit_id='website_sale.product' id="product_picture_magnify" customize_show="True" name="Image Zoom">
        <xpath expr='//div[hasclass("js_sale")]' position='attributes'>
            <attribute name="class" separator=" " add="ecom-zoomable zoomodoo-next" />
        </xpath>
    </template>

    <template inherit_id='website_sale.product' id="product_picture_magnify_auto" active="False" customize_show="True" name="Automatic Image Zoom">
        <xpath expr='//div[hasclass("js_sale")]' position='attributes'>
            <attribute name="data-ecom-zoom-auto">1</attribute>
            <attribute name="class" separator=" " add="ecom-zoomable zoomodoo-next" />

        </xpath>
    </template>

    <template id="recommended_products" inherit_id="website_sale.product" customize_show="True" name="Alternative Products">
        <xpath expr="//div[@id='product_full_description']" position="after">
            <div class="container mt32" t-if="product.alternative_product_ids">
                <h3>Alternative Products:</h3>
                <div class="row mt16" style="">
                    <t t-foreach="product.alternative_product_ids" t-as="alt_product">
                        <div class="col-lg-2" style="width: 170px; height:130px; float:left; display:inline; margin-right: 10px; overflow:hidden;">
                            <div class="mt16 text-center" style="height: 100%;">
                                <t t-set="combination_info" t-value="alt_product._get_combination_info()"/>
                                <t t-set="product_variant" t-value="alt_product.env['product.product'].browse(combination_info['product_id'])"/>
                                <div t-if="product_variant" t-field="product_variant.image_small" t-options="{'widget': 'image', 'class': 'rounded shadow o_alternative_product' }" />
                                <div t-else="" t-field="alt_product.image_small" t-options="{'widget': 'image', 'class': 'rounded shadow o_alternative_product' }" />
                                <h6>
                                    <a t-attf-href="/shop/product/#{ slug(alt_product) }" style="display: block">
                                        <span t-att-title="alt_product.name" t-field="alt_product.name" class="o_text_overflow" style="display: block;" />
                                    </a>
                                </h6>
                            </div>
                        </div>
                    </t>
                </div>
            </div>
        </xpath>
    </template>

    <!-- Product options: OpenChatter -->
    <template id="product_comment" inherit_id="website_sale.product" active="False" customize_show="True" name="Discussion and Rating">
        <xpath expr="//div[@t-field='product.website_description']" position="after">
            <div class="o_shop_discussion_rating">
                <section class="container mt16 mb16">
                    <hr/>
                    <div class="row">
                        <div class="col-lg-8 offset-lg-2">
                            <t t-call="portal.message_thread">
                                <t t-set="object" t-value="product"/>
                                <t t-set="display_rating" t-value="True"/>
                            </t>
                        </div>
                    </div>
                </section>
            </div>
        </xpath>
    </template>

    <template id="product_quantity" inherit_id="website_sale.product" customize_show="True" name="Select Quantity">
      <xpath expr="//a[@id='add_to_cart']" position="before">
        <div class="css_quantity input-group oe_website_spinner" contenteditable="false">
            <div class="input-group-prepend">
                <a t-attf-href="#" class="btn btn-secondary js_add_cart_json" aria-label="Remove one" title="Remove one">
                    <i class="fa fa-minus"></i>
                </a>
            </div>
            <input type="text" class="form-control quantity" data-min="1" name="add_qty" t-att-value="add_qty or 1"/>
            <div class="input-group-append">
                <a t-attf-href="#" class="btn btn-secondary float_left js_add_cart_json" aria-label="Add one" title="Add one">
                    <i class="fa fa-plus"></i>
                </a>
            </div>
        </div>
      </xpath>
    </template>

    <template id="product_price">
      <div itemprop="offers" itemscope="itemscope" itemtype="http://schema.org/Offer" class="product_price mt16">
          <h4 class="oe_price_h4 css_editable_mode_hidden">
              <span t-attf-class="text-danger oe_default_price {{'' if combination_info['has_discounted_price'] else 'd-none'}}" style="text-decoration: line-through; white-space: nowrap;"
                  t-esc="combination_info['list_price']" t-options="{'widget': 'monetary', 'display_currency': website.currency_id}"
              />
              <b class="oe_price" style="white-space: nowrap;" t-esc="combination_info['price']" t-options="{'widget': 'monetary', 'display_currency': website.currency_id}"/>
              <span itemprop="price" style="display:none;" t-esc="combination_info['price']"/>
              <span itemprop="priceCurrency" style="display:none;" t-esc="website.currency_id.name"/>
          </h4>
          <h4 class="css_non_editable_mode_hidden decimal_precision" t-att-data-precision="str(product.currency_id.decimal_places)">
            <span t-field="product.list_price"
                t-options='{
                   "widget": "monetary",
                   "display_currency": product.currency_id,
               }'/>
          </h4>
          <h4 class="d-none oe_not_available bg-warning">Option not available</h4>
      </div>
    </template>

    <template id="product_variants" inherit_id="website_sale.product" active="False" customize_show="True" name="List View of Variants">
        <xpath expr="//t[@t-placeholder='select']" position="replace">
            <!--
                Using this setting with dynamic variants is not supported.
                Indeed the variants that have yet to exist will not show on the
                list and will never be selectable to be created...

                We also don't use the feature with no_variant because these
                attributes have to be selected manually.

                Finally we don't use the feature with is_custom values because
                they need to be set by the user.
            -->
            <t t-if="not product.has_dynamic_attributes() and not product._has_no_variant_attributes() and not product._has_is_custom_values()">
                <t t-set="attribute_exclusions" t-value="product._get_attribute_exclusions()"/>
                <t t-set="filtered_sorted_variants" t-value="product._get_possible_variants_sorted()"/>
                <ul class="d-none js_add_cart_variants" t-att-data-attribute_exclusions="json.dumps(attribute_exclusions)"/>
                <input type="hidden" class="product_template_id" t-att-value="product.id"/>
                <input type="hidden" t-if="len(filtered_sorted_variants) == 1" class="product_id" name="product_id" t-att-value="filtered_sorted_variants[0].id"/>
                <t t-if="len(filtered_sorted_variants) &gt; 1">
                    <div t-foreach="filtered_sorted_variants" t-as="variant_id" class="custom-control custom-radio">
                        <t t-set="template_combination_info" t-value="product._get_combination_info(only_template=True, add_qty=add_qty, pricelist=pricelist)"/>
                        <t t-set="combination_info" t-value="variant_id._get_combination_info_variant(add_qty=add_qty, pricelist=pricelist)"/>
                        <input type="radio" name="product_id" class="custom-control-input product_id js_product_change" t-att-checked="'checked' if variant_id_index == 0 else None" t-attf-id="radio_variant_#{variant_id.id}" t-att-value="variant_id.id" t-att-data-lst_price="combination_info['list_price']" t-att-data-price="combination_info['price']" t-att-data-combination="variant_id.product_template_attribute_value_ids.ids"/>
                        <label t-attf-for="radio_variant_#{variant_id.id}" label-default="label-default" class="custom-control-label">
<<<<<<< HEAD
                            <span t-esc="variant_id.display_name"/>
                            <t t-set="diff_price" t-value="website.currency_id.compare_amounts(variant_id.price, variant_id.product_tmpl_id.price)"/>
                            <span class="badge badge-pill" t-if="diff_price != 0">
                                <t t-esc="diff_price > 0 and '+' or '-'"/><span t-esc="abs(variant_id.price - variant_id.product_tmpl_id.price)" t-options="{'widget': 'monetary', 'display_currency': website.currency_id}"/>
=======
                            <span t-esc="combination_info['display_name']"/>
                            <t t-set="diff_price" t-value="website.currency_id.compare_amounts(combination_info['price'], template_combination_info['price'])"/>
                            <span class="badge badge-pill badge-secondary" t-if="diff_price != 0">
                                <t t-esc="diff_price > 0 and '+' or '-'"/><span t-esc="abs(combination_info['price'] - template_combination_info['price'])" t-options="{'widget': 'monetary', 'display_currency': website.currency_id}"/>
>>>>>>> c023d078
                            </span>
                        </label>
                    </div>
                </t>
            </t>
            <t t-else="">$0</t>
        </xpath>
    </template>

    <template id="wizard_checkout" name="Wizard Checkout">
        <t t-set="website_sale_order" t-value="website.sale_get_order()"/>

        <div class="row">
            <div class="col-xl">
                <div class="wizard">
                    <div class="progress-wizard">
                        <a class="no-decoration" t-att-href="step&gt;=10 and '/shop/cart' or '#'">
                          <div id="wizard-step10" t-att-class="'progress-wizard-step %s' % (step == 10 and 'active' or step&gt;10 and 'complete' or 'disabled')">
                            <div class="progress-wizard-bar d-none d-md-block"/>
                            <span class="progress-wizard-dot d-none d-md-inline-block"></span>
                            <div class="text-center progress-wizard-steplabel">Review Order</div>
                          </div>
                        </a>
                        <a class="no-decoration" t-att-href="step&gt;=20 and '/shop/checkout' or '#'">
                          <div id="wizard-step20" t-att-class="'progress-wizard-step %s' % (step == 20 and 'active' or step&gt;20 and 'complete' or 'disabled')">
                            <div class="progress-wizard-bar d-none d-md-block"/>
                            <span class="progress-wizard-dot d-none d-md-inline-block"></span>
                            <div class="text-center progress-wizard-steplabel">Address</div>
                          </div>
                        </a>
                        <a class="no-decoration" t-att-href="step&gt;=40 and '/shop/payment' or '#'">
                          <div id="wizard-step40" t-att-class="'progress-wizard-step %s' % (step == 40 and 'active' or step&gt;40 and 'complete' or 'disabled')">
                            <div class="progress-wizard-bar d-none d-md-block"/>
                            <span class="progress-wizard-dot d-none d-md-inline-block"></span>
                            <div class="text-center progress-wizard-steplabel">Confirm Order</div>
                          </div>
                        </a>
                    </div>
                </div>
            </div>
        </div>
    </template>

    <template id="extra_info" name="Checkout Extra Info">
        <t t-call="website.layout">
            <t t-set="no_footer">1</t>
            <div id="wrap">
                <div class="container oe_website_sale py-2">
                    <div class="row">
                        <div class="col-12">
                            <t t-call="website_sale.wizard_checkout">
                                <t t-set="step" t-value="30"/>
                            </t>
                        </div>
                        <div class="col-12 col-xl-auto order-xl-2 d-none d-xl-block">
                            <t t-call="website_sale.cart_summary"/>
                        </div>
                        <div class="col-12 col-xl order-xl-1 oe_cart">
                            <div class="row">
                                <div class="col">
                                    <form action="/website_form/" method="post" class="s_website_form container-fluid" enctype="multipart/form-data" data-force_action="shop.sale.order" data-model_name="sale.order" data-success_page="/shop/payment">
                                        <div class="form-group row form-field o_website_form_custom">
                                            <div class="col-lg-3 col-md-4 text-md-right">
                                                <label class="col-form-label" for="client_order_ref">Your Reference</label>
                                            </div>
                                            <div class="col-lg-9 col-md-8">
                                                <input type="text" class="form-control o_website_form_input" name="client_order_ref"/>
                                            </div>
                                        </div>
                                        <div class="form-group row form-field o_website_form_custom">
                                            <div class="col-lg-3 col-md-4 text-md-right">
                                                <label class="col-form-label" for="Give us your feedback">Give us your feedback</label>
                                            </div>
                                            <div class="col-lg-9 col-md-8">
                                                <textarea class="form-control o_website_form_input" rows="8" name="Give us your feedback" />
                                            </div>
                                        </div>
                                        <div class="form-group row form-field o_website_form_custom">
                                            <div class="col-lg-3 col-md-4 text-md-right">
                                                <label class="col-form-label" for="a_document">A document to provide</label>
                                            </div>
                                            <div class="col-lg-9 col-md-8">
                                                <input type="file" class="form-control o_website_form_input" name="a_document" />
                                            </div>
                                        </div>
                                        <div class="form-group row">
                                            <div class="col-lg-3 col-md-4">
                                            </div>
                                            <div class="col-lg-9 col-md-8">
                                                <a role="button" href="/shop/checkout" class="btn btn-secondary mb32 float-left"><span class="fa fa-chevron-left" /> Previous</a>
                                                <a role="button" class="btn btn-primary float-right mb32 o_website_form_send" href="/shop/confirm_order">Next <span class="fa fa-chevron-right" /></a>
                                            </div>
                                        </div>
                                    </form>
                                </div>
                            </div>
                        </div>
                    </div>
                </div>
            </div>
            <div class="oe_structure" id="oe_structure_website_sale_extra_info_1"/>
        </t>
    </template>

    <template id="extra_info_option" name="Extra Step Option" inherit_id="wizard_checkout" active="False" customize_show="True">
        <!-- Add a "flag element" to trigger style variation -->
        <xpath expr="//div[hasclass('wizard')]/div" position="before">
            <span class="o_wizard_has_extra_step d-none"/>
        </xpath>
        <xpath expr="//div[@id='wizard-step20']" position="after">
            <a class="no-decoration" t-att-href="step&gt;=30 and '/shop/extra_info' or '#'">
                <div id="wizard-step30" t-att-class="'progress-wizard-step %s' % (step == 30 and 'active' or step&gt;30 and 'complete' or 'disabled')">
                    <div class="progress-wizard-bar d-none d-md-block"/>
                    <span class="progress-wizard-dot d-none d-md-inline-block"></span>
                    <div class="text-center progress-wizard-steplabel">Extra Info</div>
                </div>
            </a>
        </xpath>
    </template>

    <!-- We use this template where we want to give the user a link to the product of a sale order line. -->
    <template id="cart_line_product_link" name="Shopping Cart Line Product Link">
        <a t-attf-href="/shop/product/#{ slug(line.product_id.product_tmpl_id) }">
            <t t-raw="0"/>
        </a>
    </template>

    <!-- This template displays all the lines following the first one on the description of the sale order line, with a muted style. For typical products this content will be the product description_sale. -->
    <template id="cart_line_description_following_lines" name="Shopping Cart Line Description Following Lines">
        <div t-if="line.get_description_following_lines()" t-attf-class="text-muted {{div_class}} small">
            <t t-foreach="line.get_description_following_lines()" t-as="name_line">
                <span><t t-esc="name_line"/></span>
                <br t-if="not name_line_last" />
            </t>
        </div>
    </template>

    <!-- This template is the one at the "Review order" step (the first one) on the checkout workflow. -->
    <template id="cart_lines" name="Shopping Cart Lines">
        <div t-if="not website_sale_order or not website_sale_order.website_order_line" class="js_cart_lines alert alert-info">
          Your cart is empty!
        </div>
        <table class="mb16 table table-striped table-sm js_cart_lines" id="cart_products" t-if="website_sale_order and website_sale_order.website_order_line">
            <thead>
                <tr>
                    <th class="td-img">Product</th>
                    <th></th>
                    <th class="text-center td-qty">Quantity</th>
                    <th class="text-center td-price">Price</th>
                    <th class="text-center td-action"></th>
                </tr>
            </thead>
            <tbody>
                <t t-foreach="website_sale_order.website_order_line" t-as="line">
                    <tr t-att-class="'optional_product info' if line.linked_line_id else None">
                        <td colspan="2" t-if="not line.product_id.product_tmpl_id" class='td-img'></td>
                        <td align="center" t-if="line.product_id.product_tmpl_id" class='td-img'>
                            <span t-field="line.product_id.image_small" t-options="{'widget': 'image', 'class': 'rounded'}" />
                        </td>
                        <td t-if="line.product_id.product_tmpl_id" class='td-product_name'>
                            <div>
                                <t t-call="website_sale.cart_line_product_link">
                                    <strong t-field="line.name_short" />
                                </t>
                            </div>
                            <t t-call="website_sale.cart_line_description_following_lines">
                                <t t-set="div_class" t-value="'d-none d-md-block'"/>
                            </t>
                        </td>
                        <td class="text-center td-qty">
                            <div t-if="not line.linked_line_id" class="css_quantity input-group mx-auto oe_website_spinner">
                                <div class="input-group-prepend">
                                    <a t-attf-href="#" class="btn btn-link js_add_cart_json d-none d-md-inline-block" aria-label="Remove one" title="Remove one">
                                        <i class="fa fa-minus"></i>
                                    </a>
                                </div>
                                <input type="text" class="js_quantity form-control quantity" t-att-data-line-id="line.id" t-att-data-product-id="line.product_id.id" t-att-value="int(line.product_uom_qty) == line.product_uom_qty and int(line.product_uom_qty) or line.product_uom_qty" />
                                <div class="input-group-append">
                                    <a t-attf-href="#" class="btn btn-link float_left js_add_cart_json d-none d-md-inline-block" aria-label="Add one" title="Add one">
                                        <i class="fa fa-plus"></i>
                                    </a>
                                </div>
                            </div>
                            <t t-if="line.linked_line_id">
                              <span class="js_quantity text-muted" t-att-data-line-id="line.id" t-att-data-product-id="line.product_id.id" t-esc="int(line.product_uom_qty)"/>
                            </t>
                        </td>
                        <td class="text-center td-price" name="price">
                            <t t-set="combination" t-value="line.product_id.product_template_attribute_value_ids + line.product_no_variant_attribute_value_ids"/>
                            <t t-set="combination_info" t-value="line.product_id.product_tmpl_id._get_combination_info(combination)"/>

                            <t t-set="list_price_converted" t-value="website.currency_id._convert(combination_info['list_price'], website_sale_order.currency_id, website_sale_order.company_id, date)"/>
                            <t groups="account.group_show_line_subtotals_tax_excluded" t-if="(website_sale_order.pricelist_id.discount_policy == 'without_discount' and website_sale_order.currency_id.compare_amounts(list_price_converted, line.price_reduce_taxexcl) == 1) or website_sale_order.currency_id.compare_amounts(line.price_unit, line.price_reduce) == 1" name="order_line_discount">
                                <del t-attf-class="#{'text-danger mr8'}" style="white-space: nowrap;" t-esc="list_price_converted" t-options="{'widget': 'monetary', 'display_currency': website_sale_order.currency_id}" />
                            </t>
                            <span t-field="line.price_reduce_taxexcl" style="white-space: nowrap;" t-options="{'widget': 'monetary', 'display_currency': website_sale_order.currency_id}" groups="account.group_show_line_subtotals_tax_excluded" />
                            <t groups="account.group_show_line_subtotals_tax_included" t-if="(website_sale_order.pricelist_id.discount_policy == 'without_discount' and website_sale_order.currency_id.compare_amounts(list_price_converted, line.price_reduce_taxinc) == 1) or website_sale_order.currency_id.compare_amounts(line.price_unit, line.price_reduce) == 1" name="order_line_discount">
                                <del t-attf-class="#{'text-danger mr8'}" style="white-space: nowrap;" t-esc="list_price_converted" t-options="{'widget': 'monetary', 'display_currency': website_sale_order.currency_id}" />
                            </t>
                            <span t-field="line.price_reduce_taxinc" style="white-space: nowrap;" t-options="{'widget': 'monetary', 'display_currency': website_sale_order.currency_id}" groups="account.group_show_line_subtotals_tax_included" />
                        </td>
                        <td class="td-action">
                            <a href='#' aria-label="Remove from cart" title="Remove from cart" class='js_delete_product no-decoration'> <small><i class='fa fa-trash-o'></i></small></a>
                        </td>
                    </tr>
                </t>
            </tbody>
        </table>

    </template>

    <template id="cart" name="Shopping Cart">
        <t t-call="website.layout">
            <div id="wrap">
                <div class="container oe_website_sale py-2">
                    <div class="row">
                        <div class="col-12">
                            <t t-call="website_sale.wizard_checkout">
                                <t t-set="step" t-value="10" />
                            </t>
                        </div>
                        <div class="col-12 col-xl-8 oe_cart">
                            <div class="row">
                                <div class="col-lg-12">
                                    <div t-if="abandoned_proceed or access_token" class="mt8 mb8 alert alert-info" role="alert"> <!-- abandoned cart choices -->
                                        <t t-if="abandoned_proceed">
                                            <p>Your previous cart has already been completed.</p>
                                            <p t-if="website_sale_order">Please proceed your current cart.</p>
                                        </t>
                                        <t t-if="access_token">
                                            <p>This is your current cart.</p>
                                            <p>
                                                <strong><a t-attf-href="/shop/cart/?access_token=#{access_token}&amp;revive=squash">Click here</a></strong> if you want to restore your previous cart. Your current cart will be replaced with your previous cart.</p>
                                            <p>
                                                <strong><a t-attf-href="/shop/cart/?access_token=#{access_token}&amp;revive=merge">Click here</a></strong> if you want to merge your previous cart into current cart.
                                            </p>
                                        </t>
                                    </div>
                                    <t t-call="website_sale.cart_lines" />
                                    <div class="clearfix" />
                                    <a role="button" href="/shop" class="btn btn-secondary mb32 d-none d-xl-inline-block">
                                        <span class="fa fa-chevron-left" />
                                        <span class="">Continue Shopping</span>
                                    </a>
                                    <a role="button" t-if="website_sale_order and website_sale_order.website_order_line" class="btn btn-primary float-right d-none d-xl-inline-block" href="/shop/checkout?express=1">
                                        <span class="">Process Checkout</span>
                                        <span class="fa fa-chevron-right" />
                                    </a>
                                    <div class="oe_structure" id="oe_structure_website_sale_cart_1"/>
                                </div>
                            </div>
                        </div>
                        <div class="col-12 col-xl-4">
                            <t t-call="website_sale.short_cart_summary"/>
                            <div class="d-xl-none mt8">
                                <a role="button" href="/shop" class="btn btn-secondary mb32">
                                    <span class="fa fa-chevron-left" />
                                    Continue<span class="d-none d-md-inline"> Shopping</span>
                                </a>
                                <a role="button" t-if="website_sale_order and website_sale_order.website_order_line" class="btn btn-primary float-right" href="/shop/checkout?express=1">
                                    <span class="">Process Checkout</span>
                                    <span class="fa fa-chevron-right" />
                                </a>
                            </div>
                        </div>
                    </div>
                </div>
                <div class="oe_structure" id="oe_structure_website_sale_cart_2"/>
            </div>
        </t>
    </template>

    <!-- this template is the one when we mouse over "My Cart" on the top right -->
    <template id="cart_popover" name="Cart Popover">
        <div t-if="not website_sale_order or not website_sale_order.website_order_line" class="alert alert-info">
          Your cart is empty!
        </div>
        <t t-if="website_sale_order and website_sale_order.website_order_line">
            <t t-foreach="website_sale_order.website_order_line" t-as="line">
                <div class="row mb8 cart_line">
                    <div class="col-3">
                        <span t-field="line.product_id.image_small" t-options="{'widget': 'image', 'class': 'rounded'}" />
                    </div>
                    <div class="col-9">
                        <div>
                            <t t-call="website_sale.cart_line_product_link">
                                <span class="h6" t-esc="line.name_short" />
                            </t>
                        </div>
                        Qty: <t t-esc="int(line.product_uom_qty) == line.product_uom_qty and int(line.product_uom_qty) or line.product_uom_qty" />
                    </div>
                </div>
            </t>
            <div class="text-center">
                <span class="h6">
                    <t t-call="website_sale.total">
                        <t t-set='hide_coupon'>True</t>
                    </t>
                </span>
                <a role="button" class="btn btn-primary" href="/shop/cart">
                       View Cart (<t t-esc="website_sale_order.cart_quantity" /> items)
                     </a>
            </div>
        </t>
    </template>

    <template id="suggested_products_list" inherit_id="website_sale.cart_lines" customize_show="True" name="Alternative Products in my cart">
        <xpath expr="//table[@id='cart_products']" position="after">
            <h5 class='text-muted js_cart_lines' t-if="suggested_products">Suggested Accessories:</h5>
            <table t-if="suggested_products" id="suggested_products" class="js_cart_lines table table-striped table-sm">
                <tbody>
                    <tr t-foreach="suggested_products" t-as="product">
                        <t t-set="combination_info" t-value="product._get_combination_info_variant()"/>
                        <td class='td-img'>
                            <a t-attf-href="/shop/product/#{ slug(product.product_tmpl_id) }">
                                <span t-field="product.image_small" t-options="{'widget': 'image', 'class': 'rounded'}" />
                            </a>
                        </td>
                        <td class='td-product_name'>
                            <div>
                                <a t-attf-href="/shop/product/#{ slug(product.product_tmpl_id) }">
                                    <strong t-esc="combination_info['display_name']" />
                                </a>
                            </div>
                            <div class="text-muted d-none d-md-block" t-field="product.description_sale" />
                        </td>
                        <td class='td-price'>
                            <t t-if="True"><!-- compatibility 12.0 -->
                                <del t-attf-class="text-danger mr8 {{'' if combination_info['has_discounted_price'] else 'd-none'}}" style="white-space: nowrap;" t-esc="combination_info['list_price']" t-options="{'widget': 'monetary', 'display_currency': website.currency_id}"/>
                            </t>
                            <span t-esc="combination_info['price']" style="white-space: nowrap;" t-options="{'widget': 'monetary','display_currency': website.currency_id}"/>
                        </td>
                        <td class="w-25 text-center">
                            <input class="js_quantity" name="product_id" t-att-data-product-id="product.id" type="hidden" />
                            <a role="button" class="btn btn-link js_add_suggested_products">
                                <strong>Add to Cart</strong>
                            </a>
                        </td>
                    </tr>
                </tbody>
            </table>
        </xpath>
    </template>

    <template id='coupon_form' name='Coupon form'>
        <t t-if="request.params.get('code_not_available')" name="code_not_available">
            <p class="bg-warning">This promo code is not available</p>
        </t>
        <form t-att-action="'/shop/pricelist%s' % (redirect and '?r=' + redirect or '')"
            method="post" class="mb32" name="coupon_code">
            <input type="hidden" name="csrf_token" t-att-value="request.csrf_token()" />
            <div class="input-group w-100">
                <input name="promo" class="form-control" type="text" placeholder="code..." t-att-value="website_sale_order.pricelist_id.code or None"/>
                <div class="input-group-append">
                    <a href="#" role="button" class="btn btn-secondary a-submit">Apply</a>
                </div>
            </div>
        </form>
    </template>

    <template id="checkout">
        <t t-call="website.layout">
            <t t-set="additional_title">Shop - Checkout</t>
            <t t-set="no_footer">1</t>
            <div id="wrap">
                <div class="container oe_website_sale py-2">
                    <t t-set="same_shipping" t-value="bool(order.partner_shipping_id==order.partner_id or only_services)" />
                    <div class="row">
                        <div class="col-12">
                            <t t-call="website_sale.wizard_checkout">
                                <t t-set="step" t-value="20" />
                            </t>
                        </div>
                        <div class="col-12 col-xl-auto order-xl-2 d-none d-xl-block">
                            <t t-call="website_sale.cart_summary"/>
                        </div>
                        <div class="col-12 col-xl order-xl-1 oe_cart">
                            <div class="row">
                                <div class="col-lg-12">
                                    <h3 class="o_page_header mt8">Billing Address</h3>
                                </div>
                                <div class="col-lg-6 one_kanban">
                                    <t t-call="website_sale.address_kanban">
                                        <t t-set='contact' t-value="order.partner_id"/>
                                        <t t-set='selected' t-value="1"/>
                                        <t t-set='readonly' t-value="1"/>
                                    </t>
                                </div>
                            </div>
                            <t t-if="not only_services" groups="sale.group_delivery_invoice_address">
                                <div class="row">
                                    <div class="col-lg-12">
                                        <h3 class="o_page_header mt16 mb4">Shipping Address</h3>
                                    </div>
                                </div>
                                <div class="row all_shipping">
                                    <div class="col-lg-12">
                                        <div class="row mt8">
                                            <div class="col-md-12 col-lg-12 one_kanban">
                                                <form action="/shop/address" method="post" class=''>
                                                    <input type="hidden" name="csrf_token" t-att-value="request.csrf_token()" />
                                                    <a role="button" href="#" class='a-submit btn btn-secondary mb16 btn-block'>
                                                        <i class="fa fa-plus-square"/>
                                                        <span>Add an address</span>
                                                    </a>
                                                </form>
                                            </div>
                                            <t t-foreach="shippings" t-as="ship">
                                                <div class="col-md-12 col-lg-6 one_kanban">
                                                    <t t-call="website_sale.address_kanban">
                                                        <t t-set="actual_partner" t-value="order.partner_id" />
                                                        <t t-set='contact' t-value="ship"/>
                                                        <t t-set='selected' t-value="order.partner_shipping_id==ship"/>
                                                        <t t-set='readonly' t-value="bool(len(shippings)==1)"/>
                                                        <t t-set='edit_billing' t-value="bool(ship==order.partner_id)"/>
                                                    </t>
                                                </div>
                                            </t>
                                        </div>
                                    </div>
                                </div>
                            </t>
                            <div class="d-flex justify-content-between mt-3">
                                <a role="button" href="/shop/cart" class="btn btn-secondary mb32">
                                    <i class="fa fa-chevron-left"/>
                                    <span>Return to Cart</span>
                                </a>
                                <a role="button" href="/shop/confirm_order" class="btn btn-primary mb32">
                                    <span>Confirm</span>
                                    <i class="fa fa-chevron-right"/>
                                </a>
                            </div>
                        </div>
                    </div>
                </div>
            </div>
        </t>
    </template>

    <template id="address_kanban" name="Kanban address">
            <form action="/shop/checkout" method="POST" class="d-none">
                <input type="hidden" name="csrf_token" t-att-value="request.csrf_token()" />
                <input type="hidden" name="partner_id" t-att-value="contact.id" />
                <t t-if='edit_billing'>
                    <input type="hidden" name="callback" value="/shop/checkout?use_billing" />
                </t>
                <input type='submit'/>
            </form>
            <div t-attf-class="card #{selected and 'border_primary' or 'js_change_shipping'}">
                <div class='card-body' style='min-height: 130px;'>
                    <a t-if="not actual_partner or (ship.id in actual_partner.child_ids.ids)" href="#" class="btn btn-link float-right p-0 js_edit_address no-decoration" role="button" title="Edit this address" aria-label="Edit this address"><i class='fa fa-edit'/></a>
                    <t t-esc="contact" t-options="dict(widget='contact', fields=['name', 'address'], no_marker=True)"/>
                </div>
                <div class='card-footer' t-if='not readonly'>
                    <span class='btn-ship' t-att-style="'' if selected else 'display:none;'">
                        <a role="button" href='#' class="btn btn-block btn-primary">
                            <i class='fa fa-check'></i> Ship to this address
                        </a>
                    </span>
                    <span class='btn-ship' t-att-style="'' if not selected else 'display:none;'">
                        <a role="button" href='#' class="btn btn-block btn-secondary">
                            Select this address
                        </a>
                    </span>
                </div>
            </div>
    </template>

    <template id="address" name="Address Management">
        <t t-set="no_footer">1</t>
        <t t-call="website.layout">
            <div id="wrap">
                <div class="container oe_website_sale py-2">
                    <div class="row">
                        <div class="col-12">
                            <t t-call="website_sale.wizard_checkout">
                                <t t-set="step" t-value="20" />
                            </t>
                        </div>
                    </div>
                    <div class="row">
                        <div class="col-12 col-xl-auto order-xl-2 d-none d-xl-block">
                            <t t-call="website_sale.cart_summary"/>
                        </div>
                        <div class="col-12 col-xl order-xl-1 oe_cart">
                            <div>
                                <t t-if="mode == ('new', 'billing')">
                                    <h2 class="o_page_header mt8">Your Address
                                        <small> or </small>
                                        <a role="button" href='/web/login?redirect=/shop/checkout' class='btn btn-primary' style="margin-top: -11px">Log In</a>
                                    </h2>
                                </t>
                                <t t-if="mode == ('edit', 'billing')">
                                    <h2 class="o_page_header mt8">Your Address</h2>
                                </t>
                                <t t-if="mode[1] == 'shipping'">
                                    <h2 class="o_page_header mt8">Shipping Address </h2>
                                </t>
                                <t t-if="partner_id == website_sale_order.partner_shipping_id.id == website_sale_order.partner_invoice_id.id">
                                    <div class="alert alert-warning" role="alert">
                                        <h4 class="alert-heading">Be aware!</h4>
                                        <p>
                                            You are editing your <b>billing and shipping</b> addresses at the same time!<br/>
                                            If you want to modify your shipping address, create a <a href='/shop/address'>new address</a>.
                                        </p>
                                    </div>
                                </t>
                                <t t-if="error" t-foreach="error.get('error_message', [])" t-as="err">
                                    <h4 class="text-danger" t-esc="err" />
                                </t>
                                <form action="/shop/address" method="post" class="checkout_autoformat">
                                    <div class="form-row">
                                        <div t-attf-class="form-group #{error.get('name') and 'o_has_error' or ''} col-lg-12 div_name">
                                            <label class="col-form-label" for="name">Name</label>
                                            <input type="text" name="name" t-attf-class="form-control #{error.get('name') and 'is-invalid' or ''}" t-att-value="'name' in checkout and checkout['name']" />
                                        </div>
                                        <div class="w-100"/>
                                        <t t-if="mode[1] == 'billing'">
                                            <div t-attf-class="form-group #{error.get('email') and 'o_has_error' or ''} col-lg-6" id="div_email">
                                                <label class="col-form-label" for="email">Email</label>
                                                <input type="email" name="email" t-attf-class="form-control #{error.get('email') and 'is-invalid' or ''}" t-att-value="'email' in checkout and checkout['email']" />
                                            </div>
                                        </t>
                                        <div t-attf-class="form-group #{error.get('phone') and 'o_has_error' or ''} col-lg-6" id="div_phone">
                                            <label class="col-form-label" for="phone">Phone</label>
                                            <input type="tel" name="phone" t-attf-class="form-control #{error.get('phone') and 'is-invalid' or ''}" t-att-value="'phone' in checkout and checkout['phone']" />
                                        </div>
                                        <div class="w-100"/>
                                        <div t-attf-class="form-group #{error.get('street') and 'o_has_error' or ''} col-lg-12 div_street">
                                            <label class="col-form-label" for="street">Street <span class="d-none d-md-inline"> and Number</span></label>
                                            <input type="text" name="street" t-attf-class="form-control #{error.get('street') and 'is-invalid' or ''}" t-att-value="'street' in checkout and checkout['street']" />
                                        </div>
                                        <div t-attf-class="form-group #{error.get('street2') and 'o_has_error' or ''} col-lg-12 div_street2">
                                            <label class="col-form-label label-optional" for="street2">Street 2</label>
                                            <input type="text" name="street2" t-attf-class="form-control #{error.get('street2') and 'is-invalid' or ''}" t-att-value="'street2' in checkout and checkout['street2']" />
                                        </div>
                                        <div class="w-100"/>
                                        <t t-set='zip_city' t-value='country and [x for x in country.get_address_fields() if x in ["zip", "city"]] or ["city", "zip"]'/>
                                        <t t-if="'zip' in zip_city and zip_city.index('zip') &lt; zip_city.index('city')">
                                            <div t-attf-class="form-group #{error.get('zip') and 'o_has_error' or ''} col-md-4 div_zip">
                                                <label class="col-form-label label-optional" for="zip">Zip Code</label>
                                                <input type="text" name="zip" t-attf-class="form-control #{error.get('zip') and 'is-invalid' or ''}" t-att-value="'zip' in checkout and checkout['zip']" />
                                            </div>
                                        </t>
                                        <div t-attf-class="form-group #{error.get('city') and 'o_has_error' or ''} col-md-8 div_city">
                                            <label class="col-form-label" for="city">City</label>
                                            <input type="text" name="city" t-attf-class="form-control #{error.get('city') and 'is-invalid' or ''}" t-att-value="'city' in checkout and checkout['city']" />
                                        </div>
                                        <t t-if="'zip' in zip_city and zip_city.index('zip') &gt; zip_city.index('city')">
                                            <div t-attf-class="form-group #{error.get('zip') and 'o_has_error' or ''} col-md-4 div_zip">
                                                <label class="col-form-label label-optional" for="zip">Zip Code</label>
                                                <input type="text" name="zip" t-attf-class="form-control #{error.get('zip') and 'is-invalid' or ''}" t-att-value="'zip' in checkout and checkout['zip']" />
                                            </div>
                                        </t>
                                        <div class="w-100"/>
                                        <div t-attf-class="form-group #{error.get('country_id') and 'o_has_error' or ''} col-lg-6 div_country">
                                            <label class="col-form-label" for="country_id">Country</label>
                                            <select id="country_id" name="country_id" t-attf-class="form-control #{error.get('country_id') and 'is-invalid' or ''}">
                                                <option value="">Country...</option>
                                                <t t-foreach="countries" t-as="c">
                                                    <option t-att-value="c.id" t-att-selected="c.id == (country and country.id or -1)">
                                                        <t t-esc="c.name" />
                                                    </option>
                                                </t>
                                            </select>
                                        </div>
                                        <div t-attf-class="form-group #{error.get('state_id') and 'o_has_error' or ''} col-lg-6 div_state" t-att-style="(not country or not country.state_ids) and 'display: none'">
                                            <label class="col-form-label" for="state_id">State / Province</label>
                                            <select name="state_id" t-attf-class="form-control #{error.get('state_id') and 'is-invalid' or ''}" data-init="1">
                                                <option value="">State / Province...</option>
                                                <t t-foreach="country and country.state_ids or []" t-as="s">
                                                    <option t-att-value="s.id" t-att-selected="s.id == ('state_id' in checkout and country and checkout['state_id'] != '' and int(checkout['state_id']))">
                                                        <t t-esc="s.name" />
                                                    </option>
                                                </t>
                                            </select>
                                        </div>
                                        <div class="w-100"/>
                                        <t t-if="mode == ('new', 'billing') and not only_services">
                                            <div class="col-lg-12">
                                                <div class="checkbox">
                                                  <label>
                                                    <input type="checkbox" id='shipping_use_same' class="mr8" name='use_same' value="1" checked='checked'/>Ship to the same address
                                                    <span class='ship_to_other text-muted' style="display: none">&amp;nbsp;(<i>Your shipping address will be requested later) </i></span>
                                                    </label>
                                                </div>
                                            </div>
                                        </t>
                                    </div>

                                    <input type="hidden" name="csrf_token" t-att-value="request.csrf_token()" />
                                    <input type="hidden" name="submitted" value="1" />
                                    <input type="hidden" name="partner_id" t-att-value="partner_id or '0'" />
                                    <input type="hidden" name="callback" t-att-value="callback" />
                                    <!-- Example -->
                                    <input type="hidden" name="field_required" t-att-value="'phone,name'" />

                                    <div class="d-flex justify-content-between">
                                        <a role="button" t-att-href="mode == ('new', 'billing') and '/shop/cart' or '/shop/checkout'" class="btn btn-secondary mb32">
                                            <i class="fa fa-chevron-left"/>
                                            <span>Back</span>
                                        </a>
                                        <a role="button" href="#" class="btn btn-primary mb32 a-submit a-submit-disable a-submit-loading">
                                            <span>Next</span>
                                            <i class="fa fa-chevron-right"/>
                                        </a>
                                    </div>
                                </form>
                            </div>
                        </div>
                    </div>
                </div>
            </div>
        </t>
    </template>

    <template id="address_b2b" inherit_id="address" name="Show b2b fields" customize_show="True" active="True">
        <xpath expr="//div[@id='div_phone']" position="after">
            <div class="w-100"/>
            <t t-if="mode == ('new', 'billing') or (mode == ('edit', 'billing') and (can_edit_vat or 'vat' in checkout and checkout['vat']))">
                <div t-attf-class="form-group #{error.get('company_name') and 'o_has_error' or ''} col-lg-6">
                    <label class="col-form-label font-weight-normal label-optional" for="company_name">Company Name</label>
                    <input type="text" name="company_name" t-attf-class="form-control #{error.get('company_name') and 'is-invalid' or ''}" t-att-value="'company_name' in checkout and checkout['company_name']" t-att-readonly="'1' if 'vat' in checkout and checkout['vat'] and not can_edit_vat else None" t-att-title="'Changing company name is not allowed once document(s) have been issued for your account. Please contact us directly for this operation.' if 'vat' in checkout and checkout['vat'] and not can_edit_vat else None" />
                </div>
                <div t-attf-class="form-group #{error.get('vat') and 'o_has_error' or ''} col-lg-6 div_vat">
                    <label class="col-form-label font-weight-normal label-optional" for="vat">TIN / VAT </label>
                    <input type="text" name="vat" t-attf-class="form-control #{error.get('vat') and 'is-invalid' or ''}" t-att-value="'vat' in checkout and checkout['vat']" t-att-readonly="'1' if 'vat' in checkout and checkout['vat'] and not can_edit_vat else None" t-att-title="'Changing VAT number is not allowed once document(s) have been issued for your account. Please contact us directly for this operation.' if 'vat' in checkout and checkout['vat'] and not can_edit_vat else None" />
                </div>
            </t>
        </xpath>
    </template>

    <template id="payment" name="Payment">
        <t t-call="website.layout">
            <t t-set="additional_title">Shop - Select Payment Acquirer</t>
            <t t-set="no_footer">1</t>

            <div id="wrap">
                <div class="container oe_website_sale py-2">
                    <div class="row">
                        <div class='col-12'>
                            <t t-call="website_sale.wizard_checkout">
                                <t t-set="step" t-value="40" />
                            </t>
                        </div>
                        <div class="col-12" t-if="errors">
                            <t t-foreach="errors" t-as="error">
                                <div class="alert alert-danger" t-if="error" role="alert">
                                    <h4>
                                        <t t-esc="error[0]" />
                                    </h4>
                                    <t t-esc="error[1]" />
                                </div>
                            </t>
                        </div>
                        <div class="col-12 col-xl-auto order-xl-2">
                            <t t-call="website_sale.cart_summary"/>
                        </div>
                        <div class="col-12 col-xl order-xl-1 oe_cart">
                            <div class="card">
                                <div class="card-body" id="shipping_and_billing">
                                    <a class='float-right no-decoration' href='/shop/checkout'><i class="fa fa-edit"/> Edit</a>
                                    <t t-set="same_shipping" t-value="bool(order.partner_shipping_id==order.partner_id or only_services)" />
                                    <div><b>Billing<t t-if="same_shipping and not only_services"> &amp; Shipping</t>: </b><span t-esc='order.partner_id' t-options="dict(widget='contact', fields=['address'], no_marker=True, separator=', ')" class="address-inline"/></div>
                                    <div t-if="not same_shipping and not only_services" groups="sale.group_delivery_invoice_address"><b>Shipping: </b><span t-esc='order.partner_shipping_id' t-options="dict(widget='contact', fields=['address'], no_marker=True, separator=', ')"  class="address-inline"/></div>
                                </div>
                            </div>

                            <div class="oe_structure clearfix mt-3" id="oe_structure_website_sale_payment_1"/>

                            <div id="payment_method" class="mt-3" t-if="(acquirers or tokens) and website_sale_order.amount_total">
                                <h3 class="mb24">Pay with </h3>
                                <t t-call="payment.payment_tokens_list">
                                    <t t-set="mode" t-value="'payment'"/>
                                    <t t-set="submit_txt">Pay Now</t>
                                    <t t-set="icon_right" t-value="1"/>
                                    <t t-set="icon_class" t-value="'fa-chevron-right'"/>
                                    <t t-set="submit_class" t-value="'btn btn-primary'"/>
                                    <t t-set="pms" t-value="tokens"/>
                                    <t t-set="form_action" t-value="'/shop/payment/token'"/>
                                    <t t-set="prepare_tx_url" t-value="'/shop/payment/transaction/'"/>
                                    <t t-set="partner_id" t-value="partner"/>

                                    <t t-set="back_button_icon_class" t-value="'fa-chevron-left'"/>
                                    <t t-set="back_button_txt">Return to Cart</t>
                                    <t t-set="back_button_class" t-value="'btn btn-secondary'"/>
                                    <t t-set="back_button_link" t-value="'/shop/cart'"/>
                                </t>
                            </div>

                            <div t-if="not acquirers" class="mt-2">
                                <a role="button" class="btn-link"
                                    groups="base.group_system"
                                    t-attf-href="/web#return_label=Website&amp;action=#{payment_action_id}">
                                        <i class="fa fa-arrow-right"></i> Add payment acquirers
                                </a>
                            </div>
                            <div class="js_payment mt-3" t-if="not website_sale_order.amount_total" id="payment_method">
                                <form target="_self" action="/shop/payment/validate" method="post" class="float-right">
                                    <input type="hidden" name="csrf_token" t-att-value="request.csrf_token()" />
                                    <a role="button" class="btn btn-primary a-submit">
                                        <span t-if="order.amount_total &gt; 0">Pay Now <span class="fa fa-chevron-right"></span></span>
                                        <span t-if="order.amount_total == 0">Confirm Order <span class="fa fa-chevron-right"></span></span>
                                    </a>
                                </form>
                            </div>
                        </div>
                    </div>
                </div>
                <div class="oe_structure" id="oe_structure_website_sale_payment_2"/>
            </div>
        </t>
    </template>


    <template id="short_cart_summary" name="Short Cart right column">
        <div class="card js_cart_summary" t-if="website_sale_order and website_sale_order.website_order_line" >
            <div class="card-body">
                <h4 class="d-none d-xl-block">Order Total</h4>
                <hr class="d-none d-xl-block"/>
                <div>
                    <t t-call="website_sale.total">
                        <t t-set='no_rowspan'>1</t>
                    </t>
                    <a role="button" t-if="website_sale_order and website_sale_order.website_order_line" class="btn btn-secondary float-right d-none d-xl-inline-block" href="/shop/checkout?express=1">
                        <span>Process Checkout</span>
                    </a>
                </div>
            </div>
        </div>
    </template>

    <!-- This template is the one present on the right during the payment process.
        Here it is important to not show too much information to the user, because we want him to pay!
        We shouldn't display link to products or long descriptions.
    -->
    <template id="cart_summary" name="Cart right column">
        <div class="card">
            <div class="card-body p-xl-0">
                <div class="toggle_summary d-xl-none">
                    <b>Your order: </b> <span t-field="website_sale_order.amount_total" t-options='{"widget": "monetary", "display_currency": website_sale_order.pricelist_id.currency_id}'/>
                    <span class='fa fa-chevron-down fa-border float-right' role="img" aria-label="Details" title="Details"></span>
                </div>
                <div t-if="not website_sale_order or not website_sale_order.website_order_line" class="alert alert-info">
                    Your cart is empty!
                </div>
                <div class="toggle_summary_div d-none d-xl-block">
                    <table class="table table-striped table-sm" id="cart_products" t-if="website_sale_order and website_sale_order.website_order_line">
                        <thead>
                            <tr>
                                <th class="border-top-0 td-img">Product</th>
                                <th class="border-top-0"></th>
                                <th class="border-top-0 td-qty">Quantity</th>
                                <th class="border-top-0 text-center td-price">Price</th>
                            </tr>
                        </thead>
                        <tbody>
                            <tr t-foreach="website_sale_order.website_order_line" t-as="line">
                                <td class='' colspan="2" t-if="not line.product_id.product_tmpl_id"></td>
                                <td class='td-img' t-if="line.product_id.product_tmpl_id">
                                    <span t-field="line.product_id.image_small" t-options="{'widget': 'image', 'class': 'rounded'}" />
                                </td>
                                <td class='td-product_name' t-if="line.product_id.product_tmpl_id">
                                    <div>
                                        <strong t-field="line.name_short" />
                                    </div>
                                </td>
                                <td class='td-qty'>
                                    <div t-esc="line.product_uom_qty" />
                                </td>
                                <td class="text-center td-price">
                                    <span t-field="line.price_reduce_taxexcl" style="white-space: nowrap;" t-options="{'widget': 'monetary', 'display_currency': website_sale_order.currency_id}" groups="account.group_show_line_subtotals_tax_excluded" />
                                    <span t-field="line.price_reduce_taxinc" style="white-space: nowrap;" t-options="{'widget': 'monetary', 'display_currency': website_sale_order.currency_id}" groups="account.group_show_line_subtotals_tax_included" />
                                </td>
                            </tr>
                        </tbody>
                    </table>
                    <t t-call="website_sale.total">
                        <t t-set='redirect'>/shop/payment</t>
                    </t>
                </div>
            </div>
        </div>
    </template>

    <template id="payment_sale_note" inherit_id="payment" name="Accept Terms &amp; Conditions" customize_show="True" active="False">
        <xpath expr="//div[@id='payment_method'][hasclass('js_payment')]" position="after">
            <div class="custom-control custom-checkbox float-right mt-2 oe_accept_cgv_button">
                <input type="checkbox" id="checkbox_cgv" class="custom-control-input"/>
                <label for="checkbox_cgv" class="custom-control-label">
                    I agree to the <a target="_BLANK" href="/shop/terms">terms &amp; conditions</a>
                </label>
            </div>
        </xpath>
    </template>

    <template id="confirmation">
        <t t-call="website.layout">
            <t t-set="additional_title">Shop - Confirmed</t>
            <div id="wrap">
                <div class="container oe_website_sale py-2">
                    <h1><span>Order</span> <em t-field="order.name" /> <t t-if="order.state == 'sale'"><span>Confirmed</span></t></h1>

                    <div class="row">
                        <div class="col-12 col-xl">
                            <div class="oe_cart">
                                <t t-set="payment_tx_id" t-value="order.get_portal_last_transaction()"/>
                                <t t-if="payment_tx_id.state == 'done'">
                                    <div class="thanks_msg">
                                        <h2>Thank you for your order.
                                            <a role="button" class="btn btn-primary d-none d-md-inline-block" href="/shop/print" target="_blank" aria-label="Print" title="Print"><i class="fa fa-print"></i> Print</a>
                                        </h2>
                                    </div>
                                </t>
                                <t t-if="request.env['ir.config_parameter'].sudo().get_param('auth_signup.invitation_scope', 'b2b') == 'b2c' and request.website.is_public_user()">
                                    <p class="alert alert-info mt-3" role="status">
                                        <a role="button" t-att-href='order.partner_id.signup_prepare() and order.partner_id.signup_url' class='btn btn-primary'>Sign Up</a>
                                         to follow your order.
                                    </p>
                                </t>
                                <div class="oe_structure clearfix mt-3" id="oe_structure_website_sale_confirmation_1"/>
                                <h3 class="text-left mt-3">
                                    <strong>Payment Information:</strong>
                                </h3>
                                <table class="table">
                                    <tbody>
                                        <tr>
                                            <td colspan="2">
                                                <t t-esc="order.get_portal_last_transaction().acquirer_id.name" />
                                            </td>
                                            <td class="text-right" width="100">
                                                <strong>Total:</strong>
                                            </td>
                                            <td class="text-right" width="100">
                                                <strong t-field="order.amount_total" t-options="{'widget': 'monetary', 'display_currency': order.pricelist_id.currency_id}" />
                                            </td>
                                        </tr>
                                    </tbody>
                                </table>
                                <t t-call="website_sale.payment_confirmation_status"/>
                                <div class="card mt-3">
                                  <div class="card-body">
                                    <t t-set="same_shipping" t-value="bool(order.partner_shipping_id==order.partner_id or only_services)" />
                                    <div><b>Billing <t t-if="same_shipping and not only_services"> &amp; Shipping</t>: </b><span t-esc='order.partner_id' t-options="dict(widget='contact', fields=['address'], no_marker=True, separator=', ')" class="address-inline"/></div>
                                    <div t-if="not same_shipping and not only_services" groups="sale.group_delivery_invoice_address"><b>Shipping: </b><span t-esc='order.partner_shipping_id' t-options="dict(widget='contact', fields=['address'], no_marker=True, separator=', ')"  class="address-inline"/></div>
                                  </div>
                                </div>
                                <div class="oe_structure mt-3" id="oe_structure_website_sale_confirmation_2"/>
                            </div>
                        </div>
                        <div class="col-12 col-xl-auto">
                            <t t-set="website_sale_order" t-value="order"/>
                            <t t-call="website_sale.cart_summary">
                                <t t-set="hide_coupon">1</t>
                            </t>
                        </div>
                    </div>
                </div>
                <div class="oe_structure" id="oe_structure_website_sale_confirmation_3"/>
            </div>
        </t>
    </template>

    <template id="total">
        <div id="cart_total" t-att-class="extra_class or ''" t-if="website_sale_order and website_sale_order.website_order_line">
            <table class="table">
                  <tr id="empty">
                      <t t-if='not no_rowspan'><td rowspan="10" class="noborder"/></t>
                      <td class="col-md-2 col-3 noborder"></td>
                      <td class="col-md-2 col-3 noborder" ></td>
                  </tr>
                  <tr id="order_total_untaxed">
                      <td class="text-right noborder">Subtotal:</td>
                      <td class="text-xl-right noborder" >
                          <span t-field="website_sale_order.amount_untaxed" style="white-space: nowrap;" t-options="{'widget': 'monetary', 'display_currency': website_sale_order.currency_id}"/>
                      </td>
                  </tr>
                  <tr id="order_total_taxes">
                      <td class="text-right noborder">Taxes:</td>
                      <td class="text-xl-right noborder">
                           <span t-field="website_sale_order.amount_tax" style="white-space: nowrap;" t-options="{'widget': 'monetary', 'display_currency': website_sale_order.currency_id}" />
                      </td>
                  </tr>
                  <tr id="order_total">
                      <td class="text-right"><strong>Total:</strong></td>
                      <td class="text-xl-right">
                          <strong t-field="website_sale_order.amount_total"
                              t-options='{"widget": "monetary", "display_currency": website_sale_order.pricelist_id.currency_id}'/>
                      </td>
                  </tr>
            </table>
        </div>
    </template>

    <template id="reduction_code" inherit_id="website_sale.total" active="True" customize_show="True" name="Promo Code">
        <xpath expr="//div[@id='cart_total']//table/tr[last()]" position="after">
            <tr t-if="not hide_coupon">
                <td colspan="3" class="text-center text-xl-right noborder">
                <span class=''>
                    <t t-set='force_coupon' t-value="website_sale_order.pricelist_id.code or request.params.get('code_not_available')"/>
                    <t t-if="not force_coupon">
                        <a href="#" class="show_coupon">I have a promo code</a>
                    </t>
                    <div t-attf-class="coupon_form #{not force_coupon and 'd-none'}">
                        <t t-call="website_sale.coupon_form"/>
                    </div>
                </span>
                </td>
            </tr>
        </xpath>
    </template>


    <template id="payment_confirmation_status">
        <div class="oe_website_sale_tx_status mt-3" t-att-data-order-id="order.id">
            <t t-set="payment_tx_id" t-value="order.get_portal_last_transaction()"/>
            <div t-attf-class="card #{
                (payment_tx_id.state == 'pending' and 'bg-info') or
                (payment_tx_id.state == 'done' and 'bg-success') or
                (payment_tx_id.state == 'authorized' and 'bg-success') or
                'bg-danger'}">
                <div class="card-header">
                    <a role="button" groups="base.group_system" class="btn btn-sm btn-link text-white float-right" target="_blank" aria-label="Edit" title="Edit"
                            t-att-href="'/web#model=%s&amp;id=%s&amp;action=%s&amp;view_type=form' % ('payment.acquirer', payment_tx_id.acquirer_id.id, 'payment.action_payment_acquirer')">
                        <i class="fa fa-pencil"></i>
                    </a>
                    <t t-if="payment_tx_id.state == 'pending'">
                        <t t-raw="payment_tx_id.acquirer_id.pending_msg"/>
                    </t>
                    <t t-if="payment_tx_id.state == 'done'">
                        <t t-raw="payment_tx_id.acquirer_id.done_msg"/>
                    </t>
                    <t t-if="payment_tx_id.state == 'cancel'">
                        <t t-raw="payment_tx_id.acquirer_id.cancel_msg"/>
                    </t>
                    <t t-if="payment_tx_id.state == 'error'">
                        <span t-if="payment_tx_id.acquirer_id.error_msg" t-raw="payment_tx_id.acquirer_id.error_msg"/>
                        <span t-else="">An error occured while processing your payment. Please try again or contact your administrator.</span>
                    </t>
                    <t t-if="payment_tx_id.state == 'authorized'">
                        <span t-if="payment_tx_id.acquirer_id.auth_msg" t-raw="payment_tx_id.acquirer_id.auth_msg"/>
                        <span t-else="">Your payment has been authorized.</span>
                    </t>
                </div>
                <div t-if="payment_tx_id.acquirer_id.post_msg" class="card-body">
                    <t t-raw="payment_tx_id.acquirer_id.post_msg" />
                    <div t-if="payment_tx_id.acquirer_id.provider == 'transfer' and order.reference">
                        <b>Communication: </b><span t-esc='order.reference'/>
                    </div>
                </div>
                <div t-if="(payment_tx_id.acquirer_id.qr_code == True) and (payment_tx_id.acquirer_id.provider == 'transfer') and (payment_tx_id.partner_id.country_id.code in ['BE', 'AT', 'DE', 'FI', 'NL']) and (payment_tx_id.currency_id.name == 'EUR')">
                    <div class="card-body" t-if="payment_tx_id.acquirer_id.journal_id.bank_account_id.qr_code_valid">
                        <h3>Or scan me with your banking app.</h3>
                        <img class="border border-dark rounded" t-att-src="payment_tx_id.acquirer_id.journal_id.bank_account_id.build_qr_code_url(order.amount_total,payment_tx_id.reference)"/>
                    </div>
                    <div class="card-body" t-if="payment_tx_id.acquirer_id.journal_id.bank_account_id.qr_code_valid == False">
                        <h3>The SEPA QR Code informations are not set correctly.</h3>
                    </div>
                </div>
            </div>
        </div>
    </template>

    <template id="website_sale.brand_promotion" inherit_id="website.brand_promotion">
        <xpath expr="//div[hasclass('o_brand_promotion')]" position="replace">
            <div class="o_brand_promotion">
                Powered by <a target="_blank" class="badge badge-danger" href="http://www.odoo.com/page/website-builder?utm_source=db&amp;utm_medium=website">Odoo</a>,
                the #1 <a target="_blank" href="http://www.odoo.com/page/e-commerce?utm_source=db&amp;utm_medium=website">Open Source eCommerce</a>.
            </div>
        </xpath>
    </template>

    <!-- User Navbar -->
    <template id="user_navbar_inherit_website_sale" inherit_id="website.user_navbar">
        <xpath expr="//div[@id='o_new_content_menu_choices']//div[@name='module_website_sale']" position="attributes">
            <attribute name="name"/>
            <attribute name="t-att-data-module-id"/>
            <attribute name="t-att-data-module-shortdesc"/>
            <attribute name="groups">sales_team.group_sale_manager</attribute>
        </xpath>
    </template>

    <template id="sale_order_portal_content_inherit_website_sale" name="Orders Followup Products Links" inherit_id="sale.sale_order_portal_content">
        <xpath expr="//section[@id='details']//td[@id='product_name']/*" position="replace">
            <a t-if="line.product_id.website_published" t-att-href="line.product_id.website_url">
                <span t-field="line.name" />
            </a>
            <t t-if="not line.product_id.website_published">
                <span t-field="line.name" />
            </t>
        </xpath>
    </template>

    <template id="terms" name="Terms &amp; Conditions">
        <t t-call="website.layout">
          <div id="wrap">
              <div class="oe_structure" id="oe_structure_website_sale_terms_1">
                <section class="s_title">
                  <div class="container">
                    <div class="row">
                      <div class="col-lg-12">
                        <h1 class="text-center">Terms &amp;amp; Conditions</h1>
                        <div class="card s_well clearfix">
                            <div class="card-body">
                                <ul>
                                    <li>The <b>Intellectual Property</b> disclosure will inform users that the contents, logo and other visual media you created is your property and is protected by copyright laws.</li>
                                    <li>A <b>Termination</b> clause will inform that users’ accounts on your website and mobile app or users’ access to your website and mobile (if users can’t have an account with you) can be terminated in case of abuses or at your sole discretion.</li>
                                    <li>A <b>Governing Law</b> will inform users which laws govern the agreement. This should the country in which your company is headquartered or the country from which you operate your web site and mobile app.</li>
                                    <li>A <b>Links To Other Web Sites</b> clause will inform users that you are not responsible for any third party web sites that you link to. This kind of clause will generally inform users that they are responsible for reading and agreeing (or disagreeing) with the Terms and Conditions or Privacy Policies of these third parties.</li>
                                    <li>If your website or mobile apps allows users to create content and make that content public to other users, a <b>Content</b> section will inform users that they own the rights to the content they have created.<br/>The “Content” clause usually mentions that users must give you (the website or mobile app developer) a license so that you can share this content on your website/mobile app and to make it available to other users.<br/>Because the content created by users is public to other users, a DMCA notice clause (or Copyright Infringement ) section is helpful to inform users and copyright authors that, if any content is found to be a copyright infringement, you will respond to any DMCA take down notices received and you will take down the content.</li>
                                    <li>A <b>Limit What Users Can Do</b> clause can inform users that by agreeing to use your service, they’re also agreeing to not do certain things. This can be part of a very long and thorough list in your Terms and Conditions agreements so as to encompass the most amount of negative uses.</li>
                               </ul>
                               <small class="text-muted float-right">Source: https://termsfeed.com/blog/sample-terms-and-conditions-template</small>
                           </div>
                        </div>
                      </div>
                    </div>
                  </div>
                </section>
                <section class="s_text_block">
                  <div class="container">
                    <div class="row">
                      <div class="col-lg-12 mb16 mt16">
                        <p style='white-space:pre' t-esc="website.company_id.sale_note"/>
                      </div>
                    </div>
                  </div>
                </section>
              </div>
              <div class="oe_structure" id="oe_structure_website_sale_terms_2"/>
          </div>
        </t>
    </template>

    <template id="website_sale.shop_product_carousel" name="Shop Product Carousel">
        <t t-set="variant_img" t-value="product_variant and product_variant.image_variant"/>
        <t t-set="image_ids"  t-value="product.product_image_ids"/>
        <div id="o-carousel-product" class="carousel slide" data-ride="carousel" data-interval="0">
            <div class="carousel-outer">
                <div class="carousel-inner">
                    <div t-if="variant_img" class="carousel-item active" itemprop="image" t-field="product_variant.image" t-options="{'widget': 'image', 'class': 'product_detail_img js_variant_img', 'alt-field': 'name', 'zoom': 'image', 'unique': str(product['__last_update']) + (str(product_variant['__last_update']) or '')}"/>
                    <div t-attf-class="carousel-item#{'' if variant_img else ' active'}" itemprop="image" t-field="product.image" t-options="{'widget': 'image', 'class': 'product_detail_img', 'alt-field': 'name', 'zoom': 'image', 'unique': product['__last_update']}"/>
                    <t t-if="len(image_ids)" t-foreach="image_ids" t-as="pimg">
                        <div class="carousel-item" t-field="pimg.image" t-options='{"widget": "image", "class": "product_detail_img", "alt-field": "name", "zoom": "image" }'/>
                    </t>
                </div>

                <t t-if="len(image_ids) or variant_img">
                    <a class="carousel-control-prev" href="#o-carousel-product" role="button" data-slide="prev" >
                        <span class="fa fa-chevron-left" role="img" aria-label="Previous" title="Previous"/>
                    </a>
                    <a class="carousel-control-next" href="#o-carousel-product" role="button" data-slide="next">
                        <span class="fa fa-chevron-right" role="img" aria-label="Next" title="Next"/>
                    </a>
                </t>
            </div>

            <ol t-if="len(image_ids) or variant_img" class="carousel-indicators">
                <li t-if="variant_img" data-target="#o-carousel-product" data-slide-to="0" class="active">
                    <img class="img img-fluid js_variant_img_small" t-attf-src="/website/image/product.product/{{product_variant.id}}/image/90x90" t-att-alt="product.name"/>
                </li>
                <li data-target="#o-carousel-product" t-att-data-slide-to="1 if variant_img else '0'" t-att-class="'' if variant_img else 'active'">
                    <img class="img img-fluid" t-attf-src="/website/image/product.template/{{product.id}}/image/90x90" t-att-alt="product.name"/>
                </li>
                <t t-if="len(image_ids)" t-foreach="image_ids" t-as="pimg">
                    <li data-target="#o-carousel-product" t-att-data-slide-to="pimg_index + (variant_img and 2 or 1)">
                        <img class="img img-fluid" t-attf-src="/website/image/product.image/{{pimg.id}}/image/90x90" t-att-alt="pimg.name"/>
                    </li>
                </t>
            </ol>
        </div>
    </template>

</odoo><|MERGE_RESOLUTION|>--- conflicted
+++ resolved
@@ -661,17 +661,10 @@
                         <t t-set="combination_info" t-value="variant_id._get_combination_info_variant(add_qty=add_qty, pricelist=pricelist)"/>
                         <input type="radio" name="product_id" class="custom-control-input product_id js_product_change" t-att-checked="'checked' if variant_id_index == 0 else None" t-attf-id="radio_variant_#{variant_id.id}" t-att-value="variant_id.id" t-att-data-lst_price="combination_info['list_price']" t-att-data-price="combination_info['price']" t-att-data-combination="variant_id.product_template_attribute_value_ids.ids"/>
                         <label t-attf-for="radio_variant_#{variant_id.id}" label-default="label-default" class="custom-control-label">
-<<<<<<< HEAD
-                            <span t-esc="variant_id.display_name"/>
-                            <t t-set="diff_price" t-value="website.currency_id.compare_amounts(variant_id.price, variant_id.product_tmpl_id.price)"/>
-                            <span class="badge badge-pill" t-if="diff_price != 0">
-                                <t t-esc="diff_price > 0 and '+' or '-'"/><span t-esc="abs(variant_id.price - variant_id.product_tmpl_id.price)" t-options="{'widget': 'monetary', 'display_currency': website.currency_id}"/>
-=======
                             <span t-esc="combination_info['display_name']"/>
                             <t t-set="diff_price" t-value="website.currency_id.compare_amounts(combination_info['price'], template_combination_info['price'])"/>
                             <span class="badge badge-pill badge-secondary" t-if="diff_price != 0">
                                 <t t-esc="diff_price > 0 and '+' or '-'"/><span t-esc="abs(combination_info['price'] - template_combination_info['price'])" t-options="{'widget': 'monetary', 'display_currency': website.currency_id}"/>
->>>>>>> c023d078
                             </span>
                         </label>
                     </div>
