<?xml version="1.0" encoding="utf-8"?>
<openerp>
<data>

    <record model="ir.ui.view" id="product_pricelist_view">
        <field name="name">product.pricelist.website.form</field>
        <field name="model">product.pricelist</field>
        <field name="inherit_id" ref="product.product_pricelist_view"/>
        <field name="arch" type="xml">
            <field name="active" position="after">
                <field name="code"/>
            </field>
        </field>
    </record>

    <record model="ir.ui.view" id="product_template_form_view">
        <field name="name">product.template.product.website.form</field>
        <field name="model">product.template</field>
        <field name="inherit_id" ref="product.product_template_form_view"/>
        <field name="arch" type="xml">
            <!-- add state field in header -->
            <group name="website_and_pos" position="inside">
                <group name="website" string="Website">
                    <field name="website_url" invisible="1"/>
                    <field name="public_categ_ids" widget="many2many_tags"/>
                    <field name="alternative_product_ids" widget="many2many_tags"/>
                    <field name="accessory_product_ids" widget="many2many_tags"/>
                    <field name="website_style_ids" widget="many2many_tags"/>
                    <field name="website_sequence"/>
                </group>
            </group>
<<<<<<< HEAD
            <div name="button_box" position="inside">
                <button class="oe_stat_button" name="open_website_url"
=======
            <xpath expr="//div[@name='buttons']" position="inside">
                <button class="oe_inline oe_stat_button" name="website_publish_button"
>>>>>>> 81b5c601
                    type="object" icon="fa-globe">
                    <field name="website_published" widget="website_button"/>
                </button>
            </div>
        </field>
    </record>

    <!-- Product attribute -->

    <record id="variants_template_tree_view" model="ir.ui.view">
        <field name="name">variants.template.tree</field>
        <field name="model">product.attribute.value</field>
        <field name="inherit_id" ref="product.variants_template_tree_view"/>
        <field name="arch" type="xml">
            <field name="name" position="after">
                <field name="color"/>
            </field>
        </field>
    </record>
    <record id="variants_tree_view" model="ir.ui.view">
        <field name="name">variants.template.tree</field>
        <field name="model">product.attribute.value</field>
        <field name="inherit_id" ref="product.variants_tree_view"/>
        <field name="arch" type="xml">
            <field name="name" position="after">
                <field name="color"/>
            </field>
        </field>
    </record>
    <record id="attribute_tree_view" model="ir.ui.view">
        <field name="name">product.attribute.tree.type</field>
        <field name="model">product.attribute</field>
        <field name="inherit_id" ref="product.attribute_tree_view"></field>
        <field name="arch" type="xml">
            <field name="name" position="after">
                <field name="type"/>
            </field>
        </field>
    </record>

    <!-- Product Public Categories -->
    <record id="product_public_category_form_view" model="ir.ui.view">
        <field name="name">product.public.category.form</field>
        <field name="model">product.public.category</field>
        <field name="arch" type="xml">
            <form string="Website Public Categories">
                <sheet>
                    <field name="image_medium" widget='image' class="oe_avatar oe_right"/>
                    <div class="oe_left">
                        <group>
                            <field name="name"/>
                            <field name="parent_id"/>
                            <field name="sequence"/>
                        </group>
                    </div>
                </sheet>
            </form>
        </field>
    </record>
    <record id="product_public_category_tree_view" model="ir.ui.view">
        <field name="name">product.public.category.tree</field>
        <field name="model">product.public.category</field>
        <field name="field_parent" eval="False"/>
        <field name="arch" type="xml">
            <tree string="Product Product Categories">
                <field name="sequence" invisible="1"/>
                <field name="complete_name"/>
            </tree>
        </field>
    </record>
    <record id="product_public_category_action" model="ir.actions.act_window">
        <field name="name">Website Product Categories</field>
        <field name="type">ir.actions.act_window</field>
        <field name="res_model">product.public.category</field>
        <field name="view_type">form</field>
        <field name="view_mode">tree,form</field>
        <field name="view_id" eval="False"/>
        <field name="help" type="html">
          <p class="oe_view_nocontent_create">
            Click to define a new category.
          </p><p>
            Categories are used to browse your products through the
            touchscreen interface.
          </p><p>
            If you put a photo on the category, the layout of the
            touchscreen interface will automatically. We suggest not to put
            a photo on categories for small (1024x768) screens.
          </p>
        </field>
    </record>
    <menuitem action="product_public_category_action" id="menu_product_public_category" parent="product.prod_config_main" sequence="2" />

    <record id="website_sale_pricelists_by_website" model="ir.actions.act_window">
        <field name="name">Website Pricelist</field>
        <field name="type">ir.actions.act_window</field>
        <field name="res_model">website_pricelist</field>
        <field name="view_type">form</field>
        <field name="view_mode">tree,form</field>
        <field name="view_id" eval="False"/>
    </record>
    <menuitem action="website_sale_pricelists_by_website" id="menu_website_sale_pricelists" parent="product.menu_product_pricelist_main" sequence="0" />

     <!-- Product Public Categories -->
    <record id="website_pricelist_form_view" model="ir.ui.view">
        <field name="name">website_pricelist.form</field>
        <field name="model">website_pricelist</field>
        <field name="arch" type="xml">
            <form string="Website PriceLists">
                <group>
                    <field name="website_id"/>
                    <field name="selectable"/>
                    <field name="pricelist_id"/>
                    <field name="country_group_ids"/>
                </group>
            </form>
        </field>
    </record>

    <record id="website_pricelist_tree_view" model="ir.ui.view">
        <field name="name">website_pricelist.tree</field>
        <field name="model">website_pricelist</field>
        <field name="arch" type="xml">
            <tree string="Website PriceLists">
                <field name="website_id"/>
                <field name="selectable"/>
                <field name="pricelist_id"/>
            </tree>
        </field>
    </record>

    <record model="ir.ui.view" id="inherits_website_sale_country_group_form">
        <field name="name">website_sale.country_group.form</field>
        <field name="model">res.country.group</field>
        <field name="inherit_id" ref="base.view_country_group_form"/>
        <field name="arch" type="xml">
            <xpath expr="//field[@name='country_ids']" position="after">
                <field name="website_pricelist_ids"/>
            </xpath>
        </field>
    </record>

 </data>

</openerp><|MERGE_RESOLUTION|>--- conflicted
+++ resolved
@@ -29,13 +29,8 @@
                     <field name="website_sequence"/>
                 </group>
             </group>
-<<<<<<< HEAD
             <div name="button_box" position="inside">
-                <button class="oe_stat_button" name="open_website_url"
-=======
-            <xpath expr="//div[@name='buttons']" position="inside">
-                <button class="oe_inline oe_stat_button" name="website_publish_button"
->>>>>>> 81b5c601
+                <button class="oe_stat_button" name="website_publish_button"
                     type="object" icon="fa-globe">
                     <field name="website_published" widget="website_button"/>
                 </button>
