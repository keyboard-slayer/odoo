--- conflicted
+++ resolved
@@ -32,15 +32,7 @@
         'views/website_partner_view.xml',
         'data/website_data.xml',
     ],
-<<<<<<< HEAD
     'demo': ['data/demo.xml'],
-    'css': [
-    ],
-    'js': [
-    ],
-=======
-    'demo': ['website_partner_demo.xml'],
->>>>>>> a22d0ce7
     'qweb': [
     ],
     'installable': True,
