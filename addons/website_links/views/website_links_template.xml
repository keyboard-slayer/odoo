--- conflicted
+++ resolved
@@ -12,11 +12,7 @@
         </template>
 
         <template id="share_page_menu" inherit_id="website.user_navbar">
-<<<<<<< HEAD
-            <xpath expr="//li[@groups='website.group_website_designer']//ul" position="inside">
-=======
             <xpath expr="//li/a[@data-action='promote-current-page']/.." position="after">
->>>>>>> 13765b59
                 <li>
                     <a href="/r" id="o_website_links_share_page">
                         <span title="Track this page to count clicks">Track this Page</span>
