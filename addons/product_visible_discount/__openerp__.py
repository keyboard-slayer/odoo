--- conflicted
+++ resolved
@@ -23,13 +23,9 @@
     "author": "OpenERP SA",
     "category": "Sales",
     "description": """
-<<<<<<< HEAD
-    This module lets you calculate discounts on Sales Order lines and Invoice lines according to the partner's pricelist.
-=======
     This module lets you calculate discounts on Sale Order lines and Invoice lines base on the partner's pricelist.
     ===============================================================================================================
 
->>>>>>> a00f7aa9
     To this end, a new check box named "Visible Discount" is added to the pricelist form.
     Example:
         For the product PC1 and the partner "Asustek": if listprice=450, and the price calculated using Asustek's pricelist is 225
