--- conflicted
+++ resolved
@@ -1,30 +1,23 @@
-# Brazilian Portuguese translation for openobject-addons
-# Copyright (c) 2014 Rosetta Contributors and Canonical Ltd 2014
-# This file is distributed under the same license as the openobject-addons package.
-# FIRST AUTHOR <EMAIL@ADDRESS>, 2014.
-#
+# Translation of Odoo Server.
+# This file contains the translation of the following modules:
+# * membership
+# 
+# Translators:
+# FIRST AUTHOR <EMAIL@ADDRESS>, 2014
+# Rodrigo Macedo <rodrigomacedo@rmsolucoeseminformatica.com>, 2015
 msgid ""
 msgstr ""
-<<<<<<< HEAD
-"Project-Id-Version: openobject-addons\n"
-"Report-Msgid-Bugs-To: FULL NAME <EMAIL@ADDRESS>\n"
-"POT-Creation-Date: 2014-09-23 16:28+0000\n"
-"PO-Revision-Date: 2014-08-14 16:10+0000\n"
-"Last-Translator: FULL NAME <EMAIL@ADDRESS>\n"
-"Language-Team: Brazilian Portuguese <pt_BR@li.org>\n"
-=======
 "Project-Id-Version: Odoo 8.0\n"
 "Report-Msgid-Bugs-To: \n"
 "POT-Creation-Date: 2015-01-21 14:08+0000\n"
 "PO-Revision-Date: 2016-06-13 12:11+0000\n"
 "Last-Translator: Martin Trigaux\n"
 "Language-Team: Portuguese (Brazil) (http://www.transifex.com/odoo/odoo-8/language/pt_BR/)\n"
->>>>>>> 5b1beec1
 "MIME-Version: 1.0\n"
 "Content-Type: text/plain; charset=UTF-8\n"
-"Content-Transfer-Encoding: 8bit\n"
-"X-Launchpad-Export-Date: 2014-09-24 09:17+0000\n"
-"X-Generator: Launchpad (build 17196)\n"
+"Content-Transfer-Encoding: \n"
+"Language: pt_BR\n"
+"Plural-Forms: nplurals=2; plural=(n > 1);\n"
 
 #. module: membership
 #: field:report.membership,num_invoiced:0
@@ -46,9 +39,7 @@
 msgid ""
 "A member with whom you want to associate your membership.It will consider "
 "the membership state of the associated member."
-msgstr ""
-"Um membro com que você queira associar seu grupo. Isso vai considerar o "
-"estado do grupo do membro associado."
+msgstr "Um membro com que você queira associar seu grupo. Isso vai considerar o estado do grupo do membro associado."
 
 #. module: membership
 #: field:membership.membership_line,account_invoice_line:0
@@ -145,13 +136,13 @@
 #: field:membership.invoice,create_uid:0
 #: field:membership.membership_line,create_uid:0
 msgid "Created by"
-msgstr ""
+msgstr "Criado por"
 
 #. module: membership
 #: field:membership.invoice,create_date:0
 #: field:membership.membership_line,create_date:0
 msgid "Created on"
-msgstr ""
+msgstr "Criado em"
 
 #. module: membership
 #: view:report.membership:membership.view_report_membership_search
@@ -214,7 +205,7 @@
 #. module: membership
 #: view:res.partner:membership.view_res_partner_member_filter
 msgid "End Month"
-msgstr ""
+msgstr "Mês de Término"
 
 #. module: membership
 #: help:report.membership,date_to:0
@@ -224,7 +215,7 @@
 #. module: membership
 #: view:res.partner:membership.view_res_partner_member_filter
 msgid "Ending Month Of Membership"
-msgstr ""
+msgstr "Mês Final de Associação"
 
 #. module: membership
 #: sql_constraint:product.template:0
@@ -256,8 +247,7 @@
 #. module: membership
 #: selection:membership.membership_line,state:0
 #: selection:report.membership,membership_state:0
-#: field:res.partner,free_member:0
-#: selection:res.partner,membership_state:0
+#: field:res.partner,free_member:0 selection:res.partner,membership_state:0
 msgid "Free Member"
 msgstr "Membro Gratuito"
 
@@ -269,18 +259,18 @@
 #. module: membership
 #: view:product.template:membership.membership_product_search_form_view
 msgid "From Month"
-msgstr ""
+msgstr "Do Mês"
 
 #. module: membership
 #: model:product.template,name:membership.membership_0_product_template
 msgid "Gold Membership"
-msgstr ""
+msgstr "Associação Ouro"
 
 #. module: membership
 #: view:report.membership:membership.view_report_membership_search
 #: view:res.partner:membership.view_res_partner_member_filter
 msgid "Group By"
-msgstr ""
+msgstr "Agrupar por"
 
 #. module: membership
 #: view:product.template:membership.membership_product_search_form_view
@@ -288,11 +278,10 @@
 msgstr "Agrupar por..."
 
 #. module: membership
-#: field:membership.invoice,id:0
-#: field:membership.membership_line,id:0
+#: field:membership.invoice,id:0 field:membership.membership_line,id:0
 #: field:report.membership,id:0
 msgid "ID"
-msgstr ""
+msgstr "ID"
 
 #. module: membership
 #: view:product.template:membership.membership_product_search_form_view
@@ -335,46 +324,15 @@
 "-Non Member: A partner who has not applied for any membership.\n"
 "-Cancelled Member: A member who has cancelled his membership.\n"
 "-Old Member: A member whose membership date has expired.\n"
-"-Waiting Member: A member who has applied for the membership and whose "
-"invoice is going to be created.\n"
+"-Waiting Member: A member who has applied for the membership and whose invoice is going to be created.\n"
 "-Invoiced Member: A member whose invoice has been created.\n"
 "-Paying member: A member who has paid the membership fee."
-<<<<<<< HEAD
-msgstr ""
-=======
 msgstr "Ele indica o estado de filiação.\n                     -Não Sócio: Um parceiro que não tiver aplicado para qualquer sociedade.\n                     -Membro-Cancelado: Um membro que cancelou sua participação.\n                     -Membro-Antigo: Um membro cuja data filiação expirou.\n                     -Membro-Aguardando: Um membro que solicitou a adesão e cuja fatura vai ser criada.\n                     -Membro-Faturado: Um membro cuja fatura foi criado.\n                     -Membro-Pagante: Um membro que tenha pago a taxa de adesão."
->>>>>>> 5b1beec1
 
 #. module: membership
 #: help:membership.membership_line,state:0
 msgid ""
 "It indicates the membership status.\n"
-<<<<<<< HEAD
-"                        -Non Member: A member who has not applied for any "
-"membership.\n"
-"                        -Cancelled Member: A member who has cancelled his "
-"membership.\n"
-"                        -Old Member: A member whose membership date has "
-"expired.\n"
-"                        -Waiting Member: A member who has applied for the "
-"membership and whose invoice is going to be created.\n"
-"                        -Invoiced Member: A member whose invoice has been "
-"created.\n"
-"                        -Paid Member: A member who has paid the membership "
-"amount."
-msgstr ""
-"Ele indica o estado de filiação.\n"
-"                     -Não Sócio: Um parceiro que não tiver aplicado para "
-"qualquer sociedade.\n"
-"                     -Membro-Cancelado: Um membro que cancelou sua "
-"participação.\n"
-"                     -Membro-Antigo: Um membro cuja data filiação expirou.\n"
-"                     -Membro-Aguardando: Um membro que solicitou a adesão e "
-"cuja fatura vai ser criada.\n"
-"                     -Membro-Faturado: Um membro cuja fatura foi criado.\n"
-"                     -Membro-Pagante: Um membro que tenha pago a taxa de "
-"adesão."
-=======
 "                        -Non Member: A member who has not applied for any membership.\n"
 "                        -Cancelled Member: A member who has cancelled his membership.\n"
 "                        -Old Member: A member whose membership date has expired.\n"
@@ -382,7 +340,6 @@
 "                        -Invoiced Member: A member whose invoice has been created.\n"
 "                        -Paid Member: A member who has paid the membership amount."
 msgstr "Ele indica o estado de filiação.\n                     -Não Sócio: Um parceiro que não tiver aplicado para qualquer sociedade.\n                     -Membro-Cancelado: Um membro que cancelou sua participação.\n                     -Membro-Antigo: Um membro cuja data filiação expirou.\n                     -Membro-Aguardando: Um membro que solicitou a adesão e cuja fatura vai ser criada.\n                     -Membro-Faturado: Um membro cuja fatura foi criado.\n                     -Membro-Pagante: Um membro que tenha pago a taxa de adesão."
->>>>>>> 5b1beec1
 
 #. module: membership
 #: field:membership.membership_line,date:0
@@ -393,13 +350,13 @@
 #: field:membership.invoice,write_uid:0
 #: field:membership.membership_line,write_uid:0
 msgid "Last Updated by"
-msgstr ""
+msgstr "Última atualização por"
 
 #. module: membership
 #: field:membership.invoice,write_date:0
 #: field:membership.membership_line,write_date:0
 msgid "Last Updated on"
-msgstr ""
+msgstr "Última atualização em"
 
 #. module: membership
 #: field:report.membership,partner_id:0
@@ -583,7 +540,7 @@
 #. module: membership
 #: field:report.membership,quantity:0
 msgid "Quantity"
-msgstr ""
+msgstr "Quantidade"
 
 #. module: membership
 #: view:report.membership:membership.view_report_membership_search
@@ -615,12 +572,12 @@
 #. module: membership
 #: view:res.partner:membership.view_res_partner_member_filter
 msgid "Start Month"
-msgstr ""
+msgstr "Mês de Início"
 
 #. module: membership
 #: view:res.partner:membership.view_res_partner_member_filter
 msgid "Starting Month Of Membership"
-msgstr ""
+msgstr "Mês inicial da Associação"
 
 #. module: membership
 #: view:res.partner:membership.view_res_partner_member_filter
@@ -667,4 +624,9 @@
 #: selection:report.membership,membership_state:0
 #: selection:res.partner,membership_state:0
 msgid "Waiting Member"
-msgstr "Membro em Espera"+msgstr "Membro em Espera"
+
+#. module: membership
+#: view:membership.invoice:membership.view_membership_invoice_view
+msgid "or"
+msgstr "ou"