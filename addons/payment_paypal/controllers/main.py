# -*- coding: utf-8 -*-

import json
import logging
import pprint
import urllib2
import werkzeug

from openerp import http, SUPERUSER_ID
from openerp.http import request

_logger = logging.getLogger(__name__)


class PaypalController(http.Controller):
    _notify_url = '/payment/paypal/ipn/'
    _return_url = '/payment/paypal/dpn/'
    _cancel_url = '/payment/paypal/cancel/'

    def _get_return_url(self, **post):
        """ Extract the return URL from the data coming from paypal. """
        return_url = post.pop('return_url', '')
        if not return_url:
            custom = json.loads(post.pop('custom', False) or '{}')
            return_url = custom.get('return_url', '/')
        return return_url

    def paypal_validate_data(self, **post):
        """ Paypal IPN: three steps validation to ensure data correctness

         - step 1: return an empty HTTP 200 response -> will be done at the end
           by returning ''
         - step 2: POST the complete, unaltered message back to Paypal (preceded
           by cmd=_notify-validate), with same encoding
         - step 3: paypal send either VERIFIED or INVALID (single word)

        Once data is validated, process it. """
        res = False
        new_post = dict(post, cmd='_notify-validate')
        cr, uid, context = request.cr, request.uid, request.context
        reference = post.get('item_number')
        tx = None
        if reference:
            tx_ids = request.registry['payment.transaction'].search(cr, uid, [('reference', '=', reference)], context=context)
            if tx_ids:
                tx = request.registry['payment.transaction'].browse(cr, uid, tx_ids[0], context=context)
        paypal_urls = request.registry['payment.acquirer']._get_paypal_urls(cr, uid, tx and tx.acquirer_id and tx.acquirer_id.environment or 'prod', context=context)
        validate_url = paypal_urls['paypal_form_url']
        urequest = urllib2.Request(validate_url, werkzeug.url_encode(new_post))
        uopen = urllib2.urlopen(urequest)
        resp = uopen.read()
        if resp == 'VERIFIED':
            _logger.info('Paypal: validated data')
            res = request.registry['payment.transaction'].form_feedback(cr, SUPERUSER_ID, post, 'paypal', context=context)
        elif resp == 'INVALID':
            _logger.warning('Paypal: answered INVALID on data verification')
        else:
            _logger.warning('Paypal: unrecognized paypal answer, received %s instead of VERIFIED or INVALID' % resp.text)
        return res

    @http.route('/payment/paypal/ipn/', type='http', auth='none', methods=['POST'], csrf=False)
    def paypal_ipn(self, **post):
        """ Paypal IPN. """
        _logger.info('Beginning Paypal IPN form_feedback with post data %s', pprint.pformat(post))  # debug
        self.paypal_validate_data(**post)
        return ''

<<<<<<< HEAD
    @http.route('/payment/paypal/dpn', type='http', auth="none", methods=['POST'], csrf=False)
=======
    @http.route('/payment/paypal/dpn', type='http', auth="none", methods=['POST', 'GET'])
>>>>>>> a5dfe2f0
    def paypal_dpn(self, **post):
        """ Paypal DPN """
        _logger.info('Beginning Paypal DPN form_feedback with post data %s', pprint.pformat(post))  # debug
        return_url = self._get_return_url(**post)
        self.paypal_validate_data(**post)
        return werkzeug.utils.redirect(return_url)

    @http.route('/payment/paypal/cancel', type='http', auth="none", csrf=False)
    def paypal_cancel(self, **post):
        """ When the user cancels its Paypal payment: GET on this route """
        cr, uid, context = request.cr, SUPERUSER_ID, request.context
        _logger.info('Beginning Paypal cancel with post data %s', pprint.pformat(post))  # debug
        return_url = self._get_return_url(**post)
        return werkzeug.utils.redirect(return_url)<|MERGE_RESOLUTION|>--- conflicted
+++ resolved
@@ -65,11 +65,7 @@
         self.paypal_validate_data(**post)
         return ''
 
-<<<<<<< HEAD
-    @http.route('/payment/paypal/dpn', type='http', auth="none", methods=['POST'], csrf=False)
-=======
-    @http.route('/payment/paypal/dpn', type='http', auth="none", methods=['POST', 'GET'])
->>>>>>> a5dfe2f0
+    @http.route('/payment/paypal/dpn', type='http', auth="none", methods=['POST', 'GET'], csrf=False)
     def paypal_dpn(self, **post):
         """ Paypal DPN """
         _logger.info('Beginning Paypal DPN form_feedback with post data %s', pprint.pformat(post))  # debug
