# Translation of Odoo Server.
# This file contains the translation of the following modules:
# * payment_paypal
# 
# Translators:
msgid ""
msgstr ""
"Project-Id-Version: Odoo 9.0\n"
"Report-Msgid-Bugs-To: \n"
"POT-Creation-Date: 2015-09-18 08:11+0000\n"
<<<<<<< HEAD
"PO-Revision-Date: 2015-09-19 08:23+0000\n"
=======
"PO-Revision-Date: 2015-12-31 17:53+0000\n"
>>>>>>> 97e87a42
"Last-Translator: Martin Trigaux\n"
"Language-Team: Spanish (http://www.transifex.com/odoo/odoo-9/language/es/)\n"
"MIME-Version: 1.0\n"
"Content-Type: text/plain; charset=UTF-8\n"
"Content-Transfer-Encoding: \n"
"Language: es\n"
"Plural-Forms: nplurals=2; plural=(n != 1);\n"

#. module: payment_paypal
#: model:payment.acquirer,cancel_msg:payment_paypal.payment_acquirer_paypal
msgid "<span><i>Cancel,</i> Your payment has been cancelled.</span>"
msgstr ""

#. module: payment_paypal
#: model:payment.acquirer,done_msg:payment_paypal.payment_acquirer_paypal
msgid ""
"<span><i>Done,</i> Your online payment has been successfully processed. "
"Thank you for your order.</span>"
msgstr ""

#. module: payment_paypal
#: model:payment.acquirer,error_msg:payment_paypal.payment_acquirer_paypal
msgid ""
"<span><i>Error,</i> Please be aware that an error occurred during the "
"transaction. The order has been confirmed but won't be paid. Don't hesitate "
"to contact us if you have any questions on the status of your order.</span>"
msgstr ""

#. module: payment_paypal
#: model:payment.acquirer,pending_msg:payment_paypal.payment_acquirer_paypal
msgid ""
"<span><i>Pending,</i> Your online payment has been successfully processed. "
"But your order is not validated yet.</span>"
msgstr ""

#. module: payment_paypal
#: model:ir.model.fields,field_description:payment_paypal.field_payment_acquirer_paypal_api_access_token
msgid "Access Token"
msgstr "Token de acceso"

#. module: payment_paypal
#: model:ir.model.fields,field_description:payment_paypal.field_payment_acquirer_paypal_api_access_token_validity
msgid "Access Token Validity"
msgstr "Validez del token de acceso"

#. module: payment_paypal
#: model:ir.model,name:payment_paypal.model_res_company
msgid "Companies"
msgstr "Compañías"

#. module: payment_paypal
#: model:ir.ui.view,arch_db:payment_paypal.acquirer_form_paypal
msgid "How to configure your paypal account?"
msgstr ""

#. module: payment_paypal
#: model:ir.model,name:payment_paypal.model_payment_acquirer
msgid "Payment Acquirer"
msgstr "Método de pago"

#. module: payment_paypal
#: model:ir.model,name:payment_paypal.model_payment_transaction
msgid "Payment Transaction"
msgstr "Transacción de pago"

#. module: payment_paypal
#: model:payment.acquirer,name:payment_paypal.payment_acquirer_paypal
msgid "Paypal"
msgstr "Paypal"

#. module: payment_paypal
#: model:ir.model.fields,field_description:payment_paypal.field_payment_acquirer_paypal_email_account
msgid "Paypal Email ID"
msgstr "Email ID de Paypal"

#. module: payment_paypal
#: model:ir.model.fields,help:payment_paypal.field_payment_acquirer_paypal_use_ipn
msgid "Paypal Instant Payment Notification"
msgstr "Notificación de pago instantáneo de Paypal"

#. module: payment_paypal
#: model:ir.model.fields,field_description:payment_paypal.field_payment_acquirer_paypal_seller_account
msgid "Paypal Merchant ID"
msgstr "ID de comerciante de Paypal"

#. module: payment_paypal
#: model:ir.ui.view,arch_db:payment_paypal.transaction_form_paypal
msgid "Paypal TX Details"
msgstr "Detalles de transmisión de Paypal"

#. module: payment_paypal
#: code:addons/payment_paypal/models/paypal.py:186
#, python-format
msgid "Paypal: received data with missing reference (%s) or txn_id (%s)"
msgstr ""

#. module: payment_paypal
#: model:ir.model.fields,field_description:payment_paypal.field_payment_acquirer_paypal_api_password
msgid "Rest API Password"
msgstr "Contraseña de la API Rest"

#. module: payment_paypal
#: model:ir.model.fields,field_description:payment_paypal.field_payment_acquirer_paypal_api_username
msgid "Rest API Username"
msgstr "Usuario de la API Rest"

#. module: payment_paypal
#: model:ir.model.fields,help:payment_paypal.field_payment_acquirer_paypal_seller_account
msgid ""
"The Merchant ID is used to ensure communications coming from Paypal are "
"valid and secured."
msgstr "El ID de comerciante  se usa para asegurar que las comunicaciones que provienen de Paypal son válidas y seguras."

#. module: payment_paypal
#: model:ir.model.fields,field_description:payment_paypal.field_payment_transaction_paypal_txn_type
msgid "Transaction type"
msgstr "Tipo de transacción"

#. module: payment_paypal
#: model:ir.model.fields,field_description:payment_paypal.field_payment_acquirer_paypal_use_ipn
msgid "Use IPN"
msgstr "Usar IPN"

#. module: payment_paypal
#: model:ir.model.fields,field_description:payment_paypal.field_payment_acquirer_paypal_api_enabled
msgid "Use Rest API"
msgstr "Usar API Rest"

#. module: payment_paypal
#: model:payment.acquirer,pre_msg:payment_paypal.payment_acquirer_paypal
msgid ""
"You will be redirected to the Paypal website after clicking on the payment "
"button."
msgstr ""<|MERGE_RESOLUTION|>--- conflicted
+++ resolved
@@ -8,11 +8,7 @@
 "Project-Id-Version: Odoo 9.0\n"
 "Report-Msgid-Bugs-To: \n"
 "POT-Creation-Date: 2015-09-18 08:11+0000\n"
-<<<<<<< HEAD
-"PO-Revision-Date: 2015-09-19 08:23+0000\n"
-=======
 "PO-Revision-Date: 2015-12-31 17:53+0000\n"
->>>>>>> 97e87a42
 "Last-Translator: Martin Trigaux\n"
 "Language-Team: Spanish (http://www.transifex.com/odoo/odoo-9/language/es/)\n"
 "MIME-Version: 1.0\n"
@@ -24,14 +20,14 @@
 #. module: payment_paypal
 #: model:payment.acquirer,cancel_msg:payment_paypal.payment_acquirer_paypal
 msgid "<span><i>Cancel,</i> Your payment has been cancelled.</span>"
-msgstr ""
+msgstr "<span><i>Cancelad,</i> Su pago ha sido cancelado.</span>"
 
 #. module: payment_paypal
 #: model:payment.acquirer,done_msg:payment_paypal.payment_acquirer_paypal
 msgid ""
 "<span><i>Done,</i> Your online payment has been successfully processed. "
 "Thank you for your order.</span>"
-msgstr ""
+msgstr "<span><i>Aprobado,</i> su pago en línea ha sido porcesado satisfactoriamente. Gracias por su orden.</span>"
 
 #. module: payment_paypal
 #: model:payment.acquirer,error_msg:payment_paypal.payment_acquirer_paypal
@@ -39,14 +35,14 @@
 "<span><i>Error,</i> Please be aware that an error occurred during the "
 "transaction. The order has been confirmed but won't be paid. Don't hesitate "
 "to contact us if you have any questions on the status of your order.</span>"
-msgstr ""
+msgstr "<span><i>Error,</i> considere por favor que ha ocurrido un error durante la transacción. La orden ha sido confirmada, pero no será pagada. No dude en contactarnos si usted tiene alguna pregunta sobre el estado de su orden.</span>"
 
 #. module: payment_paypal
 #: model:payment.acquirer,pending_msg:payment_paypal.payment_acquirer_paypal
 msgid ""
 "<span><i>Pending,</i> Your online payment has been successfully processed. "
 "But your order is not validated yet.</span>"
-msgstr ""
+msgstr "<span><i>Pendiente,</i> su orden ha sido procesada satisfactoriamente, pero no ha sido validada satisfactoriamente.</span>"
 
 #. module: payment_paypal
 #: model:ir.model.fields,field_description:payment_paypal.field_payment_acquirer_paypal_api_access_token
