odoo.define('website.snippets.editor', function (require) {
'use strict';

var ajax = require('web.ajax');
var Class = require('web.Class');
var core = require('web.core');
var Widget = require('web.Widget');
var editor = require('website.editor');

var animation = require('website.snippets.animation');
var website = require('website.website');

var dummy = function () {};

var options = {};

var templateOptions = [];
var globalSelector = {
    closest: function () { return $(); },
    all: function () { return $(); },
    is: function () { return false; },
};
var selector = [];

website.add_template_file('/website/static/src/xml/website.snippets.xml');

editor.EditorBar.include({
    start: function () {
        var self = this;
        $(document).on('click', '.o_editable', function (event) {
            var $this = $(event.srcElement);
            var tag = $this[0] && $this[0].tagName.toLowerCase();
            if (!(tag === 'a' || tag === "button") && !$this.parents("a, button").length) {
                self.$('[data-action="edit"]').parent().effect('bounce', {distance: 18, times: 5}, 250);
            }
        });
        return this._super();
    },
    edit: function () {
        var self = this;
        animation.stop_animation();
        this.on('rte:ready', this, function () {
            var $editable = $(".o_editable");
            window.snippets = this.snippets = new BuildingBlock(this, $editable);
            this.snippets.insertAfter(this.$el);
            animation.start_animation(true);
            $editable.find("*").off('mousedown mouseup click');
            this.snippets.on("snippets:ready", this, function () {
                self.trigger("snippets:ready");
            });
        });

        return this._super.apply(this, arguments);
    },
    save: function () {
        this.snippets.clean_for_save();
        this._super();
    },
});

/* ----- SNIPPET SELECTOR ---- */

$.extend($.expr[':'],{
    o_editable: function(node,i,m){
        while (node) {
            if (node.className) {
                if (node.className.indexOf('o_not_editable')!==-1 ) {
                    return false;
                }
                if (node.className.indexOf('o_editable')!==-1 ) {
                    return true;
                }
            }
            node = node.parentNode;
        }
        return false;
    },
    hasData: function(node,i,m){
        return !!_.toArray(node.dataset).length;
    },
    data: function(node,i,m){
        return $(node).data(m[3]);
    }
});


var BuildingBlock = Widget.extend({
    template: 'website.snippets',
    activeSnippets: [],
    init: function (parent, $editable) {
        this.parent = parent;
        this.$editable = $editable;

        this._super.apply(this, arguments);
        if(!$('#oe_manipulators').length){
            $("<div id='oe_manipulators'></div>").appendTo('body');
        }
        this.$active_snipped_id = false;
        this.snippets = [];
    },
    start: function() {
        var self = this;
        this.$snippet = $("#oe_snippets");

        this.$el
            .on("mouseenter", function () { self.show(); })
            .on("mouseleave", function (event) { if (event.clientX>0 && event.clientY>0) self.hide(); });

        $(window).resize(function () {
            setTimeout('$(document).click()',0);
        });

        this.fetch_snippet_templates();
        this.bind_snippet_click_editor();

        $(document).on('click', '.dropdown-submenu a[tabindex]', function (e) {
            e.preventDefault();
        });

        var _isNotBreakable = $.summernote.core.dom.isNotBreakable;
        $.summernote.core.dom.isNotBreakable = function (node, sc, so, ec, eo) {
            return _isNotBreakable(node, sc, so, ec, eo) || $(node).is('div') || globalSelector.is($(node));
        };

        $(window).on('resize', function () {
            if (self.$active_snipped_id && self.$active_snipped_id.data("snippet-editor")) {
                self.cover_target(self.$active_snipped_id.data("snippet-editor").$overlay, self.$active_snipped_id);
            }
        });

        $(document).on('mousemove', function () {
            if (self.$active_snipped_id && self.$active_snipped_id.data("snippet-editor")) {
                self.$active_snipped_id.data("snippet-editor").$overlay.removeClass('o_keypress');
            }
        });
        $(document).on('keydown', function (event) {
            if (self.$active_snipped_id && self.$active_snipped_id.data("snippet-editor")) {
                self.$active_snipped_id.data("snippet-editor").$overlay.addClass('o_keypress');
            }
            if ((event.metaKey || (event.ctrlKey && !event.altKey)) && event.shiftKey && event.keyCode >= 48 && event.keyCode <= 57) {
                self.$snippet.find('.scroll:first > ul li:eq('+(event.keyCode-49)+') a').trigger("click");
                self.show();
                event.preventDefault();
            }
<<<<<<< HEAD
        });
    },

    _get_snippet_url: function () {
        return '/website/snippets';
    },
    _add_check_selector : function (selector, no_check) {
        var self = this;
        selector = selector.split(/\s*,/).join(":not(.o_snippet_not_selectable), ") + ":not(.o_snippet_not_selectable)";

        if (no_check) {
            return {
                closest: function ($from, parentNode) {
                    return $from.closest(selector, parentNode);
=======

            // t-snippet
            $html.find('[data-oe-type="snippet"][data-oe-name]').each(function () {
                var $div = $('<div/>').insertAfter(this).append(this).attr('name', $(this).data('oe-name'));
            });
            // end

            var selector = [];
            var $styles = $html.find("[data-js], [data-selector]");
            $styles.each(function () {
                var $style = $(this);
                var no_check = $style.data('no-check');
                var option_id = $style.data('js');
                var option = {
                    'option' : option_id,
                    'base_selector': $style.data('selector'),
                    'selector': self._add_check_selector($style.data('selector'), no_check),
                    '$el': $style,
                    'drop-near': $style.data('drop-near') && self._add_check_selector($style.data('drop-near'), no_check),
                    'drop-in': $style.data('drop-in') && self._add_check_selector($style.data('drop-in'), no_check),
                    'data': $style.data()
                };
                website.snippet.templateOptions.push(option);
                selector.push(option.selector);
            });
            $styles.addClass("hidden");
            website.snippet.globalSelector = {
                closest: function ($from) {
                    var $temp;
                    var $target;
                    var len = selector.length;
                    for (var i = 0; i<len; i++) {
                        $temp = selector[i].closest($from, $target && $target[0]);
                        if (!$target || $temp.length) {
                            $target = $temp;
                        }
                    }
                    return $target;
>>>>>>> c2b47668
                },
                all: function ($from) {
                    return $from ? $from.find(selector) : $(selector);
                },
                is: function ($from) {
                    return $from.is(selector);
                }
            };
        } else {
            selector = selector.split(/\s*,/).join(":o_editable, ") + ":o_editable";
            return {
                closest: function ($from, parentNode) {
                    var parents = self.$editable.get();
                    return $from.closest(selector, parentNode).filter(function () {
                        var node = this;
                        while (node.parentNode) {
                            if (parents.indexOf(node)!==-1) {
                                return true;
                            }
                            node = node.parentNode;
                        }
                        return false;
                    });
                },
                all: function ($from) {
                    return $from ? $from.find(selector) : self.$editable.parent().find(selector);
                },
                is: function ($from) {
                    return $from.is(selector);
                }
            };
        }
    },

    fetch_snippet_templates: function () {
        var self = this;
        var url = this._get_snippet_url();
        if (!url || !url.length) {
            this.$snippet.detach();
            return;
        }
        return ajax.jsonRpc(url, 'call', {}).then(function (html) {
            self.compute_snippet_templates(html);
            self.trigger("snippets:ready");
        });
    },
    compute_snippet_templates: function (html) {
        var self = this;
        var $html = $(html);
        var $left_bar = this.$el.find("#o_left_bar");
        var $ul = $html.siblings("ul");
        var $scroll = $html.siblings("#o_scroll");

        if (!$scroll.length) {
            throw new Error("Wrong snippets xml definition");
        }

        $ul.children().tooltip({
                delay: { "show": 500, "hide": 100 },
                container: 'body',
                title: function () {
                    return (navigator.appVersion.indexOf('Mac') > -1 ? 'CMD' : 'CTRL')+'+SHIFT+'+($(this).index()+1);
                },
                trigger: 'hover',
                placement: 'top'
            }).on('click', function () {$(this).tooltip('hide');});

        // t-snippet
        $html.find('[data-oe-type="snippet"][data-oe-name]').each(function () {
            $('<div/>').insertAfter(this).append(this).attr('name', $(this).data('oe-name'));
        });
        // end

        var selector = [];
        var $styles = $html.find("[data-js], [data-selector]");
        $styles.each(function () {
            var $style = $(this);
            var no_check = $style.data('no-check');
            var option_id = $style.data('js');
            var option = {
                'option' : option_id,
                'base_selector': $style.data('selector'),
                'selector': self._add_check_selector($style.data('selector'), no_check),
                '$el': $style,
                'drop-near': $style.data('drop-near') && self._add_check_selector($style.data('drop-near'), no_check),
                'drop-in': $style.data('drop-in') && self._add_check_selector($style.data('drop-in'), no_check),
                'data': $style.data()
            };
            templateOptions.push(option);
            selector.push(option.selector);
        });
        $styles.addClass("hidden");
        _.extend(globalSelector, {
            closest: function ($from) {
                var $temp;
                var $target;
                var len = selector.length;
                for (var i = 0; i<len; i++) {
                    $temp = selector[i].closest($from, $target && $target[0]);
                    if (!$target || $temp.length) {
                        $target = $temp;
                    }
                }
                return $target;
            },
            all: function ($from) {
                var $target;
                var len = selector.length;
                for (var i = 0; i<len; i++) {
                    if (!$target) $target = selector[i].all($from);
                    else $target = $target.add(selector[i].all($from));
                }
                return $target;
            },
            is: function ($from) {
                var len = selector.length;
                for (var i = 0; i<len; i++) {
                    if (selector[i].is($from)) {
                        return true;
                    }
                }
                return false;
            },
        });

        // oe_snippet_body
        self.$snippets = $scroll.find(".o_panel_body").children()
            .addClass("oe_snippet")
            .each(function () {
                if (!$('.oe_snippet_thumbnail', this).size()) {
                    var $div = $(
                        '<div class="oe_snippet_thumbnail">'+
                            '<div class="oe_snippet_thumbnail_img"/>'+
                            '<span class="oe_snippet_thumbnail_title"></span>'+
                        '</div>');
                    $div.find('span').text($(this).attr("name"));
                    $(this).prepend($div);

                    // from t-snippet
                    var thumbnail = $("[data-oe-thumbnail]", this).data("oe-thumbnail");
                    if (thumbnail) {
                        $div.find('.oe_snippet_thumbnail_img').css('background-image', 'url(' + thumbnail + ')');
                    }
                    // end
                }
                $("> *:not(.oe_snippet_thumbnail)", this).addClass('oe_snippet_body');
            });

        // select all default text to edit (if snippet default text)
        self.$snippets.find('.oe_snippet_body, .oe_snippet_body *')
            .contents()
            .filter(function() {
                return this.nodeType === 3 && this.textContent.match(/\S/);
            }).parent().addClass("o_default_snippet_text");
        $(document).on("mouseup", ".o_default_snippet_text", function (event) {
            $(event.target).selectContent();
        });
        $(document).on("keyup", function () {
            var r = $.summernote.core.range.create();
            $(r && r.sc).closest(".o_default_snippet_text").removeClass("o_default_snippet_text");
        });
        // end

        // clean t-oe
        $html.find('[data-oe-model]').each(function () {
            for (var k=0; k<this.attributes.length; k++) {
                if (this.attributes[k].name.indexOf('data-oe-') === 0) {
                    $(this).removeAttr(this.attributes[k].name);
                    k--;
                }
            }
        });
        // end

        $html.find('.o_not_editable').attr("contentEditable", false);

        $left_bar.append($html);

        // animate for list of snippet blocks
        $left_bar.on('click', '.scroll-link', function (event) {
            event.preventDefault();
            var targetOffset =  $($(this).attr("href")).position().top - $ul.outerHeight() + $scroll[0].scrollTop;
            $scroll.animate({'scrollTop': targetOffset}, 750);
        });
        $scroll.on('scroll', function () {
            var middle = $scroll.height()/4;
            var $li = $ul.find("a").parent().removeClass('active');
            var last;
            for (var k=0; k<$li.length; k++) {
                var li = $($li[k]);
                if (!li.data('target')) {
                    li.data('target', $($("a", li).attr("href")));
                }
                if (li.data('target').position().top > middle) {
                    break;
                }
                last = $li[k];
            }
            $(last).addClass("active");
        });
        // end

        // display scrollbar
        $(window).on('resize', function () {
            $scroll.css("overflow", "");
            var height = $left_bar.height() - $ul.outerHeight();
            $scroll.css("height", height);
            var $last = $scroll.children(":visible").last().children(".o_panel_body");
            $last.css({'min-height': (height-$last.prev().outerHeight())+'px'});
            if ($scroll[0].scrollHeight + $ul[0].scrollHeight > document.body.clientHeight) {
                $scroll.css("overflow", "auto").css("width", "226px");
            } else {
                $scroll.css("width", "");
            }
        }).trigger('resize');
        // end

        self.make_snippet_draggable(self.$snippets);
    },

    cover_target: function ($el, $target){
        if($el.data('not-cover_target')) return;
        var pos = $target.offset();
        var mt = parseInt($target.css("margin-top") || 0);
        var mb = parseInt($target.css("margin-bottom") || 0);
        var width = $target.outerWidth();
        var bigger = pos.left+width > $("body").outerWidth()-8;
        $el.css({
            'width': width,
            'top': pos.top - mt - 5,
            'left': pos.left-1
        });
        $el.find(".oe_handle.e,.oe_handle.w").css({'height': $target.outerHeight() + mt + mb+1});
        if (bigger) {
            $el.find(".oe_handle.e").css({right: 0, margin: 0})
                .find("div").css({right: 0, left: 'auto'});
        } else {
            $el.find(".oe_handle.e").css({right: "", margin: ""})
                .find("div").css({right: "", left: ""});
        }
        $el.find(".oe_handle.s").css({'top': $target.outerHeight() + mt + mb});
        $el.find(".oe_handle.size").css({'top': $target.outerHeight() + mt});
        $el.find(".oe_handle.s,.oe_handle.n").css({'width': width-2});
    },

    show_blocks: function () {
        var cache = {};
        this.$snippet.find(".tab-pane").each(function () {
            var catcheck = false;
            var $category = $(this);
            $category.find(".oe_snippet_body").each(function () {
                var $snippet = $(this);

                var check = false;

                for (var k in templateOptions) {
                    var option = templateOptions[k];
                    if ($snippet.is(option.base_selector)) {

                        cache[k] = cache[k] || {
                            'drop-near': option['drop-near'] ? option['drop-near'].all() : [],
                            'drop-in': option['drop-in'] ? option['drop-in'].all() : []
                        };

                        if (cache[k]['drop-near'].length || cache[k]['drop-in'].length) {
                            catcheck = true;
                            check = true;
                            break;
                        }
                    }
                }

                if (check) {
                    $snippet.closest(".oe_snippet").removeClass("disable");
                } else {
                    $snippet.closest(".oe_snippet").addClass("disable");
                }
            });

            $('#oe_snippets .scroll a[data-toggle="tab"][href="#' + $category.attr("id") + '"]').toggle(catcheck);
        });
    },
    show: function () {
        this.make_active(false);
        this.$el.addClass("o_open");
        this.show_blocks();
    },
    hide: function () {
        this.$el.removeClass("o_open");
    },
    bind_snippet_click_editor: function () {
        var self = this;
        var snipped_event_flag;
        $(document).on('click', '*', function (event) {
            var srcElement = event.srcElement || (event.originalEvent && (event.originalEvent.originalTarget || event.originalEvent.target) || event.target);
            if (self.editor_busy || snipped_event_flag===srcElement || !srcElement) {
                return;
            }
            snipped_event_flag = srcElement;

            setTimeout(function () {snipped_event_flag = false;}, 0);
            var $target = $(srcElement);

            if ($target.closest(".oe_overlay, .note-popover").length) {
                return;
            }

            if (!globalSelector.is($target)) {
                $target = globalSelector.closest($target);
            }

            if (self.$active_snipped_id && self.$active_snipped_id.is($target)) {
                return;
            }
            self.make_active($target);
        });
    },
    snippet_blur: function ($snippet) {
        if ($snippet) {
            if ($snippet.data("snippet-editor")) {
                $snippet.data("snippet-editor").on_blur();
            }
        }
    },
    snippet_focus: function ($snippet) {
        if ($snippet) {
            if ($snippet.data("snippet-editor")) {
                $snippet.data("snippet-editor").on_focus();
            }
        }
    },
    clean_for_save: function () {
        var self = this;
        var template = templateOptions;
        for (var k in template) {
            var Option = options[template[k]['option']];
            if (Option && Option.prototype.clean_for_save !== dummy) {
                template[k].selector.all().each(function () {
                    new Option(self, null, $(this), k).clean_for_save();
                });
            }
        }
        this.$editable.find("*[contentEditable], *[attributeEditable]")
            .removeAttr('contentEditable')
            .removeProp('contentEditable')
            .removeAttr('attributeEditable')
            .removeProp('attributeEditable');
    },
    make_active: function ($snippet) {
        if ($snippet && this.$active_snipped_id && this.$active_snipped_id.get(0) === $snippet.get(0)) {
            return;
        }
        if (this.$active_snipped_id) {
            this.snippet_blur(this.$active_snipped_id);
            this.$active_snipped_id = false;
        }
        if ($snippet && $snippet.length) {
            if(_.indexOf(this.snippets, $snippet.get(0)) === -1) {
                this.snippets.push($snippet.get(0));
            }
            this.$active_snipped_id = $snippet;
            this.create_overlay(this.$active_snipped_id);
            this.snippet_focus($snippet);
        }
        this.$snippet.trigger('snippet-activated', $snippet);
        if ($snippet) {
            $snippet.trigger('snippet-activated', $snippet);
        }
    },
    create_overlay: function ($snippet) {
        if (typeof $snippet.data("snippet-editor") === 'undefined') {
            var $targets = this.activate_overlay_zones($snippet);
            if (!$targets.length) return;
            $snippet.data("snippet-editor", new SnippetEditor(this, $snippet));
        }
        this.cover_target($snippet.data('overlay'), $snippet);
    },

    // activate drag and drop for the snippets in the snippet toolbar
    make_snippet_draggable: function($snippets){
        var self = this;
        var $tumb = $snippets.find(".oe_snippet_thumbnail_img:first");
        var left = $tumb.outerWidth()/2;
        var top = $tumb.outerHeight()/2;
        var $toInsert, dropped, $snippet;

        $snippets.draggable({
            greedy: true,
            helper: 'clone',
            zIndex: '1000',
            appendTo: 'body',
            cursor: "move",
            handle: ".oe_snippet_thumbnail",
            cursorAt: {
                'left': left,
                'top': top
            },
            start: function(){
                self.hide();
                dropped = false;
                // snippet_selectors => to get drop-near, drop-in
                $snippet = $(this);
                var $base_body = $snippet.find('.oe_snippet_body');
                var $selector_siblings = $();
                var $selector_children = $();
                var temp = templateOptions;
                for (var k in temp) {
                    if ($base_body.is(temp[k].base_selector)) {
                        if (temp[k]['drop-near']) {
                            if (!$selector_siblings) $selector_siblings = temp[k]['drop-near'].all();
                            else $selector_siblings = $selector_siblings.add(temp[k]['drop-near'].all());
                        }
                        if (temp[k]['drop-in']) {
                            if (!$selector_children) $selector_children = temp[k]['drop-in'].all();
                            else $selector_children = $selector_children.add(temp[k]['drop-in'].all());
                        }
                    }
                }

                $toInsert = $base_body.clone();

                if (!$selector_siblings.length && !$selector_children.length) {
                    console.debug($snippet.find(".oe_snippet_thumbnail_title").text() + " have not insert action: data-drop-near or data-drop-in");
                    return;
                }

                self.activate_insertion_zones($selector_siblings, $selector_children);

                $('.oe_drop_zone').droppable({
                    over:   function(){
                        dropped = true;
                        $(this).first().after($toInsert);
                    },
                    out:    function(){
                        var prev = $toInsert.prev();
                        if(this === prev[0]){
                            dropped = false;
                            $toInsert.detach();
                        }
                    }
                });
            },
            stop: function(ev, ui){
                $toInsert.removeClass('oe_snippet_body');

                if (! dropped && self.$editable.find('.oe_drop_zone') && ui.position.top > 3) {
                    var el = self.$editable.find('.oe_drop_zone').nearest({x: ui.position.left, y: ui.position.top}).first();
                    if (el.length) {
                        el.after($toInsert);
                        dropped = true;
                    }
                }

                self.$editable.find('.oe_drop_zone').droppable('destroy').remove();

                if (dropped) {

                    var prev = $toInsert.first()[0].previousSibling;
                    var next = $toInsert.last()[0].nextSibling;
                    var rte = self.parent.rte;

                    if (prev) {
                        $toInsert.detach();
                        rte.historyRecordUndo($(prev));
                        $toInsert.insertAfter(prev);
                    } else if (next) {
                        $toInsert.detach();
                        rte.historyRecordUndo($(next));
                        $toInsert.insertBefore(next);
                    } else {
                        var $parent = $toInsert.parent();
                        $toInsert.detach();
                        rte.historyRecordUndo($parent);
                        $parent.prepend($toInsert);
                    }

                    var $target = false;
                    $target = $toInsert;

                    setTimeout(function () {
                        self.$snippet.trigger('snippet-dropped', $target);

                        animation.start_animation(true, $target);

                        // drop_and_build_snippet
                        self.create_overlay($target);
                        if ($target.data("snippet-editor")) {
                            $target.data("snippet-editor").drop_and_build_snippet();
                        }
                        for (var k in templateOptions) {
                            templateOptions[k].selector.all($target).each(function () {
                                var $snippet = $(this);
                                self.create_overlay($snippet);
                                if ($snippet.data("snippet-editor")) {
                                    $snippet.data("snippet-editor").drop_and_build_snippet();
                                }
                            });
                        }
                        // end

                        self.make_active($target);
                    },0);
                } else {
                    $toInsert.remove();
                }
            },
        });
    },

    // return the original snippet in the editor bar from a snippet id (string)
    get_snippet_from_id: function(id){
        return $('.oe_snippet').filter(function(){
                return $(this).data('option') === id;
            }).first();
    },

    // Create element insertion drop zones. two css selectors can be provided
    // selector.children -> will insert drop zones as direct child of the selected elements
    //   in case the selected elements have children themselves, dropzones will be interleaved
    //   with them.
    // selector.siblings -> will insert drop zones after and before selected elements
    activate_insertion_zones: function($selector_siblings, $selector_children){
        var self = this;
        var zone_template = $("<div class='oe_drop_zone oe_insert'></div>");

        if ($selector_children) {
            $selector_children.each(function (){
                var $zone = $(this);
                var css = window.getComputedStyle(this);
                var float = css.float || css.cssFloat;
                var $drop = zone_template.clone();

                $zone.append($drop);
                var node = $drop[0].previousSibling;
                var test = !!(node && ((!node.tagName && node.textContent.match(/\S/)) ||  node.tagName === "BR"));
                if (test) {
                    $drop.addClass("oe_vertical oe_vertical_text").css({
                            'height': parseInt(window.getComputedStyle($zone[0]).lineHeight),
                            'float': 'none',
                            'display': 'inline-block'
                        });
                } else if (float === "left" || float === "right") {
                    $drop.addClass("oe_vertical").css('height', Math.max(Math.min($zone.outerHeight(), $zone.children().last().outerHeight()), 30));
                }

                $drop = $drop.clone();

                $zone.prepend($drop);
                node = $drop[0].nextSibling;
                test = !!(node && ((!node.tagName && node.textContent.match(/\S/)) ||  node.tagName === "BR"));
                if (test) {
                    $drop.addClass("oe_vertical oe_vertical_text").css({
                            'height': parseInt(window.getComputedStyle($zone[0]).lineHeight),
                            'float': 'none',
                            'display': 'inline-block'
                        });
                } else if (float === "left" || float === "right") {
                    $drop.addClass("oe_vertical").css('height', Math.max(Math.min($zone.outerHeight(), $zone.children().first().outerHeight()), 30));
                }
                if (test) {
                    $drop.css({'float': 'none', 'display': 'inline-block'});
                }
            });

            // add children near drop zone
            $selector_siblings = $(_.uniq(($selector_siblings || $()).add($selector_children.children()).get()));
        }

        if ($selector_siblings) {
            $selector_siblings.filter(':not(.oe_drop_zone):not(.oe_drop_clone)').each(function (){
                var $zone = $(this);
                var $drop;
                var css = window.getComputedStyle(this);
                var float = css.float || css.cssFloat;

                if($zone.prev('.oe_drop_zone:visible').length === 0){
                    $drop = zone_template.clone();
                    if (float === "left" || float === "right") {
                        $drop.addClass("oe_vertical").css('height', Math.max(Math.min($zone.outerHeight(), $zone.prev().outerHeight() || Infinity), 30));
                    }
                    $zone.before($drop);
                }
                if($zone.next('.oe_drop_zone:visible').length === 0){
                    $drop = zone_template.clone();
                    if (float === "left" || float === "right") {
                        $drop.addClass("oe_vertical").css('height', Math.max(Math.min($zone.outerHeight(), $zone.next().outerHeight() || Infinity), 30));
                    }
                    $zone.after($drop);
                }
            });
        }

        var count;
        do {
            count = 0;
            $zones = self.$editable.find('.oe_drop_zone > .oe_drop_zone').remove();   // no recursive zones
            count += $zones.length;
            $zones.remove();
        } while (count > 0);

        // Cleaning consecutive zone and up zones placed between floating or inline elements. We do not like these kind of zones.
        var $zones = self.$editable.find('.oe_drop_zone:not(.oe_vertical)');
        $zones.each(function (){
            var zone = $(this);
            var prev = zone.prev();
            var next = zone.next();
            // remove consecutive zone
            if (prev.is('.oe_drop_zone') || next.is('.oe_drop_zone')) {
                zone.remove();
                return;
            }
            var float_prev = prev.css('float')   || 'none';
            var float_next = next.css('float')   || 'none';
            var disp_prev  = prev.css('display') ||  null;
            var disp_next  = next.css('display') ||  null;
            if(     (float_prev === 'left' || float_prev === 'right')
                &&  (float_next === 'left' || float_next === 'right')  ){
                zone.remove();
            }else if( !( disp_prev === null
                      || disp_next === null
                      || disp_prev === 'block'
                      || disp_next === 'block' )){
                zone.remove();
            }
        });
    },

    // generate drop zones covering the elements selected by the selector
    // we generate overlay drop zones only to get an idea of where the snippet are, the drop
    activate_overlay_zones: function($targets){
        var self = this;

        function is_visible($el){
            return     $el.css('display')    != 'none'
                    && $el.css('opacity')    != '0'
                    && $el.css('visibility') != 'hidden';
        }

        // filter out invisible elements
        $targets = $targets.filter(function(){ return is_visible($(this)); });

        // filter out elements with invisible parents
        $targets = $targets.filter(function(){
            var parents = $(this).parents().filter(function(){ return !is_visible($(this)); });
            return parents.length === 0;
        });

        $targets.each(function () {
            var $target = $(this);
            if (!$target.data('overlay')) {
                var $zone = $(core.qweb.render('website.snippet_overlay'));

                // fix for pointer-events: none with ie9
                if (document.body && document.body.addEventListener) {
                    $zone.on("click mousedown mousedown", function passThrough(event) {
                        event.preventDefault();
                        $target.each(function() {
                           // check if clicked point (taken from event) is inside element
                            event.srcElement = this;
                            $(this).trigger(event.type);
                        });
                        return false;
                    });
                }

                $zone.appendTo('#oe_manipulators');
                $zone.data('target',$target);
                $target.data('overlay',$zone);

                var timer;
                $target.closest('.o_editable').on("content_changed", function () {
                    if ($target.data('overlay') && $target.data('overlay').hasClass("oe_active")) {
                        clearTimeout(timer);
                        timer = setTimeout(function () {
                            self.cover_target($target.data('overlay'), $target);
                        },50);
                    }
                 });

                var resize = function () {
                    if ($zone.parent().length) {
                        self.cover_target($zone, $target);
                    } else {
                        $('body').off("resize", resize);
                    }
                };
                $('body').on("resize", resize);
            }
            self.cover_target($target.data('overlay'), $target);
        });
        return $targets;
    }
});



var Option = Class.extend({
    // initialisation (don't overwrite)
    init: function (BuildingBlock, editor, $target, option_id) {
        this.BuildingBlock = BuildingBlock;
        this.editor = editor;
        this.$target = $target;
        var option = templateOptions[option_id];
        var styles = this.$target.data("snippet-option-ids") || {};
        styles[option_id] = this;
        this.$target.data("snippet-option-ids", styles);
        this.$overlay = this.$target.data('overlay') || $('<div>');
        this.option= option_id;
        this.$el = option.$el.find(">li").clone();
        this.data = option.$el.data();
    },

    // helper for this.$target.find
    $: function (selector) {
        return this.$target(selector);
    },

    _bind_li_menu: function () {
        this.$el.filter("li:hasData").find('a:first')
            .off('mouseenter click')
            .on('mouseenter click', _.bind(this._mouse, this));

        this.$el
            .off('mouseenter click', "li:hasData a")
            .on('mouseenter click', "li:hasData a", _.bind(this._mouse, this));

        this.$el.closest("ul").add(this.$el)
            .off('mouseleave')
            .on('mouseleave', _.bind(this.reset, this));

        this.$el
            .off('mouseleave', "ul")
            .on('mouseleave', "ul", _.bind(this.reset, this));

        this.reset_methods = [];
    },

    /**
     * this method handles mouse:over and mouse:leave on the snippet editor menu
     */
     _time_mouseleave: null,
    _mouse: function (event) {
        var $next = $(event.currentTarget).parent();

        // triggers preview or apply methods if a menu item has been clicked
        this.select(event.type === "click" ? "click" : "over", $next);
        if (event.type === 'click') {
            this.set_active();
            this.$target.trigger("snippet-option-change", [this]);
        } else {
            this.$target.trigger("snippet-option-preview", [this]);
        }
    },
    /*
    *  select and set item active or not (add highlight item and his parents)
    *  called before start
    */
    set_active: function () {
        var classes = _.uniq((this.$target.attr("class") || '').split(/\s+/));
        this.$el.find('[data-toggle_class], [data-select_class]')
            .add(this.$el)
            .filter('[data-toggle_class], [data-select_class]')
            .removeClass("active")
            .filter('[data-toggle_class="' + classes.join('"], [data-toggle_class="') + '"] ,'+
                '[data-select_class="' + classes.join('"], [data-select_class="') + '"]')
            .addClass("active");
    },

    start: function () {
        this.set_active();
        this.$target.on('snippet-option-reset', _.bind(this.set_active, this));
        this._bind_li_menu();
    },

    on_focus : function () {
        this._bind_li_menu();
    },

    on_blur : function () {
    },

    on_clone: function () {
    },

    on_remove: function () {
    },

    drop_and_build_snippet: function () {
    },

    reset: function () {
        var self = this;
        var lis = self.$el.add(self.$el.find('li')).filter('.active').get();
        lis.reverse();
        _.each(lis, function (li) {
            var $li = $(li);
            for (var k in self.reset_methods) {
                var method = self.reset_methods[k];
                if ($li.is('[data-'+method+']') || $li.closest('[data-'+method+']').size()) {
                    delete self.reset_methods[k];
                }
            }
            self.select("reset", $li);
        });

        for (var k in self.reset_methods) {
            var method = self.reset_methods[k];
            if (method) {
                self[method]("reset", null);
            }
        }
        self.reset_methods = [];
        self.$target.trigger("snippet-option-reset", [this]);
    },

    // call data-method args as method (data-only can be used)
    select: function (type, $li) {
        var self = this;
        var $methods = [];
        var el = $li[0];

        if ($li.data('only') && type !== $li.data('only')) {
            return;
        }

        if (type==="click") {
            this.reset();
            this.BuildingBlock.parent.rte.historyRecordUndo(this.$target);
        }

        function filter (k) { return k !== 'oeId' && k !== 'oeModel' && k !== 'oeField' && k !== 'oeXpath' && k !== 'oeSourceId' && k !== 'only';}
        function hasData(el) {
            for (var k in el.dataset) {
                if (filter (k)) {
                    return true;
                }
            }
            return false;
        }
        function method(el) {
            var data = {};
            for (var k in el.dataset) {
                if (filter (k)) {
                    data[k] = el.dataset[k];
                }
            }
            return data;
        }

        while (el && this.$el.is(el) || _.some(this.$el.map(function () {return $.contains(this, el);}).get()) ) {
            if (hasData(el)) {
                $methods.push(el);
            }
            el = el.parentNode;
        }

        $methods.reverse();

        _.each($methods, function (el) {
            var $el = $(el);
            var methods = method(el);

            for (var k in methods) {
                if (self[k]) {
                    if (type !== "reset" && self.reset_methods.indexOf(k) === -1) {
                        self.reset_methods.push(k);
                    }
                    self[k](type, methods[k], $el);
                } else {
                    console.error("'"+self.option+"' snippet have not method '"+k+"'");
                }
            }
        });
    },

    // default method for snippet
    toggle_class: function (type, value) {
        var $lis = this.$el.find('[data-toggle_class]').add(this.$el).filter('[data-toggle_class]');

        function map ($lis) {
            return $lis.map(function () {return $(this).data("toggle_class");}).get().join(" ");
        }
        var classes = map($lis);
        var active_classes = map($lis.filter('.active, :has(.active)'));

        this.$target.removeClass(classes);
        this.$target.addClass(active_classes);

        if (type !== 'reset') {
            this.$target.toggleClass(value);
        }
    },
    select_class: function (type, value) {
        var $lis = this.$el.find('[data-select_class]').add(this.$el).filter('[data-select_class]');

        var classes = $lis.map(function () {return $(this).data('select_class');}).get();

        this.$target.removeClass(classes.join(" "));
        if(value) this.$target.addClass(value);
    },
    eval: function (type, value, $li) {
        var fn = new Function("node", "type", "value", "$li", value);
        fn.call(this, this, type, value, $li);
    },

    clean_for_save: dummy
});

options.background = Option.extend({
    start: function ($change_target) {
        this.$bg = $change_target || this.$target;
        this._super();
        var src = this.$bg.css("background-image").replace(/url\(['"]*|['"]*\)|^none$/g, "");
        if (this.$bg.hasClass('oe_custom_bg')) {
            this.$el.find('li[data-choose_image]').data("background", src).attr("data-background", src);
        }
    },
    background: function(type, value) {
        if (value && value.length) {
            this.$bg.css("background-image", 'url(' + value + ')');
            this.$bg.addClass("oe_img_bg");
        } else {
            this.$bg.css("background-image", "");
            this.$bg.removeClass("oe_img_bg").removeClass("oe_custom_bg");
        }
    },
    choose_image: function(type, value, $li) {
        if(type !== "click") return;

        var self = this;
        var $image = $('<img class="hidden"/>');
        $image.attr("src", value);
        $image.appendTo(self.$bg);

        var editor = new editor.MediaDialog(null, $image[0]);
        editor.appendTo(document.body);
        editor.$('[href="#editor-media-video"], [href="#editor-media-icon"]').addClass('hidden');

        editor.on('saved', self, function () {
            var value = $image.attr("src");
            $image.remove();
            self.$el.find('li[data-choose_image]').data("background", value).attr("data-background", value);
            self.background(type, value,$li);
            self.$bg.addClass('oe_custom_bg');
            self.$bg.trigger("snippet-option-change", [self]);
            self.set_active();
        });
        editor.on('cancel', self, function () {
            $image.remove();
        });
    },
    set_active: function () {
        var src = this.$bg.css("background-image").replace(/url\(['"]*|['"]*\)|^none$/g, "");
        this._super();

        this.$el.find('li[data-background]:not([data-background=""])')
            .removeClass("active")
            .each(function () {
                var background = $(this).data("background") || $(this).attr("data-background");
                if ((src.length && background.length && src.indexOf(background) !== -1) || (!src.length && !background.length)) {
                    $(this).addClass("active");
                }
            });

        if (!this.$el.find('li[data-background].active').size()) {
            this.$el.find('li[data-background=""]:not([data-choose_image])').addClass("active");
        } else {
            this.$el.find('li[data-background=""]:not([data-choose_image])').removeClass("active");
        }
    }
});

options.colorpicker = Option.extend({
    start: function () {
        var self = this;
        var res = this._super();

        if (!this.$el.find('.colorpicker').length) {
            this.$el.find('li').append( core.qweb.render('website.colorpicker') );
        }

        var classes = [];
        this.$el.find(".colorpicker button").map(function () {
            var $color = $(this);
            var color = $color.attr("class");
            if (self.$target.hasClass(color)) {
                self.color = color;
                $color.parent().addClass("selected");
            }
            classes.push(color);
        });
        this.classes = classes.join(" ");

        this.bind_events();
        return res;
    },
    bind_events: function () {
        var self = this;
        var $td = this.$el.find(".colorpicker td");
        var $colors = this.$el.find(".colorpicker button");
        $colors
            .mouseenter(function () {
                self.$target.removeClass(self.classes).addClass($(this).attr("class"));
            })
            .mouseleave(function () {
                self.$target.removeClass(self.classes)
                    .addClass($td.filter(".selected").children().attr("class"));
            })
            .click(function () {
                $td.removeClass("selected");
                $(this).parent().addClass("selected");
            });
    }
});

options.slider = Option.extend({
    unique_id: function () {
        var id = 0;
        $(".carousel").each(function () {
            var cid = 1 + parseInt($(this).attr("id").replace(/[^0123456789]/g, ''),10);
            if (id < cid) id = cid;
        });
        return "myCarousel" + id;
    },
    drop_and_build_snippet: function() {
        this.id = this.unique_id();
        this.$target.attr("id", this.id);
        this.$target.find("[data-slide]").attr("data-cke-saved-href", "#" + this.id);
        this.$target.find("[data-target]").attr("data-target", "#" + this.id);
        this.rebind_event();
    },
    on_clone: function ($clone) {
        var id = this.unique_id();
        $clone.attr("id", id);
        $clone.find("[data-slide]").attr("href", "#" + id);
        $clone.find("[data-slide-to]").attr("data-target", "#" + id);
    },
    // rebind event to active carousel on edit mode
    rebind_event: function () {
        var self = this;
        this.$target.find('.carousel-indicators [data-slide-to]').off('click').on('click', function () {
            self.$target.carousel(+$(this).data('slide-to')); });
    },
    clean_for_save: function () {
        this._super();
        this.$target.find(".item").removeClass("next prev left right active")
            .first().addClass("active");
        this.$target.find('.carousel-indicators').find('li').removeClass('active')
            .first().addClass("active");
    },
    start : function () {
        this._super();
        this.$target.carousel({interval: false});
        this.id = this.$target.attr("id");
        this.$inner = this.$target.find('.carousel-inner');
        this.$indicators = this.$target.find('.carousel-indicators');
        this.$target.carousel('pause');
        this.rebind_event();
    },
    add_slide: function (type) {
        if(type !== "click") return;

        var self = this;
        var cycle = this.$inner.find('.item').length;
        var $active = this.$inner.find('.item.active, .item.prev, .item.next').first();
        var index = $active.index();
        this.$target.find('.carousel-control, .carousel-indicators').removeClass("hidden");
        this.$indicators.append('<li data-target="#' + this.id + '" data-slide-to="' + cycle + '"></li>');

        // clone the best candidate from template to use new features
        var $snippets = this.BuildingBlock.$snippets.find('.oe_snippet_body.carousel');
        var point = 0;
        var selection;
        var className = _.compact(this.$target.attr("class").split(" "));
        $snippets.each(function () {
            var len = _.intersection(_.compact(this.className.split(" ")), className).length;
            if (len > point) {
                point = len;
                selection = this;
            }
        });
        var $clone = $(selection).find('.item:first').clone();

        // insert
        $clone.removeClass('active').insertAfter($active);
        setTimeout(function() {
            self.$target.carousel().carousel(++index);
            self.rebind_event();
        },0);
        return $clone;
    },
    remove_slide: function (type) {
        if(type !== "click") return;

        if (this.remove_process) {
            return;
        }
        var self = this;
        var cycle = this.$inner.find('.item').length - 1;
        var index = this.$inner.find('.item.active').index();

        if (cycle > 0) {
            this.remove_process = true;
            var $el = this.$inner.find('.item.active');
            self.$target.on('slid.bs.carousel', function (event) {
                $el.remove();
                self.$indicators.find("li:last").remove();
                self.$target.off('slid.bs.carousel');
                self.rebind_event();
                self.remove_process = false;
                if (cycle == 1) {
                    self.on_remove_slide(event);
                }
            });
            setTimeout(function () {
                self.$target.carousel( index > 0 ? --index : cycle );
            }, 500);
        } else {
            this.$target.find('.carousel-control, .carousel-indicators').addClass("hidden");
        }
    },
    interval : function(type, value) {
        this.$target.attr("data-interval", value);
    },
    set_active: function () {
        this.$el.find('li[data-interval]').removeClass("active")
            .filter('li[data-interval='+this.$target.attr("data-interval")+']').addClass("active");
    },
});

options.carousel = options.slider.extend({
    getSize: function () {
        this.grid = this._super();
        this.grid.size = 8;
        return this.grid;
    },
    clean_for_save: function () {
        this._super();
        this.$target.removeClass('oe_img_bg ' + this._class).css("background-image", "");
    },
    load_style_options : function () {
        this._super();
        $(".snippet-option-size li[data-value='']").remove();
    },
    start : function () {
        var self = this;
        this._super();

        this.$target.on('slid.bs.carousel', function () {
            if(self.editor && self.editor.styles.background) {
                self.editor.styles.background.$bg = self.$target.find(".item.active");
                self.editor.styles.background.set_active();
            }
            self.$target.carousel("pause");
        });
        this.$target.trigger('slid.bs.carousel');
    },
    add_slide: function (type, data) {
        if(type !== "click") return;

        var $clone = this._super(type, data);
        // choose an other background
        var bg = this.$target.data("snippet-option-ids").background;
        if (!bg) return $clone;

        var $styles = bg.$el.find("li[data-background]");
        var $select = $styles.filter(".active").removeClass("active").next("li[data-background]");
        if (!$select.length) {
            $select = $styles.first();
        }
        $select.addClass("active");
        $clone.css("background-image", $select.data("background") ? "url('"+ $select.data("background") +"')" : "");

        return $clone;
    },
    // rebind event to active carousel on edit mode
    rebind_event: function () {
        var self = this;
        this.$target.find('.carousel-control').off('click').on('click', function () {
            self.$target.carousel( $(this).data('slide')); });
        this._super();

        /* Fix: backward compatibility saas-3 */
        this.$target.find('.item.text_image, .item.image_text, .item.text_only').find('.container > .carousel-caption > div, .container > img.carousel-image').attr('contentEditable', 'true');
    },
});

options.marginAndResize = Option.extend({
    start: function () {
        var self = this;
        this._super();

        var resize_values = this.getSize();
        if (resize_values.n) this.$overlay.find(".oe_handle.n").removeClass("readonly");
        if (resize_values.s) this.$overlay.find(".oe_handle.s").removeClass("readonly");
        if (resize_values.e) this.$overlay.find(".oe_handle.e").removeClass("readonly");
        if (resize_values.w) this.$overlay.find(".oe_handle.w").removeClass("readonly");
        if (resize_values.size) this.$overlay.find(".oe_handle.size").removeClass("readonly");

        this.$overlay.find(".oe_handle:not(.size), .oe_handle.size .size").on('mousedown', function (event){
            event.preventDefault();

            var $handle = $(this);

            var resize_values = self.getSize();
            var compass = false;
            var XY = false;
            if ($handle.hasClass('n')) {
                compass = 'n';
                XY = 'Y';
            }
            else if ($handle.hasClass('s')) {
                compass = 's';
                XY = 'Y';
            }
            else if ($handle.hasClass('e')) {
                compass = 'e';
                XY = 'X';
            }
            else if ($handle.hasClass('w')) {
                compass = 'w';
                XY = 'X';
            }
            else if ($handle.hasClass('size')) {
                compass = 'size';
                XY = 'Y';
            }

            var resize = resize_values[compass];
            if (!resize) return;


            if (compass === 'size') {
                var offset = self.$target.offset().top;
                if (self.$target.css("background").match(/rgba\(0, 0, 0, 0\)/)) {
                    self.$target.addClass("resize_editor_busy");
                }
            } else {
                var xy = event['page'+XY];
                var current = resize[2] || 0;
                _.each(resize[0], function (val, key) {
                    if (self.$target.hasClass(val)) {
                        current = key;
                    }
                });
                var begin = current;
                var beginClass = self.$target.attr("class");
                var regClass = new RegExp("\\s*" + resize[0][begin].replace(/[-]*[0-9]+/, '[-]*[0-9]+'), 'g');
            }

            self.BuildingBlock.editor_busy = true;

            var cursor = $handle.css("cursor")+'-important';
            var $body = $(document.body);
            $body.addClass(cursor);

            var body_mousemove = function (event){
                event.preventDefault();
                if (compass === 'size') {
                    var dy = event.pageY-offset;
                    dy = dy - dy%resize;
                    if (dy <= 0) dy = resize;
                    self.$target.css("height", dy+"px");
                    self.$target.css("overflow", "hidden");
                    self.on_resize(compass, null, dy);
                    self.BuildingBlock.cover_target(self.$overlay, self.$target);
                    return;
                }
                var dd = event['page'+XY] - xy + resize[1][begin];
                var next = current+1 === resize[1].length ? current : (current+1);
                var prev = current ? (current-1) : 0;

                var change = false;
                if (dd > (2*resize[1][next] + resize[1][current])/3) {
                    self.$target.attr("class", (self.$target.attr("class")||'').replace(regClass, ''));
                    self.$target.addClass(resize[0][next]);
                    current = next;
                    change = true;
                }
                if (prev != current && dd < (2*resize[1][prev] + resize[1][current])/3) {
                    self.$target.attr("class", (self.$target.attr("class")||'').replace(regClass, ''));
                    self.$target.addClass(resize[0][prev]);
                    current = prev;
                    change = true;
                }

                if (change) {
                    self.on_resize(compass, beginClass, current);
                    self.BuildingBlock.cover_target(self.$overlay, self.$target);
                }
            };

            var body_mouseup = function(){
                $body.unbind('mousemove', body_mousemove);
                $body.unbind('mouseup', body_mouseup);
                $body.removeClass(cursor);
                setTimeout(function () {
                    self.BuildingBlock.editor_busy = false;
                },0);
                self.$target.removeClass("resize_editor_busy");
            };
            $body.mousemove(body_mousemove);
            $body.mouseup(body_mouseup);
        });
        this.$overlay.find(".oe_handle.size .auto_size").on('click', function (){
            self.$target.css("height", "");
            self.$target.css("overflow", "");
            self.BuildingBlock.cover_target(self.$overlay, self.$target);
            return false;
        });
    },
    getSize: function () {
        this.grid = {};
        return this.grid;
    },

    on_focus : function () {
        this._super();
        this.change_cursor();
    },

    change_cursor : function () {
        var _class = this.$target.attr("class") || "";

        var col = _class.match(/col-md-([0-9-]+)/i);
        col = col ? +col[1] : 0;

        var offset = _class.match(/col-md-offset-([0-9-]+)/i);
        offset = offset ? +offset[1] : 0;

        var overlay_class = this.$overlay.attr("class").replace(/(^|\s+)block-[^\s]*/gi, '');
        if (col+offset >= 12) overlay_class+= " block-e-right";
        if (col === 1) overlay_class+= " block-w-right block-e-left";
        if (offset === 0) overlay_class+= " block-w-left";

        var mb = _class.match(/mb([0-9-]+)/i);
        mb = mb ? +mb[1] : 0;
        if (mb >= 128) overlay_class+= " block-s-bottom";
        else if (!mb) overlay_class+= " block-s-top";

        var mt = _class.match(/mt([0-9-]+)/i);
        mt = mt ? +mt[1] : 0;
        if (mt >= 128) overlay_class+= " block-n-top";
        else if (!mt) overlay_class+= " block-n-bottom";

        this.$overlay.attr("class", overlay_class);
    },

    /* on_resize
    *  called when the box is resizing and the class change, before the cover_target
    *  @compass: resize direction : 'n', 's', 'e', 'w'
    *  @beginClass: attributes class at the begin
    *  @current: curent increment in this.grid
    */
    on_resize: function (compass, beginClass, current) {
        this.change_cursor();
    }
});

options["margin-y"] = options.marginAndResize.extend({
    getSize: function () {
        this.grid = this._super();
        var grid = [0,4,8,16,32,48,64,92,128];
        this.grid = {
            // list of class (Array), grid (Array), default value (INT)
            n: [_.map(grid, function (v) {return 'mt'+v;}), grid],
            s: [_.map(grid, function (v) {return 'mb'+v;}), grid],
            // INT if the user can resize the snippet (resizing per INT px)
            size: null
        };
        return this.grid;
    },
});

options["margin-x"] = options.marginAndResize.extend({
    getSize: function () {
        this.grid = this._super();
        var width = this.$target.parents(".row:first").first().outerWidth();

        var grid = [1,2,3,4,5,6,7,8,9,10,11,12];
        this.grid.e = [_.map(grid, function (v) {return 'col-md-'+v;}), _.map(grid, function (v) {return width/12*v;})];

        grid = [-12,-11,-10,-9,-8,-7,-6,-5,-4,-3,-2,-1,0,1,2,3,4,5,6,7,8,9,10,11];
        this.grid.w = [_.map(grid, function (v) {return 'col-md-offset-'+v;}), _.map(grid, function (v) {return width/12*v;}), 12];

        return this.grid;
    },
    _drag_and_drop_after_insert_dropzone: function(){
        var self = this;
        $(".row:has(> .oe_drop_zone)").each(function () {
            var $row = $(this);
            var width = $row.innerWidth();
            var pos = 0;
            while (width > pos + self.size.width) {
                var $last = $row.find("> .oe_drop_zone:last");
                $last.each(function () {
                    pos = $(this).position().left;
                });
                if (width > pos + self.size.width) {
                    $row.append("<div class='col-md-1 oe_drop_to_remove'/>");
                    var $add_drop = $last.clone();
                    $row.append($add_drop);
                    self._drag_and_drop_active_drop_zone($add_drop);
                }
            }
        });
    },
    _drag_and_drop_start: function () {
        this._super();
        this.$target.attr("class",this.$target.attr("class").replace(/\s*(col-lg-offset-|col-md-offset-)([0-9-]+)/g, ''));
    },
    _drag_and_drop_stop: function () {
        this.$target.addClass("col-md-offset-" + this.$target.prevAll(".oe_drop_to_remove").length);
        this._super();
    },
    hide_remove_button: function() {
        this.$overlay.find('.oe_snippet_remove').toggleClass("hidden", !this.$target.siblings().length);
    },
    on_focus : function () {
        this._super();
        this.hide_remove_button();
    },
    on_clone: function ($clone) {
        var _class = $clone.attr("class").replace(/\s*(col-lg-offset-|col-md-offset-)([0-9-]+)/g, '');
        $clone.attr("class", _class);
        this.hide_remove_button();
        return false;
    },
    on_remove: function () {
        this._super();
        this.hide_remove_button();
    },
    on_resize: function (compass, beginClass, current) {
        if (compass === 'w') {
            // don't change the right border position when we change the offset (replace col size)
            var beginCol = Number(beginClass.match(/col-md-([0-9]+)|$/)[1] || 0);
            var beginOffset = Number(beginClass.match(/col-md-offset-([0-9-]+)|$/)[1] || beginClass.match(/col-lg-offset-([0-9-]+)|$/)[1] || 0);
            var offset = Number(this.grid.w[0][current].match(/col-md-offset-([0-9-]+)|$/)[1] || 0);
            if (offset < 0) {
                offset = 0;
            }
            var colSize = beginCol - (offset - beginOffset);
            if (colSize <= 0) {
                colSize = 1;
                offset = beginOffset + beginCol - 1;
            }
            this.$target.attr("class",this.$target.attr("class").replace(/\s*(col-lg-offset-|col-md-offset-|col-md-)([0-9-]+)/g, ''));

            this.$target.addClass('col-md-' + (colSize > 12 ? 12 : colSize));
            if (offset > 0) {
                this.$target.addClass('col-md-offset-' + offset);
            }
        }
        this._super(compass, beginClass, current);
    },
});

options.resize = options.marginAndResize.extend({
    getSize: function () {
        this.grid = this._super();
        this.grid.size = 8;
        return this.grid;
    },
});

options.parallax = Option.extend({
    getSize: function () {
        this.grid = this._super();
        this.grid.size = 8;
        return this.grid;
    },
    on_resize: function (compass, beginClass, current) {
        this.$target.data("snippet-view").set_values();
    },
    start : function () {
        var self = this;
        this._super();
        if (!self.$target.data("snippet-view")) {
            this.$target.data("snippet-view", new animation.registry.parallax(this.$target));
        }
        this.scroll();
        this.$target.on('snippet-option-change snippet-option-preview', function () {
            self.$target.data("snippet-view").set_values();
        });
        this.$target.attr('contentEditable', 'false');

        this.$target.find('> div > .oe_structure').attr('contentEditable', 'true'); // saas-3 retro-compatibility

        this.$target.find('> div > div:not(.oe_structure) > .oe_structure').attr('contentEditable', 'true');
    },
    scroll: function (type, value) {
        this.$target.attr('data-scroll-background-ratio', value);
        this.$target.data("snippet-view").set_values();
    },
    set_active: function () {
        this.$el.find('[data-scroll]').removeClass("active")
            .filter('[data-scroll="' + (this.$target.attr('data-scroll-background-ratio') || 0) + '"]').addClass("active");
    },
    clean_for_save: function () {
        this._super();
        this.$target.find(".parallax")
            .css("background-position", '')
            .removeAttr("data-scroll-background-offset");
    }
});

options.transform = Option.extend({
    start: function () {
        var self = this;
        this._super();
        this.$overlay.find('.oe_snippet_clone, .oe_handles').addClass('hidden');
        this.$overlay.find('[data-toggle="dropdown"]')
            .on("mousedown", function () {
                self.$target.transfo("hide");
            });
        this.$target.on('attributes_change', function () {
            self.resetTransfo();
        });

        // don't unactive transform if rotation and mouseup on an other container
        var cursor_mousedown = false;
        $(document).on('mousedown', function (event) {
            if (self.$overlay.hasClass('oe_active') && $(event.target).closest(".transfo-controls").length) {
                cursor_mousedown = event;
            }
        });
        $(document).on('mouseup', function (event) {
            if (cursor_mousedown) {
                event.preventDefault();

                var dx = event.clientX-cursor_mousedown.clientX;
                var dy = event.clientY-cursor_mousedown.clientY;
                setTimeout(function () {
                    self.$target.focusIn().activateBlock();
                    if (10 < Math.pow(dx, 2)+Math.pow(dy, 2)) {
                        setTimeout(function () {
                            self.$target.transfo({ 'hide': false });
                        },0);
                    }
                },0);
                cursor_mousedown = false;
            }
        });
    },
    style: function (type) {
        if (type !== 'click') return;
        var settings = this.$target.data("transfo").settings;
        this.$target.transfo({ 'hide': (settings.hide = !settings.hide) });
    },
    clear_style: function (type) {
        if (type !== 'click') return;
        this.$target.removeClass("fa-spin").attr("style", "");
        this.resetTransfo();
    },
    move_summernote_select: function () {
        var self = this;
        var transfo = this.$target.data("transfo");
        $('body > .note-handle')
            .attr('style', transfo.$markup.attr('style'))
            .css({
                'z-index': 0,
                'pointer-events': 'none'
            })
            .off('mousedown mouseup')
            .on('mousedown mouseup', function (event) {
                self.$target.trigger( jQuery.Event( event.type, event ) );
            })
            .find('.note-control-selection').attr('style', transfo.$markup.find('.transfo-controls').attr('style'))
                .css({
                    'display': 'block',
                    'cursor': 'auto'
                });
    },
    resetTransfo: function () {
        var self = this;
        this.$overlay.css('width', '');
        this.$overlay.data('not-cover_target', true);
        this.$target.transfo("destroy");
        this.$target.transfo({
            hide: true,
            callback: function () {
                var pos = $(this).data("transfo").$center.offset();
                self.$overlay.css({
                    'top': pos.top | 0,
                    'left': pos.left | 0,
                    'position': 'absolute',
                });
                self.$overlay.find(".oe_overlay_options").attr("style", "width:0; left:0!important; top:0;");
                self.$overlay.find(".oe_overlay_options > .btn-group").attr("style", "width:160px; left:-80px;");

                self.move_summernote_select();
            }});
        this.$target.data('transfo').$markup
            .on("mouseover", function () {
                self.$target.trigger("mouseover");
            })
            .mouseover();
    },
    on_focus : function () {
        var self = this;
        setTimeout(function () {
            self.$target.css({"-webkit-animation": "none", "animation": "none"});
            self.resetTransfo();
        },0);
    },
    on_blur : function () {
        this.$target.transfo("hide");
        $('.note-handle').hide(); // hide selection of summernote
        this.$target.css({"-webkit-animation-play-state": "", "animation-play-state": "", "-webkit-transition": "", "transition": "", "-webkit-animation": "", "animation": ""});
    },
    clean_for_save: function () {
        this.on_blur();
        this._super();
    }
});

options.media = Option.extend({
    start: function () {
        this._super();
        animation.start_animation(true, this.$target);
    },
    edition: function (type) {
        if(type !== "click") return;
        var self = this;
        var dialog = new editor.MediaDialog(this.$target.closest('.o_editable'), this.$target[0]);
        dialog.appendTo(document.body);
        dialog.on('saved', this, function (item) {
            self.editor.on_blur();
            self.BuildingBlock.make_active(false);
            if (self.$target.parent().data("oe-field") !== "image") {
                setTimeout(function () {
                    self.BuildingBlock.make_active($(item));
                },0);
            }
        });
    },
    on_focus : function () {
        var self = this;
        var $parent = this.$target.parent();

        if ($parent.data("oe-field") === "image" && $parent.hasClass('o_editable')) {
            this.$overlay.addClass("hidden");
            self.edition('click', null);
            self.BuildingBlock.make_active(false);
        }
    }
});

options.ul = Option.extend({
    start: function () {
        this._super();
        this.$target.data("snippet-view", new animation.registry.ul(this.$target, true));
    },
    reset_ul: function () {
        this.$target.find('.o_ul_toggle_self, .o_ul_toggle_next').remove();

        this.$target.find('li:has(>ul,>ol)').map(function () {
                // get if the li contain a text label
                var texts = _.filter(_.toArray(this.childNodes), function (a) { return a.nodeType == 3;});
                if (!texts.length || !texts.reduce(function (a,b) { return a.textContent + b.textContent;}).match(/\S/)) {
                    return;
                }
                $(this).children('ul,ol').addClass('o_close');
                return $(this).children(':not(ul,ol)')[0] || this;
            })
            .prepend('<a href="#" class="o_ul_toggle_self fa" />');

        var $li = this.$target.find('li:has(+li:not(>.o_ul_toggle_self)>ul, +li:not(>.o_ul_toggle_self)>ol)');
        $li.map(function () { return $(this).children()[0] || this; })
            .prepend('<a href="#" class="o_ul_toggle_next fa" />');
        $li.removeClass('o_open').next().addClass('o_close');

        this.$target.find("li").removeClass('o_open').css('list-style', '');
        this.$target.find("li:has(.o_ul_toggle_self, .o_ul_toggle_next), li:has(>ul,>ol):not(:has(>li))").css('list-style', 'none');
    },
    clean_for_save: function () {
        this._super();
        if (!this.$target.hasClass('o_ul_folded')) {
            this.$target.find(".o_close").removeClass("o_close");
        }
        this.$target.find("li:not(:has(>ul))").css('list-style', '');
    },
    toggle_class: function (type, value, $li) {
        this._super(type, value, $li);
        this.$target.data("snippet-view").stop();
        this.reset_ul();
        this.$target.find("li:not(:has(>ul))").css('list-style', '');
        this.$target.data("snippet-view", new animation.registry.ul(this.$target, true));
    }
});

var SnippetEditor = Class.extend({
    init: function (BuildingBlock, dom) {
        this.BuildingBlock = BuildingBlock;
        this.$target = $(dom);
        this.$overlay = this.$target.data('overlay');
        this.load_style_options();
        this.get_parent_block();
        this.start();
    },

    // activate drag and drop for the snippets in the snippet toolbar
    _drag_and_drop: function(){
        var self = this;
        this.dropped = false;
        this.$overlay.draggable({
            greedy: true,
            appendTo: 'body',
            cursor: "move",
            handle: ".oe_snippet_move",
            cursorAt: {
                left: 18,
                top: 14
            },
            helper: function() {
                var $clone = $(this).clone().css({width: "24px", height: "24px", border: 0});
                $clone.find(".oe_overlay_options >:not(:contains(.oe_snippet_move)), .oe_handle").remove();
                $clone.find(":not(.glyphicon)").css({position: 'absolute', top: 0, left: 0});
                $clone.appendTo("body").removeClass("hidden");
                return $clone;
            },
            start: _.bind(self._drag_and_drop_start, self),
            stop: _.bind(self._drag_and_drop_stop, self)
        });
    },
    _drag_and_drop_after_insert_dropzone: function (){},
    _drag_and_drop_active_drop_zone: function ($zones){
        var self = this;
        $zones.droppable({
            over:   function(){
                $(".oe_drop_zone.hide").removeClass("hide");
                $(this).addClass("hide").first().after(self.$target);
                self.dropped = true;
            },
            out:    function(){
                $(this).removeClass("hide");
                self.$target.detach();
                self.dropped = false;
            },
        });
    },
    _drag_and_drop_start: function (){
        var self = this;
        self.BuildingBlock.hide();
        self.BuildingBlock.editor_busy = true;
        self.size = {
            width: self.$target.width(),
            height: self.$target.height()
        };
        self.$target.after("<div class='oe_drop_clone' style='display: none;'/>");
        self.$target.detach();
        self.$overlay.addClass("hidden");

        var $selector_siblings;
        for (var i=0; i<self.selector_siblings.length; i++) {
            if (!$selector_siblings) $selector_siblings = self.selector_siblings[i].all();
            else $selector_siblings = $selector_siblings.add(self.selector_siblings[i].all());
        }
        var $selector_children;
        for (i=0; i<self.selector_children.length; i++) {
            if (!$selector_children) $selector_children = self.selector_children[i].all();
            else $selector_children = $selector_children.add(self.selector_children[i].all());
        }

        self.BuildingBlock.activate_insertion_zones($selector_siblings, $selector_children);

        $("body").addClass('move-important');

        self._drag_and_drop_after_insert_dropzone();
        self._drag_and_drop_active_drop_zone($('.oe_drop_zone'));
    },
    _drag_and_drop_stop: function (){
        var self = this;
        var $dropzone = this.$target.prev();
        var prev = $dropzone.length && $dropzone[0].previousSibling;
        var next = this.$target.last()[0].nextSibling;
        var $parent = this.$target.parent();

        $(".oe_drop_clone").after(this.$target);

        this.$overlay.removeClass("hidden");
        $("body").removeClass('move-important');
        $('.oe_drop_zone').droppable('destroy').remove();
        $(".oe_drop_clone, .oe_drop_to_remove").remove();

        if (this.dropped) {
            this.BuildingBlock.parent.rte.historyRecordUndo(this.$target);

            if (prev) {
                this.$target.insertAfter(prev);
            } else if (next) {
                this.$target.insertBefore(next);
            } else {
                $parent.prepend(this.$target);
            }
        }

        self.BuildingBlock.editor_busy = false;

        self.get_parent_block();
        setTimeout(function () {self.BuildingBlock.create_overlay(self.$target);},0);
    },

    load_style_options: function () {
        var self = this;
        var $styles = this.$overlay.find('.oe_options');
        var $ul = $styles.find('ul:first');
        this.styles = {};
        this.selector_siblings = [];
        this.selector_children = [];
        _.each(templateOptions, function (val, option_id) {
            if (!val.selector.is(self.$target)) {
                return;
            }
            if (val['drop-near']) self.selector_siblings.push(val['drop-near']);
            if (val['drop-in']) self.selector_children.push(val['drop-in']);

            var option = val.option;
            var Editor = options[option] || Option;
            var editor = self.styles[option] = new Editor(self.BuildingBlock, self, self.$target, option_id);
            $ul.append(editor.$el.addClass("snippet-option-" + option));
            editor.start();
        });

        if (!this.selector_siblings.length && !this.selector_children.length) {
            this.$overlay.find(".oe_snippet_move, .oe_snippet_clone, .oe_snippet_remove").addClass('hidden');
        }

        if ($ul.find("li").length) {
            $styles.removeClass("hidden");
        }
        this.$overlay.find('[data-toggle="dropdown"]').dropdown();
    },

    get_parent_block: function () {
        var self = this;
        var $button = this.$overlay.find('.oe_snippet_parent');
        var $parent = globalSelector.closest(this.$target.parent());
        if ($parent.length) {
            $button.removeClass("hidden");
            $button.off("click").on('click', function (event) {
                event.preventDefault();
                setTimeout(function () {
                    self.BuildingBlock.make_active($parent);
                }, 0);
            });
        } else {
            $button.addClass("hidden");
        }
    },

    /*
    *  start
    *  This method is called after init and _readXMLData
    */
    start: function () {
        if (!this.$target.parent().is(':o_editable')) {
            this.$overlay.find('.oe_snippet_move, .oe_snippet_clone, .oe_snippet_remove').remove();
        } else {
            this.$overlay.on('click', '.oe_snippet_clone', _.bind(this.on_clone, this));
            this.$overlay.on('click', '.oe_snippet_remove', _.bind(this.on_remove, this));
            this._drag_and_drop();
        }
    },

    on_clone: function (event) {
        event.preventDefault();
        var $clone = this.$target.clone(false);

        this.BuildingBlock.parent.rte.historyRecordUndo(this.$target);

        this.$target.after($clone);
        for (var i in this.styles){
            this.styles[i].on_clone($clone);
        }
        this.BuildingBlock.create_overlay(this.$target);
        return false;
    },

    on_remove: function (event) {
        event.preventDefault();
        this.on_blur();

        this.BuildingBlock.parent.rte.historyRecordUndo(this.$target);

        var index = _.indexOf(this.BuildingBlock.snippets, this.$target.get(0));
        for (var i in this.styles){
            this.styles[i].on_remove();
        }
        delete this.BuildingBlock.snippets[index];

        // remove node and his empty
        var node = this.$target.parent()[0];

        this.$target.remove();
        this.$overlay.remove();

        if (node && node.firstChild) {
            $.summernote.core.dom.removeSpace(node, node.firstChild, 0, node.lastChild, 1);
            if (!node.firstChild.tagName && node.firstChild.textContent === " ") {
                node.firstChild.parentNode.removeChild(node.firstChild);
            }
        }

        // clean editor if they are image or table in deleted content
        $(".note-control-selection").hide();
        $('.o_table_handler').remove();

        return false;
    },

    /*
    *  drop_and_build_snippet
    *  This method is called just after that a thumbnail is drag and dropped into a drop zone
    *  (after the insertion of this.$body, if this.$body exists)
    */
    drop_and_build_snippet: function () {
        for (var i in this.styles){
            this.styles[i].drop_and_build_snippet();
        }
    },

    /* on_focus
    *  This method is called when the user click inside the snippet in the dom
    */
    on_focus : function () {
        this.$overlay.addClass('oe_active');
        for (var i in this.styles){
            this.styles[i].on_focus();
        }
    },

    /* on_focus
    *  This method is called when the user click outside the snippet in the dom, after a focus
    */
    on_blur : function () {
        for (var i in this.styles){
            this.styles[i].on_blur();
        }
        this.$overlay.removeClass('oe_active');
    },
});

/* t-field options */

options.many2one = Option.extend({
    start: function () {
        var self = this;

        this.Model = this.$target.data('oe-many2one-model');
        this.ID = +this.$target.data('oe-many2one-id');

        // create search button and bind search bar
        this.$btn = $(core.qweb.render("website.many2one.button"))
            .insertAfter(this.$overlay.find('.oe_options'));

        this.$ul = this.$btn.find("ul");
        this.$search = this.$ul.find('li:first');
        this.$search.find('input').on('mousedown click mouseup keyup keydown', function (e) {
            e.stopPropagation();
        });

        // move menu item
        setTimeout(function () {
            if (self.$overlay.find('.oe_options').hasClass('hidden')) {
                self.$btn.css('height', '0').find('> a').addClass('hidden');
                self.$ul.show().css({
                    'top': '-24px', 'margin': '0', 'padding': '2px 0', 'position': 'relative'
                });
            } else {
                self.$btn.find('a').on('click', function () {
                    self.clear();
                });
            }
        },0);

        // bind search input
        this.$search.find('input')
            .focus()
            .on('keyup', function() {
                self.find_existing($(this).val());
            });

        // bind result
        this.$ul.on('click', "li:not(:first) a", function () {
            self.select_record(this);
        });
    },

    on_focus: function () {
        this.$target.attr('contentEditable', 'false');
        this.clear();
        this._super();
    },

    clear: function () {
        var self = this;
        this.$search.siblings().remove();
        self.$search.find('input').val("");
        setTimeout(function () {
            self.$search.find('input').focus();
        },0);
    },

    find_existing: function (name) {
        var self = this;
        var domain = [];
        if (!name || !name.length) {
            self.$search.siblings().remove();
            return;
        }
        if (isNaN(+name)) {
            if (this.Model === "res.partner") {
                domain.push(['name', 'ilike', name]);
            } else {
                domain.push('|', ['name', 'ilike', name], ['email', 'ilike', name]);
            }
        } else {
            domain.push(['id', '=', name]);
        }

        ajax.jsonRpc('/web/dataset/call_kw', 'call', {
            model: this.Model,
            method: 'search_read',
            args: [domain, this.Model === "res.partner" ? ['name', 'display_name', 'city', 'country_id'] : ['name', 'display_name']],
            kwargs: {
                order: 'name DESC',
                limit: 5,
                context: website.get_context(),
            }
        }).then(function (result){
            self.$search.siblings().remove();
            self.$search.after(core.qweb.render("website.many2one.search",{contacts:result}));
        });
    },

    get_contact_rendering: function (options) {
        return ajax.jsonRpc('/web/dataset/call_kw', 'call', {
            model: 'website.qweb.field.contact',
            method: 'get_record_to_html',
            args: [[this.ID]],
            kwargs: {
                options: options,
                context: website.get_context(),
            }
        });
    },

    select_record: function (li) {
        var self = this;

        this.BuildingBlock.parent.rte.historyRecordUndo(this.$target);

        self.ID = +$(li).data("id");
        self.$target.attr('data-oe-many2one-id', self.ID).data('oe-many2one-id', self.ID);

        if (self.$target.data('oe-type') === "contact") {
            $('[data-oe-contact-options]')
                .filter('[data-oe-model="'+self.$target.data('oe-model')+'"]')
                .filter('[data-oe-id="'+self.$target.data('oe-id')+'"]')
                .filter('[data-oe-field="'+self.$target.data('oe-field')+'"]')
                .filter('[data-oe-contact-options!="'+self.$target.data('oe-contact-options')+'"]')
                .add(self.$target)
                .attr('data-oe-many2one-id', self.ID).data('oe-many2one-id', self.ID)
                .each(function () {
                    var $node = $(this);
                    self.get_contact_rendering($node.data('oe-contact-options'))
                        .then(function (html){
                            $node.html(html);
                        });
                });
        } else {
            self.$target.html($(li).data("name"));
        }

        self.clear();
    }
});

return {
    BuildingBlock: BuildingBlock,
    options: options,
    Option: Option,
    globalSelector: globalSelector,
};

});<|MERGE_RESOLUTION|>--- conflicted
+++ resolved
@@ -142,7 +142,6 @@
                 self.show();
                 event.preventDefault();
             }
-<<<<<<< HEAD
         });
     },
 
@@ -157,46 +156,6 @@
             return {
                 closest: function ($from, parentNode) {
                     return $from.closest(selector, parentNode);
-=======
-
-            // t-snippet
-            $html.find('[data-oe-type="snippet"][data-oe-name]').each(function () {
-                var $div = $('<div/>').insertAfter(this).append(this).attr('name', $(this).data('oe-name'));
-            });
-            // end
-
-            var selector = [];
-            var $styles = $html.find("[data-js], [data-selector]");
-            $styles.each(function () {
-                var $style = $(this);
-                var no_check = $style.data('no-check');
-                var option_id = $style.data('js');
-                var option = {
-                    'option' : option_id,
-                    'base_selector': $style.data('selector'),
-                    'selector': self._add_check_selector($style.data('selector'), no_check),
-                    '$el': $style,
-                    'drop-near': $style.data('drop-near') && self._add_check_selector($style.data('drop-near'), no_check),
-                    'drop-in': $style.data('drop-in') && self._add_check_selector($style.data('drop-in'), no_check),
-                    'data': $style.data()
-                };
-                website.snippet.templateOptions.push(option);
-                selector.push(option.selector);
-            });
-            $styles.addClass("hidden");
-            website.snippet.globalSelector = {
-                closest: function ($from) {
-                    var $temp;
-                    var $target;
-                    var len = selector.length;
-                    for (var i = 0; i<len; i++) {
-                        $temp = selector[i].closest($from, $target && $target[0]);
-                        if (!$target || $temp.length) {
-                            $target = $temp;
-                        }
-                    }
-                    return $target;
->>>>>>> c2b47668
                 },
                 all: function ($from) {
                     return $from ? $from.find(selector) : $(selector);
@@ -253,16 +212,6 @@
         if (!$scroll.length) {
             throw new Error("Wrong snippets xml definition");
         }
-
-        $ul.children().tooltip({
-                delay: { "show": 500, "hide": 100 },
-                container: 'body',
-                title: function () {
-                    return (navigator.appVersion.indexOf('Mac') > -1 ? 'CMD' : 'CTRL')+'+SHIFT+'+($(this).index()+1);
-                },
-                trigger: 'hover',
-                placement: 'top'
-            }).on('click', function () {$(this).tooltip('hide');});
 
         // t-snippet
         $html.find('[data-oe-type="snippet"][data-oe-name]').each(function () {
