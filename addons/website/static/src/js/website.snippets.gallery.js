--- conflicted
+++ resolved
@@ -356,20 +356,10 @@
     },
     on_remove: function () {
         var $parent = snippet_editor.globalSelector.closest(this.$target.parent());
-<<<<<<< HEAD
         _.defer((function () {
             this.buildingBlock.make_active($parent);
             $parent.data('snippet-editor').styles.gallery.reapply();
         }).bind(this));
-    }
-=======
-        this.buildingBlock.make_active(false);
-        this.$target.remove();
-        setTimeout(function () {
-            self.buildingBlock.make_active($parent);
-            var gallery = $parent.data('snippet-editor').styles.gallery;
-            gallery.reapply();
-        }, 0);
     },
     on_focus: function () {
         this._super.apply(this, arguments);
@@ -380,7 +370,6 @@
         }
         this._current_src = this.$target.attr("src");
     },
->>>>>>> c19f5465
 });
 
 
