--- conflicted
+++ resolved
@@ -335,72 +335,6 @@
         return res
 
     #------------------------------------------------------
-<<<<<<< HEAD
-=======
-    # Helpers
-    #------------------------------------------------------
-    @http.route(['/website/kanban'], type='http', auth="public", methods=['POST'], website=True)
-    def kanban(self, **post):
-        return request.website.kanban_col(**post)
-
-    def placeholder(self, response):
-        return request.registry['website']._image_placeholder(response)
-
-    @http.route([
-        '/website/image/<xmlid>',
-        '/website/image/<xmlid>/<int:max_width>x<int:max_height>',
-        '/website/image/<xmlid>/<field>',
-        '/website/image/<xmlid>/<field>/<int:max_width>x<int:max_height>',
-        '/website/image/<model>/<id>/<field>',
-        '/website/image/<model>/<id>/<field>/<int:max_width>x<int:max_height>'
-        ], auth="public", website=True, multilang=False)
-    def website_image(self, model=None, id=None, field=None, xmlid=None, max_width=None, max_height=None):
-        """ Fetches the requested field and ensures it does not go above
-        (max_width, max_height), resizing it if necessary.
-
-        If the record is not found or does not have the requested field,
-        returns a placeholder image via :meth:`~.placeholder`.
-
-        Sets and checks conditional response parameters:
-        * :mailheader:`ETag` is always set (and checked)
-        * :mailheader:`Last-Modified is set iif the record has a concurrency
-          field (``__last_update``)
-
-        The requested field is assumed to be base64-encoded image data in
-        all cases.
-
-        xmlid can be used to load the image. But the field image must by base64-encoded
-        """
-        if xmlid and "." in xmlid:
-            try:
-                record = request.env.ref(xmlid)
-                model, id = record._name, record.id
-            except:
-                raise werkzeug.exceptions.NotFound()
-            if model == 'ir.attachment' and not field:
-                if record.sudo().type == "url":
-                    field = "url"
-                else:
-                    field = "datas"
-
-        if not model or not id or not field:
-            raise werkzeug.exceptions.NotFound()
-
-        try:
-            idsha = str(id).split('_')
-            id = idsha[0]
-            response = werkzeug.wrappers.Response()
-            return request.registry['website']._image(
-                request.cr, request.uid, model, id, field, response, max_width, max_height,
-                cache=STATIC_CACHE if len(idsha) > 1 else None)
-        except Exception:
-            logger.exception("Cannot render image field %r of record %s[%s] at size(%s,%s)",
-                             field, model, id, max_width, max_height)
-            response = werkzeug.wrappers.Response()
-            return self.placeholder(response)
-
-    #------------------------------------------------------
->>>>>>> 0a1de997
     # Server actions
     #------------------------------------------------------
     @http.route([
@@ -439,14 +373,12 @@
             return res
         return request.redirect('/')
 
-<<<<<<< HEAD
 
 #------------------------------------------------------
 # Retrocompatibility routes
 #------------------------------------------------------
 class WebsiteBinary(openerp.http.Controller):
     @http.route([
-        '/website/image',
         '/website/image/<xmlid>',
         '/website/image/<xmlid>/<int:width>x<int:height>',
         '/website/image/<xmlid>/<field>',
@@ -464,25 +396,4 @@
             kw['id'] = int(id)
             if unique:
                 kw['unique'] = unique
-        return Binary().content_image(**kw)
-=======
-    #------------------------------------------------------
-    # Backend html field
-    #------------------------------------------------------
-    @http.route('/website/field/html', type='http', auth="user", website=True)
-    def FieldTextHtml(self, model=None, res_id=None, field=None, callback=None, **kwargs):
-        record = None
-        if model and res_id:
-            res_id = int(res_id)
-            record = request.registry[model].browse(request.cr, request.uid, res_id, request.context)
-
-        datarecord = json.loads(kwargs['datarecord'])
-        kwargs.update({
-            'content': record and getattr(record, field) or "",
-            'model': model,
-            'res_id': res_id,
-            'field': field,
-            'datarecord': datarecord
-        })
-        return request.website.render(kwargs.get("template") or "website.FieldTextHtml", kwargs)
->>>>>>> 0a1de997
+        return Binary().content_image(**kw)