--- conflicted
+++ resolved
@@ -175,18 +175,13 @@
     </xpath>
     <xpath expr="//head" position="before">
         <t t-if="not title">
-<<<<<<< HEAD
             <t t-if="not additional_title and main_object and 'name' in main_object">
                 <t t-set="additional_title" t-value="main_object.name"/>
             </t>
             <t t-set="default_title"> <t t-if="additional_title"><t t-raw="additional_title"/> | </t><t t-raw="(website or res_company).name"/> </t>
-            <t t-if="main_object and 'website_meta_title' in main_object and main_object.website_meta_title">
-                <t t-set="title" t-value="main_object.website_meta_title"/>
-=======
             <t t-set="seo_object" t-value="seo_object or main_object"/>
             <t t-if="seo_object and 'website_meta_title' in seo_object and seo_object.website_meta_title">
                 <t t-set="title" t-value="seo_object.website_meta_title"/>
->>>>>>> 40967986
             </t>
             <t t-else="">
                 <t t-set="title" t-value="default_title"></t>
@@ -194,56 +189,26 @@
         </t>
         <t t-set="x_icon" t-value="'/web/image/website/%s/favicon/' % website.id"/>
     </xpath>
-<<<<<<< HEAD
     <xpath expr="//head/meta[last()]" position="after">
         <meta name="generator" content="Odoo"/>
-        <t t-set="website_meta" t-value="main_object and main_object.get_website_meta() or {}"/>
+        <t t-set="website_meta" t-value="seo_object and seo_object.get_website_meta() or {}"/>
         <meta name="default_title" t-att-content="default_title" groups="website.group_website_designer"/>
         <meta t-if="main_object and 'website_indexed' in main_object
             and not main_object.website_indexed" name="robots" content="noindex"/>
-        <t t-set="meta_description" t-value="main_object and 'website_meta_description' in main_object
-            and main_object.website_meta_description or website_meta_description or website_meta.get('meta_description', '')"/>
-        <t t-set="meta_keywords" t-value="main_object and 'website_meta_keywords' in main_object
-            and main_object.website_meta_keywords or website_meta_keywords"/>
+            <t t-set="seo_object" t-value="seo_object or main_object"/>
+            <t t-set="meta_description" t-value="seo_object and 'website_meta_description' in seo_object
+                and seo_object.website_meta_description or website_meta_description or website_meta.get('meta_description', '')"/>
+            <t t-set="meta_keywords" t-value="seo_object and 'website_meta_keywords' in seo_object
+                and seo_object.website_meta_keywords or website_meta_keywords"/>
         <meta t-if="meta_description or editable" name="description" t-att-content="meta_description"/>
         <meta t-if="meta_keywords or editable" name="keywords" t-att-content="meta_keywords"/>
-        <t t-if="main_object">
+        <t t-if="seo_object">
             <meta name="default_description" t-att-content="website_meta_description or website_meta.get('meta_description')" groups="website.group_website_designer"/>
             <!-- OpenGraph tags for Facebook sharing -->
             <t t-set="opengraph_meta" t-value="website_meta.get('opengraph_meta')"/>
             <t t-if="opengraph_meta">
                 <t t-foreach="opengraph_meta" t-as="og_meta">
                     <meta t-att-property="og_meta" t-att-content="opengraph_meta[og_meta]"/>
-=======
-    <xpath expr="//t[@t-set='head_website']" position="replace">
-        <t t-set="head_website">
-            <meta name="generator" content="Odoo"/>
-
-            <meta t-if="main_object and 'website_indexed' in main_object
-                and not main_object.website_indexed" name="robots" content="noindex"/>
-            <t t-set="seo_object" t-value="seo_object or main_object"/>
-            <t t-set="meta_description" t-value="seo_object and 'website_meta_description' in seo_object
-                and seo_object.website_meta_description or website_meta_description"/>
-            <t t-set="meta_keywords" t-value="seo_object and 'website_meta_keywords' in seo_object
-                and seo_object.website_meta_keywords or website_meta_keywords"/>
-            <meta t-if="meta_description or editable" name="description" t-att-content="meta_description"/>
-            <meta t-if="meta_keywords or editable" name="keywords" t-att-content="meta_keywords"/>
-            <t t-if="seo_object">
-                <t t-set="website_meta" t-value="seo_object.get_website_meta()"/>
-                <!-- OpenGraph tags for Facebook sharing -->
-                <t t-set="opengraph_meta" t-value="website_meta.get('opengraph_meta')"/>
-                <t t-if="opengraph_meta">
-                    <t t-foreach="opengraph_meta" t-as="og_meta">
-                        <meta t-att-property="og_meta" t-att-content="opengraph_meta[og_meta]"/>
-                    </t>
-                </t>
-                <!-- Twitter tags for sharing -->
-                <t t-set="twitter_meta" t-value="website_meta.get('twitter_meta')"/>
-                <t t-if="opengraph_meta">
-                    <t t-foreach="twitter_meta" t-as="t_meta">
-                        <meta t-att-name="t_meta" t-att-content="twitter_meta[t_meta]"/>
-                    </t>
->>>>>>> 40967986
                 </t>
             </t>
             <!-- Twitter tags for sharing -->
@@ -437,13 +402,8 @@
             </div>
         </li>
         <li groups="website.group_website_publisher" class="list-inline-item">
-<<<<<<< HEAD
-            <t t-set="url_return" t-value="url_for('', '[lang]') + '?' + keep_query()"/>
+            <t t-set="url_return" t-value="quote_plus(url_for('', '[lang]') + '?' + keep_query())"/>
             <a class="d-none d-sm-block" t-attf-href="/web#action=base.action_view_base_language_install&amp;website_id=#{website.id if website else ''}&amp;url_return=#{url_return}">
-=======
-            <t t-set="url_return" t-value="quote_plus(url_for('', '[lang]') + '?' + keep_query())"/>
-            <a t-attf-href="/web#action=base.action_view_base_language_install&amp;website_id=#{website.id if website else ''}&amp;url_return=#{url_return}">
->>>>>>> 40967986
                 <i class="fa fa-plus-circle"/>
                 Add a language...
             </a>
