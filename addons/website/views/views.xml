<?xml version="1.0" encoding="utf-8"?>
<!-- vim:fdn=3:
-->
<openerp>
    <data>
        <!--
            Files used in the generic theme, mostly bootstrap and a few OpenERP tags
        -->
        <template id="website.theme" name="Theme">
            <link id="bootstrap_css" rel='stylesheet' href='/website/static/lib/bootstrap/css/bootstrap.css' t-ignore="true"/>
            <link id="website_css" rel='stylesheet' href='/website/static/src/css/website.css' t-ignore="true"/>
        </template>

        <template id="layout">
                &lt;!DOCTYPE html&gt;
                <html t-att-lang="lang.replace('_', '-')"
                      t-att-data-editable="'1' if editable else '0'"
                      t-att-data-view-xmlid="str(__stack__[0])">
                    <head>
                        <title><t t-esc="title or res_company.name"/></title>
                        <meta name="openerp.company" t-att-value="res_company.name" />
                        <script type="text/javascript" src="/web/static/lib/underscore/underscore.js"></script>
                        <script type="text/javascript" src="/web/static/lib/underscore.string/lib/underscore.string.js"></script>
                        <script type="text/javascript" src="/web/static/lib/jquery/jquery.js"></script>
                        <script type="text/javascript" src="/website/static/lib/bootstrap/js/bootstrap.js"></script>

                        <script type="text/javascript" src="/web/static/lib/qweb/qweb2.js"></script>
                        <script type="text/javascript" src="/web/static/src/js/openerpframework.js"></script>

                        <script type="text/javascript" src="/website/static/src/js/website.js"></script>

                        <t t-if="editable">
                            <link rel='stylesheet' href='/website/static/src/css/snippets.css'/>
                            <link rel='stylesheet' href='/website/static/src/css/editor.css'/>

                            <script type="text/javascript" src="/website/static/lib/ckeditor/ckeditor.js"></script>
                            <script type="text/javascript" src="/website/static/lib/ckeditor.sharedspace/plugin.js"></script>
<<<<<<< HEAD
=======
                            <script type="text/javascript">
                                CKEDITOR.disableAutoInline = true;
                                // EDIT ALL THE THINGS
                                CKEDITOR.dtd.$editable = $.extend( {}, CKEDITOR.dtd.$block, CKEDITOR.dtd.$inline);
                            </script>
                            <script type="text/javascript" src="//cdnjs.cloudflare.com/ajax/libs/ace/1.1.01/ace.js"></script>
                            <script type="text/javascript" src="//vkbeautify.googlecode.com/files/vkbeautify.0.99.00.beta.js"></script>
>>>>>>> a38dc958
                            <script type="text/javascript" src="/web/static/lib/jquery.ui/js/jquery-ui-1.9.1.custom.js"></script>
                            <!-- mutation observers shim backed by mutation events (8 < IE < 11, Safari < 6, FF < 14, Chrome < 17) -->
                            <script type="text/javascript" src="/website/static/lib/MutationObservers/test/sidetable.js"></script>
                            <script type="text/javascript" src="/website/static/lib/MutationObservers/MutationObserver.js"></script>

                            <script type="text/javascript" src="/website/static/src/js/website.editor.js"></script>
                            <script type="text/javascript" src="/website/static/src/js/website.mobile.js"></script>
                            <script type="text/javascript" src="/website/static/src/js/website.seo.js"></script>
                            <script type="text/javascript" src="/website/static/src/js/website.snippets.js"></script>
                        </t>

<<<<<<< HEAD
=======
                        <script type="text/javascript" src="/website/static/src/js/website.js"></script>
                        <script type="text/javascript" src="/website/static/src/js/website.editor.js"></script>
                        <script type="text/javascript" src="/website/static/src/js/website.mobile.js"></script>
                        <script type="text/javascript" src="/website/static/src/js/website.seo.js"></script>
                        <script type="text/javascript" src="/website/static/src/js/website.snippets.js"></script>
                        <script type="text/javascript" src="/website/static/src/js/website.ace.js"></script>
>>>>>>> a38dc958
                        <t t-raw="head or ''"/>
                        <t t-call="website.theme"/>

                        <link rel='stylesheet' href='/web/static/lib/fontawesome/css/font-awesome.css'/>
                    </head>
                    <body>
                        <header>
                            <div class="navbar navbar-default navbar-static-top">
                                <div class="container">
                                    <div class="navbar-header">
                                        <button type="button" class="navbar-toggle" data-toggle="collapse" data-target=".navbar-top-collapse">
                                            <span class="sr-only">Toggle navigation</span>
                                            <span class="icon-bar"></span>
                                            <span class="icon-bar"></span>
                                            <span class="icon-bar"></span>
                                        </button>
                                        <a class="navbar-brand" href="/page/website.homepage"><em>Open</em><b>ERP</b></a>
                                    </div>
                                    <div class="collapse navbar-collapse navbar-top-collapse">
                                        <ul class="nav navbar-nav navbar-right" id="top_menu">
                                            <li><a href="/page/website.contactus">Contact us</a></li>
                                            <li><a href="/admin">Sign in</a></li>
                                            <li t-if="len(website.language_ids) &gt; 1" class="dropdown">
                                                <!-- TODO: use flags for language selection -->
                                                <t t-set="lang_selected" t-value="[lg for lg in website.language_ids if lg.code == lang]"/>
                                                <a class="dropdown-toggle" data-toggle="dropdown" href="#">
                                                    <t t-esc="lang_selected[0]['name']"/> <span class="caret"></span>
                                                </a>
                                                <ul class="dropdown-menu" role="menu">
                                                    <li t-foreach="website.language_ids" t-as="lg">
                                                        <a href="#" role="menuitem">
                                                            <strong t-att-class="'icon-check' if lg.code == lang
                                                                else 'icon-check-empty'"></strong>
                                                            <t t-esc="lg.name"/>
                                                        </a>
                                                    </li>
                                                </ul>
                                            </li>
                                        </ul>
                                    </div>
                                </div>
                            </div>
                        </header>
                        <div t-raw="0" id="wrap">
                            <div class="container">
                                <h1>Main Layout</h1>
                            </div>
                        </div>
                        <footer>
                            <div class="container" id="footer_container">
                                <div class="row">
                                    <div class="col-md-3" name="product">
                                        <h4>Our products &amp; Services</h4>
                                        <ul class="list-unstyled" name="products">
                                            <li><a href="/">Home</a></li>
                                        </ul>
                                    </div>
                                    <div class="col-md-3" name="info">
                                        <h4 name="info_title">Connect with us</h4>
                                        <ul class="list-unstyled">
                                            <li><a href="/page/website.contactus">Contact us</a></li>
                                        </ul>
                                        <ul class="list-unstyled">
                                            <li><i class="icon-phone"></i> <span t-field="res_company.phone"></span></li>
                                            <li><i class="icon-envelope"></i>  <span t-field="res_company.email"></span></li>
                                        </ul>
                                        <h1>
                                            <a href="http://twitter.com/openerp"><i class="icon-twitter-sign"></i></a>
                                            <a href="http://facebook.com/OpenERP"><i class="icon-facebook-sign"></i></a>
                                            <a href="https://plus.google.com/+openerp/posts"><i class="icon-google-plus-sign"></i></a>
                                        </h1>
                                    </div>
                                    <div class="col-md-5 col-lg-offset-1" name="about_us">
                                        <h4 t-field="res_company.name">About us</h4>
                                        <ul class="list-unstyled">
                                            <li><a href="/page/website.aboutus">About us</a></li>
                                        </ul>
                                        <p>
                                            We are a team of passionated people whose goal is to improve everyone's
                                            life through disruptive products. We build great products to solve your
                                            business problems.
                                        </p>
                                        <p>
                                            Our products are designed for small to medium companies willing to optimize
                                            their performance.
                                        </p>
                                    </div>
                                </div>
                            </div>
                            <div class="container mt16">
                                <div class="pull-right" t-ignore="1">
                                    Create a <a href="http://openerp.com/apps/website">free website</a> with
                                    <a class="label label-danger" href="https://openerp.com/apps/website">OpenERP</a>
                                </div>
                                <div class="pull-left text-muted">
                                    Copyright &amp;copy; <span t-field="res_company.name">Company name</span> - <a href="/sitemap">Sitemap</a>
                                </div>
                            </div>
                        </footer>
                    </body>
                </html>
        </template>

        <template id="footer_custom" inherit_option_id="website.layout" name="Custom Footer">
            <xpath expr="//div[@id='footer_container']" position="attributes">
                <attribute name="style">display: none</attribute>
            </xpath>
        </template>

        <template id="homepage" page="True">
            <t t-call="website.layout">
                <section>
                    <div id="myCarousel" data-snippet-id="carousel" class="carousel slide" data-interval="1000000">
                        <!-- Carousel items -->
                        <div class="carousel-inner">
                            <div class="item active" style="background-image: url(/website/static/src/img/greenfields.jpg); background-size: cover;">
                                <div class="container">
                                    <div class="content" style="padding-top: 90px; padding-bottom:45px;">
                                        <h1>Create Awesome Websites</h1>
                                        <h3>Super easy, fully flexible</h3>
                                        <a href="/page/website.contactus" class="btn btn-success btn-large mt16">Contact us</a>
                                    </div>
                                </div>
                            </div>
                        </div>
                        <!-- Carousel nav -->
                        <a class="carousel-control left" href="#myCarousel" data-slide="prev"></a>
                        <a class="carousel-control right" href="#myCarousel" data-slide="next"></a>
                    </div>
                </section>

                <div>
                    <section class="container" data-snippet-id="resize">
                        <div class="row">
                            <div class="col-md-12 text-center" data-snippet-id="colmd">
                                 <h1>Welcome To Your New Homepage,</h1>
                                 <h2>where <b>everything</b> can be <em>customized</em></h2>
                            </div>
                        </div>
                    </section>

                    <div class="dark mt64">
                        <section class="container" data-snippet-id="resize">
                            <div class="row">
                                <div class="col-md-5" data-snippet-id="colmd">
                                    <img class="img-rounded img-responsive" src="/website/static/src/img/island.jpg" />
                                </div>
                                <div class="col-md-6 col-lg-offset-1" data-snippet-id="colmd">
                                    <p class="mt16">
                                        Lorem ipsum dolor sit amet, consectetur adipisicing elit, sed do eiusmod
                                        tempor incididunt ut labore et dolore magna aliqua. Ut enim ad minim veniam,
                                        quis nostrud exercitation ullamco laboris nisi ut aliquip ex ea commodo
                                        consequat.
                                    </p>
                                    <p>
                                        Duis aute irure dolor in reprehenderit in voluptate velit esse cillum
                                        dolore eu fugiat nulla pariatur. Excepteur sint occaecat cupidatat non
                                        proident, sunt in culpa qui officia deserunt mollit anim id est laborum
                                    </p>
                                    <div class="text-center"> <a href="http://www.openerp.com/start" class="btn mt16 btn-lg btn-primary">Call To <em>Action</em></a></div>
                                </div>
                            </div>
                        </section>
                    </div>

                    <section class="container" data-snippet-id="resize">
                        <div class="row">
                            <div class="col-md-12 text-center" data-snippet-id="colmd">
                                 <h2 class="mt48">Ut enim ad minim veniam</h2>
                            </div>
                        </div>
                        <div class="row mt32">
                            <div class="col-md-4" data-snippet-id="colmd">
                                <img class="img-rounded img-responsive" src="/website/static/src/img/china_thumb.jpg" />
                                <h4 class="mt16">Cillum Dolore</h4>
                                <p>
                                    Lorem ipsum dolor sit amet, consectetur adipisicing elit, sed do eiusmod
                                    tempor incididunt ut labore et dolore magna aliqua. Ut enim ad minim veniam,
                                    quis nostrud exercitation ullamco laboris nisi ut aliquip ex ea commodo
                                    consequat.
                                </p>
                            </div>
                            <div class="col-md-4" data-snippet-id="colmd">
                                <img class="img-rounded img-responsive" src="/website/static/src/img/desert_thumb.jpg"/>
                                <h4 class="mt16">Mollit Anim</h4>
                                <p>
                                    Duis aute irure dolor in reprehenderit in voluptate velit esse cillum
                                    dolore eu fugiat nulla pariatur. Excepteur sint occaecat cupidatat non
                                    proident, sunt in culpa qui officia deserunt mollit anim id est laborum
                                </p>
                            </div>
                            <div class="col-md-4" data-snippet-id="colmd">
                                <img class="img-rounded img-responsive" src="/website/static/src/img/deers_thumb.jpg"/>
                                <h4 class="mt16">Nemo Enim Ipsam</h4>
                                <p>
                                    Sed ut perspiciatis unde omnis iste natus error sit voluptatem accusantium
                                    doloremque laudantium, totam rem aperiam, eaque ipsa quae ab illo inventore
                                    veritatis et quasi architecto beatae vitae dicta sunt explicabo. Nemo enim
                                    ipsam voluptatem quia voluptas
                                </p>
                            </div>
                        </div>
                    </section>
                </div>
            </t>
        </template>

        <template id="default_page">
            <t t-call="website.layout">
                <div class="container">
                    <div class="row">
                        <div class="col-md-12">
                            <h1>New Page</h1>
                            <p>Write your text here...</p>
                        </div>
                    </div>
                </div>
            </t>
        </template>


        <template id="404">
            <t t-call="website.layout">
                <div class="container" t-if="editable and path">
                    <div class="well mt32">
                        <p>This page does not exists, but you can create it as you are administrator of this site.</p>
                        <a class="btn btn-primary" t-att-href="'/pagenew/'+path">Create Page</a>
                        <span class="text-muted">or</span> <a href="/sitemap">Search a Page</a>
                    </div>
                    <div class="text-center text-muted">Edit the content bellow this line to adapt the default "page not found" page.</div>
                </div>
                <hr />
                <div class="container">
                    <h1 class="mt32">404: Page not found!</h1>
                    <p>
                        The page you were looking for could not be found; it is possible you have
                        typed the address incorrectly, but it has most probably been removed due
                        to the recent website reorganisation.
                    </p>
                    <p>Maybe you were looking for one of these popular pages ?</p>
                    <ul>
                        <li><a href="/">Homepage</a></li>
                        <li><a href="/">Contact Us</a></li>
                    </ul>
                </div>
            </t>
        </template>

        <template id="500">
            <t t-call="website.layout">
                <div class="container">
                    <h1 class="mt32">500: Internal Server Error!</h1>
                    <pre t-if="editable" t-esc="traceback"/>
                </div>
            </t>
        </template>

        <template id="401">
            <t t-call="website.layout">
                <div class="container">
                    <h1 class="mt32">401: Unauthorized Access!</h1>

                    <p>
                        The page you were looking for could not be
                        authorized.
                    </p><p>
                        Maybe you were looking for one of these
                        popular pages ?
                    </p>
                    <pre t-if="editable" t-esc="error"/>
                    <ul>
                        <li><a href="/">Homepage</a></li>
                        <li><a href="/">Contact Us</a></li>
                    </ul>
                </div>
            </t>
        </template>


        <template id="contactus" name="Contact us" page="True">
            <t t-call="website.layout">
                <t t-set="title">Contact us -
                    <t t-raw="res_company.name"></t>
                </t>
                <div class="container">
                    <h1>Contact us</h1>
                    <div class="row">
                        <div class="col-md-8">
                            <div>
                                <p>Contact us about anything related to our company or services.</p>
                                <p>We'll do our best to get back to you as soon as possible.</p>
                            </div>
                            <div class="text-center mt64" name="mail_button">
                                <a t-att-href="'mailto:'+res_company.email" class="btn btn-primary">Send us an email</a>
                            </div>
                        </div>
                        <div class="col-md-4">
                            <address>
                                <strong t-field="res_company.name">Name</strong><br />
                                <span t-field="res_company.street"></span> <span t-field="res_company.state_id"></span><br />
                                <span t-field="res_company.zip"></span> <span t-field="res_company.city"></span><br />
                                <span t-field="res_company.country_id"> </span><br />
                                <br />
                                <span>&amp;#x2706; <span t-field="res_company.phone"></span></span><br />
                                <i class="icon-envelope"></i> <span t-field="res_company.email"></span>
                            </address>
                             <a t-att-href="res_company.partner_id.google_map_link()" target="_BLANK">
                                <img class="thumbnail img-responsive" t-att-src="res_company.partner_id.google_map_img()" />
                            </a>
                        </div>
                    </div>
                </div>
            </t>
        </template>

        <template id="aboutus" page="True">
            <t t-call="website.layout">
                <t t-set="title">About us -
                    <t t-raw="res_company.name"></t>
                </t>
                <div class="container">
                    <h2>About us</h2>
                    <div class="row">
                        <div class="col-md-4">
                            <h3>Our vision</h3>
                            <p>Contact us about anything related to our company or services.</p>
                            <p>We'll do our best to get back to you as soon as possible.</p>
                        </div>
                        <div class="col-md-8"></div>
                    </div>
                </div>
            </t>
        </template>

        <template id="pager">
            <ul t-if="pager['page_count'] > 1" t-attf-class="#{ classname or '' } pagination">
                <li t-att-class=" 'disabled' if pager['page']['num'] == 1 else '' ">
                     <a t-att-href=" pager['page_start']['url'] if pager['page']['num'] != 1 else '' ">Prev</a>
                </li>
                <t t-foreach="pager['pages']" t-as="page">
                    <li t-att-class=" 'active' if page['num'] == pager['page']['num'] else '' "> <a t-att-href="page['url']" t-raw="page['num']"></a></li>
                </t>
                <li t-att-class=" 'disabled' if pager['page']['num'] == pager['page_count'] else '' ">
                    <a t-att-href=" pager['page_end']['url'] if pager['page']['num'] != pager['page_count'] else '' ">Next</a>
                </li>
            </ul>
        </template>

        <template id="publish">
            <a href="#" t-att-data-id="object.id" t-att-data-object="object._name" t-att-data-publish="object.id and object.website_published and 'on' or 'off'" class="pull-right js_publish" t-if="editable" t-ignore="true">
                <span t-attf-class="label label-success css_publish">Publish</span>
                <span t-attf-class="label label-danger css_unpublish">Unpublish</span>
                <span t-attf-class="label label-success css_published">Published</span>
                <span t-attf-class="label label-danger css_unpublished">Unpublished</span>
            </a>
        </template>

        <template id="kanban">
            <t t-set="step"><t t-esc="step or 0"/></t>
            <t t-set="scope"><t t-esc="scope or 0"/></t>
            <t t-set="orderby"><t t-esc="orderby or 'name'"/></t>
            <t t-raw="website.kanban(model, domain, column, template, step=step, scope=scope, orderby=orderby)"/>
        </template>

        <template id="kanban_contain">
            <table class="table js_kanban">
                <thead>
                    <tr>
                        <t t-set="width" t-value="str(round(100.0 / len(objects), 2)) + '%'"/>
                        <t t-foreach="objects">
                            <th t-att-width="width">
                                <div t-field="column_id.name" class="text-center"></div>
                            </th>
                        </t>
                    </tr>
                </thead>
                <tbody>
                    <tr>
                        <t t-foreach="objects">
                            <td class="js_kanban_col" t-att-data-template="template" t-att-data-domain="domain" t-att-data-page_count="page_count" t-att-data-model="model" t-att-data-step="step" t-att-data-orderby="orderby">
                                <t t-foreach="object_ids" t-as="object_id">
                                    <t t-call="#{ template }"></t>
                                </t>
                                <!-- pager -->
                                <div t-if="1 != page_end" class="pagination pagination-centered">
                                    <ul>
                                        <li t-attf-class="prev #{'active' if page == 1 else '' }"> <a t-att-href=" '%s,%s-%s' % (kanban_url, column_id.id, (page &gt; 1 and page-1 or 1)) ">Prev</a></li>
                                        <t t-foreach="range(page_start, page_end+1)" t-as="p">
                                            <li t-att-class=" 'active' if page == p else '' "> <a t-att-href=" '%s,%s-%s' % (kanban_url, column_id.id, p)" t-esc="p"></a></li>
                                        </t>
                                        <li t-attf-class="next #{'active' if page == page_end else '' }"> <a t-att-href=" '%s,%s-%s' % (kanban_url, column_id.id, (page &lt; page_end and page+1 or page_end) )">Next</a></li>
                                    </ul>
                                </div>
                            </td>
                        </t>
                    </tr>
                </tbody>
            </table>
        </template>
     </data>
</openerp><|MERGE_RESOLUTION|>--- conflicted
+++ resolved
@@ -35,16 +35,8 @@
 
                             <script type="text/javascript" src="/website/static/lib/ckeditor/ckeditor.js"></script>
                             <script type="text/javascript" src="/website/static/lib/ckeditor.sharedspace/plugin.js"></script>
-<<<<<<< HEAD
-=======
-                            <script type="text/javascript">
-                                CKEDITOR.disableAutoInline = true;
-                                // EDIT ALL THE THINGS
-                                CKEDITOR.dtd.$editable = $.extend( {}, CKEDITOR.dtd.$block, CKEDITOR.dtd.$inline);
-                            </script>
                             <script type="text/javascript" src="//cdnjs.cloudflare.com/ajax/libs/ace/1.1.01/ace.js"></script>
                             <script type="text/javascript" src="//vkbeautify.googlecode.com/files/vkbeautify.0.99.00.beta.js"></script>
->>>>>>> a38dc958
                             <script type="text/javascript" src="/web/static/lib/jquery.ui/js/jquery-ui-1.9.1.custom.js"></script>
                             <!-- mutation observers shim backed by mutation events (8 < IE < 11, Safari < 6, FF < 14, Chrome < 17) -->
                             <script type="text/javascript" src="/website/static/lib/MutationObservers/test/sidetable.js"></script>
@@ -54,17 +46,9 @@
                             <script type="text/javascript" src="/website/static/src/js/website.mobile.js"></script>
                             <script type="text/javascript" src="/website/static/src/js/website.seo.js"></script>
                             <script type="text/javascript" src="/website/static/src/js/website.snippets.js"></script>
+                            <script type="text/javascript" src="/website/static/src/js/website.ace.js"></script>
                         </t>
 
-<<<<<<< HEAD
-=======
-                        <script type="text/javascript" src="/website/static/src/js/website.js"></script>
-                        <script type="text/javascript" src="/website/static/src/js/website.editor.js"></script>
-                        <script type="text/javascript" src="/website/static/src/js/website.mobile.js"></script>
-                        <script type="text/javascript" src="/website/static/src/js/website.seo.js"></script>
-                        <script type="text/javascript" src="/website/static/src/js/website.snippets.js"></script>
-                        <script type="text/javascript" src="/website/static/src/js/website.ace.js"></script>
->>>>>>> a38dc958
                         <t t-raw="head or ''"/>
                         <t t-call="website.theme"/>
 
