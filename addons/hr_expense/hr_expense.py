# -*- coding: utf-8 -*-
##############################################################################
#
#    OpenERP, Open Source Management Solution
#    Copyright (C) 2004-2010 Tiny SPRL (<http://tiny.be>).
#
#    This program is free software: you can redistribute it and/or modify
#    it under the terms of the GNU Affero General Public License as
#    published by the Free Software Foundation, either version 3 of the
#    License, or (at your option) any later version.
#
#    This program is distributed in the hope that it will be useful,
#    but WITHOUT ANY WARRANTY; without even the implied warranty of
#    MERCHANTABILITY or FITNESS FOR A PARTICULAR PURPOSE.  See the
#    GNU Affero General Public License for more details.
#
#    You should have received a copy of the GNU Affero General Public License
#    along with this program.  If not, see <http://www.gnu.org/licenses/>.
#
##############################################################################

import time

from openerp.osv import fields, osv
from openerp.tools.translate import _

import openerp.addons.decimal_precision as dp

def _employee_get(obj, cr, uid, context=None):
    if context is None:
        context = {}
    ids = obj.pool.get('hr.employee').search(cr, uid, [('user_id', '=', uid)], context=context)
    if ids:
        return ids[0]
    return False

class hr_expense_expense(osv.osv):

    def copy(self, cr, uid, id, default=None, context=None):
        if context is None:
            context = {}
        if not default: default = {}
        default.update({'date_confirm': False, 'date_valid': False, 'user_valid': False})
        return super(hr_expense_expense, self).copy(cr, uid, id, default, context=context)

    def _amount(self, cr, uid, ids, field_name, arg, context=None):
        res= {}
        for expense in self.browse(cr, uid, ids, context=context):
            total = 0.0
            for line in expense.line_ids:
                total += line.unit_amount * line.unit_quantity
            res[expense.id] = total
        return res

    def _get_expense_from_line(self, cr, uid, ids, context=None):
        return [line.expense_id.id for line in self.pool.get('hr.expense.line').browse(cr, uid, ids, context=context)]

    def _get_currency(self, cr, uid, context=None):
        user = self.pool.get('res.users').browse(cr, uid, [uid], context=context)[0]
        if user.company_id:
            return user.company_id.currency_id.id
        else:
            return self.pool.get('res.currency').search(cr, uid, [('rate','=',1.0)], context=context)[0]

    _name = "hr.expense.expense"
    _inherit = ['mail.thread']
    _description = "Expense"
    _order = "id desc"
    _track = {
        'state': {
            'hr_expense.mt_expense_approved': lambda self, cr, uid, obj, ctx=None: obj['state'] == 'accepted',
            'hr_expense.mt_expense_refused': lambda self, cr, uid, obj, ctx=None: obj['state'] == 'cancelled',
            'hr_expense.mt_expense_confirmed': lambda self, cr, uid, obj, ctx=None: obj['state'] == 'confirm',
        },
    }

    _columns = {
        'name': fields.char('Description', size=128, required=True, readonly=True, states={'draft':[('readonly',False)], 'confirm':[('readonly',False)]}),
        'id': fields.integer('Sheet ID', readonly=True),
        'date': fields.date('Date', select=True, readonly=True, states={'draft':[('readonly',False)], 'confirm':[('readonly',False)]}),
        'journal_id': fields.many2one('account.journal', 'Force Journal', help = "The journal used when the expense is done."),
        'employee_id': fields.many2one('hr.employee', "Employee", required=True, readonly=True, states={'draft':[('readonly',False)], 'confirm':[('readonly',False)]}),
        'user_id': fields.many2one('res.users', 'User', required=True),
        'date_confirm': fields.date('Confirmation Date', select=True, help="Date of the confirmation of the sheet expense. It's filled when the button Confirm is pressed."),
        'date_valid': fields.date('Validation Date', select=True, help="Date of the acceptation of the sheet expense. It's filled when the button Accept is pressed."),
        'user_valid': fields.many2one('res.users', 'Validation By', readonly=True, states={'draft':[('readonly',False)], 'confirm':[('readonly',False)]}),
        'account_move_id': fields.many2one('account.move', 'Ledger Posting'),
        'line_ids': fields.one2many('hr.expense.line', 'expense_id', 'Expense Lines', readonly=True, states={'draft':[('readonly',False)]} ),
        'note': fields.text('Note'),
        'amount': fields.function(_amount, string='Total Amount', digits_compute=dp.get_precision('Account'), 
            store={
                'hr.expense.line': (_get_expense_from_line, ['unit_amount','unit_quantity'], 10)
            }),
        'currency_id': fields.many2one('res.currency', 'Currency', required=True, readonly=True, states={'draft':[('readonly',False)], 'confirm':[('readonly',False)]}),
        'department_id':fields.many2one('hr.department','Department', readonly=True, states={'draft':[('readonly',False)], 'confirm':[('readonly',False)]}),
        'company_id': fields.many2one('res.company', 'Company', required=True),
        'state': fields.selection([
            ('draft', 'New'),
            ('cancelled', 'Refused'),
            ('confirm', 'Waiting Approval'),
            ('accepted', 'Approved'),
            ('done', 'Done'),
            ],
            'Status', readonly=True, track_visibility='onchange',
            help='When the expense request is created the status is \'Draft\'.\n It is confirmed by the user and request is sent to admin, the status is \'Waiting Confirmation\'.\
            \nIf the admin accepts it, the status is \'Accepted\'.\n If a receipt is made for the expense request, the status is \'Done\'.'),
    }
    _defaults = {
        'company_id': lambda s, cr, uid, c: s.pool.get('res.company')._company_default_get(cr, uid, 'hr.employee', context=c),
        'date': fields.date.context_today,
        'state': 'draft',
        'employee_id': _employee_get,
        'user_id': lambda cr, uid, id, c={}: id,
        'currency_id': _get_currency,
    }

    def unlink(self, cr, uid, ids, context=None):
        for rec in self.browse(cr, uid, ids, context=context):
            if rec.state != 'draft':
                raise osv.except_osv(_('Warning!'),_('You can only delete draft expenses!'))
        return super(hr_expense_expense, self).unlink(cr, uid, ids, context)

    def onchange_currency_id(self, cr, uid, ids, currency_id=False, company_id=False, context=None):
        res =  {'value': {'journal_id': False}}
        journal_ids = self.pool.get('account.journal').search(cr, uid, [('type','=','purchase'), ('currency','=',currency_id), ('company_id', '=', company_id)], context=context)
        if journal_ids:
            res['value']['journal_id'] = journal_ids[0]
        return res

    def onchange_employee_id(self, cr, uid, ids, employee_id, context=None):
        emp_obj = self.pool.get('hr.employee')
        department_id = False
        company_id = False
        if employee_id:
            employee = emp_obj.browse(cr, uid, employee_id, context=context)
            department_id = employee.department_id.id
            company_id = employee.company_id.id
        return {'value': {'department_id': department_id, 'company_id': company_id}}

    def expense_confirm(self, cr, uid, ids, context=None):
        for expense in self.browse(cr, uid, ids):
            if expense.employee_id and expense.employee_id.parent_id.user_id:
                self.message_subscribe_users(cr, uid, [expense.id], user_ids=[expense.employee_id.parent_id.user_id.id])
        return self.write(cr, uid, ids, {'state': 'confirm', 'date_confirm': time.strftime('%Y-%m-%d')}, context=context)

    def expense_accept(self, cr, uid, ids, context=None):
        return self.write(cr, uid, ids, {'state': 'accepted', 'date_valid': time.strftime('%Y-%m-%d'), 'user_valid': uid}, context=context)

    def expense_canceled(self, cr, uid, ids, context=None):
        return self.write(cr, uid, ids, {'state': 'cancelled'}, context=context)

    def account_move_get(self, cr, uid, expense_id, context=None):
        '''
        This method prepare the creation of the account move related to the given expense.

        :param expense_id: Id of expense for which we are creating account_move.
        :return: mapping between fieldname and value of account move to create
        :rtype: dict
        '''
        journal_obj = self.pool.get('account.journal')
        expense = self.browse(cr, uid, expense_id, context=context)
        company_id = expense.company_id.id
        date = expense.date_confirm
        ref = expense.name
        journal_id = False
        if expense.journal_id:
            journal_id = expense.journal_id.id
        else:
            journal_id = journal_obj.search(cr, uid, [('type', '=', 'purchase'), ('company_id', '=', company_id)])
            if not journal_id:
                raise osv.except_osv(_('Error!'), _("No expense journal found. Please make sure you have a journal with type 'purchase' configured."))
            journal_id = journal_id[0]
        return self.pool.get('account.move').account_move_prepare(cr, uid, journal_id, date=date, ref=ref, company_id=company_id, context=context)

    def line_get_convert(self, cr, uid, x, part, date, context=None):
        partner_id  = self.pool.get('res.partner')._find_accounting_partner(part).id
        return {
            'date_maturity': x.get('date_maturity', False),
            'partner_id': partner_id,
            'name': x['name'][:64],
            'date': date,
            'debit': x['price']>0 and x['price'],
            'credit': x['price']<0 and -x['price'],
            'account_id': x['account_id'],
            'analytic_lines': x.get('analytic_lines', False),
            'amount_currency': x['price']>0 and abs(x.get('amount_currency', False)) or -abs(x.get('amount_currency', False)),
            'currency_id': x.get('currency_id', False),
            'tax_code_id': x.get('tax_code_id', False),
            'tax_amount': x.get('tax_amount', False),
            'ref': x.get('ref', False),
            'quantity': x.get('quantity',1.00),
            'product_id': x.get('product_id', False),
            'product_uom_id': x.get('uos_id', False),
            'analytic_account_id': x.get('account_analytic_id', False),
        }

    def compute_expense_totals(self, cr, uid, exp, company_currency, ref, account_move_lines, context=None):
        '''
        internal method used for computation of total amount of an expense in the company currency and
        in the expense currency, given the account_move_lines that will be created. It also do some small
        transformations at these account_move_lines (for multi-currency purposes)
        
        :param account_move_lines: list of dict
        :rtype: tuple of 3 elements (a, b ,c)
            a: total in company currency
            b: total in hr.expense currency
            c: account_move_lines potentially modified
        '''
        cur_obj = self.pool.get('res.currency')
        if context is None:
            context={}
        context.update({'date': exp.date_confirm or time.strftime('%Y-%m-%d')})
        total = 0.0
        total_currency = 0.0
        for i in account_move_lines:
            if exp.currency_id.id != company_currency:
                i['currency_id'] = exp.currency_id.id
                i['amount_currency'] = i['price']
                i['price'] = cur_obj.compute(cr, uid, exp.currency_id.id,
                        company_currency, i['price'],
                        context=context)
            else:
                i['amount_currency'] = False
                i['currency_id'] = False
            total -= i['price']
            total_currency -= i['amount_currency'] or i['price']
        return total, total_currency, account_move_lines
        
    def action_move_create(self, cr, uid, ids, context=None):
        '''
        main function that is called when trying to create the accounting entries related to an expense
        '''
        move_obj = self.pool.get('account.move')
        for exp in self.browse(cr, uid, ids, context=context):
            if not exp.employee_id.address_home_id:
                raise osv.except_osv(_('Error!'), _('The employee must have a home address.'))
            if not exp.employee_id.address_home_id.property_account_payable.id:
                raise osv.except_osv(_('Error!'), _('The employee must have a payable account set on his home address.'))
            company_currency = exp.company_id.currency_id.id
            diff_currency_p = exp.currency_id.id <> company_currency
            
            #create the move that will contain the accounting entries
            move_id = move_obj.create(cr, uid, self.account_move_get(cr, uid, exp.id, context=context), context=context)
        
            #one account.move.line per expense line (+taxes..)
            eml = self.move_line_get(cr, uid, exp.id, context=context)
            
            #create one more move line, a counterline for the total on payable account
            total, total_currency, eml = self.compute_expense_totals(cr, uid, exp, company_currency, exp.name, eml, context=context)
            acc = exp.employee_id.address_home_id.property_account_payable.id
            eml.append({
                    'type': 'dest',
                    'name': '/',
                    'price': total, 
                    'account_id': acc, 
                    'date_maturity': exp.date_confirm, 
                    'amount_currency': diff_currency_p and total_currency or False, 
                    'currency_id': diff_currency_p and exp.currency_id.id or False, 
                    'ref': exp.name
                    })

            #convert eml into an osv-valid format
            lines = map(lambda x:(0,0,self.line_get_convert(cr, uid, x, exp.employee_id.address_home_id, exp.date_confirm, context=context)), eml)
            move_obj.write(cr, uid, [move_id], {'line_id': lines}, context=context)
            self.write(cr, uid, ids, {'account_move_id': move_id, 'state': 'done'}, context=context)
        return True

    def move_line_get(self, cr, uid, expense_id, context=None):
        res = []
        tax_obj = self.pool.get('account.tax')
        cur_obj = self.pool.get('res.currency')
        if context is None:
            context = {}
        exp = self.browse(cr, uid, expense_id, context=context)
        company_currency = exp.company_id.currency_id.id

        for line in exp.line_ids:
            mres = self.move_line_get_item(cr, uid, line, context)
            if not mres:
                continue
            res.append(mres)
            tax_code_found= False
            
            #Calculate tax according to default tax on product
            
            taxes = []
            #Taken from product_id_onchange in account.invoice
            if line.product_id:
                fposition_id = False
                fpos_obj = self.pool.get('account.fiscal.position')
                fpos = fposition_id and fpos_obj.browse(cr, uid, fposition_id, context=context) or False
                product = line.product_id
                taxes = product.supplier_taxes_id
                #If taxes are not related to the product, maybe they are in the account
                if not taxes:
                    a = product.property_account_expense.id #Why is not there a check here?
                    if not a:
                        a = product.categ_id.property_account_expense_categ.id
                    a = fpos_obj.map_account(cr, uid, fpos, a)
                    taxes = a and self.pool.get('account.account').browse(cr, uid, a, context=context).tax_ids or False
                tax_id = fpos_obj.map_tax(cr, uid, fpos, taxes)
            if not taxes:
                continue
            #Calculating tax on the line and creating move?
            for tax in tax_obj.compute_all(cr, uid, taxes,
                    line.unit_amount ,
                    line.unit_quantity, line.product_id,
                    exp.user_id.partner_id)['taxes']:
                tax_code_id = tax['base_code_id']
                tax_amount = line.total_amount * tax['base_sign']
                if tax_code_found:
                    if not tax_code_id:
                        continue
                    res.append(self.move_line_get_item(cr, uid, line, context))
                    res[-1]['price'] = 0.0
                    res[-1]['account_analytic_id'] = False
                elif not tax_code_id:
                    continue
                tax_code_found = True
                res[-1]['tax_code_id'] = tax_code_id
                res[-1]['tax_amount'] = cur_obj.compute(cr, uid, exp.currency_id.id, company_currency, tax_amount, context={'date': exp.date_confirm})
                
                #Will create the tax here as we don't have the access 
                assoc_tax = {
                             'type':'tax',
                             'name':tax['name'],
                             'price_unit': tax['price_unit'],
                             'quantity': 1,
                             'price':  tax['amount'] * tax['base_sign'] or 0.0,
                             'account_id': tax['account_collected_id'] or mres['account_id'],
                             'tax_code_id': tax['tax_code_id'],
                             'tax_amount': tax['amount'] * tax['base_sign'],
                             }
                res.append(assoc_tax)
        return res

    def move_line_get_item(self, cr, uid, line, context=None):
        company = line.expense_id.company_id
        property_obj = self.pool.get('ir.property')
        if line.product_id:
            acc = line.product_id.property_account_expense
            if not acc:
                acc = line.product_id.categ_id.property_account_expense_categ
            if not acc:
                raise osv.except_osv(_('Error!'), _('No purchase account found for the product %s (or for his category), please configure one.') % (line.product_id.name))
        else:
            acc = property_obj.get(cr, uid, 'property_account_expense_categ', 'product.category', context={'force_company': company.id})
            if not acc:
                raise osv.except_osv(_('Error!'), _('Please configure Default Expense account for Product purchase: `property_account_expense_categ`.'))
        return {
            'type':'src',
            'name': line.name.split('\n')[0][:64],
            'price_unit':line.unit_amount,
            'quantity':line.unit_quantity,
            'price':line.total_amount,
            'account_id':acc.id,
            'product_id':line.product_id.id,
            'uos_id':line.uom_id.id,
            'account_analytic_id':line.analytic_account.id,
        }

    def action_view_move(self, cr, uid, ids, context=None):
        '''
        This function returns an action that display existing account.move of given expense ids.
        '''
        assert len(ids) == 1, 'This option should only be used for a single id at a time'
        expense = self.browse(cr, uid, ids[0], context=context)
        assert expense.account_move_id
        try:
            dummy, view_id = self.pool.get('ir.model.data').get_object_reference(cr, uid, 'account', 'view_move_form')
        except ValueError, e:
            view_id = False
        result = {
            'name': _('Expense Account Move'),
            'view_type': 'form',
            'view_mode': 'form',
            'view_id': view_id,
            'res_model': 'account.move',
            'type': 'ir.actions.act_window',
            'nodestroy': True,
            'target': 'current',
            'res_id': expense.account_move_id.id,
        }
        return result


class product_product(osv.osv):
    _inherit = "product.product"
    _columns = {
        'hr_expense_ok': fields.boolean('Can be Expensed', help="Specify if the product can be selected in an HR expense line."),
    }


class hr_expense_line(osv.osv):
    _name = "hr.expense.line"
    _description = "Expense Line"

    def _amount(self, cr, uid, ids, field_name, arg, context=None):
        if not ids:
            return {}
        cr.execute("SELECT l.id,COALESCE(SUM(l.unit_amount*l.unit_quantity),0) AS amount FROM hr_expense_line l WHERE id IN %s GROUP BY l.id ",(tuple(ids),))
        res = dict(cr.fetchall())
        return res

    def _get_uom_id(self, cr, uid, context=None):
        result = self.pool.get('ir.model.data').get_object_reference(cr, uid, 'product', 'product_uom_unit')
        return result and result[1] or False

    _columns = {
        'name': fields.char('Expense Note', size=128, required=True),
        'date_value': fields.date('Date', required=True),
        'expense_id': fields.many2one('hr.expense.expense', 'Expense', ondelete='cascade', select=True),
        'total_amount': fields.function(_amount, string='Total', digits_compute=dp.get_precision('Account')),
        'unit_amount': fields.float('Unit Price', digits_compute=dp.get_precision('Product Price')),
        'unit_quantity': fields.float('Quantities', digits_compute= dp.get_precision('Product Unit of Measure')),
        'product_id': fields.many2one('product.product', 'Product', domain=[('hr_expense_ok','=',True)]),
        'uom_id': fields.many2one('product.uom', 'Unit of Measure', required=True),
        'description': fields.text('Description'),
        'analytic_account': fields.many2one('account.analytic.account','Analytic account'),
        'ref': fields.char('Reference', size=32),
        'sequence': fields.integer('Sequence', select=True, help="Gives the sequence order when displaying a list of expense lines."),
        }
    _defaults = {
        'unit_quantity': 1,
        'date_value': lambda *a: time.strftime('%Y-%m-%d'),
        'uom_id': _get_uom_id,
    }
    _order = "sequence, date_value desc"

    def onchange_product_id(self, cr, uid, ids, product_id, context=None):
        res = {}
        if product_id:
            product = self.pool.get('product.product').browse(cr, uid, product_id, context=context)
            res['name'] = product.name
            amount_unit = product.price_get('standard_price')[product.id]
            res['unit_amount'] = amount_unit
            res['uom_id'] = product.uom_id.id
        return {'value': res}

    def onchange_uom(self, cr, uid, ids, product_id, uom_id, context=None):
        res = {'value':{}}
        if not uom_id or not product_id:
            return res
        product = self.pool.get('product.product').browse(cr, uid, product_id, context=context)
        uom = self.pool.get('product.uom').browse(cr, uid, uom_id, context=context)
        if uom.category_id.id != product.uom_id.category_id.id:
            res['warning'] = {'title': _('Warning'), 'message': _('Selected Unit of Measure does not belong to the same category as the product Unit of Measure')}
            res['value'].update({'uom_id': product.uom_id.id})
        return res

<<<<<<< HEAD
=======

class account_move_line(osv.osv):
    _inherit = "account.move.line"

    def reconcile(self, cr, uid, ids, type='auto', writeoff_acc_id=False, writeoff_period_id=False, writeoff_journal_id=False, context=None):
        res = super(account_move_line, self).reconcile(cr, uid, ids, type=type, writeoff_acc_id=writeoff_acc_id, writeoff_period_id=writeoff_period_id, writeoff_journal_id=writeoff_journal_id, context=context)
        #when making a full reconciliation of account move lines 'ids', we may need to recompute the state of some hr.expense
        account_move_ids = [aml.move_id.id for aml in self.browse(cr, uid, ids, context=context)]
        expense_obj = self.pool.get('hr.expense.expense')
        currency_obj = self.pool.get('res.currency')
        if account_move_ids:
            expense_ids = expense_obj.search(cr, uid, [('account_move_id', 'in', account_move_ids)], context=context)
            for expense in expense_obj.browse(cr, uid, expense_ids, context=context):
                if expense.state == 'done':
                    #making the postulate it has to be set paid, then trying to invalidate it
                    new_status_is_paid = True
                    for aml in expense.account_move_id.line_id:
                        if aml.account_id.type == 'payable' and not currency_obj.is_zero(cr, uid, expense.company_id.currency_id, aml.amount_residual):
                            new_status_is_paid = False
                    if new_status_is_paid:
                        expense_obj.write(cr, uid, [expense.id], {'state': 'paid'}, context=context)
        return res
>>>>>>> 71df1a41

# vim:expandtab:smartindent:tabstop=4:softtabstop=4:shiftwidth=4:<|MERGE_RESOLUTION|>--- conflicted
+++ resolved
@@ -57,10 +57,7 @@
 
     def _get_currency(self, cr, uid, context=None):
         user = self.pool.get('res.users').browse(cr, uid, [uid], context=context)[0]
-        if user.company_id:
-            return user.company_id.currency_id.id
-        else:
-            return self.pool.get('res.currency').search(cr, uid, [('rate','=',1.0)], context=context)[0]
+        return user.company_id.currency_id.id
 
     _name = "hr.expense.expense"
     _inherit = ['mail.thread']
@@ -99,11 +96,13 @@
             ('cancelled', 'Refused'),
             ('confirm', 'Waiting Approval'),
             ('accepted', 'Approved'),
-            ('done', 'Done'),
+            ('done', 'Waiting Payment'),
+            ('paid', 'Paid'),
             ],
             'Status', readonly=True, track_visibility='onchange',
             help='When the expense request is created the status is \'Draft\'.\n It is confirmed by the user and request is sent to admin, the status is \'Waiting Confirmation\'.\
-            \nIf the admin accepts it, the status is \'Accepted\'.\n If a receipt is made for the expense request, the status is \'Done\'.'),
+            \nIf the admin accepts it, the status is \'Accepted\'.\n If the accounting entries are made for the expense request, the status is \'Waiting Payment\'.'),
+
     }
     _defaults = {
         'company_id': lambda s, cr, uid, c: s.pool.get('res.company')._company_default_get(cr, uid, 'hr.employee', context=c),
@@ -113,6 +112,12 @@
         'user_id': lambda cr, uid, id, c={}: id,
         'currency_id': _get_currency,
     }
+
+    def copy(self, cr, uid, id, default=None, context=None):
+        if default is None:
+            default = {}
+        default.update(account_move_id=False)
+        return super(hr_expense_expense, self).copy(cr, uid, id, default=default, context=context)
 
     def unlink(self, cr, uid, ids, context=None):
         for rec in self.browse(cr, uid, ids, context=context):
@@ -282,7 +287,6 @@
             tax_code_found= False
             
             #Calculate tax according to default tax on product
-            
             taxes = []
             #Taken from product_id_onchange in account.invoice
             if line.product_id:
@@ -319,8 +323,11 @@
                 tax_code_found = True
                 res[-1]['tax_code_id'] = tax_code_id
                 res[-1]['tax_amount'] = cur_obj.compute(cr, uid, exp.currency_id.id, company_currency, tax_amount, context={'date': exp.date_confirm})
-                
-                #Will create the tax here as we don't have the access 
+                ## 
+                is_price_include = tax_obj.read(cr,uid,tax['id'],['price_include'],context)['price_include']
+                if is_price_include:
+                    ## We need to deduce the price for the tax
+                    res[-1]['price'] = res[-1]['price']  - (tax['amount'] * tax['base_sign'] or 0.0)
                 assoc_tax = {
                              'type':'tax',
                              'name':tax['name'],
@@ -448,8 +455,6 @@
             res['value'].update({'uom_id': product.uom_id.id})
         return res
 
-<<<<<<< HEAD
-=======
 
 class account_move_line(osv.osv):
     _inherit = "account.move.line"
@@ -472,6 +477,5 @@
                     if new_status_is_paid:
                         expense_obj.write(cr, uid, [expense.id], {'state': 'paid'}, context=context)
         return res
->>>>>>> 71df1a41
 
 # vim:expandtab:smartindent:tabstop=4:softtabstop=4:shiftwidth=4: