<openerp>
    <data>
        <record id="view_config_settings" model="ir.ui.view">
            <field name="name">project settings</field>
            <field name="model">project.config.settings</field>
            <field name="type">form</field>
            <field name="priority" eval="20"/>
            <field name="arch" type="xml">
                <form string="Configure Project" version="7.0">
                    <header>
                        <button string="Apply" type="object" name="execute" class="oe_form_button_hi"/>
                        <button string="Cancel" special="cancel"/>
                    </header>
<<<<<<< HEAD
                    <sheet>
                      <group colspan="4" col="4"> 
                        <separator string="Project" colspan="4"/>
                        <field name="group_time_work_estimation_tasks"/>
                        <field name="group_tasks_work_on_tasks"/>
                        <field name="group_manage_delegation_task"/>
                        <field name="time_unit" domain="[('category_id.name','=','Working Time')]"/> 
                        <field name="module_project_mrp"/>
                        <field name="module_project_timesheet"/>
                        <field name="module_pad"/>
                        <separator string="Planning" colspan="4"/>
                        <field name="module_project_long_term"/>
=======
                    <group col="4">
                        <separator string="Project" colspan="4"/>
                        <field name="module_project_mrp"/>
                        <field name="module_project_timesheet"/>
                        <field name="module_pad"/>
                        <field name="group_tasks_work_on_tasks"/>
                        <field name="group_time_work_estimation_tasks"/>
                        <field name="group_manage_delegation_task"/>

                        <separator string="Planning" colspan="4"/>
                        <field name="module_project_long_term"/>

>>>>>>> 2b85a687
                        <separator string="Helpdesk and Support" colspan="4"/>
                        <field name="module_project_issue"/>
                        <field name="module_project_issue_sheet"/>
                        <group name="support" colspan="4"/>
<<<<<<< HEAD
                       </group> 
                    </sheet>
=======
                    </group>
>>>>>>> 2b85a687
                </form>
            </field>
        </record>

        <record id="action_config_settings" model="ir.actions.act_window">
            <field name="name">Configure Project</field>
            <field name="type">ir.actions.act_window</field>
            <field name="res_model">project.config.settings</field>
            <field name="view_mode">form</field>
            <field name="target">inline</field>
        </record>

        <menuitem id="base.menu_project_config" name="Project" parent="base.menu_config"
            sequence="10" action="action_config_settings"/>

    </data>
</openerp><|MERGE_RESOLUTION|>--- conflicted
+++ resolved
@@ -8,46 +8,31 @@
             <field name="arch" type="xml">
                 <form string="Configure Project" version="7.0">
                     <header>
-                        <button string="Apply" type="object" name="execute" class="oe_form_button_hi"/>
+                        <button string="Apply" type="object" name="execute" class="oe_highlight"/>
                         <button string="Cancel" special="cancel"/>
                     </header>
-<<<<<<< HEAD
                     <sheet>
-                      <group colspan="4" col="4"> 
-                        <separator string="Project" colspan="4"/>
-                        <field name="group_time_work_estimation_tasks"/>
-                        <field name="group_tasks_work_on_tasks"/>
-                        <field name="group_manage_delegation_task"/>
-                        <field name="time_unit" domain="[('category_id.name','=','Working Time')]"/> 
-                        <field name="module_project_mrp"/>
-                        <field name="module_project_timesheet"/>
-                        <field name="module_pad"/>
-                        <separator string="Planning" colspan="4"/>
-                        <field name="module_project_long_term"/>
-=======
-                    <group col="4">
-                        <separator string="Project" colspan="4"/>
-                        <field name="module_project_mrp"/>
-                        <field name="module_project_timesheet"/>
-                        <field name="module_pad"/>
-                        <field name="group_tasks_work_on_tasks"/>
-                        <field name="group_time_work_estimation_tasks"/>
-                        <field name="group_manage_delegation_task"/>
-
-                        <separator string="Planning" colspan="4"/>
-                        <field name="module_project_long_term"/>
-
->>>>>>> 2b85a687
-                        <separator string="Helpdesk and Support" colspan="4"/>
-                        <field name="module_project_issue"/>
-                        <field name="module_project_issue_sheet"/>
-                        <group name="support" colspan="4"/>
-<<<<<<< HEAD
-                       </group> 
+                        <group string="Project">
+                            <group>
+                                <field name="module_project_mrp"/>
+                                <field name="module_project_timesheet"/>
+                                <field name="module_pad"/>
+                            </group>
+                                <field name="group_tasks_work_on_tasks"/>
+                                <field name="group_time_work_estimation_tasks"/>
+                                <field name="group_manage_delegation_task"/>
+                                <field name="time_unit" domain="[('category_id.name','=','Working Time')]"/>
+                            <group>
+                            </group>
+                        </group>
+                        <group string="Planning">
+                            <field name="module_project_long_term"/>
+                        </group>
+                        <group string="Helpdesk and Support" name="support">
+                            <field name="module_project_issue"/>
+                            <field name="module_project_issue_sheet"/>
+                        </group>
                     </sheet>
-=======
-                    </group>
->>>>>>> 2b85a687
                 </form>
             </field>
         </record>
