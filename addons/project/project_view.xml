<?xml version="1.0" encoding="utf-8"?>
<openerp>
    <data>

        <!-- Top menu item -->
        <menuitem name="Project"
            id="base.menu_main_pm"
            groups="group_project_manager,group_project_user"
            sequence="40"/>

        <menuitem id="menu_project_management" name="Project" parent="base.menu_main_pm" sequence="1"/>
        <menuitem id="base.menu_definitions" name="Configuration" parent="base.menu_main_pm" sequence="60"/>

        <record id="view_task_search_form" model="ir.ui.view">
            <field name="name">project.task.search.form</field>
            <field name="model">project.task</field>
            <field name="arch" type="xml">
               <search string="Tasks">
                    <field name="name" string="Tasks"/>
                    <field name="categ_ids"/>
                    <separator/>
                    <filter icon="terp-mail-message-new" string="Unread Messages" name="message_unread" domain="[('message_unread','=',True)]"/>
                    <separator/>
                    <filter name="draft" string="New" domain="[('state','=','draft')]" help="New Tasks" icon="terp-check"/>
                    <filter name="open" string="In Progress" domain="[('state','=','open')]" help="In Progress Tasks" icon="terp-camera_test"/>
                    <filter string="Pending" domain="[('state','=','pending')]" context="{'show_delegated':False}" help="Pending Tasks" icon="terp-gtk-media-pause"/>
                    <separator/>
                    <filter name="My project" string="Project" domain="[('project_id.user_id','=',uid)]" help="My Projects" icon="terp-check"/>
                    <separator/>
                    <filter string="My Tasks" domain="[('user_id','=',uid)]"  help="My Tasks" icon="terp-personal"/>
                    <filter string="Unassigned Tasks" domain="[('user_id','=',False)]"  help="Unassigned Tasks" icon="terp-personal-"/>
                    <separator/>
                    <filter string="Deadlines" context="{'deadline_visible': False}" domain="[('date_deadline','&lt;&gt;',False)]"
                        help="Show only tasks having a deadline" icon="terp-gnome-cpu-frequency-applet+"/>
                    <field name="project_id"/>
                    <field name="user_id"/>
                    <group expand="0" string="Group By...">
                        <filter string="Users" name="group_user_id" icon="terp-personal" domain="[]"  context="{'group_by':'user_id'}"/>
                        <filter string="Project" name="group_project_id" icon="terp-folder-violet" domain="[]" context="{'group_by':'project_id'}"/>
                        <filter string="Stage" name="group_stage_id" icon="terp-stage" domain="[]" context="{'group_by':'stage_id'}"/>
                        <filter string="Deadline" icon="terp-gnome-cpu-frequency-applet+" domain="[]" context="{'group_by':'date_deadline'}"/>
                        <filter string="Start Date" icon="terp-go-month" domain="[]" context="{'group_by':'date_start'}" groups="base.group_no_one"/>
                        <filter string="End Date" icon="terp-go-month" domain="[]" context="{'group_by':'date_end'}" groups="base.group_no_one"/>
                    </group>
                </search>
            </field>
        </record>

        <record id="act_project_project_2_project_task_all" model="ir.actions.act_window">
            <field name="name">Tasks</field>
<<<<<<< HEAD
            <field name="view_mode">kanban,tree,form,calendar,graph</field>
            <field name="domain">[('project_id','=',active_id)]</field>
=======
            <field name="res_model">project.task</field>
            <field name="view_mode">kanban,tree,form,calendar,gantt,graph</field>
            <field name="context">{'search_default_project_id': [active_id], 'default_project_id': active_id}</field>
            <field name="search_view_id" ref="view_task_search_form"/>
            <field name="help" type="html">
              <p class="oe_view_nocontent_create">
                Click to create a new task.
              </p><p>
                OpenERP's project management allows you to manage the pipeline
                of tasks in order to get things done efficiently. You can
                track progress, discuss on tasks, attach documents, etc.
              </p>
            </field>
>>>>>>> b390a569
        </record>

        <!-- Project -->
        <record id="edit_project" model="ir.ui.view">
            <field name="name">project.project.form</field>
            <field name="model">project.project</field>
            <field name="arch" type="xml">
                <form string="Project" version="7.0">
                <header>
                    <button name="set_open" string="Re-open project" type="object" states="pending" class="oe_highlight" groups="base.group_user"/>
                    <button name="set_done" string="Close Project" type="object" states="open,pending" groups="base.group_user"/>
                    <button name="set_open" string="Re-open project" type="object" states="cancelled,close" groups="base.group_user"/>
                    <button name="set_pending" string="Pending" type="object" states="open" groups="base.group_user"/>
                    <button name="set_template" string="Set as Template" type="object" states="open" groups="base.group_user"/>
                    <button string="New Project Based on Template" name="duplicate_template"  type="object" states="template" context="{'parent_id':parent_id}" class="oe_highlight" groups="base.group_user"/>
                    <button name="reset_project" string="Reset as Project" type="object" states="template" class="oe_highlight" groups="base.group_user"/>
                    <button name="set_cancel" string="Cancel" type="object" states="open,pending" groups="base.group_user"/>
                    <field name="state" widget="statusbar" statusbar_visible="open,close" statusbar_colors='{"pending":"blue"}' readonly="1"/>
                </header>
                <sheet string="Project">
                    <field name="analytic_account_id" invisible="1" required="0"/>
                    <div class="oe_title">
                        <label for="name" class="oe_edit_only" string="Project Name"/>
                        <h1>
                            <field name="name" string="Project Name"/>
                        </h1>
                        <div name="options_active">
                            <field name="use_tasks" class="oe_inline"/>
                            <label for="use_tasks"/>
                        </div>
                    </div>
                    <div class="oe_right oe_button_box" name="buttons" groups="base.group_user">
                        <button name="%(act_project_project_2_project_task_all)d" string="Tasks"
                            type="action" attrs="{'invisible':[('use_tasks','=', 0)]}"/>
                        <button name="attachment_tree_view" string="Documents" type="object"/>
                    </div>
                    <group>
                        <group>
                            <field name="privacy_visibility"/>
                            <field name="user_id" string="Project Manager" attrs="{'readonly':[('state','in',['close', 'cancelled'])]}"/>
                        </group>
                        <group>
                            <field name="partner_id" on_change="onchange_partner_id(partner_id)"/>
                            <p colspan="2" attrs="{'invisible': [('analytic_account_id','=',False)]}">
                                To invoice or setup invoicing and renewal options, go to the related contract: <field name="analytic_account_id" readonly="1" required="0" class="oe_inline"/>.
                            </p>
                        </group>
                    </group>
                    <notebook>
                        <page string="Team" name="team">
                            <field colspan="4" name="members" widget="many2many_kanban">
                                <kanban quick_create="false" create="true">
                                    <field name="name"/>
                                    <templates>
                                        <t t-name="kanban-box">
                                            <div style="position: relative">
                                                <a t-if="! read_only_mode" type="delete" style="position: absolute; right: 0; padding: 4px; diplay: inline-block">X</a>
                                                <div class="oe_module_vignette">
                                                    <div class="oe_module_desc">
                                                        <field name="name"/>
                                                    </div>
                                                </div>
                                            </div>
                                        </t>
                                    </templates>
                                </kanban>
                            </field>
                        </page>
                        <page string="Other Info">
                            <group>
                                <group string="Email Interface" attrs="{'invisible': [('alias_domain', '=', False)]}">
                                    <div>
                                        <field name="alias_id" invisible="1" required="0"/>
                                        <label for="alias_name" class="oe_edit_only "/>
                                        <field name="alias_name" class="oe_inline" attrs="{'required': [('alias_id', '!=', False)]}"/>@<field name="alias_domain" class="oe_inline"/>
                                    </div>
                                </group>
                                <group string="Administration" groups="project.group_time_work_estimation_tasks">
                                    <field name="planned_hours" widget="float_time"/>
                                    <field name="effective_hours" widget="float_time"/>
                                    <field name="resource_calendar_id"/>
                                </group>
                                <group string="Miscellaneous" name="misc">
                                    <field name="date_start"/>
                                    <field name="date" string="End Date"/>
                                    <field name="priority" groups="base.group_no_one"/>
                                    <field name="active" attrs="{'invisible':[('state','in',['open', 'pending', 'template'])]}"/>
                                    <field name="currency_id" groups="base.group_multi_currency" required="1"/>
                                    <field name="parent_id" string="Parent" help="Append this project to another one using analytic accounts hierarchy" domain="[('id','!=',analytic_account_id)]" context="{'current_model': 'project.project'}" />
                                </group>
                            </group>
                        </page>
                        <page string="Tasks Stages" attrs="{'invisible': [('use_tasks', '=', False)]}">
                             <field name="type_ids"/>
                        </page>
                    </notebook>
                </sheet>
                <div class="oe_chatter">
                    <field name="message_follower_ids" widget="mail_followers" help="Follow this project to automatically track the events associated to tasks and issues of this project." groups="base.group_user"/>
                    <field name="message_ids" widget="mail_thread"/>
                </div>
                </form>
            </field>
        </record>

        <record id="view_project_project_filter" model="ir.ui.view">
            <field name="name">project.project.select</field>
            <field name="model">project.project</field>
            <field name="arch" type="xml">
                <search string="Search Project">
                    <field name="name" string="Project Name"/>
                    <filter icon="terp-mail-message-new" string="Unread Messages" name="message_unread" domain="[('message_unread','=',True)]"/>
                    <separator/>
                    <filter icon="terp-check" string="Open" name="Current" domain="[('state', '=','open')]" help="Open Projects"/>
                    <filter icon="gtk-media-pause" string="Pending" name="Pending" domain="[('state', '=','pending')]" help="Pending Projects"/>
                    <filter icon="gtk-media-pause" string="Template" name="Template" domain="[('state', '=','template')]" help="Templates of Projects"/>
                    <separator/>
                    <filter icon="terp-personal+" string="Member" domain="['|',('user_id', '=', uid),('members', '=', uid)]" help="Projects in which I am a member."/>
                    <separator/>
                    <filter string="Project(s) Manager" domain="[('user_id','=',uid)]" help="Projects in which I am a manager" icon="terp-personal"/>
                    <field name="user_id" string="Project Manager"/>
                    <field name="partner_id" string="Contact"/>
                    <group expand="0" string="Group By...">
                        <filter string="Manager" name="Manager" icon="terp-personal" domain="[]" context="{'group_by':'user_id'}"/>
                        <filter string="Contact" name="Partner" icon="terp-partner" domain="[]" context="{'group_by':'partner_id'}"/>
                        <filter string="Parent" name="Parent" help="Parent" icon="terp-folder-blue" domain = "[]" context="{'group_by':'parent_id'}"/>
                    </group>
                </search>
            </field>
        </record>

        <record id="view_project" model="ir.ui.view">
            <field name="name">project.project.tree</field>
            <field name="model">project.project</field>
            <field name="field_parent">child_ids</field>
            <field name="arch" type="xml">
                <tree fonts="bold:message_unread==True" colors="red:date and (date&lt;current_date) and (state == 'open');blue:state in ('draft','pending');grey: state in ('close','cancelled')" string="Projects">
                    <field name="sequence" widget="handle"/>
                    <field name="message_unread" invisible="1"/>
                    <field name="date" invisible="1"/>
                    <field name="name" string="Project Name"/>
                    <field name="user_id" string="Project Manager"/>
                    <field name="partner_id" string="Contact"/>
                    <field name="parent_id" string="Parent" invisible="1"/>
                    <field name="planned_hours" widget="float_time"/>
                    <field name="total_hours" widget="float_time"/>
                    <field name="effective_hours" widget="float_time"/>
                    <field name="progress_rate" widget="progressbar"/>
                    <field name="state"/>
                </tree>
            </field>
        </record>

        <record model="ir.ui.view" id="view_project_kanban">
            <field name="name">project.project.kanban</field>
            <field name="model">project.project</field>
            <field name="arch" type="xml">
                <kanban version="7.0" class="oe_background_grey">
                    <field name="effective_hours"/>
                    <field name="planned_hours"/>
                    <field name="name"/>
                    <field name="members"/>
                    <field name="use_tasks"/>
                    <field name="user_id"/>
                    <field name="date"/>
                    <field name="color"/>
                    <field name="task_count"/>
                    <field name="alias_id"/>
                    <field name="alias_domain"/>
                    <field name="doc_count"/>
                    <templates>
                        <t t-name="kanban-box">
                            <div t-attf-class="oe_kanban_color_#{kanban_getcolor(record.color.raw_value)} oe_kanban_card oe_kanban_project oe_kanban_global_click">
                                <div class="oe_dropdown_toggle oe_dropdown_kanban" groups="base.group_user">
                                    <span class="oe_e">í</span>
                                    <ul class="oe_dropdown_menu">
                                        <t t-if="widget.view.is_action_enabled('edit')"><li><a type="edit">Project Settings</a></li></t>
                                        <t t-if="widget.view.is_action_enabled('delete')"><li><a type="delete">Delete</a></li></t>
                                        <li><ul class="oe_kanban_colorpicker" data-field="color"/></li>
                                    </ul>
                                </div>
                                <div class="oe_kanban_content">

                                    <h4><field name="name"/></h4>
                                    <div class="oe_kanban_project_list">
                                        <a t-if="record.use_tasks.raw_value" name="%(act_project_project_2_project_task_all)d" type="action" style="margin-right: 10px"> 
                                            <span t-if="record.task_count.raw_value gt 1"><field name="task_count"/> Tasks</span>
                                            <span t-if="record.task_count.raw_value lt 2"><field name="task_count"/> Task</span>
                                        </a>
                                    </div>
                                    <div class="oe_kanban_project_list">
                                        <a t-if="record.doc_count.raw_value" name="attachment_tree_view" type="object" style="margin-right: 10px"> <field name="doc_count"/> Documents</a>
                                    </div>
                                    <div class="oe_kanban_footer_left">
                                        <span groups="project.group_time_work_estimation_tasks">
                                            <span class="oe_e">R</span>
                                            <t t-esc="Math.round(record.effective_hours.raw_value)"/>/<t t-esc="Math.round(record.planned_hours.raw_value)"/> <field name="company_uom_id"/>
                                        </span>
                                        <span t-if="record.date.raw_value">
                                            <span class="oe_e">N</span>
                                            <field name="date"/>
                                        </span>
                                    </div>
                                    <div class="oe_kanban_project_avatars">
                                        <t t-foreach="record.members.raw_value.slice(0,11)" t-as="member">
                                            <img t-att-src="kanban_image('res.users', 'image_small', member)" t-att-data-member_id="member"/>
                                        </t>
                                    </div>
                                </div>
                            </div>
                        </t>
                    </templates>
                </kanban>
            </field>
        </record>

       <record id="view_project_project_gantt" model="ir.ui.view">
            <field name="name">project.project.gantt</field>
            <field name="model">project.project</field>
            <field name="arch" type="xml">
                <gantt date_delay="planned_hours" date_start="date_start" string="Projects">
                </gantt>
            </field>
        </record>

        <record id="open_view_project_all" model="ir.actions.act_window">
            <field name="name">Projects</field>
            <field name="res_model">project.project</field>
            <field name="view_type">form</field>
            <field name="domain">[]</field>
            <field name="view_mode">kanban,tree,form,gantt</field>
            <field name="view_id" ref="view_project_kanban"/>
            <field name="search_view_id" ref="view_project_project_filter"/>
            <field name="context">{'search_default_Current': 1}</field>
            <field name="help" type="html">
                <p class="oe_view_nocontent_create">
                  Click to start a new project.
                </p><p>
                  Projects are used to organize your activities; plan
                  tasks, track issues, invoice timesheets. You can define
                  internal projects (R&amp;D, Improve Sales Process),
                  private projects (My Todos) or customer ones.
                </p><p>
                  You will be able collaborate with internal users on
                  projects or invite customers to share your activities.
                </p>
            </field>
        </record>

        <record id="open_view_template_project" model="ir.actions.act_window">
            <field name="name">Templates of Projects</field>
            <field name="res_model">project.project</field>
            <field name="view_type">form</field>
            <field name="domain">[('state','=','template')]</field>
            <field name="view_id" ref="view_project"/>
        </record>

        <record id="view_task_work_form" model="ir.ui.view">
            <field name="name">project.task.work.form</field>
            <field name="model">project.task.work</field>
            <field name="arch" type="xml">
                <form string="Task Work" version="7.0">
                    <group col="4">
                        <field colspan="4" name="name"/>
                        <field name="hours" widget="float_time"/>
                        <field name="date"/>
                        <field name="user_id" options='{"no_open": True}'/>
                        <field name="company_id" groups="base.group_multi_company" widget="selection"/>
                    </group>
                </form>
            </field>
        </record>

        <record id="view_task_work_tree" model="ir.ui.view">
            <field name="name">project.task.work.tree</field>
            <field name="model">project.task.work</field>
            <field name="arch" type="xml">
                <tree editable="top" string="Task Work">
                    <field name="date"/>
                    <field name="name"/>
                    <field name="hours" widget="float_time"/>
                    <field name="user_id"/>
                </tree>
            </field>
        </record>

        <!-- Task -->

        <record id="view_task_form2" model="ir.ui.view">
            <field name="name">project.task.form</field>
            <field name="model">project.task</field>
            <field eval="2" name="priority"/>
            <field name="arch" type="xml">
                <form string="Project" version="7.0">
                    <header>
                        <!--
                        <button name="do_open" string="Start Task" type="object"
                                states="draft,pending" class="oe_highlight"/>
                        <button name="do_draft" string="Draft" type="object"
                                states="cancel,done"/>
                        -->
                        <button name="project_task_reevaluate" string="Reactivate" type="object"
                                states="cancelled,done" context="{'button_reactivate':True}" groups="base.group_user"/>
                        <button name="action_close" string="Done" type="object"
                                states="draft,open,pending" groups="base.group_user"/>
                        <button name="do_cancel" string="Cancel Task" type="object"
                                states="draft,open,pending" groups="base.group_user"/>
                        <field name="stage_id" widget="statusbar" clickable="True"/>
                    </header>
                    <sheet string="Task">
                    <h1>
                        <field name="name" placeholder="Task summary..."/>
                    </h1>
                    <group>
                        <group>
                            <field name="project_id"  on_change="onchange_project(project_id)" context="{'default_use_tasks':1}"/>
                            <field name="user_id" attrs="{'readonly':[('state','in',['done', 'cancelled'])]}" options='{"no_open": True}'/>
                            <field name="planned_hours" widget="float_time"
                                    groups="project.group_time_work_estimation_tasks"
                                    on_change="onchange_planned(planned_hours, effective_hours)"/>
                        </group>
                        <group>
                            <field name="date_deadline" attrs="{'readonly':[('state','in',['done', 'cancelled'])]}"/>
                            <field name="categ_ids" widget="many2many_tags"/>
                            <field name="progress" widget="progressbar"
                                groups="project.group_time_work_estimation_tasks" attrs="{'invisible':[('state','=','cancelled')]}"/>
                        </group>
                    </group>
                    <notebook>
                        <page string="Description">
                            <field name="description" attrs="{'readonly':[('state','=','done')]}" placeholder="Add a Description..."/>
                            <field name="work_ids" groups="project.group_tasks_work_on_tasks">
                                <tree string="Task Work" editable="top">
                                    <field name="name"/>
                                    <field name="hours" widget="float_time" sum="Spent Hours"/>
                                    <field name="date"/>
                                    <field name="user_id"/>
                                </tree>
                            </field>
                            <group>
                             <group class="oe_subtotal_footer oe_right" name="project_hours" groups="project.group_time_work_estimation_tasks">
                                <field name="effective_hours" widget="float_time"/>
                                <label for="remaining_hours" string="Remaining" groups="project.group_time_work_estimation_tasks"/>
                                <div>
                                    <field name="remaining_hours" widget="float_time" attrs="{'readonly':[('state','in',('done','cancelled'))]}" groups="project.group_time_work_estimation_tasks"/>
                                </div>
                                <field name="total_hours" widget="float_time" class="oe_subtotal_footer_separator"/>
                             </group>
                            </group>
                            <div class="oe_clear"/>
                        </page>
                        <page string="Delegation" groups="project.group_delegate_task">
                            <button name="%(action_project_task_delegate)d" string="Delegate" type="action"
                                    states="pending,open,draft" groups="project.group_delegate_task"/>
                            <separator string="Parent Tasks"/>
                            <field name="parent_ids"/>
                            <separator string="Delegated tasks"/>
                            <field name="child_ids">
                                <tree string="Delegated tasks">
                                    <field name="name"/>
                                    <field name="user_id"/>
                                    <field name="stage_id"/>
                                    <field name="state" invisible="1"/>
                                    <field name="effective_hours" widget="float_time"/>
                                    <field name="progress" widget="progressbar"/>
                                    <field name="remaining_hours" widget="float_time"/>
                                    <field name="date_deadline"/>
                                </tree>
                            </field>
                        </page>
                        <page string="Extra Info" attrs="{'readonly':[('state','=','done')]}">
                            <group col="4">
                                <field name="priority" groups="base.group_user"/>
                                <field name="sequence"/>
                                <field name="partner_id"/>
                                <field name="state" invisible="1"/>
                                <field name="company_id" groups="base.group_multi_company" widget="selection"/>
                            </group>
                            <group>
                                <group string="Gantt View">
                                    <field name="date_start"/>
                                    <field name="date_end"/>
                                </group>
                                <group>
                                </group>
                            </group>
                        </page>
                    </notebook>
                    </sheet>
                    <div class="oe_chatter">
                        <field name="message_follower_ids" widget="mail_followers" groups="base.group_user"/>
                        <field name="message_ids" widget="mail_thread"/>
                    </div>
                </form>
            </field>
        </record>

        <!-- Project Task Kanban View -->
        <record model="ir.ui.view" id="view_task_kanban">
            <field name="name">project.task.kanban</field>
            <field name="model">project.task</field>
            <field name="arch" type="xml">
                <kanban default_group_by="stage_id" >
                    <field name="color"/>
                    <field name="priority"/>
                    <field name="stage_id"/>
                    <field name="user_id"/>
                    <field name="user_email"/>
                    <field name="description"/>
                    <field name="sequence"/>
                    <field name="state" groups="base.group_no_one"/>
                    <field name="kanban_state"/>
                    <field name="remaining_hours" sum="Remaining Time" groups="project.group_time_work_estimation_tasks"/>
                    <field name="date_deadline"/>
                    <field name="message_summary"/>
                    <field name="message_unread"/>
                    <field name="categ_ids"/>
                    <templates>
                    <t t-name="kanban-box">
                        <div t-attf-class="oe_kanban_color_#{kanban_getcolor(record.color.raw_value)} oe_kanban_card oe_kanban_global_click">
                            <div class="oe_dropdown_toggle oe_dropdown_kanban" groups="base.group_user">
                                <span class="oe_e">í</span>
                                <ul class="oe_dropdown_menu">
                                    <t t-if="widget.view.is_action_enabled('edit')"><li><a type="edit">Edit...</a></li></t>
                                    <t t-if="widget.view.is_action_enabled('delete')"><li><a type="delete">Delete</a></li></t>
                                    <li>
                                      <ul class="oe_kanban_project_times" groups="project.group_time_work_estimation_tasks">
                                        <li><a name="set_remaining_time_1" type="object" class="oe_kanban_button">1</a></li>
                                        <li><a name="set_remaining_time_2" type="object" class="oe_kanban_button">2</a></li>
                                        <li><a name="set_remaining_time_5" type="object" class="oe_kanban_button">5</a></li>
                                        <li><a name="set_remaining_time_10" type="object" class="oe_kanban_button">10</a></li>
                                        <li><a name="do_open" states="draft" string="Validate planned time" type="object" class="oe_kanban_button oe_kanban_button_active">!</a></li>
                                      </ul>
                                    </li>
                                    <li><ul class="oe_kanban_colorpicker" data-field="color"/></li>
                                </ul>
                            </div>

                            <div class="oe_kanban_content">
                                <div><b><field name="name"/></b></div>
                                <div>
                                    <field name="project_id"/><br/>
                                    <t t-if="record.date_deadline.raw_value and record.date_deadline.raw_value lt (new Date())" t-set="red">oe_kanban_text_red</t>
                                    <span t-attf-class="#{red || ''}"><i><field name="date_deadline"/></i></span>
                                </div>
                                <div class="oe_kanban_bottom_right">
                                    <t groups="base.group_user">
                                        <a t-if="record.kanban_state.raw_value === 'normal'" type="object" string="In Progress" name="set_kanban_state_done" class="oe_kanban_status"> </a>
                                        <a t-if="record.kanban_state.raw_value === 'done'" type="object" string="Ready for next stage" name="set_kanban_state_blocked" class="oe_kanban_status oe_kanban_status_green"> </a>
                                        <a t-if="record.kanban_state.raw_value === 'blocked'" type="object" string="Blocked" name="set_kanban_state_normal" class="oe_kanban_status oe_kanban_status_red"> </a>
                                        <a t-if="record.priority.raw_value > 0" type="object" string="Normal" name="set_high_priority" class="oe_e oe_star_off">7</a>
                                        <a t-if="record.priority.raw_value == 0" type="object" string="Very Important" name="set_normal_priority" class="oe_e oe_star_on">7</a>
                                    </t>
                                    <img t-att-src="kanban_image('res.users', 'image_small', record.user_id.raw_value)" t-att-title="record.user_id.value" width="24" height="24" class="oe_kanban_avatar"/>
                                </div>
                                <div class="oe_kanban_footer_left">
                                    <span groups="project.group_time_work_estimation_tasks" title="Remaining hours">
                                        <span class="oe_e">N</span>
                                        <t t-esc="Math.round(record.remaining_hours.raw_value)"/>
                                    </span>
                                </div>
                                <div class="oe_kanban_footer_left" style="margin-top:5px;">
                                    <field name="categ_ids"/>
                                </div>
                            </div>
                            <div class="oe_clear"></div>
                        </div>
                    </t>
                    </templates>
                </kanban>
            </field>
         </record>

        <record id="view_task_tree2" model="ir.ui.view">
            <field name="name">project.task.tree</field>
            <field name="model">project.task</field>
            <field eval="2" name="priority"/>
            <field name="arch" type="xml">
                <tree fonts="bold:message_unread==True" colors="grey:state in ('cancelled','done');blue:state == 'pending';red:date_deadline and (date_deadline&lt;current_date) and (state in ('draft','pending','open'))" string="Tasks">
                    <field name="message_unread" invisible="1"/>
                    <field name="sequence" invisible="not context.get('seq_visible', False)"/>
                    <field name="name"/>
                    <field name="project_id" icon="gtk-indent" invisible="context.get('user_invisible', False)"/>
                    <field name="user_id" invisible="context.get('user_invisible', False)"/>
                    <field name="delegated_user_id" invisible="context.get('show_delegated', True)"/>
                    <field name="total_hours" invisible="1"/>
                    <field name="planned_hours" invisible="context.get('set_visible',False)" groups="project.group_time_work_estimation_tasks"/>
                    <field name="effective_hours" widget="float_time" sum="Spent Hours" invisible="1"/>
                    <field name="remaining_hours" widget="float_time" sum="Remaining Hours" on_change="onchange_remaining(remaining_hours,planned_hours)" invisible="context.get('set_visible',False)" groups="project.group_time_work_estimation_tasks"/>
                    <field name="date_deadline" invisible="context.get('deadline_visible',True)"/>
                    <field name="stage_id" invisible="context.get('set_visible',False)"/>
                    <field name="state" invisible="1"/>
                    <field name="date_start" groups="base.group_no_one"/>
                    <field name="date_end" groups="base.group_no_one"/>
                    <field name="progress" widget="progressbar" invisible="context.get('set_visible',False)"/>
                </tree>
            </field>
        </record>

        <record id="view_task_calendar" model="ir.ui.view">
            <field name="name">project.task.calendar</field>
            <field name="model">project.task</field>
            <field eval="2" name="priority"/>
            <field name="arch" type="xml">
                <calendar color="user_id" date_start="date_deadline" string="Tasks">
                    <field name="name"/>
                    <field name="project_id"/>
                </calendar>
            </field>
        </record>

        <record id="view_task_gantt" model="ir.ui.view">
            <field name="name">project.task.gantt</field>
            <field name="model">project.task</field>
            <field eval="2" name="priority"/>
            <field name="arch" type="xml">
                <gantt date_start="date_start" date_stop="date_end" string="Tasks" default_group_by="project_id">
                </gantt>
            </field>
        </record>

        <record id="view_project_task_graph" model="ir.ui.view">
            <field name="name">project.task.graph</field>
            <field name="model">project.task</field>
            <field name="arch" type="xml">
                <graph string="Project Tasks" type="bar">
                    <field name="project_id"/>
                    <field name="planned_hours" operator="+"/>
                    <field name="delay_hours" operator="+"/>
                </graph>
            </field>
        </record>

        <record id="analytic_account_inherited_form" model="ir.ui.view">
            <field name="name">account.analytic.account.form.inherit</field>
            <field name="model">account.analytic.account</field>
            <field name="inherit_id" ref="analytic.view_account_analytic_account_form"/>
            <field eval="18" name="priority"/>
            <field name="arch" type="xml">
                <xpath expr='//div[@name="project"]' position='inside'>
                    <field name="use_tasks"/>
                    <label for="use_tasks"/>
                </xpath>
            </field>
        </record>

        <record id="action_view_task" model="ir.actions.act_window">
            <field name="name">Tasks</field>
            <field name="res_model">project.task</field>
            <field name="view_mode">kanban,tree,form,calendar,gantt,graph</field>
            <field name="search_view_id" ref="view_task_search_form"/>
            <field name="help" type="html">
              <p class="oe_view_nocontent_create">
                Click to create a new task.
              </p><p>
                OpenERP's project management allows you to manage the pipeline
                of tasks in order to get things done efficiently. You can
                track progress, discuss on tasks, attach documents, etc.
              </p>
            </field>
        </record>
        <record id="open_view_task_list_kanban" model="ir.actions.act_window.view">
            <field name="sequence" eval="0"/>
            <field name="view_mode">kanban</field>
            <field name="act_window_id" ref="action_view_task"/>
        </record>
        <record id="open_view_task_list_tree" model="ir.actions.act_window.view">
            <field name="sequence" eval="1"/>
            <field name="view_mode">tree</field>
            <field name="act_window_id" ref="action_view_task"/>
        </record>

        <menuitem action="action_view_task" id="menu_action_view_task" parent="project.menu_project_management" sequence="5"/>

        <record id="action_view_task_overpassed_draft" model="ir.actions.act_window">
            <field name="name">Overpassed Tasks</field>
            <field name="res_model">project.task</field>
            <field name="view_type">form</field>
            <field name="view_mode">tree,form,calendar,graph,kanban</field>
            <field name="domain">[('date_deadline','&lt;',time.strftime('%Y-%m-%d')),('state','in',('draft','pending','open'))]</field>
            <field name="filter" eval="True"/>
            <field name="search_view_id" ref="view_task_search_form"/>
        </record>

        <!-- Opening task when double clicking on project -->
        <record id="dblc_proj" model="ir.actions.act_window">
            <field name="res_model">project.task</field>
            <field name="name">Project's tasks</field>
            <field name="view_type">form</field>
            <field name="view_mode">tree,form,calendar,graph,gantt,kanban</field>
            <field name="domain">[('project_id', 'child_of', [active_id])]</field>
            <field name="context">{'project_id':active_id, 'active_test':False}</field>
        </record>

        <record id="ir_project_task_open" model="ir.values">
            <field eval="'tree_but_open'" name="key2"/>
            <field eval="'project.project'" name="model"/>
            <field name="name">View project's tasks</field>
            <field eval="'ir.actions.act_window,'+str(dblc_proj)" name="value"/>
        </record>

        <!-- Task types -->
        <record id="task_type_search" model="ir.ui.view">
            <field name="name">project.task.type.search</field>
            <field name="model">project.task.type</field>
            <field name="arch" type="xml">
                <search string="Tasks Stages">
                   <field name="name" string="Tasks Stages"/>
                   <filter icon="terp-check" string="Common" name="common" domain="[('case_default', '=', 1)]" help="Stages common to all projects"/>
                </search>
            </field>
        </record>

        <record id="task_type_edit" model="ir.ui.view">
            <field name="name">project.task.type.form</field>
            <field name="model">project.task.type</field>
            <field name="arch" type="xml">
                <form string="Task Stage" version="7.0">
                    <group>
                        <group>
                            <field name="name"/>
                            <field name="case_default"/>
                        </group>
                        <group>
                            <field name="state"/>
                            <field name="sequence"/>
                            <field name="fold"/>
                        </group>
                    </group>
                    <field name="description" placeholder="Add a description..."/>
                </form>
            </field>
        </record>

        <record id="task_type_tree" model="ir.ui.view">
            <field name="name">project.task.type.tree</field>
            <field name="model">project.task.type</field>
            <field name="arch" type="xml">
                <tree string="Task Stage">
                    <field name="sequence" widget="handle"/>
                    <field name="name"/>
                    <field name="state"/>
                </tree>
            </field>
        </record>

        <record id="open_task_type_form" model="ir.actions.act_window">
            <field name="name">Stages</field>
            <field name="res_model">project.task.type</field>
            <field name="view_type">form</field>
            <field name="view_id" ref="task_type_tree"/>
            <field name="help" type="html">
              <p class="oe_view_nocontent_create">
                Click to add a stage in the task pipeline.
              </p><p>
                Define the steps that will be used in the project from the
                creation of the task, up to the closing of the task or issue.
                You will use these stages in order to track the progress in
                solving a task or an issue.
              </p>
            </field>
        </record>

        <menuitem id="menu_tasks_config" name="GTD" parent="base.menu_definitions" sequence="1"/>

        <menuitem id="base.menu_project_config_project" name="Stages" parent="base.menu_definitions" sequence="1" groups="base.group_no_one"/>

        <menuitem action="open_task_type_form" name="Task Stages" id="menu_task_types_view" parent="base.menu_project_config_project" sequence="2"/>
        <menuitem action="open_view_project_all" id="menu_projects" name="Projects" parent="menu_project_management" sequence="1"/>


         <record id="task_company" model="ir.ui.view">
            <field name="name">res.company.task.config</field>
            <field name="model">res.company</field>
            <field name="inherit_id" ref="base.view_company_form"/>
            <field name="arch" type="xml">
                <xpath expr="//group[@name='account_grp']" position="after">
                    <group name="project_grp" string="Projects">
                        <field name="project_time_mode_id" domain="[('category_id','=','Working Time')]"/>
                    </group>
                </xpath>
            </field>
        </record>

        <!-- User Form -->
        <act_window context="{'search_default_user_id': [active_id], 'default_user_id': active_id}" domain="[('state', '&lt;&gt;', 'cancelled'),('state', '&lt;&gt;', 'done')]" id="act_res_users_2_project_task_opened" name="Assigned Tasks" res_model="project.task" src_model="res.users" view_mode="tree,form,gantt,calendar,graph" view_type="form"/>

    </data>
</openerp><|MERGE_RESOLUTION|>--- conflicted
+++ resolved
@@ -48,10 +48,6 @@
 
         <record id="act_project_project_2_project_task_all" model="ir.actions.act_window">
             <field name="name">Tasks</field>
-<<<<<<< HEAD
-            <field name="view_mode">kanban,tree,form,calendar,graph</field>
-            <field name="domain">[('project_id','=',active_id)]</field>
-=======
             <field name="res_model">project.task</field>
             <field name="view_mode">kanban,tree,form,calendar,gantt,graph</field>
             <field name="context">{'search_default_project_id': [active_id], 'default_project_id': active_id}</field>
@@ -65,7 +61,6 @@
                 track progress, discuss on tasks, attach documents, etc.
               </p>
             </field>
->>>>>>> b390a569
         </record>
 
         <!-- Project -->
