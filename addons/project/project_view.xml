<?xml version="1.0" encoding="utf-8"?>
<openerp>
    <data>

        <menuitem
            icon="terp-project" id="base.menu_main_pm"
            name="Project" sequence="10"
            groups="group_project_manager,group_project_user"
            web_icon="images/project.png"
            web_icon_hover="images/project-hover.png"/>

        <menuitem id="menu_project_management" name="Project" parent="base.menu_main_pm" sequence="1"/>
        <menuitem id="menu_definitions" name="Configuration" parent="base.menu_main_pm" sequence="60"/>

        <!-- Project -->
        <record id="edit_project" model="ir.ui.view">
            <field name="name">project.project.form</field>
            <field name="model">project.project</field>
            <field name="type">form</field>
            <field name="arch" type="xml">
                <form string="Project" layout="manual">
                <div class="oe_form_topbar">
                    <button name="set_cancel" string="Cancel" type="object" states="open,pending" icon="gtk-cancel"/>
                    <button name="set_template" string="Set as Template" type="object" states="open" icon="gtk-convert"/>
                    <button name="set_open" string="Re-open project" type="object" states="pending,cancelled,close" icon="gtk-ok"/>
                    <button name="set_pending" string="Pending" type="object" states="open" icon="gtk-media-pause"/>
                    <button name="set_done" string="Done" type="object" states="open,pending" icon="terp-dialog-close"/>
                    <button name="reset_project" string="Reset as Project" type="object" states="template" icon="gtk-convert"/>
                    <button string="New Project Based on Template" name="duplicate_template"  type="object" states="template" icon="gtk-new" context="{'parent_id':parent_id}"/>
                    <div class="oe_right">
                        <field name="state" nolabel="1" widget="statusbar" statusbar_visible="open,close" statusbar_colors='{"pending":"blue"}' select="1" readonly="1"/>
                    </div>
                </div>
                <sheet string="Project" layout="auto">
                    <group colspan="6" col="6">
                        <field name="name" string="Project Name" select="1"/>
                        <field name="analytic_account_id" invisible="1" required="0"/>
                        <field name="parent_id" string="Parent" domain="[('id','!=',analytic_account_id)]" context="{'current_model': 'project.project'}"/>
                        <field name="user_id" string="Project Manager" select="1" attrs="{'readonly':[('state','in',['close', 'cancelled'])]}"/>
                        <field name="date_start" string="Start Date" attrs="{'readonly':[('state','in',['close', 'cancelled'])]}"/>
                        <field name="date" string="End Date" attrs="{'readonly':[('state','in',['close', 'cancelled'])]}"/>
                        <field name="progress_rate" widget="progressbar"/>
                    </group>
                    <notebook colspan="4">
                        <page string="Administration">
                            <group col="2" colspan="2" name="kanban">
                                <separator colspan="2" string="Project Management"/>
                                    <field name="use_tasks"/>
                            </group>
                            <group col="2" colspan="2">
                                <separator colspan="4" string="Performance"/>
                                <field name="planned_hours" widget="float_time"/>
                                <field name="effective_hours" widget="float_time" />
                                <field name="resource_calendar_id"/>
                            </group>
                            <newline/>
                            <group col="2" colspan="2" name="misc">
                                <separator colspan="4" string="Miscellaneous"/>
                                <field name="company_id" select="1" groups="base.group_multi_company" widget="selection" required="1"/>
                                <field name="warn_manager"/>
                                <field name="priority"/>
                                <field name="active" attrs="{'invisible':[('state','in',['open', 'pending', 'template'])]}"/>
                            </group>
                        </page>
                        <page string="Members">
                            <field colspan="4" name="members" nolabel="1">
                                <tree string="Members">
                                    <field name="name"/>
                                    <field name="user_email"/>
                                </tree>
                            </field>
                        </page>
                        <page string="Billing" groups="account.group_account_invoice">
                            <field colspan="4" name="partner_id" on_change="onchange_partner_id(partner_id)" select="1" string="Customer"/>
                            <field name="warn_customer"/>
                            <field name="currency_id" select="1" groups="base.group_multi_company" required="1"/>
                            <newline/>
                            <group colspan="4" col="4">
                                <separator colspan="2" string="Mail Header"/>
                                <separator colspan="2" string="Mail Footer"/>
                                <field name="warn_header" nolabel="1" colspan="2"/>
                                <field name="warn_footer" nolabel="1" colspan="2"/>
                            </group>
                            <group col="3" colspan="4">
                                <separator string="Automatic variables for headers and footer. Use exactly the same notation." colspan="4"/>
                                <label string="Task: %%(name)s"/>
                                <label string="User: %%(user_id)s"/>
                                <label string="ID: %%(task_id)s"/>
                                <label string="Status: %%(state)s"/>
                                <label string="Date Start: %%(date_start)s"/>
                                <label string="Date Stop: %%(date)s"/>
                            </group>
                        </page>
                        <page string="Tasks Stages">
                           <field nolabel="1" name="type_ids" colspan="4"/>
                        </page>
                        <page string="Notes">
                            <field colspan="4" name="description" nolabel="1"/>
                        </page>
                    </notebook>
                    <newline/>
                </sheet>
                <div class="oe_form_sheet_width">
                    <field name="message_ids_social" colspan="4" widget="ThreadView" nolabel="1"/>
                </div>
                </form>
            </field>
        </record>

       <record id="view_project_project_filter" model="ir.ui.view">
            <field name="name">project.project.select</field>
            <field name="model">project.project</field>
            <field name="type">search</field>
            <field name="arch" type="xml">
                <search string="Search Project">
                   <group>
                       <filter icon="terp-check" string="Open" name="Current" domain="[('state', '=','open')]" help="Open Projects"/>
                       <filter icon="gtk-media-pause" string="Pending" name="Pending" domain="[('state', '=','pending')]" help="Pending Projects"/>
                       <filter icon="gtk-media-pause" string="Template"
                            name="Template" domain="[('state', '=','template')]" help="Templates of Projects"/>
                       <separator orientation="vertical"/>
                       <filter icon="terp-personal+" string="Member" domain="['|',('user_id', '=', uid),('members', '=', uid)]" help="Projects in which I am a member."/>
                       <separator orientation="vertical"/>
                       <field name="name" string="Project Name"/>
                       <field name="user_id" string="Project Manager">
                            <filter domain="[('user_id','=',uid)]" help="Projects in which I am a manager" icon="terp-personal"/>
                       </field>
                       <field name="partner_id" string="Partner"/>
                   </group>
                   <newline />
                    <group expand="0" string="Group By...">
                        <filter string="Manager" name="Manager"  icon="terp-personal" domain = "[]" context="{'group_by':'user_id'}"/>
                        <filter string="Partner" name="Partner" icon="terp-partner" domain = "[]" context="{'group_by':'partner_id'}"/>
                         <separator orientation="vertical"/>
                        <filter string="Parent" name="Parent"  help="Parent" icon="terp-folder-blue" domain = "[]" context="{'group_by':'parent_id'}"/>
                    </group>
               </search>
            </field>
        </record>

        <record id="view_project" model="ir.ui.view">
            <field name="name">project.project.tree</field>
            <field name="model">project.project</field>
            <field name="type">tree</field>
            <field name="field_parent">child_ids</field>
            <field name="arch" type="xml">
                <tree fonts="bold:needaction_pending==True" colors="red:date and (date&lt;current_date) and (state == 'open');blue:state in ('draft','pending');grey: state in ('close','cancelled')" string="Projects">
                    <field name="sequence" invisible="1"/>
                    <field name="needaction_pending" invisible="1"/>
                    <field name="date" invisible="1"/>
                    <field name="name" string="Project Name"/>
                    <field name="user_id" string="Project Manager"/>
                    <field name="partner_id" string="Partner"/>
                    <field name="parent_id" string="Parent" invisible="1"/>
                    <field name="planned_hours" widget="float_time"/>
                    <field name="total_hours" widget="float_time"/>
                    <field name="effective_hours" widget="float_time"/>
                    <field name="progress_rate" widget="progressbar"/>
                    <field name="state"/>
                </tree>
            </field>
        </record>
        
        <act_window
            context="{'search_default_project_id': [active_id], 'default_project_id': active_id}"
            id="act_project_project_2_project_task_all"
            name="Tasks"
            res_model="project.task"
            src_model="project.project"
            view_mode="kanban,tree,form,calendar,graph"
            view_type="form"/>

        
        <record model="ir.ui.view" id="view_project_kanban">
            <field name="name">project.project.kanban</field>
            <field name="model">project.project</field>
            <field name="type">kanban</field>
            <field name="arch" type="xml">
                <kanban>
                    <field name="effective_hours"/>
                    <field name="planned_hours"/>
                    <field name="name"/>
                    <field name="members"/>
                    <field name="use_tasks"/>
                    <field name="user_id"/>
                    <field name="date"/>
                    <field name="color"/>
                    <field name="task_count"/>
                    <templates>
                        <t t-name="kanban-box">
                            <div class="project_vignettes">
                                <li t-attf-class="#{kanban_color(record.color.raw_value)} oe_project_kanban_vignette" id="oe_project_kanban_vignette">
                                    <a href="#" class="oe_project_kanban_action dropdown-toggle"><span class="oe_i">B</span></a>
                                    <ul class="dropdown-menu">
                                      <li ><a type="edit" >Edit...</a></li>
                                      <li ><a type="delete">Delete</a></li>
                                      <li>
                                        <ul class="color-chooser">
                                            <li><a t-att-id="record.id.value" class="bgcolor"><span class="oe_kanban_color_0 square"></span></a></li>
                                            <li><a t-att-id="record.id.value" class="bgcolor"><span class="oe_kanban_color_1 square"></span></a></li>
                                            <li><a t-att-id="record.id.value" class="bgcolor"><span class="oe_kanban_color_2 square"></span></a></li>
                                            <li><a t-att-id="record.id.value" class="bgcolor"><span class="oe_kanban_color_3 square"></span></a></li>
                                            <li><a t-att-id="record.id.value" class="bgcolor"><span class="oe_kanban_color_4 square"></span></a></li>
                                            <li><a t-att-id="record.id.value" class="bgcolor"><span class="oe_kanban_color_5 square"></span></a></li>
                                        </ul>
                                      </li>
                                    </ul>
                                    <h4><t t-esc="record.name.value.substr(0,33)"/><t t-if="record.name.value.length > 33">...</t></h4>
                                    <div id="list">
                                        <a t-if="record.use_tasks.raw_value" class="oe_project_buttons"
                                            id="1" name="%(act_project_project_2_project_task_all)d" type="action">
                                            Tasks(<field name="task_count"/>)</a>
                                    </div>
                                    <br/>
                                    <button class="click_button" name="dummy" type="object">
                                        <table class="project_fields">
                                            <tr id="deadline" t-if="record.date.raw_value">
                                                <th align="left">Deadline</th>
                                                <td align="left"><field name="date"/></td>
                                            </tr>
                                            <tr>
                                                <th align="left" width="70px">Progress</th>
                                                <td align="left">
                                                    <t t-esc="Math.round(record.effective_hours.raw_value)"/> / <t t-esc="Math.round(record.planned_hours.raw_value)"/> <field name="company_uom_id"/>
                                                </td>
                                            </tr>
                                        </table>
                                        <br/>
                                        <t t-foreach="record.members.raw_value" t-as="member">
                                            <img t-att-src="kanban_image('res.users', 'avatar', member)" t-att-id="member" class="project_avatar"/>
                                        </t>
                                    </button>
                                </li>
                            </div>
                            <script type="text/javascript">
                                //open dropdwon when click on the icon.
                                $('.dropdown-toggle').dropdown();
                                
                                //show and hide the dropdown icon when mouseover and mouseour.
                                $('.oe_project_kanban_vignette').mouseover(function() {
                                    return $(this).find('.oe_project_kanban_action').show();
                                    }).mouseout(function() {
                                    return $(this).find('.oe_project_kanban_action').hide();
                                });
                            </script>
                        </t>
                    </templates>
                </kanban>
            </field>
        </record>

       <record id="view_project_project_gantt" model="ir.ui.view">
            <field name="name">project.project.gantt</field>
            <field name="model">project.project</field>
            <field name="type">gantt</field>
            <field name="arch" type="xml">
                <gantt date_delay="planned_hours" date_start="date_start" string="Projects">
                </gantt>
            </field>
        </record>

        <record id="open_view_project_all" model="ir.actions.act_window">
            <field name="name">Projects</field>
            <field name="res_model">project.project</field>
            <field name="view_type">form</field>
            <field name="domain">[]</field>
            <field name="view_mode">kanban,tree,form,gantt</field>
            <field name="view_id" ref="view_project_kanban"/>
            <field name="search_view_id" ref="view_project_project_filter"/>
            <field name="context">{}</field>
            <field name="help">A project contains a set of tasks or issues that will be performed by your resources assigned to it. A project can be hierarchically structured, as a child of a Parent Project. This allows you to design large project structures with different phases spread over the project duration cycle. Each user can set his default project in his own preferences to automatically filter the tasks or issues he usually works on. If you choose to invoice the time spent on a project task, you can find project tasks to be invoiced in the billing section.</field>
        </record>

        <record id="open_view_template_project" model="ir.actions.act_window">
            <field name="name">Templates of Projects</field>
            <field name="res_model">project.project</field>
            <field name="view_type">form</field>
            <field name="domain">[('state','=','template')]</field>
            <field name="view_id" ref="view_project"/>
        </record>

        <record id="view_task_work_form" model="ir.ui.view">
            <field name="name">project.task.work.form</field>
            <field name="model">project.task.work</field>
            <field name="type">form</field>
            <field name="arch" type="xml">
                <form string="Task Work">
                    <field colspan="4" name="name" select="1"/>
                    <field name="hours" select="1" widget="float_time"/>
                    <field name="date" select="1"/>
                    <field name="user_id" select="1"/>
                    <field name="company_id" groups="base.group_multi_company" widget="selection"/>
                </form>
            </field>
        </record>

        <record id="view_task_work_tree" model="ir.ui.view">
            <field name="name">project.task.work.tree</field>
            <field name="model">project.task.work</field>
            <field name="type">tree</field>
            <field name="arch" type="xml">
                <tree editable="top" string="Task Work">
                    <field name="date"/>
                    <field name="name"/>
                    <field name="hours" widget="float_time"/>
                    <field name="user_id"/>
                </tree>
            </field>
        </record>

        <!-- Task -->
        <record id="view_task_form2" model="ir.ui.view">
            <field name="name">project.task.form</field>
            <field name="model">project.task</field>
            <field name="type">form</field>
            <field eval="2" name="priority"/>
            <field name="arch" type="xml">
                <form string="Project" layout="manual">
                    <div class="oe_form_topbar">
                        <button name="do_cancel" states="draft,open,pending" string="Cancel" type="object" icon="gtk-cancel" groups="base.group_no_one"/>
                        <button name="do_draft" states="open" string="Draft" type="object" icon="gtk-indent" groups="base.group_no_one"/>
                        <button name="do_open" states="pending,draft" string="Start Task" type="object" icon="gtk-media-play" groups="base.group_no_one"/>
                        <button name="%(action_project_task_reevaluate)d" states="done,cancelled" string="Reactivate" type="action" icon="gtk-convert" context="{'button_reactivate':True}" />
                        <button name="do_pending" states="open" string="Pending" type="object" icon="gtk-media-pause" groups="base.group_no_one"/>
                        <button name="%(action_project_task_delegate)d" states="pending,open,draft" string="Delegate" type="action" icon="terp-personal"/>
                        <button name="action_close" states="pending,open" string="Done" type="object" icon="terp-dialog-close" groups="base.group_no_one"/>
                        <div class="oe_right">
                            <field name="state" nolabel="1" widget="statusbar" statusbar_visible="draft,open,done" statusbar_colors='{"pending":"blue"}' select="1" groups="base.group_no_one"/>
                        </div>
                    </div>
                    <sheet string="Task edition" layout="auto">
                    <group colspan="6" col="6">
                        <field name="name" select="1"/>
                        <field name="project_id" select="1"  on_change="onchange_project(project_id)"/>
                        <field name="total_hours" widget="float_time"/>
                        <field name="date_deadline" attrs="{'readonly':[('state','in',['done', 'cancelled'])]}"/>
                        <field name="user_id" select="1" attrs="{'readonly':[('state','in',['done', 'cancelled'])]}"/>
                        <field name="progress" widget="progressbar"/>
                    </group>
                    <notebook colspan="4">
                        <page string="Information">
                            <group col="2" colspan="2">
                                <field
                                    name="planned_hours"
                                    widget="float_time"
                                    attrs="{'readonly':[('state','!=','draft')]}"
                                    on_change="onchange_planned(planned_hours, effective_hours)"/>
                                <field
                                    name="effective_hours"
                                    widget="float_time" invisible="1"/>
                            </group>
                            <group col="3" colspan="2">
                                <field name="remaining_hours" widget="float_time" attrs="{'readonly':[('state','!=','draft')]}" colspan="2"/>
                                <button name="%(action_project_task_reevaluate)d" string="Reevaluate" type="action" colspan="1" target="new" states="open,pending" icon="gtk-edit"/>
                            </group>

                            <field colspan="4" name="description" nolabel="1"  attrs="{'readonly':[('state','=','done')]}"/>
                            <field colspan="4" name="work_ids" nolabel="1" attrs="{'readonly':[('state','in',['done','draft'])]}">
                                <tree string="Task Work" editable="top">
                                    <field name="name" />
                                    <field name="hours" widget="float_time" sum="Spent Hours"/>
                                    <field name="user_id" />
                                    <field name="date" />
                                </tree>
                            </field>
                        </page>
                        <page string="Delegations History">
                            <separator string="Parent Tasks" colspan="4"/>
                            <field colspan="4" height="150" name="parent_ids" nolabel="1"/>
                            <separator string="Delegated tasks" colspan="4"/>
                            <field colspan="4" height="150" name="child_ids" nolabel="1">
                                <tree string="Delegated tasks">
                                    <field name="name"/>
                                    <field name="user_id"/>
                                    <field name="type_id"/>
                                    <field name="state" groups="base.group_no_one"/>
                                    <field name="effective_hours" widget="float_time"/>
                                    <field name="progress" widget="progressbar"/>
                                    <field name="remaining_hours" widget="float_time"/>
                                    <field name="date_deadline"/>
                                </tree>
                            </field>
                        </page>

                        <page string="Extra Info" attrs="{'readonly':[('state','=','done')]}">
                            <group colspan="2" col="2">
                                <separator string="Planning" colspan="2"/>
                                <field name="priority"/>
                                <field name="sequence"/>
                            </group>

                            <separator string="Miscellaneous" colspan="4"/>
                            <field name="partner_id" />
                            <field name="company_id" select="1" groups="base.group_multi_company" widget="selection"/>
                            <group col="4" colspan="2" attrs="{'invisible': ['|', ('project_id','=', False), ('type_id','=', False)]}">
                                <field name="type_id" widget="selection" readonly="1"/>
                                <button name="prev_type" string="Previous" type="object" icon="gtk-go-back" help="Change to Previous Stage"/>
                                <button name="next_type" string="Next" type="object" icon="gtk-go-forward" help="Change to Next Stage"/>
                            </group>
                            <separator colspan="4" string="Notes"/>
                            <field colspan="4" name="notes" nolabel="1"/>
                        </page>
                    </notebook>
                    </sheet>
                    <div class="oe_form_sheet_width">
                        <field name="message_ids_social" colspan="4" widget="ThreadView" nolabel="1"/>
                    </div>
                </form>
            </field>
        </record>
        
        <!-- Project Task Kanban View  -->
        <record model="ir.ui.view" id="view_task_kanban">
            <field name="name">project.task.kanban</field>
            <field name="model">project.task</field>
            <field name="type">kanban</field>
            <field name="arch" type="xml">
                <kanban default_group_by="type_id" >
                    <field name="color"/>
                    <field name="priority"/>
                    <field name="type_id"/>
                    <field name="user_id"/>
                    <field name="user_email"/>
                    <field name="description"/>
                    <field name="sequence"/>
                    <field name="state" groups="base.group_no_one"/>
                    <field name="kanban_state"/>
                    <field name="remaining_hours" sum="Remaining Time"/>
                    <field name="date_deadline"/>
                    <templates>
                        <t t-name="task_details">
                            <ul class="oe_kanban_tooltip" t-if="record.project_id.raw_value">
                                <li><b>Project:</b> <field name="project_id"/></li>
                            </ul>
                        </t>
                        <t t-name="kanban-box">
                            <t t-set="pad_url">http://pad.openerp.com/<t t-raw="_.str.underscored(_.str.trim(record.name.raw_value))"/></t>
                            <t t-if="record.kanban_state.raw_value === 'blocked'" t-set="border">oe_kanban_color_red</t>
                            <t t-if="record.kanban_state.raw_value === 'done'" t-set="border">oe_kanban_color_green</t>
                            <div t-attf-class="#{kanban_color(record.color.raw_value)} #{border || ''}">
                                <div class="oe_kanban_box oe_kanban_color_border">
                                    <table class="oe_kanban_table oe_kanban_box_header oe_kanban_color_bgdark oe_kanban_color_border oe_kanban_draghandle">
                                    <tr>
                                        <td align="left" valign="middle" width="16">
                                            <a t-if="record.priority.raw_value == 1" icon="star-on" type="object" name="set_normal_priority"/>
                                            <a t-if="record.priority.raw_value != 1" icon="star-off" type="object" name="set_high_priority" style="opacity:0.6; filter:alpha(opacity=60);"/>
                                        </td>
                                        <td align="left" valign="middle" class="oe_kanban_title" tooltip="task_details">
                                            <field name="name"/>
                                        </td>
                                        <td valign="top" width="22">
                                            <img t-att-src="kanban_image('res.users', 'avatar', record.user_id.raw_value[0])"  t-att-title="record.user_id.value"
                                            width="22" height="22" class="oe_kanban_gravatar"/>
                                        </td>
                                    </tr>
                                    </table>
                                    <div class="oe_kanban_box_content oe_kanban_color_bglight oe_kanban_box_show_onclick_trigger">
                                        <div class="oe_kanban_description">
                                            <t t-esc="kanban_text_ellipsis(record.description.value, 160)"/>
                                            <i t-if="record.date_deadline.raw_value">
                                                <t t-if="record.description.raw_value">, </t>
                                                <field name="date_deadline"/>
                                            </i>
                                            <span class="oe_kanban_project_times" style="white-space: nowrap; padding-left: 5px;">
                                                <t t-set="hours" t-value="record.remaining_hours.raw_value"/>
                                                <t t-set="times" t-value="[
                                                     [1, (hours gte 1 and hours lt 2)]
                                                    ,[2, (hours gte 2 and hours lt 5)]
                                                    ,[5, (hours gte 5 and hours lt 10)]
                                                    ,[10, (hours gte 10)]
                                                ]"/>
                                                <t t-foreach="times" t-as="time"
                                                    ><a t-if="!time[1]" t-attf-data-name="set_remaining_time_#{time[0]}"
                                                        type="object" class="oe_kanban_button"><t t-esc="time[0]"/></a
                                                    ><b t-if="time[1]" class="oe_kanban_button oe_kanban_button_active"><t t-esc="Math.round(hours)"/></b
                                                ></t>
                                                <a name="do_open" states="draft" string="Validate planned time and open task" type="object" class="oe_kanban_button oe_kanban_button_active" groups="base.group_no_one">!</a>
                                            </span>
                                        </div>
                                        <div class="oe_kanban_clear"/>
                                    </div>
                                    <div class="oe_kanban_buttons_set oe_kanban_color_border oe_kanban_color_bglight oe_kanban_box_show_onclick">
                                        <div class="oe_kanban_left">
                                            <a string="Edit" icon="gtk-edit" type="edit"/>
                                            <a string="Change Color" icon="color-picker" type="color" name="color"/>
                                            <a name="%(action_project_task_delegate)d" states="pending,open,draft" string="Delegate" type="action" icon="terp-personal"/>
                                            <a name="action_close" states="draft,pending,open" string="Done" type="object" icon="terp-dialog-close" groups="base.group_no_one"/>
                                        </div>
                                        <div class="oe_kanban_right">
                                            <a name="set_kanban_state_blocked" string="Mark as Blocked" kanban_states="normal,done" type="object" icon="kanban-stop"/>
                                            <a name="set_kanban_state_normal" string="Normal" kanban_states="blocked,done" type="object" icon="gtk-media-play"/>
                                            <a name="set_kanban_state_done" string="Done" kanban_states="blocked,normal" type="object" icon="kanban-apply"/>
                                        </div>
                                        <div class="oe_kanban_clear"/>
                                    </div>
                                </div>
                            </div>
                        </t>
                    </templates>
                </kanban>
            </field>
         </record>

        <record id="view_task_tree2" model="ir.ui.view">
            <field name="name">project.task.tree</field>
            <field name="model">project.task</field>
            <field name="type">tree</field>
            <field eval="2" name="priority"/>
            <field name="arch" type="xml">
                <tree fonts="bold:needaction_pending==True" colors="grey:state in ('cancelled','done');blue:state == 'pending';red:date_deadline and (date_deadline&lt;current_date) and (state in ('draft','pending','open'))" string="Tasks">
                    <field name="needaction_pending" invisible="1"/>
                    <field name="sequence" invisible="not context.get('seq_visible', False)"/>
                    <field name="name"/>
                    <field name="project_id" icon="gtk-indent" invisible="context.get('user_invisible', False)"/>
                    <field name="user_id" invisible="context.get('user_invisible', False)"/>
                    <field name="delegated_user_id" invisible="context.get('show_delegated', True)"/>
                    <field name="total_hours" invisible="1"/>
                    <field name="planned_hours" invisible="context.get('set_visible',False)"/>
                    <field name="effective_hours" widget="float_time" sum="Spent Hours" invisible="1"/>
                    <field name="remaining_hours" widget="float_time" sum="Remaining Hours" on_change="onchange_remaining(remaining_hours,planned_hours)" invisible="context.get('set_visible',False)"/>
                    <field name="date_deadline" invisible="context.get('deadline_visible',True)"/>
                    <field name="type_id" invisible="context.get('set_visible',False)"/>
                    <button name="next_type" invisible="context.get('set_visible',False)"
                        states="open,pending"
                        string="Change Stage"
                        type="object"
                        icon="gtk-go-forward"
                        help="Change Type" attrs="{'invisible': [('type_id','=', False)]}"/>
                    <field name="date_start" invisible="1" groups="base.group_no_one"/>
                    <field name="date_end" invisible="1" groups="base.group_no_one"/>
                    <field name="progress" widget="progressbar" invisible="context.get('set_visible',False)"/>
                    <field name="state" invisible="context.get('set_visible',False)" groups="base.group_no_one"/>
                    <button name="do_open" states="pending,draft,done,cancelled" string="Start Task" type="object" icon="gtk-media-play" help="For changing to open state" invisible="context.get('set_visible',False)" groups="base.group_no_one"/>
                    <button name="%(action_project_task_delegate)d" states="pending,open,draft" string="Delegate" type="action" icon="terp-personal" help="For changing to delegate state"/>
                    <button name="action_close" states="draft,pending,open" string="Done" type="object" icon="terp-dialog-close" help="For changing to done state" groups="base.group_no_one"/>
                </tree>
            </field>
        </record>

        <record id="view_task_calendar" model="ir.ui.view">
            <field name="name">project.task.calendar</field>
            <field name="model">project.task</field>
            <field name="type">calendar</field>
            <field eval="2" name="priority"/>
            <field name="arch" type="xml">
                <calendar color="user_id" date_start="date_deadline" string="Tasks">
                    <field name="name"/>
                    <field name="project_id"/>
                </calendar>
            </field>
        </record>

        <record id="view_task_gantt" model="ir.ui.view">
            <field name="name">project.task.gantt</field>
            <field name="model">project.task</field>
            <field name="type">gantt</field>
            <field eval="2" name="priority"/>
            <field name="arch" type="xml">
                <gantt date_start="date_start" date_stop="date_end" string="Tasks" default_group_by="project_id">
                </gantt>
            </field>
        </record>

        <record id="view_project_task_graph" model="ir.ui.view">
            <field name="name">project.task.graph</field>
            <field name="model">project.task</field>
            <field name="type">graph</field>
            <field name="arch" type="xml">
                <graph string="Project Tasks" type="bar">
                    <field name="project_id"/>
                    <field name="planned_hours" operator="+"/>
                    <field name="delay_hours" operator="+"/>
                </graph>
            </field>
        </record>

        <record id="view_task_search_form" model="ir.ui.view">
            <field name="name">project.task.search.form</field>
            <field name="model">project.task</field>
            <field name="type">search</field>
            <field name="arch" type="xml">
               <search string="Tasks">
                    <group>
                        <filter icon="terp-check" name="inbox" string="Inbox" domain="[('message_state','=','unread')]"/>
                        <filter name="draft" string="New" domain="[('state','=','draft')]" help="New Tasks" icon="terp-check"/>
                        <filter name="open" string="In Progress" domain="[('state','=','open')]" help="In Progress Tasks" icon="terp-camera_test"/>
                        <filter string="Pending" domain="[('state','=','pending')]" context="{'show_delegated':False}" help="Pending Tasks" icon="terp-gtk-media-pause"/>
                        <separator orientation="vertical"/>
                        <filter string="Deadlines" context="{'deadline_visible': False}" domain="[('date_deadline','&lt;&gt;',False)]" help="Show only tasks having a deadline" icon="terp-gnome-cpu-frequency-applet+"/>
                        <separator orientation="vertical"/>
                        <field name="name"/>
                        <field name="project_id" context="{'project_id':self}">
                             <filter domain="[('project_id.user_id','=',uid)]" help="My Projects" icon="terp-personal"/>
                        </field>
                        <field name="user_id">
                            <filter domain="[('user_id','=',uid)]"  help="My Tasks" icon="terp-personal" />
                            <filter domain="[('user_id','=',False)]"  help="Unassigned Tasks" icon="terp-personal-" />
                        </field>
                    </group>
                    <newline/>
                    <group expand="0" string="Group By...">
                        <filter string="Users" name="group_user_id" icon="terp-personal" domain="[]"  context="{'group_by':'user_id'}"/>
                        <separator orientation="vertical"/>
                        <filter string="Project" name="group_project_id" icon="terp-folder-violet" domain="[]" context="{'group_by':'project_id'}"/>
                        <separator orientation="vertical"/>
                        <filter string="Stage" name="group_stage_id" icon="terp-stage" domain="[]" context="{'group_by':'type_id'}"/>
                        <filter string="State" name="group_state" icon="terp-stock_effects-object-colorize" domain="[]" context="{'group_by':'state'}" groups="base.group_no_one"/>
                        <separator orientation="vertical"/>
                        <filter string="Deadline" icon="terp-gnome-cpu-frequency-applet+" domain="[]" context="{'group_by':'date_deadline'}"/>
                        <separator orientation="vertical" groups="base.group_no_one"/>
                        <filter string="Start Date" icon="terp-go-month" domain="[]" context="{'group_by':'date_start'}" groups="base.group_no_one"/>
                        <filter string="End Date" icon="terp-go-month" domain="[]" context="{'group_by':'date_end'}" groups="base.group_no_one"/>
                    </group>
                </search>
            </field>
        </record>

        <record id="action_view_task" model="ir.actions.act_window">
            <field name="name">Tasks</field>
            <field name="res_model">project.task</field>
            <field name="view_type">form</field>
            <field name="view_mode">kanban,tree,form,calendar,gantt,graph</field>
            <field eval="False" name="filter"/>
            <field name="view_id" eval="False"/>
            <field name="context">{"search_default_project_id": project_id, 'search_default_inbox': 1}</field>
            <field name="search_view_id" ref="view_task_search_form"/>
            <field name="help">A task represents a work that has to be done. Each user works in his own list of tasks where he can record his task work in hours. He can work and close the task itself or delegate it to another user. If you delegate a task to another user, you get a new task in pending state, which will be reopened when you have to review the work achieved. If you install the project_timesheet module, task work can be invoiced based on the project configuration. With the project_mrp module, sales orders can create tasks automatically when they are confirmed.</field>
        </record>
        <record id="open_view_task_list_kanban" model="ir.actions.act_window.view">
            <field name="sequence" eval="0"/>
            <field name="view_mode">kanban</field>
            <field name="act_window_id" ref="action_view_task"/>
        </record>
        <record id="open_view_task_list_tree" model="ir.actions.act_window.view">
            <field name="sequence" eval="1"/>
            <field name="view_mode">tree</field>
            <field name="act_window_id" ref="action_view_task"/>
        </record>

        <menuitem action="action_view_task" id="menu_action_view_task" parent="project.menu_project_management" sequence="5"/>

        <record id="action_view_task_overpassed_draft" model="ir.actions.act_window">
            <field name="name">Overpassed Tasks</field>
            <field name="res_model">project.task</field>
            <field name="view_type">form</field>
            <field name="view_mode">tree,form,calendar,graph,kanban</field>
            <field name="domain">[('date_deadline','&lt;',time.strftime('%Y-%m-%d')),('state','in',('draft','pending','open'))]</field>
            <field name="filter" eval="True"/>
            <field name="search_view_id" ref="view_task_search_form"/>
        </record>

        <!-- Opening task when double clicking on project -->
        <record id="dblc_proj" model="ir.actions.act_window">
            <field name="res_model">project.task</field>
            <field name="name">Project's tasks</field>
            <field name="view_type">form</field>
            <field name="view_mode">tree,form,calendar,graph,gantt,kanban</field>
            <field name="domain">[('project_id', 'child_of', [active_id])]</field>
            <field name="context">{'project_id':active_id, 'active_test':False}</field>
        </record>

        <record id="ir_project_task_open" model="ir.values">
            <field eval=" 'tree_but_open'" name="key2"/>
            <field eval="'project.project'" name="model"/>
            <field name="name">View project's tasks</field>
            <field eval="'ir.actions.act_window,'+str(dblc_proj)" name="value"/>
        </record>

        <!-- Task types -->
        <record id="task_type_search" model="ir.ui.view">
            <field name="name">project.task.type.search</field>
            <field name="model">project.task.type</field>
            <field name="type">search</field>
            <field name="arch" type="xml">
                <search string="Tasks Stages">
                   <group>
                       <filter icon="terp-check" string="Common" name="common" domain="[('project_default', '=', 1)]" help="Stages common to all projects"/>
                       <separator orientation="vertical"/>
                       <field name="name"/>
                   </group>
                </search>
            </field>
        </record>

        <record id="task_type_edit" model="ir.ui.view">
            <field name="name">project.task.type.form</field>
            <field name="model">project.task.type</field>
            <field name="type">form</field>
            <field name="arch" type="xml">
                <form string="Task Stage">
                    <group colspan="4" col="6">
                    <field name="name"/>
                    <field name="project_default"/>
                    <field name="sequence"/>
                    <field name="state"/>
                    </group>
                    <separator string="Description" colspan="4"/>
                    <field colspan="4" name="description" nolabel="1"/>
                </form>
            </field>
        </record>

        <record id="task_type_tree" model="ir.ui.view">
            <field name="name">project.task.type.tree</field>
            <field name="model">project.task.type</field>
            <field name="type">tree</field>
            <field name="arch" type="xml">
                <tree string="Task Stage">
                    <field name="sequence"/>
                    <field name="name"/>
                    <field name="state"/>
                </tree>
            </field>
        </record>

        <record id="open_task_type_form" model="ir.actions.act_window">
            <field name="name">Stages</field>
            <field name="res_model">project.task.type</field>
            <field name="view_type">form</field>
            <field name="view_id" ref="task_type_tree"/>
            <field name="help">Define the steps that will be used in the project from the creation of the task, up to the closing of the task or issue. You will use these stages in order to track the progress in solving a task or an issue.</field>
        </record>

        <menuitem id="menu_tasks_config" name="GTD" parent="project.menu_definitions" sequence="1"/>

        <menuitem id="menu_project_config_project" name="Stages" parent="menu_definitions" sequence="1"/>

<<<<<<< HEAD
        <menuitem action="open_task_type_form" id="menu_task_types_view" parent="menu_project_config_project" sequence="2"/>
        <menuitem action="open_view_project_all" id="menu_open_view_project_all" parent="menu_project_config_project" sequence="1" groups="base.group_no_one"/>
=======
        <menuitem action="open_task_type_form" id="menu_task_types_view" parent="menu_project_config_project" sequence="2" groups="base.group_no_one"/>
        <menuitem action="open_view_project_all" id="menu_projects" name="Projects" parent="menu_project_management" sequence="1"/>
>>>>>>> 420e45e1

        <act_window context="{'search_default_user_id': [active_id], 'default_user_id': active_id}" id="act_res_users_2_project_project" name="User's projects" res_model="project.project" src_model="res.users" view_mode="tree,form" view_type="form"/>

         <record id="task_company" model="ir.ui.view">
            <field name="name">res.company.task.config</field>
            <field name="model">res.company</field>
            <field name="type">form</field>
            <field name="inherit_id" ref="base.view_company_form"/>
            <field name="arch" type="xml">
                <page string="Configuration" position="inside">
                    <separator string="Project Management" colspan="4"/>
                    <field name="project_time_mode_id" domain="[('category_id','=','Working Time')]"/>
                    <newline/>
                </page>
            </field>
        </record>

      <!--     User Form-->
      <record id="view_project_users_form_simple" model="ir.ui.view">
          <field name="name">res.users.project.form1</field>
          <field name="model">res.users</field>
          <field name="type">form</field>
          <field name="inherit_id" ref="base.view_users_form"/>
          <field eval="18" name="priority"/>
          <field name="arch" type="xml">
              <group name="default_filters" position="inside">
                   <field name="context_project_id"/>
              </group>
          </field>
     </record>

     <record model="ir.ui.view" id="view_users_form_project_modif_inherited1">
         <field name="name">view.users.form.project.modif.inherited1</field>
         <field name="model">res.users</field>
         <field name="inherit_id" ref="base.view_users_form_simple_modif" />
         <field name="type">form</field>
         <field eval="18" name="priority"/>
         <field name="arch" type="xml">
            <group name="default_filters" position="inside">
                <field name="context_project_id" context="{'user_preference':True}" widget="selection" readonly="0"/>
            </group>
       </field>
    </record>
    <act_window context="{'search_default_user_id': [active_id], 'default_user_id': active_id}" domain="[('state', '&lt;&gt;', 'cancelled'),('state', '&lt;&gt;', 'done')]" id="act_res_users_2_project_task_opened" name="Assigned Tasks" res_model="project.task" src_model="res.users" view_mode="tree,form,gantt,calendar,graph" view_type="form"/>
    </data>
</openerp><|MERGE_RESOLUTION|>--- conflicted
+++ resolved
@@ -160,7 +160,7 @@
                 </tree>
             </field>
         </record>
-        
+
         <act_window
             context="{'search_default_project_id': [active_id], 'default_project_id': active_id}"
             id="act_project_project_2_project_task_all"
@@ -170,7 +170,7 @@
             view_mode="kanban,tree,form,calendar,graph"
             view_type="form"/>
 
-        
+
         <record model="ir.ui.view" id="view_project_kanban">
             <field name="name">project.project.kanban</field>
             <field name="model">project.project</field>
@@ -235,7 +235,7 @@
                             <script type="text/javascript">
                                 //open dropdwon when click on the icon.
                                 $('.dropdown-toggle').dropdown();
-                                
+
                                 //show and hide the dropdown icon when mouseover and mouseour.
                                 $('.oe_project_kanban_vignette').mouseover(function() {
                                     return $(this).find('.oe_project_kanban_action').show();
@@ -408,7 +408,7 @@
                 </form>
             </field>
         </record>
-        
+
         <!-- Project Task Kanban View  -->
         <record model="ir.ui.view" id="view_task_kanban">
             <field name="name">project.task.kanban</field>
@@ -725,13 +725,8 @@
 
         <menuitem id="menu_project_config_project" name="Stages" parent="menu_definitions" sequence="1"/>
 
-<<<<<<< HEAD
-        <menuitem action="open_task_type_form" id="menu_task_types_view" parent="menu_project_config_project" sequence="2"/>
-        <menuitem action="open_view_project_all" id="menu_open_view_project_all" parent="menu_project_config_project" sequence="1" groups="base.group_no_one"/>
-=======
         <menuitem action="open_task_type_form" id="menu_task_types_view" parent="menu_project_config_project" sequence="2" groups="base.group_no_one"/>
-        <menuitem action="open_view_project_all" id="menu_projects" name="Projects" parent="menu_project_management" sequence="1"/>
->>>>>>> 420e45e1
+        <menuitem action="open_view_project_all" id="menu_projects" name="Projects" parent="menu_project_management" sequence="1" groups="base.group_no_one"/>
 
         <act_window context="{'search_default_user_id': [active_id], 'default_user_id': active_id}" id="act_res_users_2_project_project" name="User's projects" res_model="project.project" src_model="res.users" view_mode="tree,form" view_type="form"/>
 
