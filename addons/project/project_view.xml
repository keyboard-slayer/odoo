--- conflicted
+++ resolved
@@ -228,15 +228,9 @@
                         <button name="do_draft" states="open" string="Draft" type="object" icon="gtk-indent" groups="base.group_no_one"/>
                         <button name="do_open" states="pending,draft" string="Start Task" type="object" icon="gtk-media-play" groups="base.group_no_one"/>
                         <button name="%(action_project_task_reevaluate)d" states="done,cancelled" string="Reactivate" type="action" icon="gtk-convert" context="{'button_reactivate':True}" />
-<<<<<<< HEAD
                         <button name="do_pending" states="open" string="Pending" type="object" icon="gtk-media-pause" groups="base.group_no_one"/>
-                        <button groups="base.group_extended" name="%(action_project_task_delegate)d" states="pending,open,draft" string="Delegate" type="action" icon="terp-personal"/>
+                        <button name="%(action_project_task_delegate)d" states="pending,open,draft" string="Delegate" type="action" icon="terp-personal"/>
                         <button name="action_close" states="pending,open" string="Done" type="object" icon="terp-dialog-close" groups="base.group_no_one"/>
-=======
-                        <button name="do_pending" states="open" string="Pending" type="object" icon="gtk-media-pause"/>
-                        <button name="%(action_project_task_delegate)d" states="pending,open,draft" string="Delegate" type="action" icon="terp-personal"/>
-                        <button name="action_close" states="pending,open" string="Done" type="object" icon="terp-dialog-close"/>
->>>>>>> 41a69ec9
                         <div class="oe_right">
                             <field name="state" nolabel="1" widget="statusbar" statusbar_visible="draft,open,done" statusbar_colors='{"pending":"blue"}' select="1" groups="base.group_no_one"/>
                         </div>
@@ -444,15 +438,9 @@
                     <field name="date_end" invisible="1" groups="base.group_no_one"/>
                     <field name="progress" widget="progressbar" invisible="context.get('set_visible',False)"/>
                     <field name="state" invisible="context.get('set_visible',False)"/>
-<<<<<<< HEAD
                     <button name="do_open" states="pending,draft,done,cancelled" string="Start Task" type="object" icon="gtk-media-play" help="For changing to open state" invisible="context.get('set_visible',False)" groups="base.group_no_one"/>
-                    <button groups="base.group_extended" name="%(action_project_task_delegate)d" states="pending,open,draft" string="Delegate" type="action" icon="terp-personal" help="For changing to delegate state"/>
+                    <button name="%(action_project_task_delegate)d" states="pending,open,draft" string="Delegate" type="action" icon="terp-personal" help="For changing to delegate state"/>
                     <button name="action_close" states="draft,pending,open" string="Done" type="object" icon="terp-dialog-close" help="For changing to done state" groups="base.group_no_one"/>
-=======
-                    <button name="do_open" states="pending,draft,done,cancelled" string="Start Task" type="object" icon="gtk-media-play" help="For changing to open state" invisible="context.get('set_visible',False)"/>
-                    <button name="%(action_project_task_delegate)d" states="pending,open,draft" string="Delegate" type="action" icon="terp-personal" help="For changing to delegate state"/>
-                    <button name="action_close" states="draft,pending,open" string="Done" type="object" icon="terp-dialog-close" help="For changing to done state"/>
->>>>>>> 41a69ec9
                 </tree>
             </field>
         </record>
