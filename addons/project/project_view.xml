<?xml version="1.0" encoding="utf-8"?>
<openerp>
    <data>

        <menuitem
            icon="terp-project" id="base.menu_main_pm"
            name="Project" sequence="10"
            groups="group_project_manager,group_project_user"
            web_icon="images/project.png"
            web_icon_hover="images/project-hover.png"/>

        <menuitem id="menu_project_management" name="Project" parent="base.menu_main_pm" sequence="1"/>
        <menuitem id="menu_definitions" name="Configuration" parent="base.menu_main_pm" sequence="60"/>

        <!-- Project -->
        <record id="edit_project" model="ir.ui.view">
            <field name="name">project.project.form</field>
            <field name="model">project.project</field>
            <field name="type">form</field>
            <field name="arch" type="xml">
                <form string="Project" version="7.0">
                <header>
                    <button name="set_done" string="Done" type="object" states="open,pending" class="oe_form_button_active_flow"/>
                    <button name="set_open" string="Re-open project" type="object" states="pending" class="oe_form_button_active_flow"/>
                    <button name="set_open" string="Re-open project" type="object" states="cancelled,close" class="oe_form_button_return_flow"/>
                    <button name="set_pending" string="Pending" type="object" states="open" class="oe_form_button_return_flow"/>
                    <button name="set_template" string="Set as Template" type="object" states="open"/>
                    <button string="New Project Based on Template" name="duplicate_template"  type="object" states="template" context="{'parent_id':parent_id}" class="oe_form_button_active_flow"/>
                    <button name="reset_project" string="Reset as Project" type="object" states="template" class="oe_form_button_active_flow"/>
                    <button name="set_cancel" string="Cancel" type="object" states="open,pending"/>
                    <field name="state" widget="statusbar" statusbar_visible="open,close" statusbar_colors='{"pending":"blue"}' readonly="1"/>
                </header>
                <sheet string="Project" layout="auto">
                    <field name="analytic_account_id" invisible="1" required="0"/>
                    <label for="name" class="oe_form_readonly_hidden" string="Project Name"/>
                    <h1>
                        <field name="name"/>
                    </h1>
                    <label for="parent_id" class="oe_form_readonly_hidden" string="Parent Project"/>
                    <h2>
                        <field name="parent_id" domain="[('id','!=',analytic_account_id)]" context="{'current_model': 'project.project'}"/>
                    </h2>
                    <group>
                        <group>
                            <field name="user_id" string="Project Manager" attrs="{'readonly':[('state','in',['close', 'cancelled'])]}"/>
                        </group><group>
                            <field name="date_start" string="Start Date" attrs="{'readonly':[('state','in',['close', 'cancelled'])]}"/>
                            <field name="date" string="End Date" attrs="{'readonly':[('state','in',['close', 'cancelled'])]}"/>
                            <field name="progress_rate" widget="progressbar"/>
                        </group>
                    </group>
                    <notebook colspan="4">
                        <page string="Members">
                            <field colspan="4" name="members" nolabel="1" widget="many2many_kanban">
                                <kanban quick_create="true" create="false">
                                    <field name="name"/>
                                    <templates>
                                        <t t-name="kanban-box">
                                            <div style="position: relative">
                                                <a t-if="! read_only_mode" type="delete" style="position: absolute; right: 0; padding: 4px; diplay: inline-block">X</a>
                                                <div class="oe_module_vignette">
                                                    <div class="oe_module_desc">
                                                        <field name="name"/>
                                                    </div>
                                                </div>
                                            </div>
                                        </t>
                                    </templates>
                                </kanban>
                            </field>
                        </page>
                        <page string="Administration">
                            <group>
                                <group name="kanban" string="Project Management">
                                    <field name="use_tasks"/>
                                </group>
                                <group string="Performance">
                                    <field name="planned_hours" widget="float_time"/>
                                    <field name="effective_hours" widget="float_time" />
                                    <field name="resource_calendar_id"/>
                                </group>
                                <newline/>
                                <group name="misc" string="Miscellaneous">
                                    <field name="company_id" groups="base.group_multi_company" widget="selection" required="1"/>
                                    <field name="warn_manager"/>
                                    <field name="priority"/>
                                    <field name="active" attrs="{'invisible':[('state','in',['open', 'pending', 'template'])]}"/>
                                </group>
                            </group>
                        </page>
                        <page string="Billing" groups="account.group_account_invoice">
                            <group col="4">
                                <field colspan="4" name="partner_id" on_change="onchange_partner_id(partner_id)" string="Customer"/>
                                <field name="warn_customer"/>
                                <field name="currency_id" groups="base.group_multi_company" required="1"/>
                            </group>
                            <group col="4">
                                <separator colspan="2" string="Mail Header"/>
                                <separator colspan="2" string="Mail Footer"/>
                                <field name="warn_header" nolabel="1" colspan="2"/>
                                <field name="warn_footer" nolabel="1" colspan="2"/>
                            </group>
                            <group col="3">
                                <b>
                                    <label string="Variables you can use for headers and footer." colspan="3"/>
                                </b>
                                <label string="Task: %%(name)s"/>
                                <label string="User: %%(user_id)s"/>
                                <label string="ID: %%(task_id)s"/>
                                <label string="Status: %%(state)s"/>
                                <label string="Date Start: %%(date_start)s"/>
                                <label string="Date Stop: %%(date)s"/>
                            </group>
                        </page>
                        <page string="Tasks Stages">
                             <field name="type_ids"/>
                        </page>
                        <page string="Notes">
                            <field name="description"/>
                        </page>
                    </notebook>
                </sheet>
                <footer>
                    <field name="message_ids" widget="ThreadView"/>
                </footer>
                </form>
            </field>
        </record>

       <record id="view_project_project_filter" model="ir.ui.view">
            <field name="name">project.project.select</field>
            <field name="model">project.project</field>
            <field name="type">search</field>
            <field name="arch" type="xml">
                <search string="Search Project">
                   <group>
                       <filter icon="terp-check" string="Open" name="Current" domain="[('state', '=','open')]" help="Open Projects"/>
                       <filter icon="gtk-media-pause" string="Pending" name="Pending" domain="[('state', '=','pending')]" help="Pending Projects"/>
                       <filter icon="gtk-media-pause" string="Template"
                            name="Template" domain="[('state', '=','template')]" help="Templates of Projects"/>
                       <separator orientation="vertical"/>
                       <filter icon="terp-personal+" string="Member" domain="['|',('user_id', '=', uid),('members', '=', uid)]" help="Projects in which I am a member."/>
                       <separator orientation="vertical"/>
                       <field name="name" string="Project Name"/>
                       <field name="user_id" string="Project Manager">
                            <filter domain="[('user_id','=',uid)]" help="Projects in which I am a manager" icon="terp-personal"/>
                       </field>
                       <field name="partner_id" string="Partner"/>
                   </group>
                   <newline />
                    <group expand="0" string="Group By...">
                        <filter string="Manager" name="Manager"  icon="terp-personal" domain = "[]" context="{'group_by':'user_id'}"/>
                        <filter string="Partner" name="Partner" icon="terp-partner" domain = "[]" context="{'group_by':'partner_id'}"/>
                         <separator orientation="vertical"/>
                        <filter string="Parent" name="Parent"  help="Parent" icon="terp-folder-blue" domain = "[]" context="{'group_by':'parent_id'}"/>
                    </group>
               </search>
            </field>
        </record>

        <record id="view_project" model="ir.ui.view">
            <field name="name">project.project.tree</field>
            <field name="model">project.project</field>
            <field name="type">tree</field>
            <field name="field_parent">child_ids</field>
            <field name="arch" type="xml">
                <tree fonts="bold:needaction_pending==True" colors="red:date and (date&lt;current_date) and (state == 'open');blue:state in ('draft','pending');grey: state in ('close','cancelled')" string="Projects">
                    <field name="sequence" invisible="1"/>
                    <field name="needaction_pending" invisible="1"/>
                    <field name="date" invisible="1"/>
                    <field name="name" string="Project Name"/>
                    <field name="user_id" string="Project Manager"/>
                    <field name="partner_id" string="Partner"/>
                    <field name="parent_id" string="Parent" invisible="1"/>
                    <field name="planned_hours" widget="float_time"/>
                    <field name="total_hours" widget="float_time"/>
                    <field name="effective_hours" widget="float_time"/>
                    <field name="progress_rate" widget="progressbar"/>
                    <field name="state"/>
                </tree>
            </field>
        </record>

        <act_window
            context="{'search_default_project_id': active_id, 'default_project_id': active_id}"
            id="act_project_project_2_project_task_all"
            name="Tasks"
            res_model="project.task"
            src_model="project.project"
            view_mode="kanban,tree,form,calendar,graph"
            view_type="form"/>

        <record model="ir.ui.view" id="view_project_kanban">
            <field name="name">project.project.kanban</field>
            <field name="model">project.project</field>
            <field name="type">kanban</field>
            <field name="arch" type="xml">
                <kanban>
                    <field name="effective_hours"/>
                    <field name="planned_hours"/>
                    <field name="name"/>
                    <field name="members"/>
                    <field name="use_tasks"/>
                    <field name="user_id"/>
                    <field name="date"/>
                    <field name="color"/>
                    <field name="task_count"/>
                    <templates>
                        <t t-name="kanban-box">
                            <div t-attf-class="oe_kanban_color_#{kanban_getcolor(record.color.raw_value)} oe_kanban_card oe_kanban_project oe_kanban_auto_height oe_kanban_global_click">
                                <a class="oe_kanban_menuaction oe_i">B</a>
                                <ul class="oe_kanban_menu">
                                    <li><a type="edit">Edit...</a></li>
                                    <li><a type="delete">Delete</a></li>
                                    <li><ul class="oe_kanban_colorpicker" data-field="color"/></li>
                                </ul>
                                <div class="oe_kanban_content">
                                    <h3 class="oe_kanban_ellipsis"><field name="name"/></h3>

                                    <div class="oe_kanban_project_list">
                                        <a t-if="record.use_tasks.raw_value"
                                            name="%(act_project_project_2_project_task_all)d" type="action">
                                            Tasks(<field name="task_count"/>)</a>
                                    </div>

                                    <div class="oe_kanban_project_fields oe_kanban_project_deadline" t-if="record.date.raw_value">
                                        <div>Deadline</div>
                                        <div><field name="date"/></div>
                                    </div>

                                    <div class="oe_kanban_project_fields oe_kanban_project_progress">
                                        <div>Progress</div>
                                        <div><t t-esc="Math.round(record.effective_hours.raw_value)"/> / <t t-esc="Math.round(record.planned_hours.raw_value)"/> <field name="company_uom_id"/></div>
                                    </div>

                                    <div class="oe_kanban_project_avatars">
                                        <t t-foreach="record.members.raw_value" t-as="member">
                                            <img t-att-src="kanban_image('res.users', 'avatar', member)" t-att-data-member_id="member"/>
                                        </t>
                                    </div>
                                </div>
                            </div>
                        </t>
                    </templates>
                </kanban>
            </field>
        </record>

       <record id="view_project_project_gantt" model="ir.ui.view">
            <field name="name">project.project.gantt</field>
            <field name="model">project.project</field>
            <field name="type">gantt</field>
            <field name="arch" type="xml">
                <gantt date_delay="planned_hours" date_start="date_start" string="Projects">
                </gantt>
            </field>
        </record>

        <record id="open_view_project_all" model="ir.actions.act_window">
            <field name="name">Projects</field>
            <field name="res_model">project.project</field>
            <field name="view_type">form</field>
            <field name="domain">[]</field>
            <field name="view_mode">kanban,tree,form,gantt</field>
            <field name="view_id" ref="view_project_kanban"/>
            <field name="search_view_id" ref="view_project_project_filter"/>
            <field name="context">{}</field>
            <field name="help" type="xml">
                <p>Click <i>'Create'</i> to <b>start a new project</b>.</p>
                <p>Projects are used to organize your activities; plan tasks,
                track issues, invoice timesheets. You can define internal
                projects (R&amp;D, Improve Sales Process), private projects (My
                Todos) or customer ones.</p>
                <p>
                    You will be able collaborate with internal users on
                    projects or invite customers to share your activities.
                </p>
            </field>
        </record>

        <record id="open_view_template_project" model="ir.actions.act_window">
            <field name="name">Templates of Projects</field>
            <field name="res_model">project.project</field>
            <field name="view_type">form</field>
            <field name="domain">[('state','=','template')]</field>
            <field name="view_id" ref="view_project"/>
        </record>

        <record id="view_task_work_form" model="ir.ui.view">
            <field name="name">project.task.work.form</field>
            <field name="model">project.task.work</field>
            <field name="type">form</field>
            <field name="arch" type="xml">
                <form string="Task Work" version="7.0">
                    <group col="4">
                        <field colspan="4" name="name"/>
                        <field name="hours" widget="float_time"/>
                        <field name="date"/>
                        <field name="user_id"/>
                        <field name="company_id" groups="base.group_multi_company" widget="selection"/>
                    </group>
                </form>
            </field>
        </record>

        <record id="view_task_work_tree" model="ir.ui.view">
            <field name="name">project.task.work.tree</field>
            <field name="model">project.task.work</field>
            <field name="type">tree</field>
            <field name="arch" type="xml">
                <tree editable="top" string="Task Work">
                    <field name="date"/>
                    <field name="name"/>
                    <field name="hours" widget="float_time"/>
                    <field name="user_id"/>
                </tree>
            </field>
        </record>

        <!-- Task -->
        <record id="view_task_form2" model="ir.ui.view">
            <field name="name">project.task.form</field>
            <field name="model">project.task</field>
            <field name="type">form</field>
            <field eval="2" name="priority"/>
            <field name="arch" type="xml">
                <form string="Project" version="7.0">
                    <header>
                        <!--
                        <button name="do_open" string="Start Task" type="object"
<<<<<<< HEAD
                                states="draft,pending" class="oe_form_button_active_flow"/>
                        <button name="%(action_project_task_reevaluate)d" string="Reactivate" type="action"
                                states="done,cancelled" context="{'button_reactivate':True}" class="oe_form_button_active_flow"/>
                        <button name="do_pending" string="Pending" type="object"
                                states="open" class="oe_form_button_return_flow"/>
                        <button name="action_close" string="Done" type="object"
                                states="draft,open,pending" class="oe_form_button_active_flow"/>
                        <button name="do_draft" string="Draft" type="object"
                                states="cancel,done" class="oe_form_button_return_flow"/>
=======
                                states="draft,pending"/>
                        <button name="do_draft" string="Draft" type="object"
                                states="cancel,done"/>
                        -->
                        <button name="%(action_project_task_reevaluate)d" string="Reactivate" type="action"
                                states="done,cancelled" context="{'button_reactivate':True}"/>
                        <button name="action_close" string="Done" type="object"
                                states="draft,open,pending"/>
                        <button name="do_pending" string="Pending" type="object"
                                states="open"/>
>>>>>>> c9c27a24
                        <button name="%(action_project_task_delegate)d" string="Delegate" type="action"
                                states="pending,open,draft" groups="project.group_delegate_task"/>
                        <button name="do_cancel" string="Cancel" type="object"
                                states="draft,open,pending" />
                        <button name="stage_previous" string="Previous Stage" type="object"
                                states="open,pending" icon="gtk-go-back" attrs="{'invisible': [('stage_id','=', False)]}"/>
                        <button name="stage_next" string="Next Stage" type="object"
                                states="open,pending" icon="gtk-go-forward" attrs="{'invisible': [('stage_id','=', False)]}"/>
                        <field name="stage_id" widget="statusbar"/>
                    </header>
                    <sheet string="Task">
                    <label for="name" class="oe_form_readonly_hidden"/>
                    <h1>
                        <field name="name"/>
                    </h1>
                    <group>
                        <group>
                            <field name="user_id" attrs="{'readonly':[('state','in',['done', 'cancelled'])]}"/>
                            <field name="project_id"  on_change="onchange_project(project_id)"/>
                            <field name="company_id" groups="base.group_multi_company" widget="selection"/>
                        </group>
                        <group>
                            <field name="date_deadline" attrs="{'readonly':[('state','in',['done', 'cancelled'])]}"/>
                            <field name="planned_hours" widget="float_time" attrs="{'readonly':[('state','!=','draft')]}"
                                groups="project.group_time_work_estimation_tasks"
                                on_change="onchange_planned(planned_hours, effective_hours)"/>
                            <field name="progress" widget="progressbar"
                                groups="project.group_time_work_estimation_tasks"
                                invisible="1"/>
                        </group>
                    </group>
                    <notebook>
                        <page string="Description">
                            <field name="description" attrs="{'readonly':[('state','=','done')]}" placeholder="Add a Description..." />
                            <field name="work_ids" groups="project.group_tasks_work_on_tasks">
                                <tree string="Task Work" editable="top">
                                    <field name="date"/>
                                    <field name="name"/>
                                    <field name="user_id"/>
                                    <field name="hours" widget="float_time" sum="Spent Hours"/>
                                </tree>
                            </field>
                            <group class="oe_form_subtotal_footer" name="project_hours" groups="project.group_time_work_estimation_tasks">
                                <field name="effective_hours" widget="float_time"/>
                                <label for="remaining_hours" string="Remaining" groups="project.group_time_work_estimation_tasks"/>
                                <div>
                                    <button name="%(action_project_task_reevaluate)d" string="Reevaluate" type="action" target="new" states="open,pending" icon="gtk-edit"/>
                                    <field name="remaining_hours" widget="float_time" attrs="{'readonly':[('state','!=','draft')]}" groups="project.group_time_work_estimation_tasks"/>
                                </div>
                                <field name="total_hours" widget="float_time" class="oe_form_subtotal_footer_separator"/>
                            </group>
                        </page>
                        <page string="Delegations History" groups="project.group_delegate_task">
                            <separator string="Parent Tasks"/>
                            <field name="parent_ids"/>
                            <separator string="Delegated tasks"/>
                            <field name="child_ids">
                                <tree string="Delegated tasks">
                                    <field name="name"/>
                                    <field name="user_id"/>
                                    <field name="stage_id"/>
                                    <field name="state" groups="base.group_no_one"/>
                                    <field name="effective_hours" widget="float_time"/>
                                    <field name="progress" widget="progressbar"/>
                                    <field name="remaining_hours" widget="float_time"/>
                                    <field name="date_deadline"/>
                                </tree>
                            </field>
                        </page>
                        <page string="Extra Info" attrs="{'readonly':[('state','=','done')]}">
                            <group col="4">
                                <field name="priority"/>
                                <field name="sequence"/>
                                <field name="partner_id" />
                                <field name="state" groups="base.group_no_one"/>
                            </group>
                        </page>
                    </notebook>
                    </sheet>
                    <footer>
                        <field name="message_ids" widget="ThreadView"/>
                    </footer>
                </form>
            </field>
        </record>

        <!-- Project Task Kanban View  -->
        <record model="ir.ui.view" id="view_task_kanban">
            <field name="name">project.task.kanban</field>
            <field name="model">project.task</field>
            <field name="type">kanban</field>
            <field name="arch" type="xml">
                <kanban default_group_by="stage_id" >
                    <field name="color"/>
                    <field name="priority"/>
                    <field name="stage_id"/>
                    <field name="user_id"/>
                    <field name="user_email"/>
                    <field name="description"/>
                    <field name="sequence"/>
                    <field name="state" groups="base.group_no_one"/>
                    <field name="kanban_state"/>
                    <field name="remaining_hours" sum="Remaining Time" groups="project.group_time_work_estimation_tasks"/>
                    <field name="date_deadline"/>
                    <templates>
                        <t t-name="task_details">
                            <ul class="oe_kanban_tooltip" t-if="record.project_id.raw_value">
                                <li><b>Project:</b> <field name="project_id"/></li>
                            </ul>
                        </t>
                        <t t-name="kanban-box">
                            <t t-set="pad_url">http://pad.openerp.com/<t t-raw="_.str.underscored(_.str.trim(record.name.raw_value))"/></t>
                            <t t-if="record.kanban_state.raw_value === 'blocked'" t-set="border">oe_kanban_color_red</t>
                            <t t-if="record.kanban_state.raw_value === 'done'" t-set="border">oe_kanban_color_green</t>
                            <div t-attf-class="#{kanban_color(record.color.raw_value)} #{border || ''}">
                                <div class="oe_kanban_box oe_kanban_color_border">
                                    <table class="oe_kanban_table oe_kanban_box_header oe_kanban_color_bgdark oe_kanban_color_border oe_kanban_draghandle">
                                    <tr>
                                        <td align="left" valign="middle" width="16">
                                            <a t-if="record.priority.raw_value == 1" icon="star-on" type="object" name="set_normal_priority"/>
                                            <a t-if="record.priority.raw_value != 1" icon="star-off" type="object" name="set_high_priority" style="opacity:0.6; filter:alpha(opacity=60);"/>
                                        </td>
                                        <td align="left" valign="middle" class="oe_kanban_title" tooltip="task_details">
                                            <field name="name"/>
                                        </td>
                                        <td valign="top" width="22">
                                            <img t-att-src="kanban_image('res.users', 'avatar', record.user_id.raw_value[0])"  t-att-title="record.user_id.value"
                                            width="22" height="22" class="oe_kanban_gravatar"/>
                                        </td>
                                    </tr>
                                    </table>
                                    <div class="oe_kanban_box_content oe_kanban_color_bglight oe_kanban_box_show_onclick_trigger">
                                        <div class="oe_kanban_description">
                                            <t t-esc="kanban_text_ellipsis(record.description.value, 160)"/>
                                            <i t-if="record.date_deadline.raw_value">
                                                <t t-if="record.description.raw_value">, </t>
                                                <field name="date_deadline"/>
                                            </i>
                                            <span class="oe_kanban_project_times" style="white-space: nowrap; padding-left: 5px;">
                                                <t t-set="hours" t-value="record.remaining_hours.raw_value"/>
                                                <t t-set="times" t-value="[
                                                     [1, (hours gte 1 and hours lt 2)]
                                                    ,[2, (hours gte 2 and hours lt 5)]
                                                    ,[5, (hours gte 5 and hours lt 10)]
                                                    ,[10, (hours gte 10)]
                                                ]"/>
                                                <t t-foreach="times" t-as="time"
                                                    ><a t-if="!time[1]" t-attf-data-name="set_remaining_time_#{time[0]}"
                                                        type="object" class="oe_kanban_button"><t t-esc="time[0]"/></a
                                                    ><b t-if="time[1]" class="oe_kanban_button oe_kanban_button_active"><t t-esc="Math.round(hours)"/></b
                                                ></t>
                                                <a name="do_open" states="draft" string="Validate planned time and open task" type="object" class="oe_kanban_button oe_kanban_button_active">!</a>
                                            </span>
                                        </div>
                                        <div class="oe_kanban_clear"/>
                                    </div>
                                    <div class="oe_kanban_buttons_set oe_kanban_color_border oe_kanban_color_bglight oe_kanban_box_show_onclick">
                                        <div class="oe_kanban_left">
                                            <a string="Edit" icon="gtk-edit" type="edit"/>
                                            <a string="Change Color" icon="color-picker" type="color" name="color"/>
                                            <a name="%(action_project_task_delegate)d" states="pending,open,draft" string="Delegate" type="action" icon="terp-personal"/>
                                            <a name="action_close" states="draft,pending,open" string="Done" type="object" icon="terp-dialog-close"/>
                                        </div>
                                        <div class="oe_kanban_right">
                                            <a name="set_kanban_state_blocked" string="Mark as Blocked" attrs="{'invisible' : [('kanban_state', 'not in', ('normal', 'done'))]}" type="object" icon="kanban-stop"/>
                                            <a name="set_kanban_state_normal" string="Normal" attrs="{'invisible' : [('kanban_state', 'not in', ('blocked', 'done'))]}" type="object" icon="gtk-media-play"/>
                                            <a name="set_kanban_state_done" string="Done" attrs="{'invisible' : [('kanban_state', 'not in', ('blocked', 'normal'))]}" type="object" icon="kanban-apply"/>
                                        </div>
                                        <div class="oe_kanban_clear"/>
                                    </div>
                                </div>
                            </div>
                        </t>
                    </templates>
                </kanban>
            </field>
         </record>

        <record id="view_task_tree2" model="ir.ui.view">
            <field name="name">project.task.tree</field>
            <field name="model">project.task</field>
            <field name="type">tree</field>
            <field eval="2" name="priority"/>
            <field name="arch" type="xml">
                <tree fonts="bold:needaction_pending==True" colors="grey:state in ('cancelled','done');blue:state == 'pending';red:date_deadline and (date_deadline&lt;current_date) and (state in ('draft','pending','open'))" string="Tasks">
                    <field name="needaction_pending" invisible="1"/>
                    <field name="sequence" invisible="not context.get('seq_visible', False)"/>
                    <field name="name"/>
                    <field name="project_id" icon="gtk-indent" invisible="context.get('user_invisible', False)"/>
                    <field name="user_id" invisible="context.get('user_invisible', False)"/>
                    <field name="delegated_user_id" invisible="context.get('show_delegated', True)"/>
                    <field name="total_hours" invisible="1"/>
                    <field name="planned_hours" invisible="context.get('set_visible',False)" groups="project.group_time_work_estimation_tasks"/>
                    <field name="effective_hours" widget="float_time" sum="Spent Hours" invisible="1"/>
                    <field name="remaining_hours" widget="float_time" sum="Remaining Hours" on_change="onchange_remaining(remaining_hours,planned_hours)" invisible="context.get('set_visible',False)" groups="project.group_time_work_estimation_tasks"/>
                    <field name="date_deadline" invisible="context.get('deadline_visible',True)"/>
                    <field name="stage_id" invisible="context.get('set_visible',False)"/>
                    <field name="state" invisible="context.get('set_visible',False)" groups="base.group_no_one"/>
                    <field name="date_start" invisible="1" groups="base.group_no_one"/>
                    <field name="date_end" invisible="1" groups="base.group_no_one"/>
                    <field name="progress" widget="progressbar" invisible="context.get('set_visible',False)"/>
                </tree>
            </field>
        </record>

        <record id="view_task_calendar" model="ir.ui.view">
            <field name="name">project.task.calendar</field>
            <field name="model">project.task</field>
            <field name="type">calendar</field>
            <field eval="2" name="priority"/>
            <field name="arch" type="xml">
                <calendar color="user_id" date_start="date_deadline" string="Tasks">
                    <field name="name"/>
                    <field name="project_id"/>
                </calendar>
            </field>
        </record>

        <record id="view_task_gantt" model="ir.ui.view">
            <field name="name">project.task.gantt</field>
            <field name="model">project.task</field>
            <field name="type">gantt</field>
            <field eval="2" name="priority"/>
            <field name="arch" type="xml">
                <gantt date_start="date_start" date_stop="date_end" string="Tasks" default_group_by="project_id">
                </gantt>
            </field>
        </record>

        <record id="view_project_task_graph" model="ir.ui.view">
            <field name="name">project.task.graph</field>
            <field name="model">project.task</field>
            <field name="type">graph</field>
            <field name="arch" type="xml">
                <graph string="Project Tasks" type="bar">
                    <field name="project_id"/>
                    <field name="planned_hours" operator="+"/>
                    <field name="delay_hours" operator="+"/>
                </graph>
            </field>
        </record>

        <record id="view_task_search_form" model="ir.ui.view">
            <field name="name">project.task.search.form</field>
            <field name="model">project.task</field>
            <field name="type">search</field>
            <field name="arch" type="xml">
               <search string="Tasks">
                    <group>
                        <filter name="draft" string="New" domain="[('state','=','draft')]" help="New Tasks" icon="terp-check"/>
                        <filter name="open" string="In Progress" domain="[('state','=','open')]" help="In Progress Tasks" icon="terp-camera_test"/>
                        <filter string="Pending" domain="[('state','=','pending')]" context="{'show_delegated':False}" help="Pending Tasks" icon="terp-gtk-media-pause"/>
                        <separator orientation="vertical"/>
                        <filter string="Deadlines" context="{'deadline_visible': False}" domain="[('date_deadline','&lt;&gt;',False)]" help="Show only tasks having a deadline" icon="terp-gnome-cpu-frequency-applet+"/>
                        <separator orientation="vertical"/>
                        <field name="name"/>
                        <filter name="project" string="Project" domain="[('project_id.user_id','=',uid)]" help="My Projects" icon="terp-check"/>
                        <field name="project_id"/>
                        <field name="user_id">
                            <filter string="My Tasks" domain="[('user_id','=',uid)]"  help="My Tasks" icon="terp-personal" />
                            <filter string="Unassigned Tasks" domain="[('user_id','=',False)]"  help="Unassigned Tasks" icon="terp-personal-" />
                        </field>
                    </group>
                    <newline/>
                    <group expand="0" string="Group By...">
                        <filter string="Users" name="group_user_id" icon="terp-personal" domain="[]"  context="{'group_by':'user_id'}"/>
                        <separator orientation="vertical"/>
                        <filter string="Project" name="group_project_id" icon="terp-folder-violet" domain="[]" context="{'group_by':'project_id'}"/>
                        <separator orientation="vertical"/>
                        <filter string="Stage" name="group_stage_id" icon="terp-stage" domain="[]" context="{'group_by':'stage_id'}"/>
                        <filter string="Status" name="group_state" icon="terp-stock_effects-object-colorize" domain="[]" context="{'group_by':'state'}"/>
                        <separator orientation="vertical"/>
                        <filter string="Deadline" icon="terp-gnome-cpu-frequency-applet+" domain="[]" context="{'group_by':'date_deadline'}"/>
                        <separator orientation="vertical" groups="base.group_no_one"/>
                        <filter string="Start Date" icon="terp-go-month" domain="[]" context="{'group_by':'date_start'}" groups="base.group_no_one"/>
                        <filter string="End Date" icon="terp-go-month" domain="[]" context="{'group_by':'date_end'}" groups="base.group_no_one"/>
                    </group>
                </search>
            </field>
        </record>

        <record id="action_view_task" model="ir.actions.act_window">
            <field name="name">Tasks</field>
            <field name="res_model">project.task</field>
            <field name="view_type">form</field>
            <field name="view_mode">kanban,tree,form,calendar,gantt,graph</field>
            <field eval="False" name="filter"/>
            <field name="view_id" eval="False"/>
            <field name="context">{}</field>
            <field name="search_view_id" ref="view_task_search_form"/>
            <field name="help">Tasks allow you to organize your work into a project. Click on button "Create" to create a new task.</field>
        </record>
        <record id="open_view_task_list_kanban" model="ir.actions.act_window.view">
            <field name="sequence" eval="0"/>
            <field name="view_mode">kanban</field>
            <field name="act_window_id" ref="action_view_task"/>
        </record>
        <record id="open_view_task_list_tree" model="ir.actions.act_window.view">
            <field name="sequence" eval="1"/>
            <field name="view_mode">tree</field>
            <field name="act_window_id" ref="action_view_task"/>
        </record>

        <menuitem action="action_view_task" id="menu_action_view_task" parent="project.menu_project_management" sequence="5"/>

        <record id="action_view_task_overpassed_draft" model="ir.actions.act_window">
            <field name="name">Overpassed Tasks</field>
            <field name="res_model">project.task</field>
            <field name="view_type">form</field>
            <field name="view_mode">tree,form,calendar,graph,kanban</field>
            <field name="domain">[('date_deadline','&lt;',time.strftime('%Y-%m-%d')),('state','in',('draft','pending','open'))]</field>
            <field name="filter" eval="True"/>
            <field name="search_view_id" ref="view_task_search_form"/>
        </record>

        <!-- Opening task when double clicking on project -->
        <record id="dblc_proj" model="ir.actions.act_window">
            <field name="res_model">project.task</field>
            <field name="name">Project's tasks</field>
            <field name="view_type">form</field>
            <field name="view_mode">tree,form,calendar,graph,gantt,kanban</field>
            <field name="domain">[('project_id', 'child_of', [active_id])]</field>
            <field name="context">{'project_id':active_id, 'active_test':False}</field>
        </record>

        <record id="ir_project_task_open" model="ir.values">
            <field eval=" 'tree_but_open'" name="key2"/>
            <field eval="'project.project'" name="model"/>
            <field name="name">View project's tasks</field>
            <field eval="'ir.actions.act_window,'+str(dblc_proj)" name="value"/>
        </record>

        <!-- Task types -->
        <record id="task_type_search" model="ir.ui.view">
            <field name="name">project.task.type.search</field>
            <field name="model">project.task.type</field>
            <field name="type">search</field>
            <field name="arch" type="xml">
                <search string="Tasks Stages">
                   <group>
                       <filter icon="terp-check" string="Common" name="common" domain="[('case_default', '=', 1)]" help="Stages common to all projects"/>
                       <separator orientation="vertical"/>
                       <field name="name"/>
                   </group>
                </search>
            </field>
        </record>

        <record id="task_type_edit" model="ir.ui.view">
            <field name="name">project.task.type.form</field>
            <field name="model">project.task.type</field>
            <field name="type">form</field>
            <field name="arch" type="xml">
                <form string="Task Stage" version="7.0">
                    <group>
                        <group>
                            <field name="name"/>
                            <field name="case_default"/>
                        </group>
                        <group>
                            <field name="state" string="Related State"/>
                            <field name="sequence"/>
                            <field name="fold"/>
                        </group>
                    </group>
                    <field name="description" placeholder="Add a description..."/>
                </form>
            </field>
        </record>

        <record id="task_type_tree" model="ir.ui.view">
            <field name="name">project.task.type.tree</field>
            <field name="model">project.task.type</field>
            <field name="type">tree</field>
            <field name="arch" type="xml">
                <tree string="Task Stage">
                    <field name="sequence"/>
                    <field name="name"/>
                    <field name="state"/>
                </tree>
            </field>
        </record>

        <record id="open_task_type_form" model="ir.actions.act_window">
            <field name="name">Stages</field>
            <field name="res_model">project.task.type</field>
            <field name="view_type">form</field>
            <field name="view_id" ref="task_type_tree"/>
            <field name="help">Define the steps that will be used in the project from the creation of the task, up to the closing of the task or issue. You will use these stages in order to track the progress in solving a task or an issue.</field>
        </record>

        <menuitem id="menu_tasks_config" name="GTD" parent="project.menu_definitions" sequence="1"/>

        <menuitem id="menu_project_config_project" name="Stages" parent="project.menu_definitions" sequence="1"/>

        <menuitem action="open_task_type_form" name="Task Stages" id="menu_task_types_view" parent="menu_project_config_project" sequence="2"/>
        <menuitem action="open_view_project_all" id="menu_projects" name="Projects" parent="menu_project_management" sequence="1"/>

        <act_window context="{'search_default_user_id': active_id, 'default_user_id': active_id}" id="act_res_users_2_project_project" name="User's projects" res_model="project.project" src_model="res.users" view_mode="tree,form" view_type="form"/>

         <record id="task_company" model="ir.ui.view">
            <field name="name">res.company.task.config</field>
            <field name="model">res.company</field>
            <field name="type">form</field>
            <field name="inherit_id" ref="base.view_company_form"/>
            <field name="arch" type="xml">
                <page string="Configuration" position="inside">
                    <separator string="Project Management" colspan="4"/>
                    <field name="project_time_mode_id" domain="[('category_id','=','Working Time')]"/>
                    <newline/>
                </page>
            </field>
        </record>

      <!--     User Form-->
        <act_window context="{'search_default_user_id': [active_id], 'default_user_id': active_id}" domain="[('state', '&lt;&gt;', 'cancelled'),('state', '&lt;&gt;', 'done')]" id="act_res_users_2_project_task_opened" name="Assigned Tasks" res_model="project.task" src_model="res.users" view_mode="tree,form,gantt,calendar,graph" view_type="form"/>
    </data>
</openerp><|MERGE_RESOLUTION|>--- conflicted
+++ resolved
@@ -328,28 +328,16 @@
                     <header>
                         <!--
                         <button name="do_open" string="Start Task" type="object"
-<<<<<<< HEAD
                                 states="draft,pending" class="oe_form_button_active_flow"/>
+                        <button name="do_draft" string="Draft" type="object"
+                                states="cancel,done" class="oe_form_button_return_flow"/>
+                        -->
                         <button name="%(action_project_task_reevaluate)d" string="Reactivate" type="action"
                                 states="done,cancelled" context="{'button_reactivate':True}" class="oe_form_button_active_flow"/>
+                        <button name="action_close" string="Done" type="object"
+                                states="draft,open,pending" class="oe_form_button_active_flow"/>
                         <button name="do_pending" string="Pending" type="object"
                                 states="open" class="oe_form_button_return_flow"/>
-                        <button name="action_close" string="Done" type="object"
-                                states="draft,open,pending" class="oe_form_button_active_flow"/>
-                        <button name="do_draft" string="Draft" type="object"
-                                states="cancel,done" class="oe_form_button_return_flow"/>
-=======
-                                states="draft,pending"/>
-                        <button name="do_draft" string="Draft" type="object"
-                                states="cancel,done"/>
-                        -->
-                        <button name="%(action_project_task_reevaluate)d" string="Reactivate" type="action"
-                                states="done,cancelled" context="{'button_reactivate':True}"/>
-                        <button name="action_close" string="Done" type="object"
-                                states="draft,open,pending"/>
-                        <button name="do_pending" string="Pending" type="object"
-                                states="open"/>
->>>>>>> c9c27a24
                         <button name="%(action_project_task_delegate)d" string="Delegate" type="action"
                                 states="pending,open,draft" groups="project.group_delegate_task"/>
                         <button name="do_cancel" string="Cancel" type="object"
