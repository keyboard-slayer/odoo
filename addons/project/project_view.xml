<?xml version="1.0" encoding="utf-8"?>
<openerp>
    <data>

        <menuitem
            icon="terp-project" id="base.menu_main_pm"
            name="Project" sequence="10"
            groups="group_project_manager,group_project_user"
            web_icon="images/project.png"
            web_icon_hover="images/project-hover.png"/>

        <menuitem id="menu_project_management" name="Project" parent="base.menu_main_pm" sequence="1"/>
        <menuitem id="base.menu_definitions" name="Configuration" parent="base.menu_main_pm" sequence="60"/>
        
        <act_window
            context="{'search_default_project_id': [active_id], 'default_project_id': active_id}"
            id="act_project_project_2_project_task_all"
            name="Tasks"
            res_model="project.task"
            src_model="project.project"
            view_mode="kanban,tree,form,calendar,graph"
            view_type="form"/>

        <!-- Project -->
        <record id="edit_project" model="ir.ui.view">
            <field name="name">project.project.form</field>
            <field name="model">project.project</field>
            <field name="type">form</field>
            <field name="arch" type="xml">
                <form string="Project" version="7.0">
                <header>
                    <button name="set_done" string="Done" type="object" states="open,pending" />
                    <button name="set_open" string="Re-open project" type="object" states="pending" class="oe_highlight"/>
                    <button name="set_open" string="Re-open project" type="object" states="cancelled,close" />
                    <button name="set_pending" string="Pending" type="object" states="open" />
                    <button name="set_template" string="Set as Template" type="object" states="open"/>
                    <button string="New Project Based on Template" name="duplicate_template"  type="object" states="template" context="{'parent_id':parent_id}" class="oe_highlight"/>
                    <button name="reset_project" string="Reset as Project" type="object" states="template" class="oe_highlight"/>
                    <button name="set_cancel" string="Cancel" type="object" states="open,pending"/>
                    <field name="state" widget="statusbar" statusbar_visible="open,close" statusbar_colors='{"pending":"blue"}' readonly="1"/>
                </header>
                <sheet string="Project" layout="auto">
                    <field name="analytic_account_id" invisible="1" required="0"/>
                    <label for="name" class="oe_edit_only" string="Project Name"/>
                    <h1>
                        <field name="name" string="Project Name"/>
                    </h1>
                    <label for="parent_id" class="oe_edit_only" string="Parent Project"/>
                    <h2>
                        <field name="parent_id" domain="[('id','!=',analytic_account_id)]" context="{'current_model': 'project.project'}"/>
                    </h2>
                    <group>
                        <group>
                            <field name="partner_id" on_change="onchange_partner_id(partner_id)" select="1"/>
                            <field name="user_id" string="Project Manager" attrs="{'readonly':[('state','in',['close', 'cancelled'])]}"/>
                            <field name="analytic_account_id" invisible="1" required="0"/>
                            <field name="parent_id" invisible="1" string="Parent" domain="[('id','!=',analytic_account_id)]" context="{'current_model': 'project.project'}"/>
                            <field name="privacy_visibility"/>
                        </group>
                        <group>
                            <table>
                                <tr name="use_tasks_row">
                                    <td><group><field name="use_tasks"/></group></td>
                                    <td><button icon="terp-gtk-go-back-rtl" name="%(act_project_project_2_project_task_all)d" string="Tasks" type="action" attrs="{'invisible':[('use_tasks','=', 0)]}"/></td>
                                </tr>
                                <tr name="use_attachment_row">
                                    <td/>
                                    <td><button icon="terp-gtk-go-back-rtl" class="oe_btn_width" name="%(base.action_attachment)d" string="Documents" type="action" /></td>
                                </tr>
                            </table>
                        </group>
                    </group>
                    <notebook>
                        <page string="Team" name="team">
                            <field colspan="4" name="members" widget="many2many_kanban">
                                <kanban quick_create="true" create="false">
                                    <field name="name"/>
                                    <templates>
                                        <t t-name="kanban-box">
                                            <div style="position: relative">
                                                <a t-if="! read_only_mode" type="delete" style="position: absolute; right: 0; padding: 4px; diplay: inline-block">X</a>
                                                <div class="oe_module_vignette">
                                                    <div class="oe_module_desc">
                                                        <field name="name"/>
                                                    </div>
                                                </div>
                                            </div>
                                        </t>
                                    </templates>
                                </kanban>
                            </field>
                        </page>
                        <page string="Other Info">
                            <group>
                                <group string="Administration">
                                    <field name="planned_hours" widget="float_time"/>
                                    <field name="effective_hours" widget="float_time"/>
                                    <field name="resource_calendar_id"/>
                                </group>
                                <group string="Miscellaneous" name="misc">
                                    <field name="company_id" select="1" groups="base.group_multi_company" widget="selection" required="1"/>
                                    <field name="priority"/>
                                    <field name="active" attrs="{'invisible':[('state','in',['open', 'pending', 'template'])]}"/>
                                    <field name="currency_id" select="1" groups="base.group_multi_company" required="1"/>
                                </group>
                            </group>
                        </page>
                        <page string="Tasks Stages">
                             <field name="type_ids"/>
                        </page>
                    </notebook>
                </sheet>
                <footer>
                    <field name="message_ids" widget="ThreadView"/>
                </footer>
                </form>
            </field>
        </record>

       <record id="view_project_project_filter" model="ir.ui.view">
            <field name="name">project.project.select</field>
            <field name="model">project.project</field>
            <field name="type">search</field>
            <field name="arch" type="xml">
                <search string="Search Project">
                   <group>
                       <field name="complete_name" string="Project Name"/> 
                       <separator orientation="vertical"/>
                       <filter icon="terp-check" string="Open" name="Current" domain="[('state', '=','open')]" help="Open Projects"/>
                       <filter icon="gtk-media-pause" string="Pending" name="Pending" domain="[('state', '=','pending')]" help="Pending Projects"/>
                       <filter icon="gtk-media-pause" string="Template" name="Template" domain="[('state', '=','template')]" help="Templates of Projects"/>
                       <filter icon="terp-personal+" string="Member" domain="['|',('user_id', '=', uid),('members', '=', uid)]" help="Projects in which I am a member."/>
                       <filter string="Project(s) Manager" domain="[('user_id','=',uid)]" help="Projects in which I am a manager" icon="terp-personal"/>
                       <separator orientation="vertical"/>
                       <field name="user_id" string="Project Manager"/>
                       <field name="partner_id" string="Partner"/>
                   </group>
                   <newline />
                   <group expand="0" string="Group By...">
                       <filter string="Manager" name="Manager" icon="terp-personal" domain="[]" context="{'group_by':'user_id'}"/>
                       <filter string="Partner" name="Partner" icon="terp-partner" domain="[]" context="{'group_by':'partner_id'}"/>
                       <separator orientation="vertical"/>
                       <filter string="Parent" name="Parent" help="Parent" icon="terp-folder-blue" domain = "[]" context="{'group_by':'parent_id'}"/>
                   </group>
               </search>
            </field>
        </record>

        <record id="view_project" model="ir.ui.view">
            <field name="name">project.project.tree</field>
            <field name="model">project.project</field>
            <field name="type">tree</field>
            <field name="field_parent">child_ids</field>
            <field name="arch" type="xml">
                <tree fonts="bold:needaction_pending==True" colors="red:date and (date&lt;current_date) and (state == 'open');blue:state in ('draft','pending');grey: state in ('close','cancelled')" string="Projects">
                    <field name="sequence" invisible="1"/>
                    <field name="needaction_pending" invisible="1"/>
                    <field name="date" invisible="1"/>
                    <field name="name" string="Project Name"/>
                    <field name="user_id" string="Project Manager"/>
                    <field name="partner_id" string="Partner"/>
                    <field name="parent_id" string="Parent" invisible="1"/>
                    <field name="planned_hours" widget="float_time"/>
                    <field name="total_hours" widget="float_time"/>
                    <field name="effective_hours" widget="float_time"/>
                    <field name="progress_rate" widget="progressbar"/>
                    <field name="state"/>
                </tree>
            </field>
        </record>

        <act_window
            context="{'search_default_project_id': active_id, 'default_project_id': active_id}"
            id="act_project_project_2_project_task_all"
            name="Tasks"
            res_model="project.task"
            src_model="project.project"
            view_mode="kanban,tree,form,calendar,graph"
            view_type="form"/>

        <record model="ir.ui.view" id="view_project_kanban">
            <field name="name">project.project.kanban</field>
            <field name="model">project.project</field>
            <field name="type">kanban</field>
            <field name="arch" type="xml">
                <kanban>
                    <field name="effective_hours"/>
                    <field name="planned_hours"/>
                    <field name="name"/>
                    <field name="members"/>
                    <field name="use_tasks"/>
                    <field name="user_id"/>
                    <field name="date"/>
                    <field name="color"/>
                    <field name="task_count"/>
                    <templates>
                        <t t-name="kanban-box">
                            <div t-attf-class="oe_kanban_color_#{kanban_getcolor(record.color.raw_value)} oe_kanban_card oe_kanban_project oe_kanban_auto_height oe_kanban_global_click">
                                <div class="oe_dropdown_toggle oe_dropdown_kanban">
                                    <span class="oe_e">i</span>
                                    <ul class="oe_dropdown_menu">
                                        <li><a type="edit">Edit...</a></li>
                                        <li><a type="delete">Delete</a></li>
                                        <li><ul class="oe_kanban_colorpicker" data-field="color"/></li>
                                    </ul>
                                </div>
                                <div class="oe_kanban_content">
                                    <h3 class="oe_kanban_ellipsis"><field name="name"/></h3>

                                    <div class="oe_kanban_project_list">
                                        <a t-if="record.use_tasks.raw_value"
                                            name="%(act_project_project_2_project_task_all)d" type="action">
                                            Tasks(<field name="task_count"/>)</a>
                                    </div>

                                    <div class="oe_kanban_project_fields oe_kanban_project_deadline" t-if="record.date.raw_value">
                                        <div>Deadline</div>
                                        <div><field name="date"/></div>
                                    </div>

                                    <div class="oe_kanban_project_fields oe_kanban_project_progress">
                                        <div>Progress</div>
                                        <div><t t-esc="Math.round(record.effective_hours.raw_value)"/> / <t t-esc="Math.round(record.planned_hours.raw_value)"/> <field name="company_uom_id"/></div>
                                    </div>

                                    <div class="oe_kanban_project_avatars">
                                        <t t-foreach="record.members.raw_value" t-as="member">
                                            <img t-att-src="kanban_image('res.users', 'avatar', member)" t-att-data-member_id="member"/>
                                        </t>
                                    </div>
                                </div>
                            </div>
                        </t>
                    </templates>
                </kanban>
            </field>
        </record>

       <record id="view_project_project_gantt" model="ir.ui.view">
            <field name="name">project.project.gantt</field>
            <field name="model">project.project</field>
            <field name="type">gantt</field>
            <field name="arch" type="xml">
                <gantt date_delay="planned_hours" date_start="date_start" string="Projects">
                </gantt>
            </field>
        </record>

        <record id="open_view_project_all" model="ir.actions.act_window">
            <field name="name">Projects</field>
            <field name="res_model">project.project</field>
            <field name="view_type">form</field>
            <field name="domain">[]</field>
            <field name="view_mode">kanban,tree,form,gantt</field>
            <field name="view_id" ref="view_project_kanban"/>
            <field name="search_view_id" ref="view_project_project_filter"/>
            <field name="context">{}</field>
            <field name="help" type="xml">
                <p>Click <i>'Create'</i> to <b>start a new project</b>.</p>
                <p>Projects are used to organize your activities; plan tasks,
                track issues, invoice timesheets. You can define internal
                projects (R&amp;D, Improve Sales Process), private projects (My
                Todos) or customer ones.</p>
                <p>
                    You will be able collaborate with internal users on
                    projects or invite customers to share your activities.
                </p>
            </field>
        </record>

        <record id="open_view_template_project" model="ir.actions.act_window">
            <field name="name">Templates of Projects</field>
            <field name="res_model">project.project</field>
            <field name="view_type">form</field>
            <field name="domain">[('state','=','template')]</field>
            <field name="view_id" ref="view_project"/>
        </record>

        <record id="view_task_work_form" model="ir.ui.view">
            <field name="name">project.task.work.form</field>
            <field name="model">project.task.work</field>
            <field name="type">form</field>
            <field name="arch" type="xml">
                <form string="Task Work" version="7.0">
                    <group col="4">
                        <field colspan="4" name="name"/>
                        <field name="hours" widget="float_time"/>
                        <field name="date"/>
                        <field name="user_id"/>
                        <field name="company_id" groups="base.group_multi_company" widget="selection"/>
                    </group>
                </form>
            </field>
        </record>

        <record id="view_task_work_tree" model="ir.ui.view">
            <field name="name">project.task.work.tree</field>
            <field name="model">project.task.work</field>
            <field name="type">tree</field>
            <field name="arch" type="xml">
                <tree editable="top" string="Task Work">
                    <field name="date"/>
                    <field name="name"/>
                    <field name="hours" widget="float_time"/>
                    <field name="user_id"/>
                </tree>
            </field>
        </record>

        <!-- Task -->
        <record id="view_task_form2" model="ir.ui.view">
            <field name="name">project.task.form</field>
            <field name="model">project.task</field>
            <field name="type">form</field>
            <field eval="2" name="priority"/>
            <field name="arch" type="xml">
                <form string="Project" version="7.0">
                    <header>
<<<<<<< HEAD
                        <!--
                        <button name="do_open" string="Start Task" type="object"
                                states="draft,pending" class="oe_highlight"/>
                        <button name="do_draft" string="Draft" type="object"
                                states="cancel,done" />
                        -->
                        <button name="%(action_project_task_reevaluate)d" string="Reactivate" type="action"
                                states="done" context="{'button_reactivate':True}" class="oe_highlight"/>
                         <button name="%(action_project_task_reevaluate)d" string="Reactivate" type="action"
                                states="cancelled" context="{'button_reactivate':True}"/>
                        <button name="action_close" string="Done" type="object"
                                states="open,draft,pending" />
                        <button name="do_pending" string="Pending" type="object"
                                states="open" />
                        <button name="%(action_project_task_delegate)d" string="Delegate" type="action"
                                states="pending,open,draft" groups="project.group_delegate_task"/>
                        <button name="do_cancel" string="Cancel" type="object"
                                states="draft,open,pending" />
                        <button name="stage_previous" string="Previous Stage" type="object"
                                states="open,pending" icon="gtk-go-back" attrs="{'invisible': [('stage_id','=', False)]}"/>
                        <button name="stage_next" string="Next Stage" type="object"
                                states="open,pending" icon="gtk-go-forward" attrs="{'invisible': [('stage_id','=', False)]}"/>
=======
                        <span groups="base.group_user">
                            <!--
                            <button name="do_open" string="Start Task" type="object"
                                    states="draft,pending"/>
                            <button name="do_draft" string="Draft" type="object"
                                    states="cancel,done"/>
                            -->
                            <button name="%(action_project_task_reevaluate)d" string="Reactivate" type="action"
                                    states="done,cancelled" context="{'button_reactivate':True}"/>
                            <button name="action_close" string="Done" type="object"
                                    states="draft,open,pending"/>
                            <button name="do_pending" string="Pending" type="object"
                                    states="open"/>
                            <button name="%(action_project_task_delegate)d" string="Delegate" type="action"
                                    states="pending,open,draft" groups="project.group_delegate_task"/>
                            <button name="do_cancel" string="Cancel" type="object"
                                    states="draft,open,pending"/>
                            <button name="stage_previous" string="Previous Stage" type="object"
                                    states="open,pending" icon="gtk-go-back" attrs="{'invisible': [('stage_id','=', False)]}"/>
                            <button name="stage_next" string="Next Stage" type="object"
                                    states="open,pending" icon="gtk-go-forward" attrs="{'invisible': [('stage_id','=', False)]}"/>
                        </span>
>>>>>>> a6e3d4bf
                        <field name="stage_id" widget="statusbar"/>
                    </header>
                    <sheet string="Task">
                    <label for="name" class="oe_edit_only"/>
                    <h1>
                        <field name="name"/>
                    </h1>
                    <label for="project_id" class="oe_edit_only"/>
                    <h2>
                        <field name="project_id"  on_change="onchange_project(project_id)"/>
                    </h2>
                    <group>
                        <group>
                            <field name="user_id" attrs="{'readonly':[('state','in',['done', 'cancelled'])]}"/>
                            <field name="company_id" groups="base.group_multi_company" widget="selection"/>
                        </group>
                        <group>
                            <field name="date_deadline" attrs="{'readonly':[('state','in',['done', 'cancelled'])]}"/>
                            <field name="planned_hours" widget="float_time" attrs="{'readonly':[('state','!=','draft')]}"
                                groups="project.group_time_work_estimation_tasks"
                                on_change="onchange_planned(planned_hours, effective_hours)"/>
                            <field name="progress" widget="progressbar"
                                groups="project.group_time_work_estimation_tasks"
                                invisible="1"/>
                        </group>
                    </group>
                    <notebook>
                        <page string="Description">
                            <field name="description" attrs="{'readonly':[('state','=','done')]}" placeholder="Add a Description..."/>
                            <field name="work_ids" groups="project.group_tasks_work_on_tasks">
                                <tree string="Task Work" editable="top">
                                    <field name="date"/>
                                    <field name="name"/>
                                    <field name="user_id"/>
                                    <field name="hours" widget="float_time" sum="Spent Hours"/>
                                </tree>
                            </field>
                            <group class="oe_subtotal_footer oe_right" name="project_hours" groups="project.group_time_work_estimation_tasks">
                                <field name="effective_hours" widget="float_time"/>
                                <label for="remaining_hours" string="Remaining" groups="project.group_time_work_estimation_tasks"/>
                                <div>
                                    <button name="%(action_project_task_reevaluate)d" string="Reevaluate" type="action" target="new" states="open,pending" icon="gtk-edit"/>
                                    <field name="remaining_hours" widget="float_time" attrs="{'readonly':[('state','!=','draft')]}" groups="project.group_time_work_estimation_tasks"/>
                                </div>
                                <field name="total_hours" widget="float_time" class="oe_subtotal_footer_separator"/>
                            </group>
                            <div class="oe_clear"/>
                        </page>
                        <page string="Delegations History" groups="project.group_delegate_task">
                            <separator string="Parent Tasks"/>
                            <field name="parent_ids"/>
                            <separator string="Delegated tasks"/>
                            <field name="child_ids">
                                <tree string="Delegated tasks">
                                    <field name="name"/>
                                    <field name="user_id"/>
                                    <field name="stage_id"/>
                                    <field name="state" groups="base.group_no_one"/>
                                    <field name="effective_hours" widget="float_time"/>
                                    <field name="progress" widget="progressbar"/>
                                    <field name="remaining_hours" widget="float_time"/>
                                    <field name="date_deadline"/>
                                </tree>
                            </field>
                        </page>
                        <page string="Extra Info" attrs="{'readonly':[('state','=','done')]}">
                            <group col="4">
                                <field name="priority" groups="base.group_user"/>
                                <field name="sequence"/>
                                <field name="partner_id"/>
                                <field name="state" groups="base.group_no_one"/>
                            </group>
                        </page>
                    </notebook>
                    </sheet>
                    <footer>
                        <field name="message_ids" widget="ThreadView"/>
                    </footer>
                </form>
            </field>
        </record>

        <!-- Project Task Kanban View  -->
        <record model="ir.ui.view" id="view_task_kanban">
            <field name="name">project.task.kanban</field>
            <field name="model">project.task</field>
            <field name="type">kanban</field>
            <field name="arch" type="xml">
                <kanban default_group_by="stage_id" >
                    <field name="color"/>
                    <field name="priority" groups="base.group_user"/>
                    <field name="stage_id"/>
                    <field name="user_id"/>
                    <field name="user_email"/>
                    <field name="description"/>
                    <field name="sequence"/>
                    <field name="state" groups="base.group_no_one"/>
                    <field name="kanban_state"/>
                    <field name="remaining_hours" sum="Remaining Time" groups="project.group_time_work_estimation_tasks"/>
                    <field name="date_deadline"/>
                    <templates>
                        <t t-name="task_details">
                            <ul class="oe_kanban_tooltip" t-if="record.project_id.raw_value">
                                <li><b>Project:</b> <field name="project_id"/></li>
                            </ul>
                        </t>
                        <t t-name="kanban-box">
                            <t t-set="pad_url">http://pad.openerp.com/<t t-raw="_.str.underscored(_.str.trim(record.name.raw_value))"/></t>
                            <t t-if="record.kanban_state.raw_value === 'blocked'" t-set="border">oe_kanban_color_red</t>
                            <t t-if="record.kanban_state.raw_value === 'done'" t-set="border">oe_kanban_color_green</t>
                            <div t-attf-class="#{kanban_color(record.color.raw_value)} #{border || ''}">
                                <div class="oe_kanban_box oe_kanban_color_border">
                                    <table class="oe_kanban_table oe_kanban_box_header oe_kanban_color_bgdark oe_kanban_color_border oe_kanban_draghandle">
                                    <tr>
                                        <td align="left" valign="middle" width="16">
                                            <a t-if="record.priority.raw_value == 1" icon="star-on" type="object" name="set_normal_priority"/>
                                            <a t-if="record.priority.raw_value != 1" icon="star-off" type="object" name="set_high_priority" style="opacity:0.6; filter:alpha(opacity=60);"/>
                                        </td>
                                        <td align="left" valign="middle" class="oe_kanban_title" tooltip="task_details">
                                            <field name="name"/>
                                        </td>
                                        <td valign="top" width="22">
                                            <img t-att-src="kanban_image('res.users', 'avatar', record.user_id.raw_value[0])"  t-att-title="record.user_id.value"
                                            width="22" height="22" class="oe_kanban_gravatar"/>
                                        </td>
                                    </tr>
                                    </table>
                                    <div class="oe_kanban_box_content oe_kanban_color_bglight oe_kanban_box_show_onclick_trigger">
                                        <div class="oe_kanban_description">
                                            <t t-esc="kanban_text_ellipsis(record.description.value, 160)"/>
                                            <i t-if="record.date_deadline.raw_value">
                                                <t t-if="record.description.raw_value">, </t>
                                                <field name="date_deadline"/>
                                            </i>
                                            <span class="oe_kanban_project_times" style="white-space: nowrap; padding-left: 5px;">
                                                <t t-set="hours" t-value="record.remaining_hours.raw_value"/>
                                                <t t-set="times" t-value="[
                                                     [1, (hours gte 1 and hours lt 2)]
                                                    ,[2, (hours gte 2 and hours lt 5)]
                                                    ,[5, (hours gte 5 and hours lt 10)]
                                                    ,[10, (hours gte 10)]
                                                ]"/>
                                                <t t-foreach="times" t-as="time"
                                                    ><a t-if="!time[1]" t-attf-data-name="set_remaining_time_#{time[0]}"
                                                        type="object" class="oe_kanban_button"><t t-esc="time[0]"/></a
                                                    ><b t-if="time[1]" class="oe_kanban_button oe_kanban_button_active"><t t-esc="Math.round(hours)"/></b
                                                ></t>
                                                <a name="do_open" states="draft" string="Validate planned time and open task" type="object" class="oe_kanban_button oe_kanban_button_active">!</a>
                                            </span>
                                        </div>
                                        <div class="oe_kanban_clear"/>
                                    </div>
                                    <div class="oe_kanban_buttons_set oe_kanban_color_border oe_kanban_color_bglight oe_kanban_box_show_onclick">
                                        <div class="oe_kanban_left">
                                            <a string="Edit" icon="gtk-edit" type="edit"/>
                                            <a string="Change Color" icon="color-picker" type="color" name="color"/>
                                            <a name="%(action_project_task_delegate)d" states="pending,open,draft" string="Delegate" type="action" icon="terp-personal"/>
                                            <a name="action_close" states="draft,pending,open" string="Done" type="object" icon="terp-dialog-close"/>
                                        </div>
                                        <div class="oe_kanban_right">
                                            <a name="set_kanban_state_blocked" string="Mark as Blocked" attrs="{'invisible' : [('kanban_state', 'not in', ('normal', 'done'))]}" type="object" icon="kanban-stop"/>
                                            <a name="set_kanban_state_normal" string="Normal" attrs="{'invisible' : [('kanban_state', 'not in', ('blocked', 'done'))]}" type="object" icon="gtk-media-play"/>
                                            <a name="set_kanban_state_done" string="Done" attrs="{'invisible' : [('kanban_state', 'not in', ('blocked', 'normal'))]}" type="object" icon="kanban-apply"/>
                                        </div>
                                        <div class="oe_kanban_clear"/>
                                    </div>
                                </div>
                            </div>
                        </t>
                    </templates>
                </kanban>
            </field>
         </record>

        <record id="view_task_tree2" model="ir.ui.view">
            <field name="name">project.task.tree</field>
            <field name="model">project.task</field>
            <field name="type">tree</field>
            <field eval="2" name="priority"/>
            <field name="arch" type="xml">
                <tree fonts="bold:needaction_pending==True" colors="grey:state in ('cancelled','done');blue:state == 'pending';red:date_deadline and (date_deadline&lt;current_date) and (state in ('draft','pending','open'))" string="Tasks">
                    <field name="needaction_pending" invisible="1"/>
                    <field name="sequence" invisible="not context.get('seq_visible', False)"/>
                    <field name="name"/>
                    <field name="project_id" icon="gtk-indent" invisible="context.get('user_invisible', False)"/>
                    <field name="user_id" invisible="context.get('user_invisible', False)"/>
                    <field name="delegated_user_id" invisible="context.get('show_delegated', True)"/>
                    <field name="total_hours" invisible="1"/>
                    <field name="planned_hours" invisible="context.get('set_visible',False)" groups="project.group_time_work_estimation_tasks"/>
                    <field name="effective_hours" widget="float_time" sum="Spent Hours" invisible="1"/>
                    <field name="remaining_hours" widget="float_time" sum="Remaining Hours" on_change="onchange_remaining(remaining_hours,planned_hours)" invisible="context.get('set_visible',False)" groups="project.group_time_work_estimation_tasks"/>
                    <field name="date_deadline" invisible="context.get('deadline_visible',True)"/>
                    <field name="stage_id" invisible="context.get('set_visible',False)"/>
                    <field name="state" invisible="context.get('set_visible',False)" groups="base.group_no_one"/>
                    <field name="date_start" invisible="1" groups="base.group_no_one"/>
                    <field name="date_end" invisible="1" groups="base.group_no_one"/>
                    <field name="progress" widget="progressbar" invisible="context.get('set_visible',False)"/>
                </tree>
            </field>
        </record>

        <record id="view_task_calendar" model="ir.ui.view">
            <field name="name">project.task.calendar</field>
            <field name="model">project.task</field>
            <field name="type">calendar</field>
            <field eval="2" name="priority"/>
            <field name="arch" type="xml">
                <calendar color="user_id" date_start="date_deadline" string="Tasks">
                    <field name="name"/>
                    <field name="project_id"/>
                </calendar>
            </field>
        </record>

        <record id="view_task_gantt" model="ir.ui.view">
            <field name="name">project.task.gantt</field>
            <field name="model">project.task</field>
            <field name="type">gantt</field>
            <field eval="2" name="priority"/>
            <field name="arch" type="xml">
                <gantt date_start="date_start" date_stop="date_end" string="Tasks" default_group_by="project_id">
                </gantt>
            </field>
        </record>

        <record id="view_project_task_graph" model="ir.ui.view">
            <field name="name">project.task.graph</field>
            <field name="model">project.task</field>
            <field name="type">graph</field>
            <field name="arch" type="xml">
                <graph string="Project Tasks" type="bar">
                    <field name="project_id"/>
                    <field name="planned_hours" operator="+"/>
                    <field name="delay_hours" operator="+"/>
                </graph>
            </field>
        </record>

        <record id="view_task_search_form" model="ir.ui.view">
            <field name="name">project.task.search.form</field>
            <field name="model">project.task</field>
            <field name="type">search</field>
            <field name="arch" type="xml">
               <search string="Tasks">
                    <group>
                        <field name="name" string="Tasks"/>
                        <separator orientation="vertical"/>
                        <filter name="draft" string="New" domain="[('state','=','draft')]" help="New Tasks" icon="terp-check"/>
                        <filter name="open" string="In Progress" domain="[('state','=','open')]" help="In Progress Tasks" icon="terp-camera_test"/>
                        <filter string="Pending" domain="[('state','=','pending')]" context="{'show_delegated':False}" help="Pending Tasks" icon="terp-gtk-media-pause"/>
                        <filter name="project" string="Project" domain="[('project_id.user_id','=',uid)]" help="My Projects" icon="terp-check"/>
                        <filter string="My Tasks" domain="[('user_id','=',uid)]"  help="My Tasks" icon="terp-personal" />
                        <filter string="Unassigned Tasks" domain="[('user_id','=',False)]"  help="Unassigned Tasks" icon="terp-personal-" />
                        <filter string="Deadlines" context="{'deadline_visible': False}" domain="[('date_deadline','&lt;&gt;',False)]" 
                            help="Show only tasks having a deadline" icon="terp-gnome-cpu-frequency-applet+"/>
                        <separator orientation="vertical"/>
                        <field name="project_id"/>
                        <field name="user_id"/>
                    </group>
                    <newline/>
                    <group expand="0" string="Group By...">
                        <filter string="Users" name="group_user_id" icon="terp-personal" domain="[]"  context="{'group_by':'user_id'}"/>
                        <separator orientation="vertical"/>
                        <filter string="Project" name="group_project_id" icon="terp-folder-violet" domain="[]" context="{'group_by':'project_id'}"/>
                        <separator orientation="vertical"/>
                        <filter string="Stage" name="group_stage_id" icon="terp-stage" domain="[]" context="{'group_by':'stage_id'}"/>
                        <filter string="Status" name="group_state" icon="terp-stock_effects-object-colorize" domain="[]" context="{'group_by':'state'}"/>
                        <separator orientation="vertical"/>
                        <filter string="Deadline" icon="terp-gnome-cpu-frequency-applet+" domain="[]" context="{'group_by':'date_deadline'}"/>
                        <separator orientation="vertical" groups="base.group_no_one"/>
                        <filter string="Start Date" icon="terp-go-month" domain="[]" context="{'group_by':'date_start'}" groups="base.group_no_one"/>
                        <filter string="End Date" icon="terp-go-month" domain="[]" context="{'group_by':'date_end'}" groups="base.group_no_one"/>
                    </group>
                </search>
            </field>
        </record>
        
        <record id="analytic_account_inherited_form" model="ir.ui.view">
            <field name="name">account.analytic.account.form.inherit</field>
            <field name="model">account.analytic.account</field>
            <field name="type">form</field>
            <field name="inherit_id" ref="analytic.view_account_analytic_account_form"/>
            <field eval="18" name="priority"/>
            <field name="arch" type="xml">
                <xpath expr='//separator[@name="project_sep"]' position='replace'>
                    <separator colspan="4" string="Project Management" name="project_sep"/> <!-- removal of invisible attribute -->
                </xpath>
                <xpath expr='//separator[@name="project_sep"]' position='after'>
                    <field name="use_tasks" />
                </xpath>
            </field>
        </record>

        <record id="action_view_task" model="ir.actions.act_window">
            <field name="name">Tasks</field>
            <field name="res_model">project.task</field>
            <field name="view_type">form</field>
            <field name="view_mode">kanban,tree,form,calendar,gantt,graph</field>
            <field eval="False" name="filter"/>
            <field name="view_id" eval="False"/>
            <field name="context">{}</field>
            <field name="search_view_id" ref="view_task_search_form"/>
            <field name="help">Tasks allow you to organize your work into a project. Click on button "Create" to create a new task.</field>
        </record>
        <record id="open_view_task_list_kanban" model="ir.actions.act_window.view">
            <field name="sequence" eval="0"/>
            <field name="view_mode">kanban</field>
            <field name="act_window_id" ref="action_view_task"/>
        </record>
        <record id="open_view_task_list_tree" model="ir.actions.act_window.view">
            <field name="sequence" eval="1"/>
            <field name="view_mode">tree</field>
            <field name="act_window_id" ref="action_view_task"/>
        </record>

        <menuitem action="action_view_task" id="menu_action_view_task" parent="project.menu_project_management" sequence="5"/>

        <record id="action_view_task_overpassed_draft" model="ir.actions.act_window">
            <field name="name">Overpassed Tasks</field>
            <field name="res_model">project.task</field>
            <field name="view_type">form</field>
            <field name="view_mode">tree,form,calendar,graph,kanban</field>
            <field name="domain">[('date_deadline','&lt;',time.strftime('%Y-%m-%d')),('state','in',('draft','pending','open'))]</field>
            <field name="filter" eval="True"/>
            <field name="search_view_id" ref="view_task_search_form"/>
        </record>

        <!-- Opening task when double clicking on project -->
        <record id="dblc_proj" model="ir.actions.act_window">
            <field name="res_model">project.task</field>
            <field name="name">Project's tasks</field>
            <field name="view_type">form</field>
            <field name="view_mode">tree,form,calendar,graph,gantt,kanban</field>
            <field name="domain">[('project_id', 'child_of', [active_id])]</field>
            <field name="context">{'project_id':active_id, 'active_test':False}</field>
        </record>

        <record id="ir_project_task_open" model="ir.values">
            <field eval=" 'tree_but_open'" name="key2"/>
            <field eval="'project.project'" name="model"/>
            <field name="name">View project's tasks</field>
            <field eval="'ir.actions.act_window,'+str(dblc_proj)" name="value"/>
        </record>

        <!-- Task types -->
        <record id="task_type_search" model="ir.ui.view">
            <field name="name">project.task.type.search</field>
            <field name="model">project.task.type</field>
            <field name="type">search</field>
            <field name="arch" type="xml">
                <search string="Tasks Stages">
                    <group>
                       <field name="name" string="Tasks Stages"/>
                       <separator orientation="vertical"/>
                       <filter icon="terp-check" string="Common" name="common" domain="[('case_default', '=', 1)]" help="Stages common to all projects"/>
                    </group>
                </search>
            </field>
        </record>

        <record id="task_type_edit" model="ir.ui.view">
            <field name="name">project.task.type.form</field>
            <field name="model">project.task.type</field>
            <field name="type">form</field>
            <field name="arch" type="xml">
                <form string="Task Stage" version="7.0">
                    <group>
                        <group>
                            <field name="name"/>
                            <field name="case_default"/>
                        </group>
                        <group>
                            <field name="state" string="Related State"/>
                            <field name="sequence"/>
                            <field name="fold"/>
                        </group>
                    </group>
                    <field name="description" placeholder="Add a description..."/>
                </form>
            </field>
        </record>

        <record id="task_type_tree" model="ir.ui.view">
            <field name="name">project.task.type.tree</field>
            <field name="model">project.task.type</field>
            <field name="type">tree</field>
            <field name="arch" type="xml">
                <tree string="Task Stage">
                    <field name="sequence"/>
                    <field name="name"/>
                    <field name="state"/>
                </tree>
            </field>
        </record>

        <record id="open_task_type_form" model="ir.actions.act_window">
            <field name="name">Stages</field>
            <field name="res_model">project.task.type</field>
            <field name="view_type">form</field>
            <field name="view_id" ref="task_type_tree"/>
            <field name="help">Define the steps that will be used in the project from the creation of the task, up to the closing of the task or issue. You will use these stages in order to track the progress in solving a task or an issue.</field>
        </record>

        <menuitem id="menu_tasks_config" name="GTD" parent="base.menu_definitions" sequence="1"/>

        <menuitem id="base.menu_project_config_project" name="Stages" parent="base.menu_definitions" sequence="1"/>

        <menuitem action="open_task_type_form" name="Task Stages" id="menu_task_types_view" parent="base.menu_project_config_project" sequence="2"/>
        <menuitem action="open_view_project_all" id="menu_projects" name="Projects" parent="menu_project_management" sequence="1"/>

        <act_window context="{'search_default_user_id': active_id, 'default_user_id': active_id}" id="act_res_users_2_project_project" name="User's projects" res_model="project.project" src_model="res.users" view_mode="tree,form" view_type="form"/>

         <record id="task_company" model="ir.ui.view">
            <field name="name">res.company.task.config</field>
            <field name="model">res.company</field>
            <field name="type">form</field>
            <field name="inherit_id" ref="base.view_company_form"/>
            <field name="arch" type="xml">
                <page string="Configuration" position="inside">
                    <group string="Project Management">
                        <field name="project_time_mode_id" domain="[('category_id','=','Working Time')]"/>
                    </group>
                </page>
            </field>
        </record>

      <!--     User Form-->
        <act_window context="{'search_default_user_id': [active_id], 'default_user_id': active_id}" domain="[('state', '&lt;&gt;', 'cancelled'),('state', '&lt;&gt;', 'done')]" id="act_res_users_2_project_task_opened" name="Assigned Tasks" res_model="project.task" src_model="res.users" view_mode="tree,form,gantt,calendar,graph" view_type="form"/>
    </data>
</openerp><|MERGE_RESOLUTION|>--- conflicted
+++ resolved
@@ -316,53 +316,30 @@
             <field name="arch" type="xml">
                 <form string="Project" version="7.0">
                     <header>
-<<<<<<< HEAD
-                        <!--
-                        <button name="do_open" string="Start Task" type="object"
-                                states="draft,pending" class="oe_highlight"/>
-                        <button name="do_draft" string="Draft" type="object"
-                                states="cancel,done" />
-                        -->
-                        <button name="%(action_project_task_reevaluate)d" string="Reactivate" type="action"
-                                states="done" context="{'button_reactivate':True}" class="oe_highlight"/>
-                         <button name="%(action_project_task_reevaluate)d" string="Reactivate" type="action"
-                                states="cancelled" context="{'button_reactivate':True}"/>
-                        <button name="action_close" string="Done" type="object"
-                                states="open,draft,pending" />
-                        <button name="do_pending" string="Pending" type="object"
-                                states="open" />
-                        <button name="%(action_project_task_delegate)d" string="Delegate" type="action"
-                                states="pending,open,draft" groups="project.group_delegate_task"/>
-                        <button name="do_cancel" string="Cancel" type="object"
-                                states="draft,open,pending" />
-                        <button name="stage_previous" string="Previous Stage" type="object"
-                                states="open,pending" icon="gtk-go-back" attrs="{'invisible': [('stage_id','=', False)]}"/>
-                        <button name="stage_next" string="Next Stage" type="object"
-                                states="open,pending" icon="gtk-go-forward" attrs="{'invisible': [('stage_id','=', False)]}"/>
-=======
                         <span groups="base.group_user">
                             <!--
                             <button name="do_open" string="Start Task" type="object"
-                                    states="draft,pending"/>
+                                    states="draft,pending" class="oe_highlight"/>
                             <button name="do_draft" string="Draft" type="object"
-                                    states="cancel,done"/>
+                                    states="cancel,done" />
                             -->
                             <button name="%(action_project_task_reevaluate)d" string="Reactivate" type="action"
-                                    states="done,cancelled" context="{'button_reactivate':True}"/>
+                                    states="done" context="{'button_reactivate':True}" class="oe_highlight"/>
+                             <button name="%(action_project_task_reevaluate)d" string="Reactivate" type="action"
+                                    states="cancelled" context="{'button_reactivate':True}"/>
                             <button name="action_close" string="Done" type="object"
-                                    states="draft,open,pending"/>
+                                    states="open,draft,pending" />
                             <button name="do_pending" string="Pending" type="object"
-                                    states="open"/>
+                                    states="open" />
                             <button name="%(action_project_task_delegate)d" string="Delegate" type="action"
                                     states="pending,open,draft" groups="project.group_delegate_task"/>
                             <button name="do_cancel" string="Cancel" type="object"
-                                    states="draft,open,pending"/>
+                                    states="draft,open,pending" />
                             <button name="stage_previous" string="Previous Stage" type="object"
                                     states="open,pending" icon="gtk-go-back" attrs="{'invisible': [('stage_id','=', False)]}"/>
                             <button name="stage_next" string="Next Stage" type="object"
                                     states="open,pending" icon="gtk-go-forward" attrs="{'invisible': [('stage_id','=', False)]}"/>
                         </span>
->>>>>>> a6e3d4bf
                         <field name="stage_id" widget="statusbar"/>
                     </header>
                     <sheet string="Task">
