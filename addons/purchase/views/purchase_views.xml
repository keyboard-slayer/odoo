<?xml version="1.0" encoding="utf-8"?>
<odoo>

        <!-- Top menu item -->
        <menuitem name="Purchases"
            id="menu_purchase_root"
            groups="group_purchase_manager,group_purchase_user"
            web_icon="purchase,static/description/icon.png"
            sequence="25"/>

        <menuitem id="menu_procurement_management" name="Purchase"
            parent="menu_purchase_root" sequence="1" />

        <!--Supplier menu-->
        <menuitem id="menu_procurement_management_supplier_name" name="Vendors"
            parent="menu_procurement_management"
            action="base.action_partner_supplier_form" sequence="15"/>

        <menuitem id="menu_purchase_config" name="Configuration" parent="menu_purchase_root" sequence="100" groups="group_purchase_manager"/>

        <menuitem
           action="product.product_supplierinfo_type_action" id="menu_product_pricelist_action2_purchase"
           parent="menu_procurement_management" sequence="16" groups="purchase.group_manage_vendor_price"/>

        <menuitem
            id="menu_product_in_config_purchase" name="Products"
            parent="menu_purchase_config" sequence="30" groups="base.group_no_one"/>

        <menuitem
            action="product.product_category_action_form" id="menu_product_category_config_purchase"
            parent="purchase.menu_product_in_config_purchase" sequence="1" />

        <menuitem
             action="uom.product_uom_categ_form_action" id="menu_purchase_uom_categ_form_action"
             parent="purchase.menu_product_in_config_purchase" sequence="10" />

        <menuitem
              action="uom.product_uom_form_action" id="menu_purchase_uom_form_action"
              parent="purchase.menu_product_in_config_purchase" sequence="5"/>


    <!-- Purchase Control Menu -->
    <menuitem id="menu_purchase_control" name="Control" parent="purchase.menu_purchase_root" sequence="4"/>

    <!--Invoice control-->
    <menuitem
         id="menu_procurement_management_pending_invoice"
         action="action_invoice_pending"
         parent="menu_purchase_control"
         sequence="13"/>

    <record id="product_normal_action_puchased" model="ir.actions.act_window">
        <field name="name">Products</field>
        <field name="type">ir.actions.act_window</field>
        <field name="res_model">product.template</field>
        <field name="view_type">form</field>
        <field name="view_mode">kanban,tree,form</field>
        <field name="context">{"search_default_filter_to_purchase":1, "purchase_product_template": 1}</field>
        <field name="search_view_id" eval="False"/> <!-- Force empty -->
        <field name="view_id" eval="False"/> <!-- Force empty -->
        <field name="help" type="html">
          <p class="o_view_nocontent_smiling_face">
            Create a new product
          </p><p>
            You must define a product for everything you purchase,
            whether it's a physical product, a consumable or services.
          </p>
        </field>
    </record>

      <!-- Product menu-->
      <menuitem name="Products" id="menu_procurement_partner_contact_form" action="product_normal_action_puchased"
          parent="menu_procurement_management" sequence="20"/>

        <record id="product_product_action" model="ir.actions.act_window">
            <field name="name">Product Variants</field>
            <field name="res_model">product.product</field>
            <field name="view_mode">tree,kanban,form</field>
            <field name="view_type">form</field>
            <field name="context">{"search_default_filter_to_purchase": 1}</field>
            <field name="help" type="html">
              <p class="o_view_nocontent_smiling_face">
                Create a new product variant
              </p><p>
                You must define a product for everything you purchase,
                whether it's a physical product, a consumable or services.
              </p>
            </field>
        </record>

        <menuitem id="product_product_menu" name="Product Variants" action="product_product_action"
            parent="menu_procurement_management" sequence="21" groups="product.group_product_variant"/>

        <record model="ir.ui.view" id="purchase_order_calendar">
            <field name="name">purchase.order.calendar</field>
            <field name="model">purchase.order</field>
            <field name="priority" eval="2"/>
            <field name="arch" type="xml">
                <calendar string="Calendar View" date_start="date_planned" color="partner_id">
                    <field name="name"/>
                    <field name="amount_total" widget="monetary"/>
                    <field name="partner_id"/>
                </calendar>
            </field>
        </record>
        <record model="ir.ui.view" id="purchase_order_pivot">
            <field name="name">purchase.order.pivot</field>
            <field name="model">purchase.order</field>
            <field name="arch" type="xml">
                <pivot string="Purchase Order" display_quantity="True">
                    <field name="partner_id" type="row"/>
                    <field name="amount_total" type="measure"/>
                </pivot>
            </field>
        </record>
        <record model="ir.ui.view" id="purchase_order_graph">
            <field name="name">purchase.order.graph</field>
            <field name="model">purchase.order</field>
            <field name="arch" type="xml">
                <graph string="Purchase Order">
                    <field name="partner_id"/>
                    <field name="amount_total" type="measure"/>
                </graph>
            </field>
        </record>

        <record id="purchase_order_form" model="ir.ui.view">
            <field name="name">purchase.order.form</field>
            <field name="model">purchase.order</field>
            <field name="arch" type="xml">
                <form string="Purchase Order">
                <header>
                    <button name="action_rfq_send" states="draft" string="Send by Email" type="object" context="{'send_rfq':True}" class="oe_highlight"/>
                    <button name="action_rfq_send" states="sent" string="Re-Send by Email" type="object" context="{'send_rfq':True}"/>
                    <button name="print_quotation" string="Print RFQ" type="object" states="draft" class="oe_highlight" groups="base.group_user"/>
                    <button name="print_quotation" string="Print RFQ" type="object" states="sent" groups="base.group_user"/>
                    <button name="button_confirm" type="object" states="draft" string="Confirm Order" id="draft_confirm"/>
                    <button name="button_confirm" type="object" states="sent" string="Confirm Order" class="oe_highlight" id="bid_confirm"/>
                    <button name="button_approve" type="object" states='to approve' string="Approve Order" class="oe_highlight" groups="purchase.group_purchase_manager"/>
                    <button name="action_rfq_send" states="purchase" string="Send PO by Email" type="object" context="{'send_rfq':False}"/>
                    <button name="button_draft" states="cancel" string="Set to Draft" type="object" />
                    <button name="button_cancel" states="draft,to approve,sent,purchase" string="Cancel" type="object" />
                    <button name="button_done" type="object" string="Lock" states="purchase"/>
                    <button name="button_unlock" type="object" string="Unlock" states="done" groups="purchase.group_purchase_manager"/>
                    <field name="state" widget="statusbar" statusbar_visible="draft,sent,purchase" readonly="1"/>
                </header>
                <sheet>
                    <div class="oe_button_box" name="button_box">
                        <button type="object"  name="action_view_invoice"
                            class="oe_stat_button"
                            icon="fa-pencil-square-o" attrs="{'invisible':[('state', 'in', ('draft','sent','to approve')),('invoice_ids','=',[])]}">
                            <field name="invoice_count" widget="statinfo" string="Vendor Bills"/>
                            <field name='invoice_ids' invisible="1"/>
                        </button>
                    </div>
                    <div class="oe_title">
<<<<<<< HEAD
						<span class="o_form_label" attrs="{'invisible': [('state','not in',('draft','sent','bid'))]}">Request for Quotation </span>
						<span class="o_form_label" attrs="{'invisible': [('state','in',('draft','sent','bid'))]}">Purchase Order </span>
=======
                        <label string="Request for Quotation " attrs="{'invisible': [('state','not in',('draft','sent'))]}"/>
                        <label string="Purchase Order " attrs="{'invisible': [('state','in',('draft','sent'))]}"/>
>>>>>>> 8d936619
                        <h1>
                            <field name="name" readonly="1"/>
                        </h1>
                    </div>
                    <group>
                        <group>
                            <field name="partner_id" context="{'search_default_supplier':1, 'default_supplier':1, 'default_customer':0}" domain="[('supplier','=',True)]"/>
                            <field name="partner_ref"/>
                            <field name="currency_id" groups="base.group_multi_currency"/>
                        </group>
                        <group>
                            <field name="date_order"/>
                            <field name="origin" attrs="{'invisible': [('origin','=',False)]}"/>
                            <field name="company_id" groups="base.group_multi_company" options="{'no_create': True}"/>
                        </group>
                    </group>
                    <notebook>
                        <page string="Products">
                            <field name="order_line" attrs="{'readonly': [('state', 'in', ('done', 'cancel'))]}">
                                 <tree string="Purchase Order Lines" editable="bottom">
                                    <field name="currency_id" invisible="1"/>
                                    <field name="state" invisible="1"/>
                                    <field name="product_type" invisible="1"/>
                                    <field name="sequence" widget="handle"/>
                                    <field name="product_id" attrs="{'readonly': [('state', 'in', ('purchase', 'to approve','done', 'cancel'))]}" context="{'partner_id':parent.partner_id, 'quantity':product_qty,'uom':product_uom, 'company_id': parent.company_id}" force_save="1"/>
                                    <field name="name"/>
                                    <field name="date_planned"/>
                                    <field name="company_id" groups="base.group_multi_company" options="{'no_create': True}"/>
                                    <field name="account_analytic_id" context="{'default_partner_id':parent.partner_id}" groups="analytic.group_analytic_accounting"/>
                                    <field name="analytic_tag_ids" groups="analytic.group_analytic_tags" widget="many2many_tags" options="{'color_field': 'color'}"/>
                                    <field name="product_qty"/>
                                    <field name="qty_received" attrs="{'column_invisible': [('parent.state', 'not in', ('purchase', 'done'))]}"/>
                                    <field name="qty_invoiced" attrs="{'column_invisible': [('parent.state', 'not in', ('purchase', 'done'))]}"/>
                                    <field name="product_uom" groups="uom.group_uom" attrs="{'readonly': [('state', 'in', ('purchase', 'done', 'cancel'))]}" force_save="1"/>
                                    <field name="price_unit"/>
                                    <field name="taxes_id" widget="many2many_tags" domain="[('type_tax_use','=','purchase')]" context="{'default_type_tax_use': 'purchase', 'search_view_ref': 'account.account_tax_view_search'}" options="{'no_create': True}"/>
                                    <field name="price_subtotal" widget="monetary"/>
                                </tree>
                                <form string="Purchase Order Line">
                                    <sheet>
                                        <group>
                                            <group>
                                                <field name="product_id"
                                                       context="{'partner_id': parent.partner_id}"/>
                                                <label for="product_qty"/>
                                                <div>
                                                    <field name="product_qty" class="oe_inline"/>
                                                    <span class="oe_inline">&#160;</span>
                                                    <field name="product_uom" groups="uom.group_uom" class="oe_inline"/>
                                                </div>
                                                <field name="price_unit"/>
                                            </group>
                                            <group>
                                                <field name="taxes_id" widget="many2many_tags" domain="[('type_tax_use', '=', 'purchase')]" options="{'no_create': True}"/>
                                                <field name="date_planned" widget="date"/>
                                                <field name="account_analytic_id" colspan="2" groups="analytic.group_analytic_accounting"/>
                                                <field name="company_id" groups="base.group_multi_company" options="{'no_create': True}"/>
                                            </group>
                                        </group>
                                        <notebook>
                                        <page string="Notes">
                                            <field name="name"/>
                                        </page>
                                        <page string="Invoices and Incoming Shipments">
                                            <field name="invoice_lines"/>
                                        </page>
                                        </notebook>
                                    </sheet>
                                </form>
                            </field>
                            <group class="oe_subtotal_footer oe_right">
                                <field name="amount_untaxed" widget="monetary" options="{'currency_field': 'currency_id'}"/>
                                <field name="amount_tax" widget="monetary" options="{'currency_field': 'currency_id'}"/>
                                <div class="oe_subtotal_footer_separator oe_inline">
                                    <label for="amount_total"/>
                                </div>
                                <field name="amount_total" nolabel="1" class="oe_subtotal_footer_separator" widget="monetary" options="{'currency_field': 'currency_id'}"/>
                            </group>
                            <field name="notes" class="oe_inline" placeholder="Define your terms and conditions ..."/>
                            <div class="oe_clear"/>
                        </page>
                        <page string="Other Information" name="purchase_delivery_invoice">
                            <group>
                                <group>
                                    <label for="date_planned"/>
                                    <div>
                                        <field name="date_planned" attrs="{'readonly': [('state', 'not in', ('draft', 'sent'))]}"/>
                                        <button name="action_set_date_planned" type="object"
                                            states="draft,sent"
                                            string="Set date to all order lines"
                                            help="This changes the scheduled date of all order lines to the given date"
                                            class="fa fa-calendar o_icon_button oe_edit_only"/>
                                    </div>
                                </group>
                                <group>
                                    <field name="user_id"/>
                                    <field name="invoice_status"/>
                                    <field name="payment_term_id" options="{'no_open': True, 'no_create': True}" attrs="{'readonly': ['|', ('invoice_status','=', 'invoiced'), ('state', '=', 'done')]}"/>
                                    <field name="fiscal_position_id" options="{'no_create': True}" attrs="{'readonly': ['|', ('invoice_status','=', 'invoiced'), ('state', '=', 'done')]}"/>
                                    <field name="date_approve" groups="base.group_no_one"/>
                                </group>
                            </group>
                        </page>
                    </notebook>
                </sheet>
                <div class="oe_chatter">
                    <field name="message_follower_ids" widget="mail_followers"/>
                    <field name="activity_ids" widget="mail_activity"/>
                    <field name="message_ids" widget="mail_thread"/>
                </div>
                </form>
            </field>
        </record>

       <record id="view_purchase_order_filter" model="ir.ui.view">
            <field name="name">request.quotation.select</field>
            <field name="model">purchase.order</field>
            <field name="arch" type="xml">
                <search string="Search Purchase Order">
                    <field name="name" string="Reference"/>
                    <field name="partner_id" operator="child_of"/>
                    <field name="product_id"/>
                    <field name="create_uid"/>
                    <field name="user_id"/>
                    <filter name="draft" string="Quotations" domain="[('state','in',('draft','sent','to approve'))]"/>
                    <filter name="approved" string="Purchase Orders" domain="[('state','in',('purchase','done'))]"/>
                    <filter name="to_approve" string="To Approve" domain="[('state', '=', 'to approve')]"/>
                    <filter name="my_purchases" string="My Purchases" domain="[('user_id','=', uid)]"/>
                    <separator/>
                    <filter name="not_invoiced" string="Waiting Bills" domain="[('invoice_status','=', 'to invoice')]" help="Purchase orders that include lines not invoiced."/>
                    <filter name="invoiced" string="Bills Received" domain="[('invoice_status','=', 'invoiced')]" help="Purchase orders that have been invoiced."/>
                    <filter string="Unread Messages" name="message_needaction" domain="[('message_needaction','=',True)]"/>
                    <separator/>
                    <filter string="My Activities" name="activities_my"
                        domain="[('activity_ids.user_id', '=', uid)]"/>
                    <separator/>
                    <filter string="Late Activities" name="activities_overdue"
                        domain="[('activity_ids.date_deadline', '&lt;', context_today().strftime('%Y-%m-%d'))]"
                        help="Show all records which has next action date is before today"/>
                    <filter string="Today Activities" name="activities_today"
                        domain="[('activity_ids.date_deadline', '=', context_today().strftime('%Y-%m-%d'))]"/>
                    <filter string="Future Activities" name="activities_upcoming_all"
                        domain="[('activity_ids.date_deadline', '&gt;', context_today().strftime('%Y-%m-%d'))
                        ]"/>
                    <group expand="0" string="Group By">
                        <filter string="Vendor" name="vendor" domain="[]" context="{'group_by':'partner_id'}"/>
                        <filter string="Purchase Representative" name="representative" domain="[]" context="{'group_by':'user_id'}"/>
                        <filter string="Order Date" name="order_date" domain="[]" context="{'group_by':'date_order'}"/>
                        <filter string="Expected Date" name="expected_date" domain="[]" context="{'group_by':'date_planned'}"/>
                    </group>
                </search>
            </field>
        </record>


        <!-- Purchase Orders Kanban View  -->
        <record model="ir.ui.view" id="view_purchase_order_kanban">
            <field name="name">purchase.order.kanban</field>
            <field name="model">purchase.order</field>
            <field name="arch" type="xml">
                <kanban class="o_kanban_mobile">
                    <field name="name"/>
                    <field name="partner_id"/>
                    <field name="amount_total"/>
                    <field name="state"/>
                    <field name="date_order"/>
                    <field name="currency_id"/>
                    <templates>
                        <t t-name="kanban-box">
                            <div t-attf-class="oe_kanban_card oe_kanban_global_click">
                                <div class="o_kanban_record_top mb16">
                                    <div class="o_kanban_record_headings mt4">
                                        <strong class="o_kanban_record_title"><span><t t-esc="record.partner_id.value"/></span></strong>
                                    </div>
                                    <strong><field name="amount_total" widget="monetary"/></strong>
                                </div>
                                <div class="o_kanban_record_bottom">
                                    <div class="oe_kanban_bottom_left">
                                        <span><t t-esc="record.name.value"/> <t t-esc="record.date_order.value and record.date_order.value.split(' ')[0] or False"/></span>
                                    </div>
                                    <div class="oe_kanban_bottom_right">
                                        <field name="state" widget="label_selection" options="{'classes': {'draft': 'default', 'cancel': 'default', 'done': 'success', 'approved': 'warning'}}"/>
                                    </div>
                                </div>
                            </div>
                        </t>
                    </templates>
                </kanban>
            </field>
        </record>

        <record id="purchase_order_tree" model="ir.ui.view">
            <field name="name">purchase.order.tree</field>
            <field name="model">purchase.order</field>
            <field name="arch" type="xml">
                <tree decoration-bf="message_unread==True" decoration-muted="state=='cancel'" decoration-info="state in ('wait','confirmed')" string="Purchase Order">
                    <field name="message_unread" invisible="1"/>
                    <field name="name" string="Reference"/>
                    <field name="date_order" />
                    <field name="partner_id"/>
                    <field name="company_id" groups="base.group_multi_company" options="{'no_create': True}"/>
                    <field name="date_planned" invisible="context.get('quotation_only', False)"/>
                    <field name="user_id"/>
                    <field name="origin"/>
                    <field name="amount_untaxed" sum="Total Untaxed amount" string="Untaxed" widget="monetary"/>
                    <field name="amount_total" sum="Total amount" widget="monetary"/>
                    <field name="currency_id" invisible="1"/>
                    <field name="state"/>
                    <field name="invoice_status" attrs="{'column_invisible': [('parent.state', 'not in', ('purchase', 'done'))]}"/>
                </tree>
            </field>
        </record>

        <record id="purchase_order_action_generic" model="ir.actions.act_window">
            <field name="name">Purchase Orders</field>
            <field name="type">ir.actions.act_window</field>
            <field name="res_model">purchase.order</field>
            <field name="domain">[]</field>
            <field name="view_id" ref="purchase_order_form"/>
        </record>

        <record id="purchase_rfq" model="ir.actions.act_window">
            <field name="name">Requests for Quotation</field>
            <field name="type">ir.actions.act_window</field>
            <field name="res_model">purchase.order</field>
            <field name="view_mode">tree,kanban,form,pivot,graph,calendar</field>
            <field name="search_view_id" ref="view_purchase_order_filter"/>
            <field name="help" type="html">
              <p class="o_view_nocontent_smiling_face">
                Create a request for quotation
              </p><p>
                The quotation contains the history of the discussion
                you had with your vendor.
              </p>
            </field>
        </record>
        <menuitem action="purchase_rfq" id="menu_purchase_rfq"
            parent="menu_procurement_management"
            sequence="0"/>

        <record id="purchase_form_action" model="ir.actions.act_window">
            <field name="name">Purchase Orders</field>
            <field name="type">ir.actions.act_window</field>
            <field name="res_model">purchase.order</field>
            <field name="view_mode">tree,kanban,form,pivot,graph,calendar</field>
            <field name="domain">[('state','in',('purchase', 'done'))]</field>
            <field name="search_view_id" ref="view_purchase_order_filter"/>
            <field name="help" type="html">
              <p class="o_view_nocontent_smiling_face">
                Create a quotation
              </p><p>
                It will be converted into a purchase order.
              </p>
            </field>
        </record>
        <menuitem action="purchase_form_action" id="menu_purchase_form_action" parent="menu_procurement_management" sequence="6"/>

        <record id="purchase_order_line_tree" model="ir.ui.view">
            <field name="name">purchase.order.line.tree</field>
            <field name="model">purchase.order.line</field>
            <field name="arch" type="xml">
                <tree string="Purchase Order Lines" create="false">
                    <field name="order_id"/>
                    <field name="name"/>
                    <field name="partner_id" string="Vendor" />
                    <field name="product_id"/>
                    <field name="price_unit"/>
                    <field name="product_qty"/>
                    <field name="product_uom" groups="uom.group_uom"/>
                    <field name="price_subtotal" widget="monetary"/>
                    <field name="date_planned"  widget="date"/>
                </tree>
            </field>
        </record>

        <record id="purchase_order_line_form2" model="ir.ui.view">
            <field name="name">purchase.order.line.form2</field>
            <field name="model">purchase.order.line</field>
            <field name="priority" eval="20"/>
            <field name="arch" type="xml">
                <form string="Purchase Order Line" create="false">
                    <sheet>
                        <label for="order_id" class="oe_edit_only"/>
                        <h1>
                            <field name="order_id" class="oe_inline"/>
                            <label string="," for="date_order" attrs="{'invisible':[('date_order','=',False)]}"/>
                            <field name="date_order" class="oe_inline"/>
                        </h1>
                        <label for="partner_id" class="oe_edit_only"/>
                        <h2><field name="partner_id"/></h2>
                        <group>
                            <group>
                                <field name="product_id" readonly="1"/>
                                <label for="product_qty"/>
                                <div>
                                    <field name="product_qty" readonly="1" class="oe_inline"/>
                                    <field name="product_uom" readonly="1" groups="uom.group_uom" class="oe_inline"/>
                                </div>
                                <field name="price_unit"/>
                            </group>
                            <group>
                                <field name="taxes_id" widget="many2many_tags"
                                    domain="[('type_tax_use', '=', 'purchase')]"/>
                                <field name="date_planned" widget="date" readonly="1"/>
                                <field name="company_id" groups="base.group_multi_company" options="{'no_create': True}"/>
                                <field name="account_analytic_id" colspan="4" groups="analytic.group_analytic_accounting"/>
                            </group>
                        </group>
                        <field name="name"/>
                        <separator string="Manual Invoices"/>
                        <field name="invoice_lines"/>
                    </sheet>
                </form>
            </field>
        </record>
          <record id="purchase_order_line_search" model="ir.ui.view">
            <field name="name">purchase.order.line.search</field>
            <field name="model">purchase.order.line</field>
            <field name="arch" type="xml">
                <search string="Search Purchase Order">
                    <field name="order_id"/>
                    <field name="product_id"/>
                    <field name="partner_id" string="Vendor" filter_domain="[('partner_id', 'child_of', self)]"/>
                    <filter name="hide_cancelled" string="Hide cancelled lines" domain="[('state', '!=', 'cancel')]"/>
                    <group expand="0" string="Group By">
                        <filter name="groupby_supplier" string="Vendor" domain="[]" context="{'group_by' : 'partner_id'}" />
                        <filter name="groupby_product" string="Product" domain="[]" context="{'group_by' : 'product_id'}" />
                        <filter string="Order Reference" name="order_reference" domain="[]" context="{'group_by' :'order_id'}"/>
                        <filter string="Status" name="status" domain="[]" context="{'group_by' : 'state'}" />
                    </group>
                </search>
            </field>
        </record>

</odoo><|MERGE_RESOLUTION|>--- conflicted
+++ resolved
@@ -154,13 +154,8 @@
                         </button>
                     </div>
                     <div class="oe_title">
-<<<<<<< HEAD
-						<span class="o_form_label" attrs="{'invisible': [('state','not in',('draft','sent','bid'))]}">Request for Quotation </span>
-						<span class="o_form_label" attrs="{'invisible': [('state','in',('draft','sent','bid'))]}">Purchase Order </span>
-=======
-                        <label string="Request for Quotation " attrs="{'invisible': [('state','not in',('draft','sent'))]}"/>
-                        <label string="Purchase Order " attrs="{'invisible': [('state','in',('draft','sent'))]}"/>
->>>>>>> 8d936619
+                        <span class="o_form_label" string="Request for Quotation " attrs="{'invisible': [('state','not in',('draft','sent'))]}"/>
+                        <span class="o_form_label" string="Purchase Order " attrs="{'invisible': [('state','in',('draft','sent'))]}"/>
                         <h1>
                             <field name="name" readonly="1"/>
                         </h1>
