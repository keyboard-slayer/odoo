# -*- coding: utf-8 -*-
# Part of Odoo. See LICENSE file for full copyright and licensing details.

from datetime import datetime
from dateutil.relativedelta import relativedelta

from odoo import api, fields, models, SUPERUSER_ID, _
from odoo.osv import expression
from odoo.tools import DEFAULT_SERVER_DATETIME_FORMAT
from odoo.tools.float_utils import float_compare
from odoo.exceptions import UserError, AccessError
from odoo.tools.misc import formatLang
from odoo.addons import decimal_precision as dp


class PurchaseOrder(models.Model):
    _name = "purchase.order"
    _inherit = ['mail.thread', 'mail.activity.mixin', 'portal.mixin']
    _description = "Purchase Order"
    _order = 'date_order desc, id desc'

    @api.depends('order_line.price_total')
    def _amount_all(self):
        for order in self:
            amount_untaxed = amount_tax = 0.0
            for line in order.order_line:
                amount_untaxed += line.price_subtotal
                amount_tax += line.price_tax
            order.update({
                'amount_untaxed': order.currency_id.round(amount_untaxed),
                'amount_tax': order.currency_id.round(amount_tax),
                'amount_total': amount_untaxed + amount_tax,
            })

    @api.depends('order_line.date_planned', 'date_order')
    def _compute_date_planned(self):
        for order in self:
            min_date = False
            for line in order.order_line:
                if not min_date or line.date_planned < min_date:
                    min_date = line.date_planned
            if min_date:
                order.date_planned = min_date
            else:
                order.date_planned = order.date_order

    @api.depends('state', 'order_line.qty_invoiced', 'order_line.qty_received', 'order_line.product_qty')
    def _get_invoiced(self):
        precision = self.env['decimal.precision'].precision_get('Product Unit of Measure')
        for order in self:
            if order.state not in ('purchase', 'done'):
                order.invoice_status = 'no'
                continue

            if any(float_compare(line.qty_invoiced, line.product_qty if line.product_id.purchase_method == 'purchase' else line.qty_received, precision_digits=precision) == -1 for line in order.order_line):
                order.invoice_status = 'to invoice'
            elif all(float_compare(line.qty_invoiced, line.product_qty if line.product_id.purchase_method == 'purchase' else line.qty_received, precision_digits=precision) >= 0 for line in order.order_line) and order.invoice_ids:
                order.invoice_status = 'invoiced'
            else:
                order.invoice_status = 'no'

    @api.depends('order_line.invoice_lines.move_id')
    def _compute_invoice(self):
        for order in self:
            invoices = order.mapped('order_line.invoice_lines.move_id')
            order.invoice_ids = invoices
            order.invoice_count = len(invoices)

    READONLY_STATES = {
        'purchase': [('readonly', True)],
        'done': [('readonly', True)],
        'cancel': [('readonly', True)],
    }

    name = fields.Char('Order Reference', required=True, index=True, copy=False, default='New')
    origin = fields.Char('Source Document', copy=False,
        help="Reference of the document that generated this purchase order "
             "request (e.g. a sales order)")
    partner_ref = fields.Char('Vendor Reference', copy=False,
        help="Reference of the sales order or bid sent by the vendor. "
             "It's used to do the matching when you receive the "
             "products as this reference is usually written on the "
             "delivery order sent by your vendor.")
    date_order = fields.Datetime('Order Date', required=True, states=READONLY_STATES, index=True, copy=False, default=fields.Datetime.now,\
        help="Depicts the date where the Quotation should be validated and converted into a purchase order.")
    date_approve = fields.Datetime('Confirmation Date', readonly=1, index=True, copy=False)
    partner_id = fields.Many2one('res.partner', string='Vendor', required=True, states=READONLY_STATES, change_default=True, tracking=True, help="You can find a vendor by its Name, TIN, Email or Internal Reference.")
    dest_address_id = fields.Many2one('res.partner', string='Drop Ship Address', states=READONLY_STATES,
        help="Put an address if you want to deliver directly from the vendor to the customer. "
             "Otherwise, keep empty to deliver to your own company.")
    currency_id = fields.Many2one('res.currency', 'Currency', required=True, states=READONLY_STATES,
        default=lambda self: self.env.company.currency_id.id)
    state = fields.Selection([
        ('draft', 'RFQ'),
        ('sent', 'RFQ Sent'),
        ('to approve', 'To Approve'),
        ('purchase', 'Purchase Order'),
        ('done', 'Locked'),
        ('cancel', 'Cancelled')
    ], string='Status', readonly=True, index=True, copy=False, default='draft', tracking=True)
    order_line = fields.One2many('purchase.order.line', 'order_id', string='Order Lines', states={'cancel': [('readonly', True)], 'done': [('readonly', True)]}, copy=True)
    notes = fields.Text('Terms and Conditions')

    invoice_count = fields.Integer(compute="_compute_invoice", string='Bill Count', copy=False, default=0, store=True)
    invoice_ids = fields.Many2many('account.move', compute="_compute_invoice", string='Bills', copy=False, store=True)
    invoice_status = fields.Selection([
        ('no', 'Nothing to Bill'),
        ('to invoice', 'Waiting Bills'),
        ('invoiced', 'Fully Billed'),
    ], string='Billing Status', compute='_get_invoiced', store=True, readonly=True, copy=False, default='no')

    # There is no inverse function on purpose since the date may be different on each line
    date_planned = fields.Datetime(string='Scheduled Date', compute='_compute_date_planned', store=True, index=True)

    amount_untaxed = fields.Monetary(string='Untaxed Amount', store=True, readonly=True, compute='_amount_all', tracking=True)
    amount_tax = fields.Monetary(string='Taxes', store=True, readonly=True, compute='_amount_all')
    amount_total = fields.Monetary(string='Total', store=True, readonly=True, compute='_amount_all')

    fiscal_position_id = fields.Many2one('account.fiscal.position', string='Fiscal Position', oldname='fiscal_position')
    payment_term_id = fields.Many2one('account.payment.term', 'Payment Terms')
    incoterm_id = fields.Many2one('account.incoterms', 'Incoterm', states={'done': [('readonly', True)]}, help="International Commercial Terms are a series of predefined commercial terms used in international transactions.")

    product_id = fields.Many2one('product.product', related='order_line.product_id', string='Product', readonly=False)
    user_id = fields.Many2one('res.users', string='Purchase Representative', index=True, tracking=True, default=lambda self: self.env.user)
    company_id = fields.Many2one('res.company', 'Company', required=True, index=True, states=READONLY_STATES, default=lambda self: self.env.company.id)
    currency_rate = fields.Float("Currency Rate", compute='_compute_currency_rate', compute_sudo=True, store=True, readonly=True, help='Ratio between the purchase order currency and the company currency')

    def _compute_access_url(self):
        super(PurchaseOrder, self)._compute_access_url()
        for order in self:
            order.access_url = '/my/purchase/%s' % (order.id)

    @api.model
    def _name_search(self, name, args=None, operator='ilike', limit=100, name_get_uid=None):
        args = args or []
        domain = []
        if name:
            domain = ['|', ('name', operator, name), ('partner_ref', operator, name)]
        purchase_order_ids = self._search(expression.AND([domain, args]), limit=limit, access_rights_uid=name_get_uid)
        return self.browse(purchase_order_ids).name_get()

    @api.depends('date_order', 'currency_id', 'company_id', 'company_id.currency_id')
    def _compute_currency_rate(self):
        for order in self:
            order.currency_rate = self.env['res.currency']._get_conversion_rate(order.company_id.currency_id, order.currency_id, order.company_id, order.date_order)

    @api.multi
    @api.depends('name', 'partner_ref')
    def name_get(self):
        result = []
        for po in self:
            name = po.name
            if po.partner_ref:
                name += ' (' + po.partner_ref + ')'
            if self.env.context.get('show_total_amount') and po.amount_total:
                name += ': ' + formatLang(self.env, po.amount_total, currency_obj=po.currency_id)
            result.append((po.id, name))
        return result

    @api.model
    def create(self, vals):
        if vals.get('name', 'New') == 'New':
            vals['name'] = self.env['ir.sequence'].next_by_code('purchase.order') or '/'
        return super(PurchaseOrder, self).create(vals)

    @api.multi
    def unlink(self):
        for order in self:
            if not order.state == 'cancel':
                raise UserError(_('In order to delete a purchase order, you must cancel it first.'))
        return super(PurchaseOrder, self).unlink()

    @api.multi
    def copy(self, default=None):
        new_po = super(PurchaseOrder, self).copy(default=default)
        for line in new_po.order_line:
            seller = line.product_id._select_seller(
                partner_id=line.partner_id, quantity=line.product_qty,
                date=line.order_id.date_order and line.order_id.date_order.date(), uom_id=line.product_uom)
            line.date_planned = line._get_date_planned(seller)
        return new_po

    @api.multi
    def _track_subtype(self, init_values):
        self.ensure_one()
        if 'state' in init_values and self.state == 'purchase':
            return self.env.ref('purchase.mt_rfq_approved')
        elif 'state' in init_values and self.state == 'to approve':
            return self.env.ref('purchase.mt_rfq_confirmed')
        elif 'state' in init_values and self.state == 'done':
            return self.env.ref('purchase.mt_rfq_done')
        return super(PurchaseOrder, self)._track_subtype(init_values)

    @api.onchange('partner_id', 'company_id')
    def onchange_partner_id(self):
        if not self.partner_id:
            self.fiscal_position_id = False
            self.payment_term_id = False
            self.currency_id = self.env.company.currency_id.id
        else:
            self.fiscal_position_id = self.env['account.fiscal.position'].with_context(company_id=self.company_id.id).get_fiscal_position(self.partner_id.id)
            self.payment_term_id = self.partner_id.property_supplier_payment_term_id.id
            self.currency_id = self.partner_id.property_purchase_currency_id.id or self.env.company.currency_id.id
        return {}

    @api.onchange('fiscal_position_id')
    def _compute_tax_id(self):
        """
        Trigger the recompute of the taxes if the fiscal position is changed on the PO.
        """
        for order in self:
            order.order_line._compute_tax_id()

    @api.onchange('partner_id')
    def onchange_partner_id_warning(self):
        if not self.partner_id:
            return
        warning = {}
        title = False
        message = False

        partner = self.partner_id

        # If partner has no warning, check its company
        if partner.purchase_warn == 'no-message' and partner.parent_id:
            partner = partner.parent_id

        if partner.purchase_warn and partner.purchase_warn != 'no-message':
            # Block if partner only has warning but parent company is blocked
            if partner.purchase_warn != 'block' and partner.parent_id and partner.parent_id.purchase_warn == 'block':
                partner = partner.parent_id
            title = _("Warning for %s") % partner.name
            message = partner.purchase_warn_msg
            warning = {
                'title': title,
                'message': message
            }
            if partner.purchase_warn == 'block':
                self.update({'partner_id': False})
            return {'warning': warning}
        return {}

    @api.multi
    def action_rfq_send(self):
        '''
        This function opens a window to compose an email, with the edi purchase template message loaded by default
        '''
        self.ensure_one()
        ir_model_data = self.env['ir.model.data']
        try:
            if self.env.context.get('send_rfq', False):
                template_id = ir_model_data.get_object_reference('purchase', 'email_template_edi_purchase')[1]
            else:
                template_id = ir_model_data.get_object_reference('purchase', 'email_template_edi_purchase_done')[1]
        except ValueError:
            template_id = False
        try:
            compose_form_id = ir_model_data.get_object_reference('mail', 'email_compose_message_wizard_form')[1]
        except ValueError:
            compose_form_id = False
        ctx = dict(self.env.context or {})
        ctx.update({
            'default_model': 'purchase.order',
            'default_res_id': self.ids[0],
            'default_use_template': bool(template_id),
            'default_template_id': template_id,
            'default_composition_mode': 'comment',
            'custom_layout': "mail.mail_notification_paynow",
            'force_email': True,
            'mark_rfq_as_sent': True,
        })

        # In the case of a RFQ or a PO, we want the "View..." button in line with the state of the
        # object. Therefore, we pass the model description in the context, in the language in which
        # the template is rendered.
        lang = self.env.context.get('lang')
        if {'default_template_id', 'default_model', 'default_res_id'} <= ctx.keys():
            template = self.env['mail.template'].browse(ctx['default_template_id'])
            if template and template.lang:
                lang = template._render_template(template.lang, ctx['default_model'], ctx['default_res_id'])

        self = self.with_context(lang=lang)
        if self.state in ['draft', 'sent']:
            ctx['model_description'] = _('Request for Quotation')
        else:
            ctx['model_description'] = _('Purchase Order')

        return {
            'name': _('Compose Email'),
            'type': 'ir.actions.act_window',
            'view_type': 'form',
            'view_mode': 'form',
            'res_model': 'mail.compose.message',
            'views': [(compose_form_id, 'form')],
            'view_id': compose_form_id,
            'target': 'new',
            'context': ctx,
        }

    @api.multi
    @api.returns('mail.message', lambda value: value.id)
    def message_post(self, **kwargs):
        if self.env.context.get('mark_rfq_as_sent'):
            self.filtered(lambda o: o.state == 'draft').write({'state': 'sent'})
        return super(PurchaseOrder, self.with_context(mail_post_autofollow=True)).message_post(**kwargs)

    @api.multi
    def print_quotation(self):
        self.write({'state': "sent"})
        return self.env.ref('purchase.report_purchase_quotation').report_action(self)

    @api.multi
    def button_approve(self, force=False):
        self.write({'state': 'purchase', 'date_approve': fields.Date.context_today(self)})
        self.filtered(lambda p: p.company_id.po_lock == 'lock').write({'state': 'done'})
        return {}

    @api.multi
    def button_draft(self):
        self.write({'state': 'draft'})
        return {}

    @api.multi
    def button_confirm(self):
        for order in self:
            if order.state not in ['draft', 'sent']:
                continue
            order._add_supplier_to_product()
            # Deal with double validation process
            if order.company_id.po_double_validation == 'one_step'\
                    or (order.company_id.po_double_validation == 'two_step'\
                        and order.amount_total < self.env.company.currency_id._convert(
                            order.company_id.po_double_validation_amount, order.currency_id, order.company_id, order.date_order or fields.Date.today()))\
                    or order.user_has_groups('purchase.group_purchase_manager'):
                order.button_approve()
            else:
                order.write({'state': 'to approve'})
        return True

    @api.multi
    def button_cancel(self):
        for order in self:
            for inv in order.invoice_ids:
                if inv and inv.state not in ('cancel', 'draft'):
                    raise UserError(_("Unable to cancel this purchase order. You must first cancel the related vendor bills."))

        self.write({'state': 'cancel'})

    @api.multi
    def button_unlock(self):
        self.write({'state': 'purchase'})

    @api.multi
    def button_done(self):
        self.write({'state': 'done'})

    @api.multi
    def _add_supplier_to_product(self):
        # Add the partner in the supplier list of the product if the supplier is not registered for
        # this product. We limit to 10 the number of suppliers for a product to avoid the mess that
        # could be caused for some generic products ("Miscellaneous").
        for line in self.order_line:
            # Do not add a contact as a supplier
            partner = self.partner_id if not self.partner_id.parent_id else self.partner_id.parent_id
            if partner not in line.product_id.seller_ids.mapped('name') and len(line.product_id.seller_ids) <= 10:
                currency = partner.property_purchase_currency_id or self.env.company.currency_id
                supplierinfo = {
                    'name': partner.id,
                    'sequence': max(line.product_id.seller_ids.mapped('sequence')) + 1 if line.product_id.seller_ids else 1,
                    'product_uom': line.product_uom.id,
                    'min_qty': 0.0,
                    'price': self.currency_id._convert(line.price_unit, currency, line.company_id, line.date_order or fields.Date.today(), round=False),
                    'currency_id': currency.id,
                    'delay': 0,
                }
                # In case the order partner is a contact address, a new supplierinfo is created on
                # the parent company. In this case, we keep the product name and code.
                seller = line.product_id._select_seller(
                    partner_id=line.partner_id,
                    quantity=line.product_qty,
                    date=line.order_id.date_order and line.order_id.date_order.date(),
                    uom_id=line.product_uom)
                if seller:
                    supplierinfo['product_name'] = seller.product_name
                    supplierinfo['product_code'] = seller.product_code
                vals = {
                    'seller_ids': [(0, 0, supplierinfo)],
                }
                try:
                    line.product_id.write(vals)
                except AccessError:  # no write access rights -> just ignore
                    break

    @api.multi
    def action_view_invoice(self):
        '''
        This function returns an action that display existing vendor bills of given purchase order ids.
        When only one found, show the vendor bill immediately.
        '''
        action = self.env.ref('account.action_move_in_invoice_type')
        result = action.read()[0]
        create_bill = self.env.context.get('create_bill', False)
        # override the context to get rid of the default filtering
        result['context'] = {
            'default_type': 'in_invoice',
            'default_purchase_id': self.id,
        }
        # choose the view_mode accordingly
        if len(self.invoice_ids) > 1 and not create_bill:
            result['domain'] = "[('id', 'in', " + str(self.invoice_ids.ids) + ")]"
        else:
            res = self.env.ref('account.view_move_form', False)
            result['views'] = [(res and res.id or False, 'form')]
            # Do not set an invoice_id if we want to create a new bill.
            if not create_bill:
                result['res_id'] = self.invoice_ids.id or False
        result['context']['default_origin'] = self.name
        result['context']['default_reference'] = self.partner_ref
        return result

    @api.multi
    def action_set_date_planned(self):
        for order in self:
            order.order_line.update({'date_planned': order.date_planned})


class PurchaseOrderLine(models.Model):
    _name = 'purchase.order.line'
    _description = 'Purchase Order Line'
    _order = 'order_id, sequence, id'

    name = fields.Text(string='Description', required=True)
    sequence = fields.Integer(string='Sequence', default=10)
    product_qty = fields.Float(string='Quantity', digits=dp.get_precision('Product Unit of Measure'), required=True)
    product_uom_qty = fields.Float(string='Total Quantity', compute='_compute_product_uom_qty', store=True)
    date_planned = fields.Datetime(string='Scheduled Date', required=True, index=True)
    taxes_id = fields.Many2many('account.tax', string='Taxes', domain=['|', ('active', '=', False), ('active', '=', True)])
    product_uom = fields.Many2one('uom.uom', string='Unit of Measure', required=True, domain="[('category_id', '=', product_uom_category_id)]")
    product_uom_category_id = fields.Many2one(related='product_id.uom_id.category_id')
    product_id = fields.Many2one('product.product', string='Product', domain=[('purchase_ok', '=', True)], change_default=True, required=True)
    product_type = fields.Selection(related='product_id.type', readonly=True)
    price_unit = fields.Float(string='Unit Price', required=True, digits=dp.get_precision('Product Price'))

    price_subtotal = fields.Monetary(compute='_compute_amount', string='Subtotal', store=True)
    price_total = fields.Monetary(compute='_compute_amount', string='Total', store=True)
    price_tax = fields.Float(compute='_compute_amount', string='Tax', store=True)

    order_id = fields.Many2one('purchase.order', string='Order Reference', index=True, required=True, ondelete='cascade')
    account_analytic_id = fields.Many2one('account.analytic.account', string='Analytic Account')
    analytic_tag_ids = fields.Many2many('account.analytic.tag', string='Analytic Tags')
    company_id = fields.Many2one('res.company', related='order_id.company_id', string='Company', store=True, readonly=True)
    state = fields.Selection(related='order_id.state', store=True, readonly=False)

    invoice_lines = fields.One2many('account.move.line', 'purchase_line_id', string="Bill Lines", readonly=True, copy=False)

    # Replace by invoiced Qty
    qty_invoiced = fields.Float(compute='_compute_qty_invoiced', string="Billed Qty", digits=dp.get_precision('Product Unit of Measure'), store=True)

    qty_received_method = fields.Selection([('manual', 'Manual')], string="Received Qty Method", compute='_compute_qty_received_method', store=True,
        help="According to product configuration, the recieved quantity can be automatically computed by mechanism :\n"
             "  - Manual: the quantity is set manually on the line\n"
             "  - Stock Moves: the quantity comes from confirmed pickings\n")
    qty_received = fields.Float("Received Qty", compute='_compute_qty_received', inverse='_inverse_qty_received', compute_sudo=True, store=True, digits=dp.get_precision('Product Unit of Measure'))
    qty_received_manual = fields.Float("Manual Received Qty", digits=dp.get_precision('Product Unit of Measure'), copy=False)

    partner_id = fields.Many2one('res.partner', related='order_id.partner_id', string='Partner', readonly=True, store=True)
    currency_id = fields.Many2one(related='order_id.currency_id', store=True, string='Currency', readonly=True)
    date_order = fields.Datetime(related='order_id.date_order', string='Order Date', readonly=True)

    @api.depends('product_qty', 'price_unit', 'taxes_id')
    def _compute_amount(self):
        for line in self:
            vals = line._prepare_compute_all_values()
            taxes = line.taxes_id.compute_all(
                vals['price_unit'],
                vals['currency_id'],
                vals['product_qty'],
                vals['product'],
                vals['partner'])
            line.update({
                'price_tax': sum(t.get('amount', 0.0) for t in taxes.get('taxes', [])),
                'price_total': taxes['total_included'],
                'price_subtotal': taxes['total_excluded'],
            })

    def _prepare_compute_all_values(self):
        # Hook method to returns the different argument values for the
        # compute_all method, due to the fact that discounts mechanism
        # is not implemented yet on the purchase orders.
        # This method should disappear as soon as this feature is
        # also introduced like in the sales module.
        self.ensure_one()
        return {
            'price_unit': self.price_unit,
            'currency_id': self.order_id.currency_id,
            'product_qty': self.product_qty,
            'product': self.product_id,
            'partner': self.order_id.partner_id,
        }

    @api.multi
    def _compute_tax_id(self):
        for line in self:
            fpos = line.order_id.fiscal_position_id or line.order_id.partner_id.property_account_position_id
            # If company_id is set, always filter taxes by the company
            taxes = line.product_id.supplier_taxes_id.filtered(lambda r: not line.company_id or r.company_id == line.company_id)
            line.taxes_id = fpos.map_tax(taxes, line.product_id, line.order_id.partner_id) if fpos else taxes

    @api.depends('invoice_lines.move_id.state', 'invoice_lines.quantity')
    def _compute_qty_invoiced(self):
        for line in self:
            qty = 0.0
            for inv_line in line.invoice_lines:
                if inv_line.move_id.state not in ['cancel']:
                    if inv_line.move_id.type == 'in_invoice':
                        qty += inv_line.product_uom_id._compute_quantity(inv_line.quantity, line.product_uom)
                    elif inv_line.move_id.type == 'in_refund':
                        qty -= inv_line.product_uom_id._compute_quantity(inv_line.quantity, line.product_uom)
            line.qty_invoiced = qty

    @api.multi
    @api.depends('product_id')
    def _compute_qty_received_method(self):
        for line in self:
            if line.product_id.type in ['consu', 'service']:
                line.qty_received_method = 'manual'

    @api.multi
    @api.depends('qty_received_method', 'qty_received_manual')
    def _compute_qty_received(self):
        for line in self:
            if line.qty_received_method == 'manual':
                line.qty_received = line.qty_received_manual or 0.0

    @api.multi
    @api.onchange('qty_received')
    def _inverse_qty_received(self):
        """ When writing on qty_received, if the value should be modify manually (`qty_received_method` = 'manual' only),
            then we put the value in `qty_received_manual`. Otherwise, `qty_received_manual` should be False since the
            received qty is automatically compute by other mecanisms.
        """
        for line in self:
            if line.qty_received_method == 'manual':
                line.qty_received_manual = line.qty_received
            else:
                line.qty_received_manual = 0.0

    @api.model
    def create(self, values):
        line = super(PurchaseOrderLine, self).create(values)
        if line.order_id.state == 'purchase':
            msg = _("Extra line with %s ") % (line.product_id.display_name,)
            line.order_id.message_post(body=msg)
        return line

    @api.multi
    def write(self, values):
        if 'product_qty' in values:
            for line in self:
                if line.order_id.state == 'purchase':
                    line.order_id.message_post_with_view('purchase.track_po_line_template',
                                                         values={'line': line, 'product_qty': values['product_qty']},
                                                         subtype_id=self.env.ref('mail.mt_note').id)
        return super(PurchaseOrderLine, self).write(values)

    @api.multi
    def unlink(self):
        for line in self:
            if line.order_id.state in ['purchase', 'done']:
                raise UserError(_('Cannot delete a purchase order line which is in state \'%s\'.') % (line.state,))
        return super(PurchaseOrderLine, self).unlink()

    @api.model
    def _get_date_planned(self, seller, po=False):
        """Return the datetime value to use as Schedule Date (``date_planned``) for
           PO Lines that correspond to the given product.seller_ids,
           when ordered at `date_order_str`.

           :param Model seller: used to fetch the delivery delay (if no seller
                                is provided, the delay is 0)
           :param Model po: purchase.order, necessary only if the PO line is
                            not yet attached to a PO.
           :rtype: datetime
           :return: desired Schedule Date for the PO line
        """
        date_order = po.date_order if po else self.order_id.date_order
        if date_order:
            return date_order + relativedelta(days=seller.delay if seller else 0)
        else:
            return datetime.today() + relativedelta(days=seller.delay if seller else 0)

    @api.onchange('product_id')
    def onchange_product_id(self):
        if not self.product_id:
            return

        # Reset date, price and quantity since _onchange_quantity will provide default values
        self.date_planned = datetime.today().strftime(DEFAULT_SERVER_DATETIME_FORMAT)
        self.price_unit = self.product_qty = 0.0
        self.product_uom = self.product_id.uom_po_id or self.product_id.uom_id

        product_lang = self.product_id.with_context(
            lang=self.partner_id.lang,
            partner_id=self.partner_id.id,
            company_id=self.company_id.id,
        )
        self.name = product_lang.display_name
        if product_lang.description_purchase:
            self.name += '\n' + product_lang.description_purchase

<<<<<<< HEAD
        fpos = self.order_id.fiscal_position_id
        if self.env.uid == SUPERUSER_ID:
            company_id = self.env.company.id
            self.taxes_id = fpos.map_tax(self.product_id.supplier_taxes_id.filtered(lambda r: r.company_id.id == company_id))
        else:
            self.taxes_id = fpos.map_tax(self.product_id.supplier_taxes_id)
=======
        self._compute_tax_id()
>>>>>>> 87fc1554

        self._suggest_quantity()
        self._onchange_quantity()

    @api.onchange('product_id')
    def onchange_product_id_warning(self):
        if not self.product_id:
            return
        warning = {}
        title = False
        message = False

        product_info = self.product_id

        if product_info.purchase_line_warn != 'no-message':
            title = _("Warning for %s") % product_info.name
            message = product_info.purchase_line_warn_msg
            warning['title'] = title
            warning['message'] = message
            if product_info.purchase_line_warn == 'block':
                self.product_id = False
            return {'warning': warning}
        return {}

    @api.onchange('product_qty', 'product_uom')
    def _onchange_quantity(self):
        if not self.product_id:
            return
        params = {'order_id': self.order_id}
        seller = self.product_id._select_seller(
            partner_id=self.partner_id,
            quantity=self.product_qty,
            date=self.order_id.date_order and self.order_id.date_order.date(),
            uom_id=self.product_uom,
            params=params)

        if seller or not self.date_planned:
            self.date_planned = self._get_date_planned(seller).strftime(DEFAULT_SERVER_DATETIME_FORMAT)

        if not seller:
            if self.product_id.seller_ids.filtered(lambda s: s.name.id == self.partner_id.id):
                self.price_unit = 0.0
            return

        price_unit = self.env['account.tax']._fix_tax_included_price_company(seller.price, self.product_id.supplier_taxes_id, self.taxes_id, self.company_id) if seller else 0.0
        if price_unit and seller and self.order_id.currency_id and seller.currency_id != self.order_id.currency_id:
            price_unit = seller.currency_id._convert(
                price_unit, self.order_id.currency_id, self.order_id.company_id, self.date_order or fields.Date.today())

        if seller and self.product_uom and seller.product_uom != self.product_uom:
            price_unit = seller.product_uom._compute_price(price_unit, self.product_uom)

        self.price_unit = price_unit

    @api.multi
    @api.depends('product_uom', 'product_qty', 'product_id.uom_id')
    def _compute_product_uom_qty(self):
        for line in self:
            if line.product_id.uom_id != line.product_uom:
                line.product_uom_qty = line.product_uom._compute_quantity(line.product_qty, line.product_id.uom_id)
            else:
                line.product_uom_qty = line.product_qty

    def _suggest_quantity(self):
        '''
        Suggest a minimal quantity based on the seller
        '''
        if not self.product_id:
            return
        seller_min_qty = self.product_id.seller_ids\
            .filtered(lambda r: r.name == self.order_id.partner_id and (not r.product_id or r.product_id == self.product_id))\
            .sorted(key=lambda r: r.min_qty)
        if seller_min_qty:
            self.product_qty = seller_min_qty[0].min_qty or 1.0
            self.product_uom = seller_min_qty[0].product_uom
        else:
            self.product_qty = 1.0

    @api.multi
    def _prepare_account_move_line(self, move):
        self.ensure_one()
        if self.product_id.purchase_method == 'purchase':
            qty = self.product_qty - self.qty_invoiced
        else:
            qty = self.qty_received - self.qty_invoiced
        if float_compare(qty, 0.0, precision_rounding=self.product_uom.rounding) <= 0:
            qty = 0.0

        if self.currency_id == move.company_id.currency_id:
            currency = False
        else:
            currency = move.currency_id

        return {
            'name': '%s: %s' % (self.order_id.name, self.name),
            'move_id': move.id,
            'currency_id': currency and currency.id or False,
            'purchase_line_id': self.id,
            'date_maturity': move.invoice_date_due,
            'product_uom_id': self.product_uom.id,
            'product_id': self.product_id.id,
            'price_unit': self.price_unit,
            'quantity': qty,
            'partner_id': move.partner_id.id,
            'analytic_account_id': self.account_analytic_id.id,
            'analytic_tag_ids': [(6, 0, self.analytic_tag_ids.ids)],
            'tax_ids': [(6, 0, self.taxes_id.ids)],
        }<|MERGE_RESOLUTION|>--- conflicted
+++ resolved
@@ -608,16 +608,7 @@
         if product_lang.description_purchase:
             self.name += '\n' + product_lang.description_purchase
 
-<<<<<<< HEAD
-        fpos = self.order_id.fiscal_position_id
-        if self.env.uid == SUPERUSER_ID:
-            company_id = self.env.company.id
-            self.taxes_id = fpos.map_tax(self.product_id.supplier_taxes_id.filtered(lambda r: r.company_id.id == company_id))
-        else:
-            self.taxes_id = fpos.map_tax(self.product_id.supplier_taxes_id)
-=======
         self._compute_tax_id()
->>>>>>> 87fc1554
 
         self._suggest_quantity()
         self._onchange_quantity()
