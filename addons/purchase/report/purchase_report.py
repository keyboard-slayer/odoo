--- conflicted
+++ resolved
@@ -105,11 +105,7 @@
                     (l.price_unit*l.product_qty*u.factor)::decimal(16,2) as price_total,
                     avg(100.0 * (l.price_unit*l.product_qty*u.factor) / NULLIF(t.standard_price*l.product_qty*u.factor, 0.0))::decimal(16,2) as negociation,
                     sum(t.standard_price*l.product_qty*u.factor)::decimal(16,2) as price_standard,
-<<<<<<< HEAD
-                    (sum(l.product_qty*l.price_unit)/sum(l.product_qty/u.factor))::decimal(16,2) as price_average
-=======
                     (sum(l.product_qty*l.price_unit)/NULLIF(sum(l.product_qty*u.factor),0.0))::decimal(16,2) as price_average
->>>>>>> aedda16f
                 from purchase_order s
                     left join purchase_order_line l on (s.id=l.order_id)
                         left join product_product p on (l.product_id=p.id)
