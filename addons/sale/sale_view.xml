<openerp>
    <data>
        <menuitem icon="terp-partner" id="base.menu_base_partner" name="Sales" sequence="1" groups="base.group_sale_salesman,base.group_sale_manager"/>
        <menuitem id="base.menu_product" name="Products" parent="base.menu_base_partner" sequence="9"/>


        <record id="view_shop_form" model="ir.ui.view">
            <field name="name">sale.shop</field>
            <field name="model">sale.shop</field>
            <field name="type">form</field>
            <field name="arch" type="xml">
                <form string="Sales Shop">
                    <field name="name" select="1"/>
                    <field name="warehouse_id" required="1" select="1" widget="selection"/>
                    <field name="company_id" widget="selection" groups="base.group_multi_company"/>
                    <separator colspan="4" string="Accounting"/>
                    <field name="payment_default_id"/>
                    <field domain="[('type','=','sale')]" name="pricelist_id" groups="product.group_sale_pricelist" select="1"/>
                    <field name="project_id" select="1" groups="analytic.group_analytic_accounting"/>
                </form>
            </field>
        </record>
        <record id="view_shop_tree" model="ir.ui.view">
            <field name="name">sale.shop</field>
            <field name="model">sale.shop</field>
            <field name="type">tree</field>
            <field name="arch" type="xml">
                <tree string="Sales Shop">
                    <field name="name"/>
                    <field name="warehouse_id"/>
                    <field name="pricelist_id" groups="product.group_sale_pricelist"/>
                    <field name="project_id" groups="analytic.group_analytic_accounting"/>
                </tree>
            </field>
        </record>

        <record id="action_shop_form" model="ir.actions.act_window">
            <field name="name">Shop</field>
            <field name="type">ir.actions.act_window</field>
            <field name="res_model">sale.shop</field>
            <field name="view_type">form</field>
            <field name="view_mode">tree,form</field>
            <field name="view_id" ref="view_shop_tree"/>
            <field name="help">If you have more than one shop reselling your company products, you can create and manage that from here. Whenever you will record a new quotation or sales order, it has to be linked to a shop. The shop also defines the warehouse from which the products will be delivered for each particular sales.</field>
        </record>

        <menuitem action="action_shop_form" id="menu_action_shop_form" parent="base.menu_base_config" sequence="35"
            groups="stock.group_locations"/>

        <record id="view_sale_order_calendar" model="ir.ui.view">
            <field name="name">sale.order.calendar</field>
            <field name="model">sale.order</field>
            <field name="type">calendar</field>
            <field name="arch" type="xml">
                <calendar string="Sales Orders" color="state" date_start="date_order">
                    <field name="partner_id"/>
                    <field name="amount_total"/>
                </calendar>
            </field>
        </record>
        <record model="ir.ui.view" id="view_sale_order_graph">
            <field name="name">sale.order.graph</field>
            <field name="model">sale.order</field>
            <field name="type">graph</field>
            <field name="arch" type="xml">
                <graph string="Sales Orders" type="bar">
                    <field name="partner_id"/>
                    <field name="amount_total" operator="+"/>
                </graph>
            </field>
        </record>

        <record id="view_order_tree" model="ir.ui.view">
            <field name="name">sale.order.tree</field>
            <field name="model">sale.order</field>
            <field name="type">tree</field>
            <field name="priority">2</field>
            <field name="arch" type="xml">
                <tree string="Sales Orders" fonts="bold:needaction_pending==True" colors="grey:state=='cancel';blue:state in ('waiting_date','manual');red:state in ('invoice_except','shipping_except')">
                    <field name="needaction_pending" invisible="1"/>
                    <field name="name"/>
                    <field name="date_order"/>
                    <field name="partner_id"/>
                    <field name="user_id"/>
                    <field name="picked_rate" widget="progressbar"/>
                    <field name="invoiced_rate" widget="progressbar"/>
                    <field name="amount_untaxed" sum="Total Tax Excluded"/>
                    <field name="amount_total" sum="Total Tax Included"/>
                    <field name="state"/>
                </tree>
            </field>
        </record>

        <record id="view_order_form" model="ir.ui.view">
            <field name="name">sale.order.form</field>
            <field name="model">sale.order</field>
            <field name="type">form</field>
            <field name="arch" type="xml">
                <form layout="manual">
<<<<<<< HEAD
                    <div class="oe_form_topbar">
                        <span groups="base.group_user">
                            <button name="invoice_recreate" states="invoice_except" string="Recreate Invoice"/>
                            <button name="invoice_corrected" states="invoice_except" string="Ignore Exception"/>
                            <button name="ship_recreate" states="shipping_except" string="Recreate Delivery Order"/>
                            <button name="ship_corrected" states="shipping_except" string="Ignore Exception"/>
                            <button name="action_quotation_send" string="Send by Mail" type="object" states="draft" class="oe_form_button_hi"/>
                            <button name="action_quotation_send" string="Send by Mail" type="object" states="sent"/>
                            <button name="manual_invoice" states="manual" string="Create Final Invoice" type="object"/>
                            <button name="print_quotation" string="Send by Post" type="object" states="draft" class="oe_form_button_hi"/>
                            <button name="print_quotation" string="Send by Post" type="object" states="sent"/>
                            <button name="order_confirm" states="draft" string="Confirm"/>
                            <button name="order_confirm" states="sent" string="Confirm" class="oe_form_button_hi"/>
                            <button name="action_view_invoice" string="Open Invoice" type="object" 
                            attrs="{'invisible': ['|','|',('state', '!=','progress'), ('invoiced', '=', True),('order_policy','=','picking')]}"/>
                            <button name="action_view_delivery" string="Open Delivery Order" type="object" 
                            attrs="{'invisible': ['|','|','|',('picking_ids','=',False),('picking_ids','=',[]), ('state', 'not in', ('progress','manual')),('shipped','=',True)]}"/>
                            <button name="%(action_view_sale_advance_payment_inv)d" string="Advance Invoice" type="action" states="manual"/>
                            <button name="cancel" states="draft,sent" string="Cancel"/>
                            <button name="action_cancel" states="manual,progress" string="Cancel" type="object"/>
                            <button name="ship_cancel" states="shipping_except" string="Cancel"/>
                            <button name="invoice_cancel" states="invoice_except" string="Cancel"/>
                        </span>
                        
                        <div class="oe_right">
                            <field name="state" nolabel="1" widget="statusbar" statusbar_visible="draft,sent,progress,invoiced,done" statusbar_colors='{"shipping_except":"red","invoice_except":"red","waiting_date":"blue"}'/>
                        </div>
                        <div class="oe_clear"/>
                    </div>

=======
                    <header>
                        <button name="invoice_recreate" states="invoice_except" string="Recreate Invoice"/>
                        <button name="invoice_corrected" states="invoice_except" string="Ignore Exception"/>
                        <button name="ship_recreate" states="shipping_except" string="Recreate Delivery Order"/>
                        <button name="ship_corrected" states="shipping_except" string="Ignore Exception"/>
                        <button name="action_quotation_send" string="Send by Mail" type="object" states="draft" class="oe_form_button_hi"/>
                        <button name="action_quotation_send" string="Send by Mail" type="object" states="sent"/>
                        <button name="manual_invoice" states="manual" string="Create Final Invoice" type="object"/>
                        <button name="print_quotation" string="Send by Post" type="object" states="draft" class="oe_form_button_hi"/>
                        <button name="print_quotation" string="Send by Post" type="object" states="sent"/>
                        <button name="order_confirm" states="draft" string="Confirm"/>
                        <button name="order_confirm" states="sent" string="Confirm" class="oe_form_button_hi"/>
                        <button name="action_view_invoice" string="Open Invoice" type="object" 
                        attrs="{'invisible': ['|','|',('state', '!=','progress'), ('invoiced', '=', True),('order_policy','=','picking')]}"/>
                        <button name="action_view_delivery" string="Open Delivery Order" type="object" 
                        attrs="{'invisible': ['|','|','|',('picking_ids','=',False),('picking_ids','=',[]), ('state', 'not in', ('progress','manual')),('shipped','=',True)]}"/>
                        <button name="%(action_view_sale_advance_payment_inv)d" string="Advance Invoice" type="action" states="manual"/>
                        <button name="cancel" states="draft,sent" string="Cancel"/>
                        <button name="action_cancel" states="manual,progress" string="Cancel" type="object"/>
                        <button name="ship_cancel" states="shipping_except" string="Cancel"/>
                        <button name="invoice_cancel" states="invoice_except" string="Cancel"/>
                        <field name="state" widget="statusbar" statusbar_visible="draft,sent,progress,invoiced,done" statusbar_colors='{"shipping_except":"red","invoice_except":"red","waiting_date":"blue"}'/>
                </header>
>>>>>>> e79c98fe
                <sheet string="Sales Order" layout="auto">
                    <group col="6" colspan="4" class="oe_form_header">
                        <group col="4" colspan="4">
                            <field name="name"/>
                            <field name="date_order"/>
                            <field name="shop_id" on_change="onchange_shop_id(shop_id)" widget="selection" groups="stock.group_locations"/>
                            <field name="client_order_ref"/>
                        </group>
                        <group col="2" colspan="2">
                            <field name="invoiced"/>
                            <field name="shipped"/>
                        </group>
                    </group>
                    <notebook colspan="5">
                        <page string="Sales Order">
                        <group col="4">
                            <field name="partner_id" on_change="onchange_partner_id(partner_id)" domain="[('customer','=',True)]" context="{'search_default_customer':1}" />
                            <field domain="[('parent_id','=',partner_id)]" name="partner_invoice_id" groups="sale.group_delivery_invoice_address" options='{"quick_create": false}'/>
                            <field domain="[('parent_id','=',partner_id)]" name="partner_shipping_id" groups="sale.group_delivery_invoice_address" options='{"quick_create": false}'/>
                            <field domain="[('type','=','sale')]" name="pricelist_id" groups="product.group_sale_pricelist" on_change="onchange_pricelist_id(pricelist_id,order_line)"/>
                            <field name="project_id" context="{'partner_id':partner_id, 'pricelist_id':pricelist_id, 'default_name':name}" groups="sale.group_analytic_accounting, base.group_user" domain="[('parent_id','!=',False)]"/>
                            <newline/>
                            <field colspan="4" name="order_line" nolabel="1" widget="one2many_list">
                                <form string="Sales Order Lines">
                                    <notebook>
                                        <page string="Order Line">
                                        <group colspan="4" col="5">
                                            <field colspan="3"
                                                context="{'partner_id':parent.partner_id, 'quantity':product_uom_qty, 'pricelist':parent.pricelist_id, 'shop':parent.shop_id, 'uom':product_uom}"
                                                name="product_id"
                                                on_change="product_id_change(parent.pricelist_id,product_id,product_uom_qty,product_uom,product_uos_qty,product_uos,name,parent.partner_id, False, True, parent.date_order, product_packaging, parent.fiscal_position, False, context)"/>
                                            <field name="name" placeholder="Porduct/Service characteristics"/>
 
                                            <field
                                                context="{'partner_id':parent.partner_id, 'quantity':product_uom_qty, 'pricelist':parent.pricelist_id, 'shop':parent.shop_id, 'uom':product_uom}"
                                                name="product_uom_qty"
                                                on_change="product_id_change(parent.pricelist_id,product_id,product_uom_qty,product_uom,product_uos_qty,product_uos,name,parent.partner_id, False, False, parent.date_order, product_packaging, parent.fiscal_position, True, context)"/>
                                            <group colspan="1">
                                                <field name="product_uom" nolabel="1" groups="product.group_uom"
                                                    on_change="product_uom_change(parent.pricelist_id,product_id,product_uom_qty,product_uom,product_uos_qty,product_uos,name,parent.partner_id, False, False, parent.date_order, context)"/>
                                            </group>
                                            <field name="price_unit"/>

                                            <field groups="product.group_uos" name="product_uos_qty"/>
                                            <field groups="product.group_uos" name="product_uos" nolabel="1"/>
                                            <newline/>
                                            <field name="product_packaging"
                                                context="{'partner_id':parent.partner_id, 'quantity':product_uom_qty, 'pricelist':parent.pricelist_id, 'shop':parent.shop_id, 'uom':product_uom}" on_change="product_packaging_change(parent.pricelist_id, product_id, product_uom_qty, product_uom, parent.partner_id, product_packaging, True, context)"
                                                domain="[('product_id','=',product_id)]" groups="product.group_stock_packaging"
                                                colspan="3"/>
                                            <field name="discount" groups="sale.group_discount_per_so_line"/>
                                            <separator colspan="5" string="Notes" groups="base.group_sale_notes_subtotal"/>
                                            <field colspan="5" name="notes" nolabel="1" groups="base.group_sale_notes_subtotal"/>
                                            <separator colspan="5" string="Taxes"/>
                                            <field colspan="5" name="tax_id" nolabel="1" domain="[('parent_id','=',False),('type_tax_use','&lt;&gt;','purchase')]"/>
                                            <group colspan="5" col="5">
                                                <separator colspan="5" string="States"/>
                                                <field name="state"/>
                                                <field name="invoiced"/>
                                                <group attrs="{'invisible':[('invoiced','=',True)]}">
                                                    <button colspan="1" name="%(action_view_sale_order_line_make_invoice)d" states="confirmed" string="Make Invoices" type="action" icon="terp-document-new"/>
                                                </group>
                                            </group>
                                        </group>
                                        </page>
                                        <page string="Extra Info" groups="product.group_mrp_properties">
                                            <field name="type"/>
                                            <field name="delay"/>
                                            <field name="th_weight"/>
                                            <field name="address_allotment_id"/>
                                            <separator colspan="4" string="Properties"/>
                                            <field name="property_ids" colspan="4" nolabel="1"/>
                                        </page>
                                        <page string="History">
                                            <separator colspan="4" string="Invoice Lines"/>
                                            <field colspan="4" name="invoice_lines" nolabel="1"/>
                                            <separator colspan="4" string="Stock Moves"/>
                                            <field colspan="4" name="move_ids" nolabel="1" widget="many2many"/>
                                        </page>
                                    </notebook>
                                </form>
                                <tree string="Sales Order Lines">
                                    <field colspan="4" name="name"/>
                                    <field name="product_uom_qty" string="Quantity"/>
                                    <field name="product_uom" string="Unit of Measure" groups="product.group_uom"/>
                                    <field groups="product.group_uos" name="product_uos_qty" string="Quantity (UoS)"/>
                                    <field groups="product.group_uos" name="product_uos" string="UoS"/>
                                    <field name="discount" groups="sale.group_discount_per_so_line"/>
                                    <field name="price_unit"/>
                                    <field name="price_subtotal" groups="base.group_sale_notes_subtotal"/>
                                </tree>
                            </field>
                            <group colspan="3" col="4" name="bellow_the_lines_hook">
                            </group>
                            <group class="oe_form_subtotal_footer" colspan="1" col="2">
                                <field name="amount_untaxed" sum="Untaxed amount"/>
                                <field name="amount_tax"/>
                                <field name="amount_total" class="oe_form_subtotal_footer_separator"/>
                            </group>

                            <separator colspan="4" string="Notes"/>
<<<<<<< HEAD
                            <field colspan="4" name="note" nolabel="1"/>
                            <newline/>
=======
                            <field colspan="4" name="note" nolabel="1" placeholder="Our quotation is valid for 30 days..."/>
                        </group>
>>>>>>> e79c98fe
                        </page>
                        <page string="Other Information" groups="base.group_user">
                            <group colspan="2" col="2" name="logistics">
                                <separator string="Logistic" colspan="2"/>
                                <field name="incoterm" widget="selection" groups="base.group_user"/>
                                <field name="picking_policy" required="True"/>
                                <field name="order_policy" on_change="shipping_policy_change(order_policy)"/>
                                <field name="invoice_quantity" invisible="True"/>
                            </group>
                            <group colspan="2" col="2" groups="base.group_user">
                                <separator string="References" colspan="2"/>
                                <field name="user_id"/>
                                <field groups="base.group_no_one" name="origin"/>
                            </group>
                            <group name="sale_pay" colspan="2" col="2">
                                <separator string="Conditions" colspan="2"/>
                                <field name="payment_term" widget="selection"/>
                                <field name="fiscal_position" widget="selection"/>
                                <field name="company_id" widget="selection" groups="base.group_multi_company"/>
                            </group>
                            <separator colspan="4" string="Notes" groups="base.group_sale_notes_subtotal"/>
                            <field colspan="4" name="note" nolabel="1" groups="base.group_sale_notes_subtotal"/>
                        </page>
                        <page string="History">
                            <separator colspan="4" string="Invoices"/>
                            <field colspan="4" name="invoice_ids" nolabel="1" context="{'form_view_ref':'account.invoice_form'}"/>
                            <separator colspan="4" string="Delivery Orders"/>
                            <field colspan="4" name="picking_ids" nolabel="1" context="{'default_type': 'out'}">
                                <tree colors="blue:state == 'draft';grey:state == 'cancel';red:state not in ('cancel', 'done') and min_date &lt; current_date" string="Delivery Orders">
                                    <field name="name"/>
                                    <field name="partner_id"/>
                                    <field name="origin"/>
                                    <field name="date"/>
                                    <field name="min_date"/>
                                    <field name="backorder_id"/>
                                    <field name="invoice_state"/>
                                    <field name="stock_journal_id" widget="selection"/>
                                    <field name="state"/>
                                    <button name="action_process" states="assigned" string="Deliver" type="object" icon="gtk-go-forward" context="{'default_type': 'out'}"/>
                                </tree>
                            </field>
                        </page>
                    </notebook>
                </sheet>
                <div class="oe_form_bottom">
                    <field name="message_ids" colspan="4" widget="ThreadView" nolabel="1"/>
                </div>
                </form>
            </field>
        </record>

        <record id="view_sales_order_filter" model="ir.ui.view">
            <field name="name">sale.order.list.select</field>
            <field name="model">sale.order</field>
            <field name="type">search</field>
            <field name="arch" type="xml">
                <search string="Search Sales Order">
                    <filter icon="terp-document-new" string="Quotations" name="draft" domain="[('state','in',('draft','sent'))]" help="Sales Order that haven't yet been confirmed"/>
                    <filter icon="terp-check" string="Sales" name="sales" domain="[('state','in',('manual','progress'))]"/>
                    <separator orientation="vertical"/>
                    <filter icon="terp-dolar_ok!" string="To Invoice" domain="[('state','=','manual')]" help="Sales Order ready to be invoiced"/>
                    <separator orientation="vertical"/>
                    <field name="name"
                        filter_domain="['|', ('name','ilike',self),('client_order_ref','ilike',self)]"/>
                    <field name="partner_id"/>
                    <field name="user_id">
                        <filter domain="[('user_id','=',uid)]" help="My Sale Orders" icon="terp-personal"/>
                    </field>
                    <newline/>
                    <group expand="0" string="Group By...">
                        <filter string="Customer" icon="terp-personal" domain="[]" context="{'group_by':'partner_id'}"/>
                        <filter string="Salesperson" icon="terp-personal" domain="[]" context="{'group_by':'user_id'}"/>
                        <separator orientation="vertical"/>
                        <filter string="Status" icon="terp-stock_effects-object-colorize" domain="[]" context="{'group_by':'state'}"/>
                        <separator orientation="vertical"/>
                        <filter string="Order Date" icon="terp-go-month" domain="[]" context="{'group_by':'date_order'}"/>
                    </group>
               </search>
            </field>
        </record>

        <record id="action_order_form" model="ir.actions.act_window">
            <field name="name">Sales Orders</field>
            <field name="type">ir.actions.act_window</field>
            <field name="res_model">sale.order</field>
            <field name="view_type">form</field>
            <field name="view_mode">tree,form,calendar,graph</field>
            <field name="search_view_id" ref="view_sales_order_filter"/>
            <field name="context">{"search_default_sales":1}</field>
            <field name="help">Sales Orders help you manage quotations and orders from your customers. OpenERP suggests that you start by creating a quotation. Once it is confirmed, the quotation will be converted into a Sales Order. OpenERP can handle several types of products so that a sales order may trigger tasks, delivery orders, manufacturing orders, purchases and so on. Based on the configuration of the sales order, a draft invoice will be generated so that you just have to confirm it when you want to bill your customer.</field>
        </record>
        <menuitem action="action_order_form" id="menu_sale_order" parent="base.menu_sales" sequence="4" groups="base.group_sale_salesman,base.group_sale_manager"/>

        <record id="action_order_tree2" model="ir.actions.act_window">
            <field name="name">Sales in Exception</field>
            <field name="type">ir.actions.act_window</field>
            <field name="res_model">sale.order</field>
            <field name="view_type">form</field>
            <field name="view_mode">tree,form,calendar,graph</field>
            <field name="domain">[('state','in',('shipping_except','invoice_except'))]</field>
            <field name="filter" eval="True"/>
            <field name="search_view_id" ref="view_sales_order_filter"/>
        </record>

        <record id="action_order_tree4" model="ir.actions.act_window">
            <field name="name">Sales Order in Progress</field>
            <field name="type">ir.actions.act_window</field>
            <field name="res_model">sale.order</field>
            <field name="view_type">form</field>
            <field name="view_mode">tree,form,calendar,graph</field>
            <field name="domain">[('state','in',('progress','waiting_date','manual'))]</field>
            <field name="search_view_id" ref="view_sales_order_filter"/>
        </record>


        <record id="action_order_tree5" model="ir.actions.act_window">
            <field name="name">Quotations</field>
            <field name="type">ir.actions.act_window</field>
            <field name="res_model">sale.order</field>
            <field name="view_type">form</field>
            <field name="view_mode">tree,form,calendar,graph</field>
            <field name="context">{"search_default_draft":1}</field>
            <field name="search_view_id" ref="view_sales_order_filter"/>
        </record>

        <menuitem id="menu_sale_quotations"
        action="action_order_tree5" parent="base.menu_sales"
        sequence="3"/>

        <record id="action_order_tree" model="ir.actions.act_window">
            <field name="name">Old Quotations</field>
            <field name="type">ir.actions.act_window</field>
            <field name="res_model">sale.order</field>
            <field name="view_type">form</field>
            <field name="view_mode">tree,form,calendar,graph</field>
            <field name="domain">[('state','=','draft'),('date_order','&lt;',time.strftime('%Y-%m-%d %H:%M:%S'))]</field>
            <field name="filter" eval="True"/>
            <field name="search_view_id" ref="view_sales_order_filter"/>
        </record>

        <record id="view_order_line_graph" model="ir.ui.view">
            <field name="name">sale.order.line.graph</field>
            <field name="model">sale.order.line</field>
            <field name="type">graph</field>
            <field name="arch" type="xml">
                <graph string="Sales Order Lines">
                    <field name="product_id"/>
                    <field name="price_subtotal" operator="+"/>
                </graph>
            </field>
        </record>

        <record id="view_order_line_tree" model="ir.ui.view">
            <field name="name">sale.order.line.tree</field>
            <field name="model">sale.order.line</field>
            <field name="type">tree</field>
            <field name="arch" type="xml">
                <tree string="Sales Order Lines">
                    <field name="order_id"/>
                    <field name="order_partner_id"/>
                    <field name="product_id"/>
                    <field name="product_uom_qty" string="Qty"/>
                    <field name="product_uom" string="Unit of Measure" groups="product.group_uom"/>
                    <field name="salesman_id"/>
                    <field name="price_subtotal" sum="Total" groups="base.group_sale_notes_subtotal"/>
                    <field name="state"/>
                    <field name="invoiced"/>
                </tree>
            </field>
        </record>
        <record id="view_order_line_form2" model="ir.ui.view">
            <field name="name">sale.order.line.form2</field>
            <field name="model">sale.order.line</field>
            <field name="type">form</field>
            <field name="arch" type="xml">
                <form string="Sales Order Lines">
                    <group colspan="4" col="6">
                        <field name="order_id"/>
                        <field name="order_partner_id" readonly="1" invisible="1"/>
                        <field name="invoiced"/>

                        <field name="product_id" readonly="1"/>
                        <field name="product_uom_qty" readonly="1"/>
                        <field name="product_uom" groups="product.group_uom"/>
                        <newline/>

                        <field colspan="4" name="name" groups="base.group_no_one"/>
                        <field name="company_id" groups="base.group_multi_company" readonly="1"/>
                    </group>
                    <separator colspan="4" string="Price"/>
                    <group colspan="4" col="6">
                        <field name="price_unit"/>
                        <field name="discount" groups="sale.group_discount_per_so_line"/>
                        <field name="price_subtotal" groups="base.group_sale_notes_subtotal"/>
                    </group>
                    <separator colspan="4" string="Notes" groups="base.group_sale_notes_subtotal"/>
                    <field colspan="4" name="notes" nolabel="1" groups="base.group_sale_notes_subtotal"/>
                    <separator colspan="4"/>
                    <field name="state"/>
                    <group col="3" colspan="2">
                        <button name="button_cancel" string="Cancel" type="object" icon="gtk-cancel" states="confirmed,exception"/>
                        <button colspan="1" name="%(action_view_sale_order_line_make_invoice)d" string="Create Invoice" type="action" states="done" icon="gtk-go-forward" attrs="{'invisible': [('invoiced', '=', 1)]}"/>
                        <button name="button_done" string="Done" type="object" states="confirmed,exception" icon="gtk-go-forward"/>
                    </group>
                </form>
            </field>
        </record>

        <record id="view_sales_order_line_filter" model="ir.ui.view">
            <field name="name">sale.order.line.select</field>
            <field name="model">sale.order.line</field>
            <field name="type">search</field>
            <field name="arch" type="xml">
                <search string="Search Sales Order">
                    <filter icon="terp-dolar_ok!" string="To Invoice" domain="[('invoiced','&lt;&gt;', 1),('state','=','done')]"  help="Sale Order Lines ready to be invoiced"/>
                    <separator orientation="vertical"/>
                    <field name="order_id"/>
                    <field name="order_partner_id"/>
                    <field name="product_id"/>
                    <field name="salesman_id">
                        <filter icon="terp-personnal" domain="[('salesman_id','=',uid)]" help="Sales Order Lines related to a Sales Order of mine"/>
                    </field>
                    <newline/>
                    <group expand="0" string="Group By...">
                        <filter string="Product" icon="terp-accessories-archiver" domain="[]" context="{'group_by':'product_id'}"/>
                        <filter string="Order" icon="terp-gtk-jump-to-rtl" domain="[]" context="{'group_by':'order_id'}"/>
                        <filter string="Salesperson" icon="terp-personal" domain="[]" context="{'group_by':'salesman_id'}"/>
                        <filter string="Status" icon="terp-stock_effects-object-colorize" domain="[]" context="{'group_by':'state'}"/>
                    </group>
                </search>
            </field>
        </record>

        <record id="view_sales_order_uninvoiced_line_filter" model="ir.ui.view">
            <field name="name">sale.order.uninvoiced.line</field>
            <field name="model">sale.order.line</field>
            <field name="type">search</field>
            <field name="arch" type="xml">
                <search string="Search Uninvoiced Lines">
                    <filter icon="terp-gtk-go-back-rtl" string="To Do" domain="[('state','=','confirmed')]" name="sale order" help="Confirmed sale order lines, not yet delivered"/>
                    <filter icon="terp-dialog-close" string="Done" domain="[('state','=','done')]" name="sale_order_done" help="Sale order lines done"/>
                    <separator orientation="vertical"/>
                    <filter icon="terp-accessories-archiver" string="Shipped" domain="[('state','=','done')]" name="unshipped" help="Sale Order Lines that are in 'done' state"/>
                    <filter icon="terp-dolar_ok!" string="Uninvoiced" name="uninvoiced" domain="[('invoiced','&lt;&gt;', 1),('state','&lt;&gt;','draft'),('state','&lt;&gt;','cancel')]" help="Sale Order Lines that are confirmed, done or in exception state and haven't yet been invoiced"/>
                    <separator orientation="vertical"/>
                    <field name="order_id"/>
                    <field name="order_partner_id"/>
                    <field name="product_id"/>
                    <field name="salesman_id">
                        <filter icon="terp-personal" domain="[('salesman_id','=',uid)]" help="My Sales Order Lines"/>
                    </field>
                    <newline/>
                    <group expand="0" string="Group By...">
                        <filter string="Order" icon="terp-gtk-jump-to-rtl" domain="[]" context="{'group_by':'order_id'}" help="Order reference"/>
                        <filter string="Product" icon="terp-accessories-archiver" domain="[]" context="{'group_by':'product_id'}"/>
                        <separator orientation="vertical"/>
                        <filter string="Status" icon="terp-stock_effects-object-colorize" domain="[]" context="{'group_by':'state'}"/>
                    </group>
                </search>
            </field>
        </record>

        <record id="action_order_line_tree2" model="ir.actions.act_window">
            <field name="name">Order Lines to Invoice</field>
            <field name="type">ir.actions.act_window</field>
            <field name="res_model">sale.order.line</field>
            <field name="view_type">form</field>
            <field name="view_mode">tree,form,graph</field>
            <field name="search_view_id" ref="view_sales_order_uninvoiced_line_filter"/>
            <field name="context">{"search_default_uninvoiced":1}</field>
            <field name="filter" eval="True"/>
            <field name="help">Here is a list of each sales order line to be invoiced. You can invoice sales orders partially, by lines of sales order. You do not need this list if you invoice from the delivery orders or if you invoice sales totally.</field>
        </record>

        <record id="action_order_line_tree3" model="ir.actions.act_window">
            <field name="name">Uninvoiced and Delivered Lines</field>
            <field name="type">ir.actions.act_window</field>
            <field name="res_model">sale.order.line</field>
            <field name="view_type">form</field>
            <field name="view_mode">tree,form,graph</field>
            <field name="domain">[('invoiced','&lt;&gt;', 1),('state','=','done')]</field>
            <field name="filter" eval="True"/>
        </record>

        <act_window
            context="{'search_default_partner_id': [active_id], 'default_partner_id': active_id}"
            id="act_res_partner_2_sale_order"
            name="Quotations and Sales"
            groups="base.group_sale_salesman"
            res_model="sale.order"
            src_model="res.partner"/>

        <act_window
            context="{'search_default_product_id': [active_id], 'default_product_id': active_id}"
            id="action_order_line_product_tree"
            name="Sales Order Lines"
            res_model="sale.order.line"
            src_model="product.product"
            groups="base.group_sale_salesman"/>

        <menuitem id="base.menu_invoiced" name="Invoicing" parent="base.menu_base_partner" sequence="5"/>
        <menuitem id="menu_invoicing_sales_order_lines" parent="base.menu_invoiced" action="action_order_line_tree2" sequence="10" groups="sale.group_invoice_so_lines"/>

    </data>
</openerp><|MERGE_RESOLUTION|>--- conflicted
+++ resolved
@@ -97,8 +97,7 @@
             <field name="type">form</field>
             <field name="arch" type="xml">
                 <form layout="manual">
-<<<<<<< HEAD
-                    <div class="oe_form_topbar">
+                    <header>
                         <span groups="base.group_user">
                             <button name="invoice_recreate" states="invoice_except" string="Recreate Invoice"/>
                             <button name="invoice_corrected" states="invoice_except" string="Ignore Exception"/>
@@ -121,38 +120,8 @@
                             <button name="ship_cancel" states="shipping_except" string="Cancel"/>
                             <button name="invoice_cancel" states="invoice_except" string="Cancel"/>
                         </span>
-                        
-                        <div class="oe_right">
-                            <field name="state" nolabel="1" widget="statusbar" statusbar_visible="draft,sent,progress,invoiced,done" statusbar_colors='{"shipping_except":"red","invoice_except":"red","waiting_date":"blue"}'/>
-                        </div>
-                        <div class="oe_clear"/>
-                    </div>
-
-=======
-                    <header>
-                        <button name="invoice_recreate" states="invoice_except" string="Recreate Invoice"/>
-                        <button name="invoice_corrected" states="invoice_except" string="Ignore Exception"/>
-                        <button name="ship_recreate" states="shipping_except" string="Recreate Delivery Order"/>
-                        <button name="ship_corrected" states="shipping_except" string="Ignore Exception"/>
-                        <button name="action_quotation_send" string="Send by Mail" type="object" states="draft" class="oe_form_button_hi"/>
-                        <button name="action_quotation_send" string="Send by Mail" type="object" states="sent"/>
-                        <button name="manual_invoice" states="manual" string="Create Final Invoice" type="object"/>
-                        <button name="print_quotation" string="Send by Post" type="object" states="draft" class="oe_form_button_hi"/>
-                        <button name="print_quotation" string="Send by Post" type="object" states="sent"/>
-                        <button name="order_confirm" states="draft" string="Confirm"/>
-                        <button name="order_confirm" states="sent" string="Confirm" class="oe_form_button_hi"/>
-                        <button name="action_view_invoice" string="Open Invoice" type="object" 
-                        attrs="{'invisible': ['|','|',('state', '!=','progress'), ('invoiced', '=', True),('order_policy','=','picking')]}"/>
-                        <button name="action_view_delivery" string="Open Delivery Order" type="object" 
-                        attrs="{'invisible': ['|','|','|',('picking_ids','=',False),('picking_ids','=',[]), ('state', 'not in', ('progress','manual')),('shipped','=',True)]}"/>
-                        <button name="%(action_view_sale_advance_payment_inv)d" string="Advance Invoice" type="action" states="manual"/>
-                        <button name="cancel" states="draft,sent" string="Cancel"/>
-                        <button name="action_cancel" states="manual,progress" string="Cancel" type="object"/>
-                        <button name="ship_cancel" states="shipping_except" string="Cancel"/>
-                        <button name="invoice_cancel" states="invoice_except" string="Cancel"/>
                         <field name="state" widget="statusbar" statusbar_visible="draft,sent,progress,invoiced,done" statusbar_colors='{"shipping_except":"red","invoice_except":"red","waiting_date":"blue"}'/>
                 </header>
->>>>>>> e79c98fe
                 <sheet string="Sales Order" layout="auto">
                     <group col="6" colspan="4" class="oe_form_header">
                         <group col="4" colspan="4">
@@ -254,13 +223,8 @@
                             </group>
 
                             <separator colspan="4" string="Notes"/>
-<<<<<<< HEAD
-                            <field colspan="4" name="note" nolabel="1"/>
-                            <newline/>
-=======
                             <field colspan="4" name="note" nolabel="1" placeholder="Our quotation is valid for 30 days..."/>
                         </group>
->>>>>>> e79c98fe
                         </page>
                         <page string="Other Information" groups="base.group_user">
                             <group colspan="2" col="2" name="logistics">
