# -*- coding: utf-8 -*-
##############################################################################
#
#    OpenERP, Open Source Management Solution
#    Copyright (C) 2004-2010 Tiny SPRL (<http://tiny.be>).
#
#    This program is free software: you can redistribute it and/or modify
#    it under the terms of the GNU Affero General Public License as
#    published by the Free Software Foundation, either version 3 of the
#    License, or (at your option) any later version.
#
#    This program is distributed in the hope that it will be useful,
#    but WITHOUT ANY WARRANTY; without even the implied warranty of
#    MERCHANTABILITY or FITNESS FOR A PARTICULAR PURPOSE.  See the
#    GNU Affero General Public License for more details.
#
#    You should have received a copy of the GNU Affero General Public License
#    along with this program.  If not, see <http://www.gnu.org/licenses/>.
#
##############################################################################

from datetime import datetime, timedelta
from dateutil.relativedelta import relativedelta
import time
import pooler
from osv import fields, osv
from tools.translate import _
from tools import DEFAULT_SERVER_DATE_FORMAT, DEFAULT_SERVER_DATETIME_FORMAT, DATETIME_FORMATS_MAP, float_compare
import decimal_precision as dp
import netsvc

class sale_shop(osv.osv):
    _name = "sale.shop"
    _description = "Sales Shop"
    _columns = {
        'name': fields.char('Shop Name', size=64, required=True),
        'payment_default_id': fields.many2one('account.payment.term', 'Default Payment Term', required=True),
        'pricelist_id': fields.many2one('product.pricelist', 'Pricelist'),
        'project_id': fields.many2one('account.analytic.account', 'Analytic Account', domain=[('parent_id', '!=', False)]),
        'company_id': fields.many2one('res.company', 'Company', required=False),
    }
    _defaults = {
        'company_id': lambda s, cr, uid, c: s.pool.get('res.company')._company_default_get(cr, uid, 'sale.shop', context=c),
    }

sale_shop()

class sale_order(osv.osv):
    _name = "sale.order"
    _inherit = ['ir.needaction_mixin', 'mail.thread']
    _description = "Sales Order"
<<<<<<< HEAD
=======

>>>>>>> 9211174a

    def copy(self, cr, uid, id, default=None, context=None):
        if not default:
            default = {}
        default.update({
            'state': 'draft',
            'invoice_ids': [],
            'date_confirm': False,
            'name': self.pool.get('ir.sequence').get(cr, uid, 'sale.order'),
        })
        return super(sale_order, self).copy(cr, uid, id, default, context=context)

    def _amount_line_tax(self, cr, uid, line, context=None):
        val = 0.0
        for c in self.pool.get('account.tax').compute_all(cr, uid, line.tax_id, line.price_unit * (1-(line.discount or 0.0)/100.0), line.product_uom_qty, line.product_id, line.order_id.partner_id)['taxes']:
            val += c.get('amount', 0.0)
        return val

    def _amount_all(self, cr, uid, ids, field_name, arg, context=None):
        cur_obj = self.pool.get('res.currency')
        res = {}
        for order in self.browse(cr, uid, ids, context=context):
            res[order.id] = {
                'amount_untaxed': 0.0,
                'amount_tax': 0.0,
                'amount_total': 0.0,
            }
            val = val1 = 0.0
            cur = order.pricelist_id.currency_id
            for line in order.order_line:
                val1 += line.price_subtotal
                val += self._amount_line_tax(cr, uid, line, context=context)
            res[order.id]['amount_tax'] = cur_obj.round(cr, uid, cur, val)
            res[order.id]['amount_untaxed'] = cur_obj.round(cr, uid, cur, val1)
            res[order.id]['amount_total'] = res[order.id]['amount_untaxed'] + res[order.id]['amount_tax']
        return res


    def _invoiced_rate(self, cursor, user, ids, name, arg, context=None):
        res = {}
        for sale in self.browse(cursor, user, ids, context=context):
            if sale.invoiced:
                res[sale.id] = 100.0
                continue
            tot = 0.0
            for invoice in sale.invoice_ids:
                if invoice.state not in ('draft', 'cancel'):
                    tot += invoice.amount_untaxed
            if tot:
                res[sale.id] = min(100.0, tot * 100.0 / (sale.amount_untaxed or 1.00))
            else:
                res[sale.id] = 0.0
        return res

    def _invoiced(self, cursor, user, ids, name, arg, context=None):
        res = {}
        for sale in self.browse(cursor, user, ids, context=context):
            res[sale.id] = True
            invoice_existence = False
            for invoice in sale.invoice_ids:
                if invoice.state!='cancel':
                    invoice_existence = True
                    if invoice.state != 'paid':
                        res[sale.id] = False
                        break
            if not invoice_existence:
                res[sale.id] = False
        return res

    def _invoiced_search(self, cursor, user, obj, name, args, context=None):
        if not len(args):
            return []
        clause = ''
        sale_clause = ''
        no_invoiced = False
        for arg in args:
            if arg[1] == '=':
                if arg[2]:
                    clause += 'AND inv.state = \'paid\''
                else:
                    clause += 'AND inv.state != \'cancel\' AND sale.state != \'cancel\'  AND inv.state <> \'paid\'  AND rel.order_id = sale.id '
                    sale_clause = ',  sale_order AS sale '
                    no_invoiced = True

        cursor.execute('SELECT rel.order_id ' \
                'FROM sale_order_invoice_rel AS rel, account_invoice AS inv '+ sale_clause + \
                'WHERE rel.invoice_id = inv.id ' + clause)
        res = cursor.fetchall()
        if no_invoiced:
            cursor.execute('SELECT sale.id ' \
                    'FROM sale_order AS sale ' \
                    'WHERE sale.id NOT IN ' \
                        '(SELECT rel.order_id ' \
                        'FROM sale_order_invoice_rel AS rel) and sale.state != \'cancel\'')
            res.extend(cursor.fetchall())
        if not res:
            return [('id', '=', 0)]
        return [('id', 'in', [x[0] for x in res])]

    def _get_order(self, cr, uid, ids, context=None):
        result = {}
        for line in self.pool.get('sale.order.line').browse(cr, uid, ids, context=context):
            result[line.order_id.id] = True
        return result.keys()

    _columns = {
        'name': fields.char('Order Reference', size=64, required=True,
            readonly=True, states={'draft': [('readonly', False)], 'sent': [('readonly', False)]}, select=True),
        'shop_id': fields.many2one('sale.shop', 'Shop', required=True, readonly=True, states={'draft': [('readonly', False)], 'sent': [('readonly', False)]}),
        'origin': fields.char('Source Document', size=64, help="Reference of the document that generated this sales order request."),
        'client_order_ref': fields.char('Customer Reference', size=64),
        'state': fields.selection([
            ('draft', 'Draft Quotation'),
            ('sent', 'Quotation Sent'),
            ('cancel', 'Cancelled'),
            ('waiting_date', 'Waiting Schedule'),
            ('progress', 'Sale Order'),
            ('invoice_except', 'Invoice Exception'),
            ('done', 'Done'),
            ], 'Status', readonly=True, help="Gives the state of the quotation or sales order. \nThe exception state is automatically set when a cancel operation occurs in the invoice validation (Invoice Exception). \nThe 'Waiting Schedule' state is set when the invoice is confirmed but waiting for the scheduler to run on the order date.", select=True),
        'date_order': fields.date('Date', required=True, readonly=True, select=True, states={'draft': [('readonly', False)], 'sent': [('readonly', False)]}),
        'create_date': fields.datetime('Creation Date', readonly=True, select=True, help="Date on which sales order is created."),
        'date_confirm': fields.date('Confirmation Date', readonly=True, select=True, help="Date on which sales order is confirmed."),
        'user_id': fields.many2one('res.users', 'Salesperson', states={'draft': [('readonly', False)], 'sent': [('readonly', False)]}, select=True),
        'partner_id': fields.many2one('res.partner', 'Customer', readonly=True, states={'draft': [('readonly', False)], 'sent': [('readonly', False)]}, required=True, change_default=True, select=True),
        'partner_invoice_id': fields.many2one('res.partner', 'Invoice Address', readonly=True, required=True, states={'draft': [('readonly', False)], 'sent': [('readonly', False)]}, help="Invoice address for current sales order."),
        'partner_shipping_id': fields.many2one('res.partner', 'Shipping Address', readonly=True, required=True, states={'draft': [('readonly', False)], 'sent': [('readonly', False)]}, help="Shipping address for current sales order."),
        'order_policy': fields.selection([
                ('prepaid', 'Before Delivery'),
            ], 'Create Invoice', required=True, readonly=True, states={'draft': [('readonly', False)], 'sent': [('readonly', False)]},
            help="""This field controls how invoice and delivery operations are synchronized.
  - With 'Before Delivery', a draft invoice is created, and it must be paid before delivery."""),
        'pricelist_id': fields.many2one('product.pricelist', 'Pricelist', required=True, readonly=True, states={'draft': [('readonly', False)], 'sent': [('readonly', False)]}, help="Pricelist for current sales order."),
        'project_id': fields.many2one('account.analytic.account', 'Contract/Analytic Account', readonly=True, states={'draft': [('readonly', False)], 'sent': [('readonly', False)]}, help="The analytic account related to a sales order."),

        'order_line': fields.one2many('sale.order.line', 'order_id', 'Order Lines', readonly=True, states={'draft': [('readonly', False)], 'sent': [('readonly', False)]}),
        'invoice_ids': fields.many2many('account.invoice', 'sale_order_invoice_rel', 'order_id', 'invoice_id', 'Invoices', readonly=True, help="This is the list of invoices that have been generated for this sales order. The same sales order may have been invoiced in several times (by line for example)."),
        'invoiced_rate': fields.function(_invoiced_rate, string='Invoiced', type='float'),
        'invoiced': fields.function(_invoiced, string='Paid',
            fnct_search=_invoiced_search, type='boolean', help="It indicates that an invoice has been paid."),
        'note': fields.text('Terms and conditions'),

        'amount_untaxed': fields.function(_amount_all, digits_compute= dp.get_precision('Sale Price'), string='Untaxed Amount',
            store = {
                'sale.order': (lambda self, cr, uid, ids, c={}: ids, ['order_line'], 10),
                'sale.order.line': (_get_order, ['price_unit', 'tax_id', 'discount', 'product_uom_qty'], 10),
            },
            multi='sums', help="The amount without tax."),
        'amount_tax': fields.function(_amount_all, digits_compute= dp.get_precision('Sale Price'), string='Taxes',
            store = {
                'sale.order': (lambda self, cr, uid, ids, c={}: ids, ['order_line'], 10),
                'sale.order.line': (_get_order, ['price_unit', 'tax_id', 'discount', 'product_uom_qty'], 10),
            },
            multi='sums', help="The tax amount."),
        'amount_total': fields.function(_amount_all, digits_compute= dp.get_precision('Sale Price'), string='Total',
            store = {
                'sale.order': (lambda self, cr, uid, ids, c={}: ids, ['order_line'], 10),
                'sale.order.line': (_get_order, ['price_unit', 'tax_id', 'discount', 'product_uom_qty'], 10),
            },
            multi='sums', help="The total amount."),

        'invoice_quantity': fields.selection([('order', 'Ordered Quantities')], 'Invoice on', help="The sale order will automatically create the invoice proposition (draft invoice). Ordered and delivered quantities may not be the same. You have to choose if you want your invoice based on ordered or shipped quantities. If the product is a service, shipped quantities means hours spent on the associated tasks.", required=True, readonly=True, states={'draft': [('readonly', False)]}),
        'payment_term': fields.many2one('account.payment.term', 'Payment Term'),
        'fiscal_position': fields.many2one('account.fiscal.position', 'Fiscal Position'),
        'company_id': fields.related('shop_id','company_id',type='many2one',relation='res.company',string='Company',store=True,readonly=True)
    }
    _defaults = {
        'date_order': fields.date.context_today,
        'order_policy': 'prepaid',
        'state': 'draft',
        'user_id': lambda obj, cr, uid, context: uid,
        'name': lambda obj, cr, uid, context: obj.pool.get('ir.sequence').get(cr, uid, 'sale.order'),
        'invoice_quantity': 'order',
        'partner_invoice_id': lambda self, cr, uid, context: context.get('partner_id', False) and self.pool.get('res.partner').address_get(cr, uid, [context['partner_id']], ['invoice'])['invoice'],
        'partner_shipping_id': lambda self, cr, uid, context: context.get('partner_id', False) and self.pool.get('res.partner').address_get(cr, uid, [context['partner_id']], ['delivery'])['delivery'],
    }
    _sql_constraints = [
        ('name_uniq', 'unique(name, company_id)', 'Order Reference must be unique per Company!'),
    ]
    _order = 'name desc'

    # Form filling
    def unlink(self, cr, uid, ids, context=None):
        sale_orders = self.read(cr, uid, ids, ['state'], context=context)
        unlink_ids = []
        for s in sale_orders:
            if s['state'] in ['draft', 'cancel']:
                unlink_ids.append(s['id'])
            else:
<<<<<<< HEAD
                raise osv.except_osv(_('Invalid action !'), _('In order to delete a confirmed sale order, you must cancel it before !'))
=======
                raise osv.except_osv(_('Invalid Action!'), _('In order to delete a confirmed sales order, you must cancel it.\nTo do so, you must first cancel related picking for delivery orders.'))

>>>>>>> 9211174a
        return osv.osv.unlink(self, cr, uid, unlink_ids, context=context)

    def onchange_shop_id(self, cr, uid, ids, shop_id):
        v = {}
        if shop_id:
            shop = self.pool.get('sale.shop').browse(cr, uid, shop_id)
            v['project_id'] = shop.project_id.id
            # Que faire si le client a une pricelist a lui ?
            if shop.pricelist_id.id:
                v['pricelist_id'] = shop.pricelist_id.id
        return {'value': v}


    def onchange_pricelist_id(self, cr, uid, ids, pricelist_id, order_lines, context={}):
        if (not pricelist_id) or (not order_lines):
            return {}
        warning = {
            'title': _('Pricelist Warning!'),
            'message' : _('If you change the pricelist of this order (and eventually the currency), prices of existing order lines will not be updated.')
        }
        return {'warning': warning}


    def onchange_partner_id(self, cr, uid, ids, part):
        if not part:
            return {'value': {'partner_invoice_id': False, 'partner_shipping_id': False,  'payment_term': False, 'fiscal_position': False}}

        addr = self.pool.get('res.partner').address_get(cr, uid, [part], ['delivery', 'invoice', 'contact'])
        part = self.pool.get('res.partner').browse(cr, uid, part)
        pricelist = part.property_product_pricelist and part.property_product_pricelist.id or False
        payment_term = part.property_payment_term and part.property_payment_term.id or False
        fiscal_position = part.property_account_position and part.property_account_position.id or False
        dedicated_salesman = part.user_id and part.user_id.id or uid
        val = {
            'partner_invoice_id': addr['invoice'],
            'partner_shipping_id': addr['delivery'],
            'payment_term': payment_term,
            'fiscal_position': fiscal_position,
            'user_id': dedicated_salesman,
        }
        if pricelist:
            val['pricelist_id'] = pricelist
        return {'value': val}

    def create(self, cr, uid, vals, context=None):
        order =  super(sale_order, self).create(cr, uid, vals, context=context)
        if order:
            self.create_send_note(cr, uid, [order], context=context)
        return order

    def button_dummy(self, cr, uid, ids, context=None):
        return True

    # FIXME: deprecated method, overriders should be using _prepare_invoice() instead.
    #        can be removed after 6.1.
    def _inv_get(self, cr, uid, order, context=None):
        return {}

    def _prepare_invoice(self, cr, uid, order, lines, context=None):
        """Prepare the dict of values to create the new invoice for a
           sale order. This method may be overridden to implement custom
           invoice generation (making sure to call super() to establish
           a clean extension chain).

           :param browse_record order: sale.order record to invoice
           :param list(int) line: list of invoice line IDs that must be
                                  attached to the invoice
           :return: dict of value to create() the invoice
        """
        if context is None:
            context = {}
        journal_ids = self.pool.get('account.journal').search(cr, uid,
            [('type', '=', 'sale'), ('company_id', '=', order.company_id.id)],
            limit=1)
        if not journal_ids:
            raise osv.except_osv(_('Error!'),
                _('Please define sales journal for this company: "%s" (id:%d).') % (order.company_id.name, order.company_id.id))

        invoice_vals = {
            'name': order.client_order_ref or '',
            'origin': order.name,
            'type': 'out_invoice',
            'reference': order.client_order_ref or order.name,
            'account_id': order.partner_id.property_account_receivable.id,
            'partner_id': order.partner_id.id,
            'journal_id': journal_ids[0],
            'invoice_line': [(6, 0, lines)],
            'currency_id': order.pricelist_id.currency_id.id,
            'comment': order.note,
            'payment_term': order.payment_term and order.payment_term.id or False,
            'fiscal_position': order.fiscal_position.id or order.partner_id.property_account_position.id,
            'date_invoice': context.get('date_invoice', False),
            'company_id': order.company_id.id,
            'user_id': order.user_id and order.user_id.id or False
        }

        # Care for deprecated _inv_get() hook - FIXME: to be removed after 6.1
        invoice_vals.update(self._inv_get(cr, uid, order, context=context))

        return invoice_vals

    def _make_invoice(self, cr, uid, order, lines, context=None):
        inv_obj = self.pool.get('account.invoice')
        obj_invoice_line = self.pool.get('account.invoice.line')
        if context is None:
            context = {}
        invoiced_sale_line_ids = self.pool.get('sale.order.line').search(cr, uid, [('order_id', '=', order.id), ('invoiced', '=', True)], context=context)
        from_line_invoice_ids = []
        for invoiced_sale_line_id in self.pool.get('sale.order.line').browse(cr, uid, invoiced_sale_line_ids, context=context):
            for invoice_line_id in invoiced_sale_line_id.invoice_lines:
                if invoice_line_id.invoice_id.id not in from_line_invoice_ids:
                    from_line_invoice_ids.append(invoice_line_id.invoice_id.id)
        for preinv in order.invoice_ids:
            if preinv.state not in ('cancel',) and preinv.id not in from_line_invoice_ids:
                for preline in preinv.invoice_line:
                    inv_line_id = obj_invoice_line.copy(cr, uid, preline.id, {'invoice_id': False, 'price_unit': -preline.price_unit})
                    lines.append(inv_line_id)
        inv = self._prepare_invoice(cr, uid, order, lines, context=context)
        inv_id = inv_obj.create(cr, uid, inv, context=context)
        data = inv_obj.onchange_payment_term_date_invoice(cr, uid, [inv_id], inv['payment_term'], time.strftime(DEFAULT_SERVER_DATE_FORMAT))
        if data.get('value', False):
            inv_obj.write(cr, uid, [inv_id], data['value'], context=context)
        inv_obj.button_compute(cr, uid, [inv_id])
        return inv_id

    def print_quotation(self, cr, uid, ids, context=None):
        '''
        This function prints the sale order and mark it as sent, so that we can see more easily the next step of the workflow
        '''
        assert len(ids) == 1, 'This option should only be used for a single id at a time'
        wf_service = netsvc.LocalService("workflow")
        wf_service.trg_validate(uid, 'sale.order', ids[0], 'quotation_sent', cr)
        datas = {
                 'model': 'sale.order',
                 'ids': ids,
                 'form': self.read(cr, uid, ids[0], context=context),
        }
        return {'type': 'ir.actions.report.xml', 'report_name': 'sale.order', 'datas': datas, 'nodestroy': True}
<<<<<<< HEAD
    
=======

    def manual_invoice(self, cr, uid, ids, context=None):
        """ create invoices for the given sale orders (ids), and open the form
            view of one of the newly created invoices
        """
        mod_obj = self.pool.get('ir.model.data')
        wf_service = netsvc.LocalService("workflow")

        # create invoices through the sale orders' workflow
        inv_ids0 = set(inv.id for sale in self.browse(cr, uid, ids, context) for inv in sale.invoice_ids)
        for id in ids:
            wf_service.trg_validate(uid, 'sale.order', id, 'manual_invoice', cr)
        inv_ids1 = set(inv.id for sale in self.browse(cr, uid, ids, context) for inv in sale.invoice_ids)
        # determine newly created invoices
        new_inv_ids = list(inv_ids1 - inv_ids0)

        res = mod_obj.get_object_reference(cr, uid, 'account', 'invoice_form')
        res_id = res and res[1] or False,

        return {
            'name': _('Customer Invoices'),
            'view_type': 'form',
            'view_mode': 'form',
            'view_id': [res_id],
            'res_model': 'account.invoice',
            'context': "{'type':'out_invoice'}",
            'type': 'ir.actions.act_window',
            'nodestroy': True,
            'target': 'current',
            'res_id': new_inv_ids and new_inv_ids[0] or False,
        }
>>>>>>> 9211174a

    def action_view_invoice(self, cr, uid, ids, context=None):
        '''
        This function returns an action that display existing invoices of given sale order ids. It can either be a in a list or in a form view, if there is only one invoice to show.
        '''
        mod_obj = self.pool.get('ir.model.data')
        result = {
            'name': _('Cutomer Invoice'),
            'view_type': 'form',
            'res_model': 'account.invoice',
            'context': "{'type':'out_invoice', 'journal_type': 'sale'}",
            'type': 'ir.actions.act_window',
            'nodestroy': True,
            'target': 'current',
        }
        #compute the number of invoices to display
        inv_ids = []
        for so in self.browse(cr, uid, ids, context=context):
            inv_ids += [invoice.id for invoice in so.invoice_ids]
        #choose the view_mode accordingly
        if len(inv_ids)>1:
            res = mod_obj.get_object_reference(cr, uid, 'account', 'invoice_tree')
            result.update({
                'view_mode': 'tree,form',
                'res_id': inv_ids or False
            })
        else:
            res = mod_obj.get_object_reference(cr, uid, 'account', 'invoice_form')
            result.update({
                'view_mode': 'form',
                'res_id': inv_ids and inv_ids[0] or False,
            })
        result.update(view_id = res and res[1] or False)
        return result

<<<<<<< HEAD
=======

    def action_view_delivery(self, cr, uid, ids, context=None):
        '''
        This function returns an action that display existing delivery orders of given sale order ids. It can either be a in a list or in a form view, if there is only one delivery order to show.
        '''
        mod_obj = self.pool.get('ir.model.data')
        result = {
            'name': _('Delivery Order'),
            'view_type': 'form',
            'res_model': 'stock.picking',
            'context': "{'type':'out'}",
            'type': 'ir.actions.act_window',
            'nodestroy': True,
            'target': 'current',
        }
        #compute the number of delivery orders to display
        pick_ids = []
        for so in self.browse(cr, uid, ids, context=context):
            pick_ids += [picking.id for picking in so.picking_ids]
        #choose the view_mode accordingly
        if len(pick_ids) > 1:
            res = mod_obj.get_object_reference(cr, uid, 'stock', 'view_picking_out_tree')
            result.update({
                'view_mode': 'tree,form',
                'res_id': pick_ids or False
            })
        else:
            res = mod_obj.get_object_reference(cr, uid, 'stock', 'view_picking_out_form')
            result.update({
                'view_mode': 'form',
                'res_id': pick_ids and pick_ids[0] or False,
            })
        result.update(view_id = res and res[1] or False)
        return result

>>>>>>> 9211174a
    def action_invoice_create(self, cr, uid, ids, grouped=False, states=['confirmed', 'done', 'exception'], date_inv = False, context=None):
        res = False
        invoices = {}
        invoice_ids = []
        invoice = self.pool.get('account.invoice')
        obj_sale_order_line = self.pool.get('sale.order.line')
        partner_currency = {}
        if context is None:
            context = {}
        # If date was specified, use it as date invoiced, usefull when invoices are generated this month and put the
        # last day of the last month as invoice date
        if date_inv:
            context['date_inv'] = date_inv
        for o in self.browse(cr, uid, ids, context=context):
            currency_id = o.pricelist_id.currency_id.id
            if (o.partner_id.id in partner_currency) and (partner_currency[o.partner_id.id] <> currency_id):
                raise osv.except_osv(
                    _('Error!'),
                    _('You cannot group sales having different currencies for the same partner.'))

            partner_currency[o.partner_id.id] = currency_id
            lines = []
            for line in o.order_line:
                if line.invoiced:
                    continue
                elif (line.state in states):
                    lines.append(line.id)
            created_lines = obj_sale_order_line.invoice_line_create(cr, uid, lines)
            if created_lines:
                invoices.setdefault(o.partner_id.id, []).append((o, created_lines))
        if not invoices:
            for o in self.browse(cr, uid, ids, context=context):
                for i in o.invoice_ids:
                    if i.state == 'draft':
                        return i.id
        for val in invoices.values():
            if grouped:
                res = self._make_invoice(cr, uid, val[0][0], reduce(lambda x, y: x + y, [l for o, l in val], []), context=context)
                invoice_ref = ''
                for o, l in val:
                    invoice_ref += o.name + '|'
                    self.write(cr, uid, [o.id], {'state': 'progress'})
                    cr.execute('insert into sale_order_invoice_rel (order_id,invoice_id) values (%s,%s)', (o.id, res))
                invoice.write(cr, uid, [res], {'origin': invoice_ref, 'name': invoice_ref})
            else:
                for order, il in val:
                    res = self._make_invoice(cr, uid, order, il, context=context)
                    invoice_ids.append(res)
                    self.write(cr, uid, [order.id], {'state': 'progress'})
                    cr.execute('insert into sale_order_invoice_rel (order_id,invoice_id) values (%s,%s)', (order.id, res))
        if res:
            self.invoice_send_note(cr, uid, ids, res, context)
        return res

    def action_invoice_cancel(self, cr, uid, ids, context=None):
        if context is None:
            context = {}
        for sale in self.browse(cr, uid, ids, context=context):
            for line in sale.order_line:
                #
                # Check if the line is invoiced (has asociated invoice
                # lines from non-cancelled invoices).
                #
                invoiced = False
                for iline in line.invoice_lines:
                    if iline.invoice_id and iline.invoice_id.state != 'cancel':
                        invoiced = True
                        break
                # Update the line (only when needed)
                if line.invoiced != invoiced:
                    self.pool.get('sale.order.line').write(cr, uid, [line.id], {'invoiced': invoiced}, context=context)
        self.write(cr, uid, ids, {'state': 'invoice_except', 'invoice_ids': False}, context=context)
        return True

    def action_invoice_end(self, cr, uid, ids, context=None):
        for order in self.browse(cr, uid, ids, context=context):
            #
            # Update the sale order lines state (and invoiced flag).
            #
            for line in order.order_line:
                vals = {}
                #
                # Check if the line is invoiced (has asociated invoice
                # lines from non-cancelled invoices).
                #
                invoiced = False
                for iline in line.invoice_lines:
                    if iline.invoice_id and iline.invoice_id.state != 'cancel':
                        invoiced = True
                        break
                if line.invoiced != invoiced:
                    vals['invoiced'] = invoiced
                # If the line was in exception state, now it gets confirmed.
                if line.state == 'exception':
                    vals['state'] = 'confirmed'
                # Update the line (only when needed).
                if vals:
                    self.pool.get('sale.order.line').write(cr, uid, [line.id], vals, context=context)
            #
            # Update the sales order state.
            #
            if order.state == 'invoice_except':
                self.write(cr, uid, [order.id], {'state': 'progress'}, context=context)
        return True

    def action_cancel(self, cr, uid, ids, context=None):
        wf_service = netsvc.LocalService("workflow")
        if context is None:
            context = {}
        sale_order_line_obj = self.pool.get('sale.order.line')
        for sale in self.browse(cr, uid, ids, context=context):
<<<<<<< HEAD
=======
            for pick in sale.picking_ids:
                if pick.state not in ('draft', 'cancel'):
                    raise osv.except_osv(
                        _('Cannot cancel sales order!'),
                        _('You must first cancel all delivery order(s) attached to this sales order.'))
                if pick.state == 'cancel':
                    for mov in pick.move_lines:
                        proc_ids = proc_obj.search(cr, uid, [('move_id', '=', mov.id)])
                        if proc_ids:
                            for proc in proc_ids:
                                wf_service.trg_validate(uid, 'procurement.order', proc, 'button_check', cr)
            for r in self.read(cr, uid, ids, ['picking_ids']):
                for pick in r['picking_ids']:
                    wf_service.trg_validate(uid, 'stock.picking', pick, 'button_cancel', cr)
>>>>>>> 9211174a
            for inv in sale.invoice_ids:
                if inv.state not in ('draft', 'cancel'):
                    raise osv.except_osv(
                        _('Cannot cancel this sales order!'),
                        _('First cancel all invoices attached to this sales order.'))
            for r in self.read(cr, uid, ids, ['invoice_ids']):
                for inv in r['invoice_ids']:
                    wf_service.trg_validate(uid, 'account.invoice', inv, 'invoice_cancel', cr)
            sale_order_line_obj.write(cr, uid, [l.id for l in  sale.order_line],
                    {'state': 'cancel'})
            self.cancel_send_note(cr, uid, [sale.id], context=None)
        self.write(cr, uid, ids, {'state': 'cancel'})
        return True

    def action_button_confirm(self, cr, uid, ids, context=None):
        assert len(ids) == 1, 'This option should only be used for a single id at a time.'
        wf_service = netsvc.LocalService('workflow')
        wf_service.trg_validate(uid, 'sale.order', ids[0], 'order_confirm', cr)

        # redisplay the record as a sale order
        view_ref = self.pool.get('ir.model.data').get_object_reference(cr, uid, 'sale', 'view_order_form')
        view_id = view_ref and view_ref[1] or False,
        return {
            'type': 'ir.actions.act_window',
            'name': _('Sales Order'),
            'res_model': 'sale.order',
            'res_id': ids[0],
            'view_type': 'form',
            'view_mode': 'form',
            'view_id': view_id,
            'target': 'current',
            'nodestroy': True,
        }

    def action_wait(self, cr, uid, ids, context=None):
        for o in self.browse(cr, uid, ids):
            if not o.order_line:
<<<<<<< HEAD
                raise osv.except_osv(_('Error !'),_('You cannot confirm a sale order which has no line.'))
            self.write(cr, uid, [o.id], {'state': 'progress', 'date_confirm': fields.date.context_today(self, cr, uid, context=context)})
=======
                raise osv.except_osv(_('Error!'),_('You cannot confirm a sale order which has no line.'))
            if (o.order_policy == 'manual'):
                self.write(cr, uid, [o.id], {'state': 'manual', 'date_confirm': fields.date.context_today(self, cr, uid, context=context)})
            else:
                self.write(cr, uid, [o.id], {'state': 'progress', 'date_confirm': fields.date.context_today(self, cr, uid, context=context)})
>>>>>>> 9211174a
            self.pool.get('sale.order.line').button_confirm(cr, uid, [x.id for x in o.order_line])
            self.confirm_send_note(cr, uid, ids, context)
        return True

    def action_quotation_send(self, cr, uid, ids, context=None):
        '''
        This function opens a window to compose an email, with the edi sale template message loaded by default
        '''
        assert len(ids) == 1, 'This option should only be used for a single id at a time.'
        mod_obj = self.pool.get('ir.model.data')
        template = mod_obj.get_object_reference(cr, uid, 'sale', 'email_template_edi_sale')
        template_id = template and template[1] or False
        res = mod_obj.get_object_reference(cr, uid, 'mail', 'email_compose_message_wizard_form')
        res_id = res and res[1] or False
        ctx = dict(context, active_model='sale.order', active_id=ids[0])
        ctx.update({'mail.compose.template_id': template_id})
        return {
            'view_type': 'form',
            'view_mode': 'form',
            'res_model': 'mail.compose.message',
            'views': [(res_id,'form')],
            'view_id': res_id,
            'type': 'ir.actions.act_window',
            'target': 'new',
            'context': ctx,
            'nodestroy': True,
        }

    # ------------------------------------------------
    # OpenChatter methods and notifications
    # ------------------------------------------------

    def get_needaction_user_ids(self, cr, uid, ids, context=None):
        result = super(sale_order, self).get_needaction_user_ids(cr, uid, ids, context=context)
        for obj in self.browse(cr, uid, ids, context=context):
            if (obj.state == 'progress'):
                result[obj.id].append(obj.user_id.id)
        return result

    def create_send_note(self, cr, uid, ids, context=None):
        for obj in self.browse(cr, uid, ids, context=context):
            self.message_subscribe(cr, uid, [obj.id], [obj.user_id.id], context=context)
            self.message_append_note(cr, uid, [obj.id], body=_("Quotation for <em>%s</em> has been <b>created</b>.") % (obj.partner_id.name), context=context)

    def confirm_send_note(self, cr, uid, ids, context=None):
        for obj in self.browse(cr, uid, ids, context=context):
            self.message_append_note(cr, uid, [obj.id], body=_("Quotation for <em>%s</em> <b>converted</b> to Sale Order of %s %s.") % (obj.partner_id.name, obj.amount_total, obj.pricelist_id.currency_id.symbol), context=context)

    def cancel_send_note(self, cr, uid, ids, context=None):
        for obj in self.browse(cr, uid, ids, context=context):
            self.message_append_note(cr, uid, [obj.id], body=_("Sale Order for <em>%s</em> <b>cancelled</b>.") % (obj.partner_id.name), context=context)
<<<<<<< HEAD
        
      
=======

    def delivery_send_note(self, cr, uid, ids, picking_id, context=None):
        for order in self.browse(cr, uid, ids, context=context):
            for picking in (pck for pck in order.picking_ids if pck.id == picking_id):
                # convert datetime field to a datetime, using server format, then
                # convert it to the user TZ and re-render it with %Z to add the timezone
                picking_datetime = fields.DT.datetime.strptime(picking.min_date, DEFAULT_SERVER_DATETIME_FORMAT)
                picking_date_str = fields.datetime.context_timestamp(cr, uid, picking_datetime, context=context).strftime(DATETIME_FORMATS_MAP['%+'] + " (%Z)")
                self.message_append_note(cr, uid, [order.id], body=_("Delivery Order <em>%s</em> <b>scheduled</b> for %s.") % (picking.name, picking_date_str), context=context)

    def delivery_end_send_note(self, cr, uid, ids, context=None):
        self.message_append_note(cr, uid, ids, body=_("Order <b>delivered</b>."), context=context)

>>>>>>> 9211174a
    def invoice_paid_send_note(self, cr, uid, ids, context=None):
        self.message_append_note(cr, uid, ids, body=_("Invoice <b>paid</b>."), context=context)

    def invoice_send_note(self, cr, uid, ids, invoice_id, context=None):
        for order in self.browse(cr, uid, ids, context=context):
            for invoice in (inv for inv in order.invoice_ids if inv.id == invoice_id):
                self.message_append_note(cr, uid, [order.id], body=_("Draft Invoice of %s %s <b>waiting for validation</b>.") % (invoice.amount_total, invoice.currency_id.symbol), context=context)
<<<<<<< HEAD
    
        
=======

    def action_cancel_draft_send_note(self, cr, uid, ids, context=None):
        return self.message_append_note(cr, uid, ids, body='Sale order has been set in draft.', context=context)


>>>>>>> 9211174a
sale_order()

# TODO add a field price_unit_uos
# - update it on change product and unit price
# - use it in report if there is a uos
class sale_order_line(osv.osv):

    def _amount_line(self, cr, uid, ids, field_name, arg, context=None):
        tax_obj = self.pool.get('account.tax')
        cur_obj = self.pool.get('res.currency')
        res = {}
        if context is None:
            context = {}
        for line in self.browse(cr, uid, ids, context=context):
            price = line.price_unit * (1 - (line.discount or 0.0) / 100.0)
            taxes = tax_obj.compute_all(cr, uid, line.tax_id, price, line.product_uom_qty, line.product_id, line.order_id.partner_id)
            cur = line.order_id.pricelist_id.currency_id
            res[line.id] = cur_obj.round(cr, uid, cur, taxes['total'])
        return res



    def _get_uom_id(self, cr, uid, *args):
        try:
            proxy = self.pool.get('ir.model.data')
            result = proxy.get_object_reference(cr, uid, 'product', 'product_uom_unit')
            return result[1]
        except Exception, ex:
            return False

    _name = 'sale.order.line'
    _description = 'Sales Order Line'
    _columns = {
        'order_id': fields.many2one('sale.order', 'Order Reference', required=True, ondelete='cascade', select=True, readonly=True, states={'draft':[('readonly',False)]}),
        'name': fields.text('Product Description', size=256, required=True, select=True, readonly=True, states={'draft': [('readonly', False)]}),
        'sequence': fields.integer('Sequence', help="Gives the sequence order when displaying a list of sales order lines."),
        'product_id': fields.many2one('product.product', 'Product', domain=[('sale_ok', '=', True)], change_default=True),
        'invoice_lines': fields.many2many('account.invoice.line', 'sale_order_line_invoice_rel', 'order_line_id', 'invoice_id', 'Invoice Lines', readonly=True),
        'invoiced': fields.boolean('Invoiced', readonly=True),
        'price_unit': fields.float('Unit Price', required=True, digits_compute= dp.get_precision('Sale Price'), readonly=True, states={'draft': [('readonly', False)]}),
        'price_subtotal': fields.function(_amount_line, string='Subtotal', digits_compute= dp.get_precision('Sale Price')),
        'tax_id': fields.many2many('account.tax', 'sale_order_tax', 'order_line_id', 'tax_id', 'Taxes', readonly=True, states={'draft': [('readonly', False)]}),
        'address_allotment_id': fields.many2one('res.partner', 'Allotment Partner'),
        'product_uom_qty': fields.float('Quantity', digits_compute= dp.get_precision('Product UoS'), required=True, readonly=True, states={'draft': [('readonly', False)]}),
        'product_uom': fields.many2one('product.uom', 'Unit of Measure ', required=True, readonly=True, states={'draft': [('readonly', False)]}),
        'product_uos_qty': fields.float('Quantity (UoS)' ,digits_compute= dp.get_precision('Product UoS'), readonly=True, states={'draft': [('readonly', False)]}),
        'product_uos': fields.many2one('product.uom', 'Product UoS'),
        'discount': fields.float('Discount', digits=(16, 2), readonly=True, states={'draft': [('readonly', False)]}),
        'th_weight': fields.float('Weight', readonly=True, states={'draft': [('readonly', False)]}),
        'state': fields.selection([('cancel', 'Cancelled'),('draft', 'Draft'),('confirmed', 'Confirmed'),('exception', 'Exception'),('done', 'Done')], 'Status', required=True, readonly=True,
                help='* The \'Draft\' state is set when the related sales order in draft state. \
                    \n* The \'Confirmed\' state is set when the related sales order is confirmed. \
                    \n* The \'Exception\' state is set when the related sales order is set as exception. \
                    \n* The \'Done\' state is set when the sales order line has been picked. \
                    \n* The \'Cancelled\' state is set when a user cancel the sales order related.'),
        'order_partner_id': fields.related('order_id', 'partner_id', type='many2one', relation='res.partner', store=True, string='Customer'),
        'salesman_id':fields.related('order_id', 'user_id', type='many2one', relation='res.users', store=True, string='Salesperson'),
        'company_id': fields.related('order_id', 'company_id', type='many2one', relation='res.company', string='Company', store=True, readonly=True),
    }
    _order = 'sequence, id'
    _defaults = {
        'product_uom' : _get_uom_id,
        'discount': 0.0,
        'product_uom_qty': 1,
        'product_uos_qty': 1,
        'sequence': 10,
        'invoiced': 0,
        'state': 'draft',
        'price_unit': 0.0,
    }

    def _prepare_order_line_invoice_line(self, cr, uid, line, account_id=False, context=None):
        """Prepare the dict of values to create the new invoice line for a
           sale order line. This method may be overridden to implement custom
           invoice generation (making sure to call super() to establish
           a clean extension chain).

           :param browse_record line: sale.order.line record to invoice
           :param int account_id: optional ID of a G/L account to force
               (this is used for returning products including service)
           :return: dict of values to create() the invoice line
        """

        def _get_line_qty(line):
            if (line.order_id.invoice_quantity=='order'):
                if line.product_uos:
                    return line.product_uos_qty or 0.0
                return line.product_uom_qty

        def _get_line_uom(line):
            if (line.order_id.invoice_quantity=='order'):
                if line.product_uos:
                    return line.product_uos.id
                return line.product_uom.id

        if not line.invoiced:
            if not account_id:
                if line.product_id:
                    account_id = line.product_id.product_tmpl_id.property_account_income.id
                    if not account_id:
                        account_id = line.product_id.categ_id.property_account_income_categ.id
                    if not account_id:
                        raise osv.except_osv(_('Error!'),
                                _('Please define income account for this product: "%s" (id:%d).') % \
                                    (line.product_id.name, line.product_id.id,))
                else:
                    prop = self.pool.get('ir.property').get(cr, uid,
                            'property_account_income_categ', 'product.category',
                            context=context)
                    account_id = prop and prop.id or False
            uosqty = _get_line_qty(line)
            uos_id = _get_line_uom(line)
            pu = 0.0
            if uosqty:
                pu = round(line.price_unit * line.product_uom_qty / uosqty,
                        self.pool.get('decimal.precision').precision_get(cr, uid, 'Sale Price'))
            fpos = line.order_id.fiscal_position or False
            account_id = self.pool.get('account.fiscal.position').map_account(cr, uid, fpos, account_id)
            if not account_id:
                raise osv.except_osv(_('Error!'),
                            _('There is no Fiscal Position defined or Income category account defined for default properties of Product categories.'))
            return {
                'name': line.name,
                'origin': line.order_id.name,
                'account_id': account_id,
                'price_unit': pu,
                'quantity': uosqty,
                'discount': line.discount,
                'uos_id': uos_id,
                'product_id': line.product_id.id or False,
                'invoice_line_tax_id': [(6, 0, [x.id for x in line.tax_id])],
                'account_analytic_id': line.order_id.project_id and line.order_id.project_id.id or False,
            }

        return False

    def invoice_line_create(self, cr, uid, ids, context=None):
        if context is None:
            context = {}

        create_ids = []
        sales = set()
        for line in self.browse(cr, uid, ids, context=context):
            vals = self._prepare_order_line_invoice_line(cr, uid, line, False, context)
            if vals:
                inv_id = self.pool.get('account.invoice.line').create(cr, uid, vals, context=context)
                cr.execute('insert into sale_order_line_invoice_rel (order_line_id,invoice_id) values (%s,%s)', (line.id, inv_id))
                self.write(cr, uid, [line.id], {'invoiced': True})
                sales.add(line.order_id.id)
                create_ids.append(inv_id)
        # Trigger workflow events
        wf_service = netsvc.LocalService("workflow")
        for sale_id in sales:
            wf_service.trg_write(uid, 'sale.order', sale_id, cr)
        return create_ids

    def button_cancel(self, cr, uid, ids, context=None):
        for line in self.browse(cr, uid, ids, context=context):
            if line.invoiced:
<<<<<<< HEAD
                raise osv.except_osv(_('Invalid action !'), _('You cannot cancel a sale order line that has already been invoiced!'))
=======
                raise osv.except_osv(_('Invalid Action!'), _('You cannot cancel a sale order line that has already been invoiced.'))
            for move_line in line.move_ids:
                if move_line.state != 'cancel':
                    raise osv.except_osv(
                            _('Cannot cancel sales order line!'),
                            _('You must first cancel stock moves attached to this sales order line.'))
>>>>>>> 9211174a
        return self.write(cr, uid, ids, {'state': 'cancel'})

    def button_confirm(self, cr, uid, ids, context=None):
        return self.write(cr, uid, ids, {'state': 'confirmed'})

    def button_done(self, cr, uid, ids, context=None):
        wf_service = netsvc.LocalService("workflow")
        res = self.write(cr, uid, ids, {'state': 'done'})
        for line in self.browse(cr, uid, ids, context=context):
            wf_service.trg_write(uid, 'sale.order', line.order_id.id, cr)
        return res

    def uos_change(self, cr, uid, ids, product_uos, product_uos_qty=0, product_id=None):
        product_obj = self.pool.get('product.product')
        if not product_id:
            return {'value': {'product_uom': product_uos,
                'product_uom_qty': product_uos_qty}, 'domain': {}}

        product = product_obj.browse(cr, uid, product_id)
        value = {
            'product_uom': product.uom_id.id,
        }
        # FIXME must depend on uos/uom of the product and not only of the coeff.
        try:
            value.update({
                'product_uom_qty': product_uos_qty / product.uos_coeff,
                'th_weight': product_uos_qty / product.uos_coeff * product.weight
            })
        except ZeroDivisionError:
            pass
        return {'value': value}

    def copy_data(self, cr, uid, id, default=None, context=None):
        if not default:
            default = {}
        default.update({'state': 'draft',  'invoiced': False, 'invoice_lines': []})
        return super(sale_order_line, self).copy_data(cr, uid, id, default, context=context)

<<<<<<< HEAD
=======
    def product_packaging_change(self, cr, uid, ids, pricelist, product, qty=0, uom=False,
                                   partner_id=False, packaging=False, flag=False, context=None):
        if not product:
            return {'value': {'product_packaging': False}}
        product_obj = self.pool.get('product.product')
        product_uom_obj = self.pool.get('product.uom')
        pack_obj = self.pool.get('product.packaging')
        warning = {}
        result = {}
        warning_msgs = ''
        if flag:
            res = self.product_id_change(cr, uid, ids, pricelist=pricelist,
                    product=product, qty=qty, uom=uom, partner_id=partner_id,
                    packaging=packaging, flag=False, context=context)
            warning_msgs = res.get('warning') and res['warning']['message']

        products = product_obj.browse(cr, uid, product, context=context)
        if not products.packaging:
            packaging = result['product_packaging'] = False
        elif not packaging and products.packaging and not flag:
            packaging = products.packaging[0].id
            result['product_packaging'] = packaging

        if packaging:
            default_uom = products.uom_id and products.uom_id.id
            pack = pack_obj.browse(cr, uid, packaging, context=context)
            q = product_uom_obj._compute_qty(cr, uid, uom, pack.qty, default_uom)
#            qty = qty - qty % q + q
            if qty and (q and not (qty % q) == 0):
                ean = pack.ean or _('(n/a)')
                qty_pack = pack.qty
                type_ul = pack.ul
                if not warning_msgs:
                    warn_msg = _("You selected a quantity of %d Units.\n"
                                "But it's not compatible with the selected packaging.\n"
                                "Here is a proposition of quantities according to the packaging:\n"
                                "EAN: %s Quantity: %s Type of ul: %s") % \
                                    (qty, ean, qty_pack, type_ul.name)
                    warning_msgs += _("Picking Information ! : ") + warn_msg + "\n\n"
                warning = {
                       'title': _('Configuration Error!'),
                       'message': warning_msgs
                }
            result['product_uom_qty'] = qty

        return {'value': result, 'warning': warning}
>>>>>>> 9211174a

    def product_id_change(self, cr, uid, ids, pricelist, product, qty=0,
            uom=False, qty_uos=0, uos=False, name='', partner_id=False,
            lang=False, update_tax=True, date_order=False, packaging=False, fiscal_position=False, flag=False, context=None):
        context = context or {}
        lang = lang or context.get('lang',False)
        if not  partner_id:
            raise osv.except_osv(_('No Customer Defined !'), _('Before choosing a product,\n select a customer in the sales form.'))
        warning = {}
        product_uom_obj = self.pool.get('product.uom')
        partner_obj = self.pool.get('res.partner')
        product_obj = self.pool.get('product.product')
        context = {'lang': lang, 'partner_id': partner_id}
        if partner_id:
            lang = partner_obj.browse(cr, uid, partner_id).lang
        context_partner = {'lang': lang, 'partner_id': partner_id}

        if not product:
            return {'value': {'th_weight': 0, 
                'product_uos_qty': qty}, 'domain': {'product_uom': [],
                   'product_uos': []}}
        if not date_order:
            date_order = time.strftime(DEFAULT_SERVER_DATE_FORMAT)

        res = {}
        result = res
        warning_msgs = res.get('warning') and res['warning']['message'] or ''
        product_obj = product_obj.browse(cr, uid, product, context=context)

        uom2 = False
        if uom:
            uom2 = product_uom_obj.browse(cr, uid, uom)
            if product_obj.uom_id.category_id.id != uom2.category_id.id:
                uom = False
        if uos:
            if product_obj.uos_id:
                uos2 = product_uom_obj.browse(cr, uid, uos)
                if product_obj.uos_id.category_id.id != uos2.category_id.id:
                    uos = False
            else:
                uos = False
        fpos = fiscal_position and self.pool.get('account.fiscal.position').browse(cr, uid, fiscal_position) or False
        if update_tax: #The quantity only have changed
            result['tax_id'] = self.pool.get('account.fiscal.position').map_tax(cr, uid, fpos, product_obj.taxes_id)
            result.update({'type': product_obj.procure_method})

        if not flag:
            result['name'] = self.pool.get('product.product').name_get(cr, uid, [product_obj.id], context=context_partner)[0][1]
            if product_obj.description_sale:
                result['name'] += '\n'+product_obj.description_sale
        domain = {}
        if (not uom) and (not uos):
            result['product_uom'] = product_obj.uom_id.id
            if product_obj.uos_id:
                result['product_uos'] = product_obj.uos_id.id
                result['product_uos_qty'] = qty * product_obj.uos_coeff
                uos_category_id = product_obj.uos_id.category_id.id
            else:
                result['product_uos'] = False
                result['product_uos_qty'] = qty
                uos_category_id = False
            result['th_weight'] = qty * product_obj.weight
            domain = {'product_uom':
                        [('category_id', '=', product_obj.uom_id.category_id.id)],
                        'product_uos':
                        [('category_id', '=', uos_category_id)]}
        elif uos and not uom: # only happens if uom is False
            result['product_uom'] = product_obj.uom_id and product_obj.uom_id.id
            result['product_uom_qty'] = qty_uos / product_obj.uos_coeff
            result['th_weight'] = result['product_uom_qty'] * product_obj.weight
        elif uom: # whether uos is set or not
            default_uom = product_obj.uom_id and product_obj.uom_id.id
            q = product_uom_obj._compute_qty(cr, uid, uom, qty, default_uom)
            if product_obj.uos_id:
                result['product_uos'] = product_obj.uos_id.id
                result['product_uos_qty'] = qty * product_obj.uos_coeff
            else:
                result['product_uos'] = False
                result['product_uos_qty'] = qty
            result['th_weight'] = q * product_obj.weight        # Round the quantity up

        if not uom2:
            uom2 = product_obj.uom_id
        # get unit price

        if not pricelist:
            warn_msg = _('You have to select a pricelist or a customer in the sales form !\n'
                    'Please set one before choosing a product.')
            warning_msgs += _("No Pricelist ! : ") + warn_msg +"\n\n"
        else:
            price = self.pool.get('product.pricelist').price_get(cr, uid, [pricelist],
                    product, qty or 1.0, partner_id, {
                        'uom': uom or result.get('product_uom'),
                        'date': date_order,
                        })[pricelist]
            if price is False:
                warn_msg = _("Cannot find a pricelist line matching this product and quantity.\n"
                        "You have to change either the product, the quantity or the pricelist.")

                warning_msgs += _("No valid pricelist line found ! :") + warn_msg +"\n\n"
            else:
                result.update({'price_unit': price})
        if warning_msgs:
            warning = {
                       'title': _('Configuration Error!'),
                       'message' : warning_msgs
                    }
        return {'value': result, 'domain': domain, 'warning': warning}

    def product_uom_change(self, cursor, user, ids, pricelist, product, qty=0,
            uom=False, qty_uos=0, uos=False, name='', partner_id=False,
            lang=False, update_tax=True, date_order=False, context=None):
        context = context or {}
        lang = lang or ('lang' in context and context['lang'])
        if not uom:
            return {'value': {'price_unit': 0.0, 'product_uom' : uom or False}}
        return self.product_id_change(cursor, user, ids, pricelist, product,
                qty=qty, uom=uom, qty_uos=qty_uos, uos=uos, name=name,
                partner_id=partner_id, lang=lang, update_tax=update_tax,
                date_order=date_order, context=context)

    def unlink(self, cr, uid, ids, context=None):
        if context is None:
            context = {}
        """Allows to delete sales order lines in draft,cancel states"""
        for rec in self.browse(cr, uid, ids, context=context):
            if rec.state not in ['draft', 'cancel']:
                raise osv.except_osv(_('Invalid Action!'), _('Cannot delete a sales order line which is in state \'%s\'.') %(rec.state,))
        return super(sale_order_line, self).unlink(cr, uid, ids, context=context)

sale_order_line()

class mail_message(osv.osv):
    _inherit = 'mail.message'

    def _postprocess_sent_message(self, cr, uid, message, context=None):
        if message.model == 'sale.order':
            wf_service = netsvc.LocalService("workflow")
            wf_service.trg_validate(uid, 'sale.order', message.res_id, 'quotation_sent', cr)
        return super(mail_message, self)._postprocess_sent_message(cr, uid, message=message, context=context)

mail_message()

# vim:expandtab:smartindent:tabstop=4:softtabstop=4:shiftwidth=4:<|MERGE_RESOLUTION|>--- conflicted
+++ resolved
@@ -49,10 +49,6 @@
     _name = "sale.order"
     _inherit = ['ir.needaction_mixin', 'mail.thread']
     _description = "Sales Order"
-<<<<<<< HEAD
-=======
-
->>>>>>> 9211174a
 
     def copy(self, cr, uid, id, default=None, context=None):
         if not default:
@@ -242,12 +238,8 @@
             if s['state'] in ['draft', 'cancel']:
                 unlink_ids.append(s['id'])
             else:
-<<<<<<< HEAD
                 raise osv.except_osv(_('Invalid action !'), _('In order to delete a confirmed sale order, you must cancel it before !'))
-=======
-                raise osv.except_osv(_('Invalid Action!'), _('In order to delete a confirmed sales order, you must cancel it.\nTo do so, you must first cancel related picking for delivery orders.'))
-
->>>>>>> 9211174a
+
         return osv.osv.unlink(self, cr, uid, unlink_ids, context=context)
 
     def onchange_shop_id(self, cr, uid, ids, shop_id):
@@ -386,41 +378,7 @@
                  'form': self.read(cr, uid, ids[0], context=context),
         }
         return {'type': 'ir.actions.report.xml', 'report_name': 'sale.order', 'datas': datas, 'nodestroy': True}
-<<<<<<< HEAD
-    
-=======
-
-    def manual_invoice(self, cr, uid, ids, context=None):
-        """ create invoices for the given sale orders (ids), and open the form
-            view of one of the newly created invoices
-        """
-        mod_obj = self.pool.get('ir.model.data')
-        wf_service = netsvc.LocalService("workflow")
-
-        # create invoices through the sale orders' workflow
-        inv_ids0 = set(inv.id for sale in self.browse(cr, uid, ids, context) for inv in sale.invoice_ids)
-        for id in ids:
-            wf_service.trg_validate(uid, 'sale.order', id, 'manual_invoice', cr)
-        inv_ids1 = set(inv.id for sale in self.browse(cr, uid, ids, context) for inv in sale.invoice_ids)
-        # determine newly created invoices
-        new_inv_ids = list(inv_ids1 - inv_ids0)
-
-        res = mod_obj.get_object_reference(cr, uid, 'account', 'invoice_form')
-        res_id = res and res[1] or False,
-
-        return {
-            'name': _('Customer Invoices'),
-            'view_type': 'form',
-            'view_mode': 'form',
-            'view_id': [res_id],
-            'res_model': 'account.invoice',
-            'context': "{'type':'out_invoice'}",
-            'type': 'ir.actions.act_window',
-            'nodestroy': True,
-            'target': 'current',
-            'res_id': new_inv_ids and new_inv_ids[0] or False,
-        }
->>>>>>> 9211174a
+
 
     def action_view_invoice(self, cr, uid, ids, context=None):
         '''
@@ -456,44 +414,6 @@
         result.update(view_id = res and res[1] or False)
         return result
 
-<<<<<<< HEAD
-=======
-
-    def action_view_delivery(self, cr, uid, ids, context=None):
-        '''
-        This function returns an action that display existing delivery orders of given sale order ids. It can either be a in a list or in a form view, if there is only one delivery order to show.
-        '''
-        mod_obj = self.pool.get('ir.model.data')
-        result = {
-            'name': _('Delivery Order'),
-            'view_type': 'form',
-            'res_model': 'stock.picking',
-            'context': "{'type':'out'}",
-            'type': 'ir.actions.act_window',
-            'nodestroy': True,
-            'target': 'current',
-        }
-        #compute the number of delivery orders to display
-        pick_ids = []
-        for so in self.browse(cr, uid, ids, context=context):
-            pick_ids += [picking.id for picking in so.picking_ids]
-        #choose the view_mode accordingly
-        if len(pick_ids) > 1:
-            res = mod_obj.get_object_reference(cr, uid, 'stock', 'view_picking_out_tree')
-            result.update({
-                'view_mode': 'tree,form',
-                'res_id': pick_ids or False
-            })
-        else:
-            res = mod_obj.get_object_reference(cr, uid, 'stock', 'view_picking_out_form')
-            result.update({
-                'view_mode': 'form',
-                'res_id': pick_ids and pick_ids[0] or False,
-            })
-        result.update(view_id = res and res[1] or False)
-        return result
-
->>>>>>> 9211174a
     def action_invoice_create(self, cr, uid, ids, grouped=False, states=['confirmed', 'done', 'exception'], date_inv = False, context=None):
         res = False
         invoices = {}
@@ -605,23 +525,6 @@
             context = {}
         sale_order_line_obj = self.pool.get('sale.order.line')
         for sale in self.browse(cr, uid, ids, context=context):
-<<<<<<< HEAD
-=======
-            for pick in sale.picking_ids:
-                if pick.state not in ('draft', 'cancel'):
-                    raise osv.except_osv(
-                        _('Cannot cancel sales order!'),
-                        _('You must first cancel all delivery order(s) attached to this sales order.'))
-                if pick.state == 'cancel':
-                    for mov in pick.move_lines:
-                        proc_ids = proc_obj.search(cr, uid, [('move_id', '=', mov.id)])
-                        if proc_ids:
-                            for proc in proc_ids:
-                                wf_service.trg_validate(uid, 'procurement.order', proc, 'button_check', cr)
-            for r in self.read(cr, uid, ids, ['picking_ids']):
-                for pick in r['picking_ids']:
-                    wf_service.trg_validate(uid, 'stock.picking', pick, 'button_cancel', cr)
->>>>>>> 9211174a
             for inv in sale.invoice_ids:
                 if inv.state not in ('draft', 'cancel'):
                     raise osv.except_osv(
@@ -659,16 +562,8 @@
     def action_wait(self, cr, uid, ids, context=None):
         for o in self.browse(cr, uid, ids):
             if not o.order_line:
-<<<<<<< HEAD
                 raise osv.except_osv(_('Error !'),_('You cannot confirm a sale order which has no line.'))
             self.write(cr, uid, [o.id], {'state': 'progress', 'date_confirm': fields.date.context_today(self, cr, uid, context=context)})
-=======
-                raise osv.except_osv(_('Error!'),_('You cannot confirm a sale order which has no line.'))
-            if (o.order_policy == 'manual'):
-                self.write(cr, uid, [o.id], {'state': 'manual', 'date_confirm': fields.date.context_today(self, cr, uid, context=context)})
-            else:
-                self.write(cr, uid, [o.id], {'state': 'progress', 'date_confirm': fields.date.context_today(self, cr, uid, context=context)})
->>>>>>> 9211174a
             self.pool.get('sale.order.line').button_confirm(cr, uid, [x.id for x in o.order_line])
             self.confirm_send_note(cr, uid, ids, context)
         return True
@@ -720,24 +615,6 @@
     def cancel_send_note(self, cr, uid, ids, context=None):
         for obj in self.browse(cr, uid, ids, context=context):
             self.message_append_note(cr, uid, [obj.id], body=_("Sale Order for <em>%s</em> <b>cancelled</b>.") % (obj.partner_id.name), context=context)
-<<<<<<< HEAD
-        
-      
-=======
-
-    def delivery_send_note(self, cr, uid, ids, picking_id, context=None):
-        for order in self.browse(cr, uid, ids, context=context):
-            for picking in (pck for pck in order.picking_ids if pck.id == picking_id):
-                # convert datetime field to a datetime, using server format, then
-                # convert it to the user TZ and re-render it with %Z to add the timezone
-                picking_datetime = fields.DT.datetime.strptime(picking.min_date, DEFAULT_SERVER_DATETIME_FORMAT)
-                picking_date_str = fields.datetime.context_timestamp(cr, uid, picking_datetime, context=context).strftime(DATETIME_FORMATS_MAP['%+'] + " (%Z)")
-                self.message_append_note(cr, uid, [order.id], body=_("Delivery Order <em>%s</em> <b>scheduled</b> for %s.") % (picking.name, picking_date_str), context=context)
-
-    def delivery_end_send_note(self, cr, uid, ids, context=None):
-        self.message_append_note(cr, uid, ids, body=_("Order <b>delivered</b>."), context=context)
-
->>>>>>> 9211174a
     def invoice_paid_send_note(self, cr, uid, ids, context=None):
         self.message_append_note(cr, uid, ids, body=_("Invoice <b>paid</b>."), context=context)
 
@@ -745,16 +622,7 @@
         for order in self.browse(cr, uid, ids, context=context):
             for invoice in (inv for inv in order.invoice_ids if inv.id == invoice_id):
                 self.message_append_note(cr, uid, [order.id], body=_("Draft Invoice of %s %s <b>waiting for validation</b>.") % (invoice.amount_total, invoice.currency_id.symbol), context=context)
-<<<<<<< HEAD
-    
-        
-=======
-
-    def action_cancel_draft_send_note(self, cr, uid, ids, context=None):
-        return self.message_append_note(cr, uid, ids, body='Sale order has been set in draft.', context=context)
-
-
->>>>>>> 9211174a
+                
 sale_order()
 
 # TODO add a field price_unit_uos
@@ -914,16 +782,7 @@
     def button_cancel(self, cr, uid, ids, context=None):
         for line in self.browse(cr, uid, ids, context=context):
             if line.invoiced:
-<<<<<<< HEAD
                 raise osv.except_osv(_('Invalid action !'), _('You cannot cancel a sale order line that has already been invoiced!'))
-=======
-                raise osv.except_osv(_('Invalid Action!'), _('You cannot cancel a sale order line that has already been invoiced.'))
-            for move_line in line.move_ids:
-                if move_line.state != 'cancel':
-                    raise osv.except_osv(
-                            _('Cannot cancel sales order line!'),
-                            _('You must first cancel stock moves attached to this sales order line.'))
->>>>>>> 9211174a
         return self.write(cr, uid, ids, {'state': 'cancel'})
 
     def button_confirm(self, cr, uid, ids, context=None):
@@ -961,56 +820,6 @@
             default = {}
         default.update({'state': 'draft',  'invoiced': False, 'invoice_lines': []})
         return super(sale_order_line, self).copy_data(cr, uid, id, default, context=context)
-
-<<<<<<< HEAD
-=======
-    def product_packaging_change(self, cr, uid, ids, pricelist, product, qty=0, uom=False,
-                                   partner_id=False, packaging=False, flag=False, context=None):
-        if not product:
-            return {'value': {'product_packaging': False}}
-        product_obj = self.pool.get('product.product')
-        product_uom_obj = self.pool.get('product.uom')
-        pack_obj = self.pool.get('product.packaging')
-        warning = {}
-        result = {}
-        warning_msgs = ''
-        if flag:
-            res = self.product_id_change(cr, uid, ids, pricelist=pricelist,
-                    product=product, qty=qty, uom=uom, partner_id=partner_id,
-                    packaging=packaging, flag=False, context=context)
-            warning_msgs = res.get('warning') and res['warning']['message']
-
-        products = product_obj.browse(cr, uid, product, context=context)
-        if not products.packaging:
-            packaging = result['product_packaging'] = False
-        elif not packaging and products.packaging and not flag:
-            packaging = products.packaging[0].id
-            result['product_packaging'] = packaging
-
-        if packaging:
-            default_uom = products.uom_id and products.uom_id.id
-            pack = pack_obj.browse(cr, uid, packaging, context=context)
-            q = product_uom_obj._compute_qty(cr, uid, uom, pack.qty, default_uom)
-#            qty = qty - qty % q + q
-            if qty and (q and not (qty % q) == 0):
-                ean = pack.ean or _('(n/a)')
-                qty_pack = pack.qty
-                type_ul = pack.ul
-                if not warning_msgs:
-                    warn_msg = _("You selected a quantity of %d Units.\n"
-                                "But it's not compatible with the selected packaging.\n"
-                                "Here is a proposition of quantities according to the packaging:\n"
-                                "EAN: %s Quantity: %s Type of ul: %s") % \
-                                    (qty, ean, qty_pack, type_ul.name)
-                    warning_msgs += _("Picking Information ! : ") + warn_msg + "\n\n"
-                warning = {
-                       'title': _('Configuration Error!'),
-                       'message': warning_msgs
-                }
-            result['product_uom_qty'] = qty
-
-        return {'value': result, 'warning': warning}
->>>>>>> 9211174a
 
     def product_id_change(self, cr, uid, ids, pricelist, product, qty=0,
             uom=False, qty_uos=0, uos=False, name='', partner_id=False,
