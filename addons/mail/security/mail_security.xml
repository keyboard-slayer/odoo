<?xml version="1.0" encoding="utf-8"?>
<openerp>
    <data>

        <!-- RULES -->
        <record id="group_rule_public_and_joined" model="ir.rule">
            <field name="name">Mail.group: access only public and joined groups</field>
            <field name="model_id" ref="model_mail_group"/>
            <!-- This rule has to be improved for employee only groups -->
            <field name="domain_force">['|', '|', ('public', '=', 'public'), ('message_follower_ids', 'in', [user.id]), '&amp;', ('public','=','groups'), ('group_public_id','in', [x.id for x in user.groups_id])]</field>
        </record>

<<<<<<< HEAD
        <!-- This rule can not be uncommented, because we have a more wide method in mail.message. When we implement a many2one_variable field, we will be able to uncomment this. -->
<!--         <record id="mail_message_read_partner_or_author" model="ir.rule">
=======
        <!--
        This rule can not be uncommented, because we have a more wide method in mail.message. When we implement a many2one_variable field, we will be able to uncomment this.

        <record id="mail_message_read_partner_or_author" model="ir.rule">
>>>>>>> d952128b
            <field name="name">mail.message: read if notified or author</field>
            <field name="model_id" ref="model_mail_message"/>
            <field name="domain_force">['|', ('partner_ids', 'in', user.partner_id.id), ('author_id', '=', user.partner_id.id)]</field>
            <field name="perm_create" eval="False"/>
            <field name="perm_write" eval="False"/>
            <field name="perm_unlink" eval="False"/>
<<<<<<< HEAD
        </record> -->
=======
        </record>
        -->
>>>>>>> d952128b

    </data>
</openerp><|MERGE_RESOLUTION|>--- conflicted
+++ resolved
@@ -10,27 +10,18 @@
             <field name="domain_force">['|', '|', ('public', '=', 'public'), ('message_follower_ids', 'in', [user.id]), '&amp;', ('public','=','groups'), ('group_public_id','in', [x.id for x in user.groups_id])]</field>
         </record>
 
-<<<<<<< HEAD
-        <!-- This rule can not be uncommented, because we have a more wide method in mail.message. When we implement a many2one_variable field, we will be able to uncomment this. -->
-<!--         <record id="mail_message_read_partner_or_author" model="ir.rule">
-=======
         <!--
         This rule can not be uncommented, because we have a more wide method in mail.message. When we implement a many2one_variable field, we will be able to uncomment this.
 
         <record id="mail_message_read_partner_or_author" model="ir.rule">
->>>>>>> d952128b
             <field name="name">mail.message: read if notified or author</field>
             <field name="model_id" ref="model_mail_message"/>
             <field name="domain_force">['|', ('partner_ids', 'in', user.partner_id.id), ('author_id', '=', user.partner_id.id)]</field>
             <field name="perm_create" eval="False"/>
             <field name="perm_write" eval="False"/>
             <field name="perm_unlink" eval="False"/>
-<<<<<<< HEAD
-        </record> -->
-=======
         </record>
         -->
->>>>>>> d952128b
 
     </data>
 </openerp>