--- conflicted
+++ resolved
@@ -68,10 +68,8 @@
         <meta itemprop="name" content="View ${ctx['model_name']}"/>
     </div>
 </div>
-<<<<<<< HEAD
 % endif
-
-% if not ctx['is_discussion'] or not len(ctx['actions']) == 0 or ctx.get('is_accessible'):
+% if not ctx['is_discussion'] or not len(ctx['actions']) == 0 or ctx.get('button_access') or ctx.get('is_accessible'):
 <div summary="o_mail_notification">
 <table cellspacing="0" cellpadding="0" border="0" style="width: 100%; margin-top: 5px;">
 <tbody><tr>
@@ -79,20 +77,6 @@
         % if ctx.get('button_access') or ctx.get('button_follow') or ctx.get('button_unfollow'):
         <a href="${ctx['button_access']['url']}" style="padding: 8px 12px; font-size: 12px; text-decoration: none; color: #FFFFFF; text-decoration:none !important; font-weight: 400; background-color: #a24689; border: 0px solid #a24689; border-radius:3px">${ctx['button_access']['title']}</a>
         % endif
-=======
-% if not ctx['is_discussion'] or not len(ctx['actions']) == 0 or ctx.get('button_access') or ctx.get('is_accessible'):
-<div summary="o_mail_notification" style="padding:0px; width:600px; margin:0 auto; background: #FFFFFF repeat top /100%;color:#777777">
-    <table cellspacing="0" cellpadding="0" style="width:600px; border-collapse:collapse; background:inherit; color:inherit">
-        <tbody><tr>
-            <td valign="center" width="200" style="padding:0px 10px 5px 5px; font-size: 12px">
-                <img src="/logo.png" style="padding: 0px; margin: 0px; height: auto; width: 80px;" alt="${user.company_id.name}">
-            </td>
-            <td valign="center" align="right" width="340" style="padding:0px 10px 5px 5px; font-size: 12px;">
-                <p>
-                % if ctx.get('button_access') or ctx.get('button_follow') or ctx.get('button_unfollow'):
-                <a href="${ctx['button_access']['url']}" style="padding: 5px 10px; font-size: 12px; line-height: 18px; color: #FFFFFF; border-color:#a24689; text-decoration: none; display: inline-block; margin-bottom: 0px; font-weight: 400; text-align: center; vertical-align: middle; cursor: pointer; white-space: nowrap; background-image: none; background-color: #a24689; border: 1px solid #a24689; border-radius:3px"><strong>${ctx['button_access']['title']}</strong></a>
-                % endif
->>>>>>> 16d65a84
 
         % if ctx.get('button_follow'):
         % if ctx.get('actions'):
@@ -131,7 +115,6 @@
 </tbody></table>
 </div>
 % endif
-<<<<<<< HEAD
 ${object.body | safe}
 % if ctx.get('tracking'):
     <ul>
@@ -139,45 +122,6 @@
         <li>${tracking[0]} : ${tracking[1]} -&gt; ${tracking[2]}</li>
     % endfor
     </ul>
-=======
-    <table cellspacing="0" cellpadding="0" style="width:600px ;text-align:justify; margin:0 auto; border-collapse:collapse; background:inherit; color:inherit">
-
-        <tbody>
-            % if not ctx['is_discussion'] or not len(ctx['actions']) == 0:
-            <tr>
-                <td style="padding:0px 10px 5px 5px;font-size: 14px;">
-                    ${object.body | safe}
-                    % if ctx.get('tracking'):
-                        <ul>
-                        % for tracking in ctx['tracking']
-                            <li>${tracking[0]} : ${tracking[1]} -&gt; ${tracking[2]}</li>
-                        % endfor
-                        </ul>
-                    % endif
-                </td>
-            </tr>
-            % else:
-            <tr>
-                <td style="font-size: 14px;">
-                    ${object.body | safe}
-                    % if ctx.get('tracking'):
-                        <ul>
-                        % for tracking in ctx['tracking']
-                            <li>${tracking[0]} : ${tracking[1]} -&gt; ${tracking[2]}</li>
-                        % endfor
-                        </ul>
-                    % endif
-                </td>
-            </tr>
-            % endif
-        </tbody>
-    </table>
-</div>
-% if not ctx['is_discussion'] or not len(ctx['actions']) == 0 or ctx.get('button_access'):
-<div style="padding:0px; width:600px; max-width:600px; margin:0 auto; background: #FFFFFF repeat top /100%;color:#777777">
-% else:
-<div style="padding:0px; width:600px; max-width:600px; margin:0 auto; background: #FFFFFF repeat top /100%;>
->>>>>>> 16d65a84
 % endif
 
 % if ctx.get('signature'):
