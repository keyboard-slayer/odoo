--- conflicted
+++ resolved
@@ -82,37 +82,13 @@
                 % endif
 
                 % if ctx.get('button_follow'):
-<<<<<<< HEAD
                 % if ctx.get('actions'):
                    |
-=======
-                <a href="${ctx['button_follow']['url']}" style="-webkit-user-select: none; padding: 5px 10px; font-size: 12px; line-height: 18px; color: #FFFFFF; border-color:#a24689; text-decoration: none; display: inline-block; margin-bottom: 0px; font-weight: 400; text-align: center; vertical-align: middle; cursor: pointer; white-space: nowrap; background-image: none; background-color: #a24689; border: 1px solid #a24689; border-radius:3px" class="o_default_snippet_text">${ctx['button_follow']['title']}</a>
-                
-                % elif ctx.get('button_unfollow'):
-                <a href="${ctx['button_unfollow']['url']}" style="-webkit-user-select: none; padding: 5px 10px; font-size: 12px; line-height: 18px; color: #FFFFFF; border-color:#a24689; text-decoration: none; display: inline-block; margin-bottom: 0px; font-weight: 400; text-align: center; vertical-align: middle; cursor: pointer; white-space: nowrap; background-image: none; background-color: #a24689; border: 1px solid #a24689; border-radius:3px" class="o_default_snippet_text">${ctx['button_unfollow']['title']}</a>
-                % endif
-
-                % if not ctx.get('button_access') and not ctx.get('button_follow') and not ctx.get('button_unfollow') and ctx.get('model_name'):
-                <p style="padding: 5px 10px; font-size: 12px;">
-                About <strong>${ctx['model_name']}
-                % if ctx.get('record_name'):
-                : ${ctx['record_name']}
-                % endif
-                </strong>
-                </p>
->>>>>>> 7892d99f
                 % endif
                 <a href="${ctx['button_follow']['url']}" style="text-decoration:none; color: #a24689;"><strong>${ctx['button_follow']['title']}</strong></a>
                 % elif ctx.get('button_unfollow'):
                 % if ctx.get('actions'):
-<<<<<<< HEAD
                    |
-=======
-                % for action in ctx['actions']:
-                <a href="${action['url']}" style="text-decoration:none; color: #a24689;"><strong>${action['title']}</strong></a>
-                %if cmp(len(ctx['actions']), 1) == 1 and cmp(len(ctx['actions']), loop.index) == 1:
-                    |
->>>>>>> 7892d99f
                 % endif
                 <a href="${ctx['button_unfollow']['url']}" style="text-decoration:none; color: #a24689;"><strong>${ctx['button_unfollow']['title']}</strong></a>
                 % endif
@@ -121,12 +97,7 @@
                 % if ctx.get('actions'):
                    |
                 % endif
-<<<<<<< HEAD
                 <a href="${ctx['button_access']['url']}" style="text-decoration:none; color: #a24689;"><strong>${ctx['button_access']['title']}</strong></a>
-=======
-                <strong>using</strong>
-                <a href="https://www.odoo.com" style="text-decoration:none; color: #a24689;"><strong>Odoo</strong></a>
->>>>>>> 7892d99f
                 % endif
                 </p>
             </td>
@@ -186,13 +157,7 @@
             </tr>
         </tbody>
     </table>
-<<<<<<< HEAD
 </div>]]></field>
-=======
-</div>
-% endif
-]]></field>
->>>>>>> 7892d99f
         </record>
 
     </data>
