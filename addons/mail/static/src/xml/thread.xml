<?xml version="1.0" encoding="UTF-8"?>
<templates xml:space="preserve">

    <!--
        extends the debug mode menu to allow access to the attachment list view of the current record.
    -->
    <t t-extend="WebClient.DebugManager.View">
        <t t-jquery="a[data-action='get_metadata']" t-operation="after">
            <a role="menuitem" href="#" data-action="getMailMessages" class="dropdown-item">Manage Messages</a>
        </t>
    </t>
    <!--
        @param {mail.model.AbstractThread} thread
        @param {Object} options
        @param {boolean} [options.displayEmptyThread]
        @param {boolean} [options.displayModerationCommands]
        @param {boolean} [options.displayNoMatchFound]
        @param {Array} [options.domain=[]] the domain to restrict messages on the thread.
    -->
    <t t-name="mail.widget.Thread">
        <t t-if="thread.hasMessages({ 'domain': options.domain || [] })">
            <t t-call="mail.widget.Thread.Content"/>
        </t>
        <t t-elif="options.displayEmptyThread">
            <t t-call="mail.widget.Thread.Empty" />
        </t>
        <div t-elif="options.displayNoMatchFound" class="o_mail_no_content">
            <div class="o_thread_title">No matches found</div>
            <div>No message matches your search. Try to change your search filters.</div>
        </div>
    </t>

    <!--
        @param {mail.DocumentViewer} widget
    -->
    <t t-name="DocumentViewer.Content">
        <div class="o_viewer_content">
            <div class="o_viewer-header">
                <span class="o_image_caption">
                    <i class="fa fa-picture-o mr8" t-if="widget.activeAttachment.type == 'image'" role="img" aria-label="Image" title="Image"/>
                    <i class="fa fa-file-text mr8" t-if="widget.activeAttachment.type == 'application/pdf'" role="img" aria-label="PDF file" title="PDF file"/>
                    <i class="fa fa-video-camera mr8" t-if="widget.activeAttachment.type == 'video'" role="img" aria-label="Video" title="Video"/>
                    <t t-esc="widget.activeAttachment.name"/>
                    <a role="button" href="#" class="o_download_btn ml8 small" data-toggle="tooltip" data-placement="right" title="Download"><i class="fa fa-fw fa-download" role="img" aria-label="Download"/></a>
                    <span t-if="widget.activeAttachment.type == 'application/pdf'" class="o_split_pdf_area">
                        <label for="Indices">Extract pages:&amp;nbsp;</label><input class="o_page_number_input" name="Indices" placeholder="e.g. 1-5, 7, 8-9"/>
                        <label for="remainder">All pages:&amp;nbsp;</label><input class="o_remainder_input" type="checkbox" name="remainder" value="remainder"/>
                        <button class="btn btn-sm btn-primary o_split_btn" data-toggle="tooltip" title="Split">Split</button>
                    </span>
                </span>
                <a role="button" class="o_close_btn float-right" href="#" aria-label="Close" title="Close">×</a>
            </div>
            <div class="o_viewer_img_wrapper">
                <div class="o_viewer_zoomer">
                    <div t-if="widget.activeAttachment.type == 'image'" class="o_loading_img text-center">
                        <i class="fa fa-circle-o-notch fa-spin text-gray-light fa-3x fa-fw" role="img" aria-label="Loading" title="Loading"/>
                    </div>
                    <img t-if="widget.activeAttachment.type == 'image'" class="o_viewer_img" t-attf-src="/web/image/#{widget.activeAttachment.id}?unique=1&amp;signature=#{widget.activeAttachment.checksum}" alt="Viewer"/>
                    <iframe class="mt32 o_viewer_pdf" t-if="widget.activeAttachment.type == 'application/pdf'" t-attf-src="/web/static/lib/pdfjs/web/viewer.html?file=/web/content/#{widget.activeAttachment.id}" />
                    <iframe class="mt32 o_viewer_text" t-if="(widget.activeAttachment.type || '').indexOf('text') !== -1" t-attf-src="/web/content/#{widget.activeAttachment.id}" />
                    <iframe class="mt32 o_viewer_text" t-if="widget.activeAttachment.type == 'youtu'" allow="autoplay; encrypted-media" width="560" height="315" t-attf-src="https://www.youtube.com/embed/#{widget.activeAttachment.youtube}"/>
                    <video t-if="widget.activeAttachment.type == 'video'" class="o_viewer_video" controls="controls">
                        <source t-attf-src="/web/image/#{widget.activeAttachment.id}" t-att-data-type="widget.activeAttachment.mimetype"/>
                    </video>
                </div>
            </div>
            <div t-if="widget.activeAttachment.type == 'image'" class="o_viewer_toolbar btn-toolbar" role="toolbar">
                <div class="btn-group ml0" role="group">
                    <a role="button" href="#" class="o_viewer_toolbar_btn btn o_zoom_in" data-toggle="tooltip" title="Zoom In"><i class="fa fa-fw fa-plus" role="img" aria-label="Zoom In"/></a>
                    <a role="button" href="#" class="o_viewer_toolbar_btn btn o_zoom_reset disabled" data-toggle="tooltip" title="Reset Zoom"><i class="fa fa-fw fa-search" role="img" aria-label="Reset Zoom"/></a>
                    <a role="button" href="#" class="o_viewer_toolbar_btn btn o_zoom_out disabled" data-toggle="tooltip" title="Zoom Out"><i class="fa fa-fw fa-minus" role="img" aria-label="Zoom Out"/></a>
                </div>
                <div class="btn-group ml8" role="group">
                    <a role="button" href="#" class="o_viewer_toolbar_btn btn o_rotate" data-toggle="tooltip" title="Rotate"><i class="fa fa-fw fa-repeat" role="img" aria-label="Rotate"/></a>
                </div>
                <div class="btn-group ml8" role="group">
                    <a role="button" href="#" class="o_viewer_toolbar_btn btn o_print_btn" data-toggle="tooltip" title="Print"><i class="fa fa-fw fa-print" role="img" aria-label="Print"/></a>
                    <a role="button" href="#" class="o_viewer_toolbar_btn btn o_download_btn" data-toggle="tooltip" title="Download"><i class="fa fa-fw fa-download" role="img" aria-label="Download"/></a>
                </div>
            </div>
        </div>
    </t>

    <!--
        @param {mail.DocumentViewer} widget
    -->
    <t t-name="DocumentViewer">
        <div class="modal o_modal_fullscreen" tabindex="-1" data-keyboard="false" role="dialog">
            <t t-call="DocumentViewer.Content"/>

            <t t-if="widget.attachment.length !== 1">
                <a class="arrow arrow-left move_previous" href="#">
                    <span class="fa fa-chevron-left" role="img" aria-label="Previous" title="Previous"/>
                </a>
                <a class="arrow arrow-right move_next" href="#">
                    <span class="fa fa-chevron-right" role="img" aria-label="Next" title="Next"/>
                </a>
            </t>
        </div>
    </t>

    <!--
        @param {string} src
    -->
    <t t-name="PrintImage">
        <html>
            <head>
                <script>
                    function onload_img() {
                        setTimeout('print_img()', 10);
                    }
                    function print_img() {
                        window.print();
                        window.close();
                    }
                </script>
            </head>
            <body onload='onload_img()'>
                <img t-att-src='src' alt=""/>
            </body>
        </html>
    </t>

    <!--
        When a thread is empty

        @param {mail.model.Thread} thread
    -->
    <div t-name="mail.widget.Thread.Empty" class="o_mail_no_content">
        <t t-if="thread.getID() === 'mailbox_inbox'">
            <div class="o_thread_title">Congratulations, your inbox is empty</div>
            <div>New messages appear here.</div>
        </t>
        <t t-if="thread.getID() === 'mailbox_starred'">
            <div class="o_thread_title">No starred message</div>
            <div>You can mark any message as 'starred', and it shows up in this mailbox.</div>
        </t>
        <t t-if="thread.getID() === 'mailbox_moderation'">
            <div class="o_thread_title">You have no message to moderate</div>
            <div>Pending moderation messages appear here.</div>
        </t>
    </div>

    <!--
        @param {mail.model.AbstractThread} thread
        @param {Object} options
        @param {integer} [options.displayOrder] 1 or -1 ascending (respectively, descending) order for
          the thread messages (from top to bottom)
        @param {Array} [options.domain=[]] the domain to restrict messages on the thread.
        @param {Object} ORDER
        @param {integer} ORDER.ASC=1 messages are ordered by ascending order of IDs, (from top to bottom)
        @param {integer} ORDER.DESC=-1 messages are ordered by descending IDs, (from top to bottom)

                    _____________            _____________
                   |             |          |             |
                   |  message 1  |          |  message n  |
                   |  message 2  |          |  ...        |
                   |  ...        |          |  message 2  |
                   |  message n  |          |  message 1  |
                   |_____________|          |_____________|

        ORDER:           ASC                     DESC

    -->
    <t t-name="mail.widget.Thread.Content">
        <t t-set="messages" t-value="thread.getMessages({ 'domain': options.domain || [] })"/>
        <t t-if="options.displayOrder === ORDER.ASC" t-call="mail.widget.Thread.Content.ASC"/>
        <t t-else="" t-call="mail.widget.Thread.Content.DESC"/>
    </t>

    <!--
        @param {mail.model.AbstractThread} thread
        @param {Object} options
        @param {boolean} [options.displayBottomThreadFreeSpace=false]
        @param {boolean} [options.displayLoadMore=false]

                     _____________
                    |             |
                    |  message 1  |
                    |  message 2  |
                    |  ...        |
                    |  message n  |
                    |_____________|

                      ASC Order
    -->
    <t t-name="mail.widget.Thread.Content.ASC">
        <div class="o_mail_thread_content">
            <t t-if="options.displayLoadMore" t-call="mail.widget.Thread.LoadMore"/>
            <t t-call="mail.widget.Thread.Messages"/>
            <t t-if="options.displayBottomThreadFreeSpace">
                <div class="o_thread_bottom_free_space"/>
            </t>
            <t t-if="thread.hasTypingNotification()" t-call="mail.widget.Thread.TypingNotificationBar"/>
        </div>
    </t>

    <!--
        @param {mail.model.AbstractThread} thread
        @param {Object} options
        @param {boolean} [options.displayLoadMore=false]
        @param {string|integer} [options.messagesSeparatorPosition] 'top' or
            message ID, the separator is placed just after this message.

                     _____________
                    |             |
                    |  message n  |
                    |  ...        |
                    |  message 2  |
                    |  message 1  |
                    |_____________|

                      DESC Order

    -->
    <t t-name="mail.widget.Thread.Content.DESC">
        <div class="o_mail_thread_content">
            <t t-if="options.messagesSeparatorPosition == 'top'" t-call="mail.MessagesSeparator"/>
            <t t-set="messages" t-value="messages.slice().reverse()"/>
            <t t-if="thread.hasTypingNotification()" t-call="mail.widget.Thread.TypingNotificationBar"/>
            <t t-call="mail.widget.Thread.Messages"/>
            <t t-if="options.displayLoadMore" t-call="mail.widget.Thread.LoadMore"/>
        </div>
    </t>

    <!--
        @param {mail.model.AbstractThread} thread
    -->
    <t t-name="mail.widget.Thread.TypingNotificationBar">
        <t t-if="options.displayOrder === ORDER.ASC">
            <div class="o_thread_typing_notification_free_space"/>
            <div class="o_thread_typing_notification_bar o_thread_order_asc"/>
        </t>
        <t t-else="">
            <div class="o_thread_typing_notification_free_space"/>
            <div class="o_thread_typing_notification_bar o_thread_order_desc"/>
        </t>
    </t>

    <!--
        @param {mail.model.AbstractMessage[]} messages messages are ordered based
          on desired display order
    -->
    <t t-name="mail.widget.Thread.Messages">
        <t t-set="current_day" t-value="0"/>
        <t t-foreach="messages" t-as="message">
            <div t-if="current_day !== message.getDateDay()" class="o_thread_date_separator">
                <span class="o_thread_date">
                    <t t-esc="message.getDateDay()"/>
                </span>
                <t t-set="current_day" t-value="message.getDateDay()"/>
            </div>

            <t t-call="mail.widget.Thread.Message"/>
        </t>
    </t>

    <!--
        @param {mail.model.AbstractThread} thread
        @param {string} dateFormat
        @param {Object} options
        @param {mail.model.AbstractMessage} message
        @param {Object} options
        @param {boolean} [options.displayAvatars]
        @param {boolean} [options.displayDocumentLinks]
        @param {boolean} [options.displayEmailIcons]
        @param {boolean} [options.displayMarkAsRead]
        @param {boolean} [options.displayModerationCommands] when set, display the moderation commands on
          the message. This includes the moderation checkboxes (needs a control panel such as in Discuss app).
        @param {boolean} [options.displayReplyIcons]
        @param {boolean} [options.displayStars]
        @param {boolean} [options.displaySubjectsOnMessages]
        @param {string|integer} [options.messagesSeparatorPosition] 'top' or
            message ID, the separator is placed just after this message.
        @param {integer} [options.selectedMessageID]
    -->
    <t t-name="mail.widget.Thread.Message">
        <div t-att-class="'o_thread_message' + (message.getID() === options.selectedMessageID ? 'o_thread_selected_message ' : ' ') + (message.isDiscussion() or message.isNotification() ? ' o_mail_discussion' : ' o_mail_not_discussion')" t-att-data-message-id="message.getID()">
            <div t-if="options.displayAvatars" class="o_thread_message_sidebar">
                <t t-if="message.hasAuthor()">
                    <img t-if="displayAuthorMessages[message.getID()]"
                        alt=""
                        t-att-src="message.getAvatarSource()"
                        data-oe-model="res.partner"
                        t-att-data-oe-id="message.shouldRedirectToAuthor() ? message.getAuthorID() : ''"
                        t-attf-class="o_thread_message_avatar rounded-circle #{message.shouldRedirectToAuthor() ? 'o_mail_redirect' : ''}"/>
                </t>
                <t t-else="">
                    <img t-if="displayAuthorMessages[message.getID()]"
                        alt=""
                        t-att-src="message.getAvatarSource()"
                        class="o_thread_message_avatar rounded-circle"/>
                </t>
                <span t-if="!displayAuthorMessages[message.getID()]" t-att-title="message.getDate().format(dateFormat)" class="o_thread_message_side_date">
                    <t t-esc="message.getDate().format('hh:mm')"/>
                </span>
                <i t-if="!displayAuthorMessages[message.getID()] and options.displayStars and message.getType() !== 'notification'"
                    t-att-class="'fa o_thread_message_star o_thread_icon ' + (message.isStarred() ? 'fa-star' : 'fa-star-o')"
                    t-att-data-message-id="message.getID()" title="Mark as Todo" role="img" aria-label="Mark as todo"/>
            </div>
            <div class="o_thread_message_core">
                <p t-if="displayAuthorMessages[message.getID()]" class="o_mail_info text-muted">
                    <input t-if="message.needsModeration() and message.needsModerationByUser() and options.displayModerationCommands" type="checkbox" class="moderation_checkbox" t-att-data-message-id="message.getID()"/>
                    <t t-if="message.isNote()">
                        Note by
                    </t>

                    <strong t-if="message.hasAuthor()"
                            data-oe-model="res.partner" t-att-data-oe-id="message.shouldRedirectToAuthor() ? message.getAuthorID() : ''"
                            t-attf-class="o_thread_author #{message.shouldRedirectToAuthor() ? 'o_mail_redirect' : ''}">
                        <t t-esc="message.getDisplayedAuthor()"/>
                    </strong>
                    <strong t-elif="message.hasEmailFrom()">
                        <a class="text-muted" t-attf-href="mailto:#{message.getEmailFrom()}?subject=Re: #{message.hasSubject() ? message.getSubject() : ''}">
                            <t t-esc="message.getEmailFrom()"/>
                        </a>
                    </strong>
                    <strong t-else="" class="o_thread_author">
                        <t t-esc="message.getDisplayedAuthor()"/>
                    </strong>

                    - <small class="o_mail_timestamp" t-att-title="message.getDate().format(dateFormat)"><t t-esc="message.getTimeElapsed()"/></small>
                    <t t-if="message.isLinkedToDocumentThread() and options.displayDocumentLinks">
                        on <a t-att-href="message.getURL()" t-att-data-oe-model="message.getDocumentModel()" t-att-data-oe-id="message.getDocumentID()" class="o_document_link"><t t-esc="message.getDocumentName()"/></a>
                    </t>
                    <t t-if="message.originatesFromChannel() and (message.getOriginChannelID() !== thread.getID())">
                        (from <a t-att-data-oe-id="message.getOriginChannelID()" href="#">#<t t-esc="message.getOriginChannelName()"/></a>)
                    </t>
                    <span t-if="options.displayEmailIcons and (message.hasCustomerEmailData() or ['exception', 'bounce'].indexOf(message._customerEmailStatus) > -1)" class="o_thread_tooltip_container">

                        <t t-set="fatype" t-value="''"/>
                        <t t-if="message.getCustomerEmailStatus() === 'sent' or message.getCustomerEmailStatus() === 'ready'">
                            <t t-set="fatype" t-value="'-o'"/>
                        </t>
                        <i t-att-class="'o_thread_tooltip o_thread_message_email o_thread_message_email_' + message.getCustomerEmailStatus() + ' fa fa-envelope-o'" t-att-data-message-id="message.getID()"/>
                    </span>
                    <span t-attf-class="o_thread_icons">
                        <i t-if="options.displayStars and !message.isSystemNotification() and !message.needsModeration()"
                            t-att-class="'fa fa-lg o_thread_icon o_thread_message_star ' + (message.isStarred() ? 'fa-star' : 'fa-star-o')"
                            t-att-data-message-id="message.getID()" title="Mark as Todo" role="img" aria-label="Mark as Todo"/>
                       <i t-if="message.originatesFromChannel() and options.displayReplyIcons"
                           class="fa fa-reply o_thread_icon o_thread_message_reply"
                           t-att-data-message-id="message.getID()" title="Reply" role="img" aria-label="Reply"/>
                        <i t-if="message.isNeedaction() and options.displayMarkAsRead"
                           class="fa fa-check o_thread_icon o_thread_message_needaction"
                           t-att-data-message-id="message.getID()" title="Mark as Read" role="img" aria-label="Mark as Read"/>

                        <t t-if="message.needsModeration() and message.originatesFromChannel()">
                            <t t-call="mail.MessageModeration"/>
                        </t>
                    </span>
                </p>
                <div class="o_thread_message_content">
<<<<<<< HEAD
                    <t t-if="message.hasTrackingValues()">
                        <t t-if="message.hasSubtypeDescription()">
                            <p><t t-esc="message.getSubtypeDescription()"/></p>
=======
                    <t t-raw="message.body"/>
                    <t t-if="message.tracking_value_ids and message.tracking_value_ids.length &gt; 0">
                        <t t-if="message.subtype_description">
                            <p><t t-esc="message.subtype_description"/></p>
>>>>>>> f6ca72b3
                        </t>
                        <t t-call="mail.widget.Thread.MessageTracking"/>
                    </t>
<<<<<<< HEAD
                    <p t-if="options.displaySubjectOnMessages and message.shouldDisplaySubject()" class="o_mail_subject">Subject: <t t-esc="message.getSubject()"/></p>
                    <t t-if="!(message.hasTrackingValues())">
                        <t t-raw="message.getBody()"/>
                    </t>
                    <t t-if="message.hasAttachments()">
                        <div t-if="message.hasImageAttachments()" class="o_attachments_previews">
                            <t t-foreach="message.getImageAttachments()" t-as="attachment">
=======
                    <p t-if="options.display_subject and message.display_subject" class="o_mail_subject">Subject: <t t-esc="message.subject"/></p>
                    <t t-if="message.attachment_ids.length > 0">
                        <div t-if="message.images.length > 0" class="o_attachments_previews">
                            <t t-foreach="message.images" t-as="attachment">
>>>>>>> f6ca72b3
                                <t t-call="mail.AttachmentPreview"/>
                            </t>
                        </div>
                        <div t-if="message.hasNonImageAttachments()" class="o_attachments_list">
                            <t t-foreach="message.getNonImageAttachments()" t-as="attachment">
                                <t t-call="mail.Attachment"/>
                            </t>
                        </div>
                    </t>
                </div>
            </div>
        </div>
        <t t-if="options.messagesSeparatorPosition == message.getID()">
            <t t-call="mail.MessagesSeparator"/>
        </t>
    </t>

    <!--
        @param {Object[]|undefined} list of customer email data of a given message.
           A customer email data is a list with the following format:
           [partnerID, partnerName, emailStatus]
    -->
    <t t-name="mail.widget.Thread.Message.MailTooltip">
        <div t-foreach="data" t-as="customerEmailData">
            <span class="d-inline-block text-center o_thread_tooltip_icon">
                <i t-if="customerEmailData[2] === 'sent'" class='fa fa-check' title="Sent" role="img" aria-label="Sent"/>
                <i t-if="customerEmailData[2] === 'bounce'" class='fa fa-exclamation text-danger' title="Bounced" role="img" aria-label="Bounced"/>
                <i t-if="customerEmailData[2] === 'exception'" class='fa fa-exclamation text-danger' title="Error" role="img" aria-label="Error"/>
                <i t-if="customerEmailData[2] === 'ready'" class='fa fa-send-o' title="Ready" role="img" aria-label="Ready"/>
                <i t-if="customerEmailData[2] === 'canceled'" class='fa fa-trash-o' title="Canceled" role="img" aria-label="Canceled"/>
            </span>
            <span t-esc="customerEmailData[1]"/>
        </div>
    </t>

    <!--
        @param {mail.model.Message} message
        @param {Object} options
        @param {boolean} [options.displayModerationCommands]
    -->
    <t t-name="mail.MessageModeration">
        <i t-if="message.isMyselfAuthor()" class="text-danger" title="Your message is pending moderation"><b>Pending moderation</b></i>
        <t t-elif="message.needsModerationByUser()">
            <t t-if="options.displayModerationCommands" t-call="mail.MessageModerationDecision"/>
            <i t-else="" class="text-danger" title="Open Channel in Discuss to moderate"><b>Pending moderation</b></i>
        </t>
    </t>

    <!--
        @param {mail.model.Message} message
    -->
    <t t-name="mail.MessageModerationDecision">
        <i class="o_thread_icon ml4 o_thread_message_moderation text-success"
           t-att-data-message-id="message.getID()" data-decision="accept" title="Accept"><b>Accept |</b></i>
        <i class="o_thread_icon ml4 o_thread_message_moderation text-danger"
           t-att-data-message-id="message.getID()" data-decision="reject" title="Remove message with explanation"><b>Reject |</b></i>
        <i class="o_thread_icon ml4 o_thread_message_moderation text-danger"
           t-att-data-message-id="message.getID()" data-decision="discard" title="Remove message without explanation"><b>Discard |</b></i>
        <i class="o_thread_icon ml4 o_thread_message_moderation text-success"
           t-att-data-message-id="message.getID()" data-decision="allow" title="Add this email address to white list of people"><b>Always Allow |</b></i>
        <i class="o_thread_icon ml4 o_thread_message_moderation text-danger"
           t-att-data-message-id="message.getID()" data-decision="ban" title="Ban this email address"><b>Ban</b></i>
    </t>

    <t t-name="mail.MessagesSeparator">
        <div class="o_thread_new_messages_separator">
            <span class="o_thread_separator_label">New messages</span>
        </div>
    </t>

    <!--
        @param {mail.model.Message} message
    -->
    <t t-name="mail.widget.Thread.MessageTracking">
        <ul class="o_mail_thread_message_tracking">
            <t t-foreach='message.getTrackingValues()' t-as='value'>
                <li>
                    <t t-esc="value.changed_field"/>:
                    <t t-if="value.old_value">
                        <span> <t t-esc="value.old_value || ((value.field_type !== 'boolean') and '')"/> </span>
                        <span t-if="value.old_value !== value.new_value" class="fa fa-long-arrow-right" role="img" aria-label="Changed" title="Changed"/>
                    </t>
                    <span t-if="value.old_value !== value.new_value">
                        <t t-esc="value.new_value || ((value.field_type !== 'boolean') and '')"/>
                    </span>
                </li>
            </t>
        </ul>
    </t>

    <!--
        @param {Array} attachments
    -->
    <t t-name="mail.composer.Attachments">
        <div t-if="attachments.length > 0" class="o_attachments o_attachments_list">
            <t t-foreach="attachments" t-as='attachment'>
                <t t-call="mail.Attachment">
                     <t t-set="editable" t-value="true"/>
                </t>
            </t>
        </div>
    </t>

    <!--
        @param {Object} attachment
        @param {integer} attachment.id
        @param {string} attachment.name
        @param {string} attachment.url
    -->
    <t t-name="mail.AttachmentPreview">
        <div class="o_attachment" t-att-title="attachment.name">
            <div class="o_attachment_wrap">
                <div class="o_image_box">
                    <div class="o_attachment_image" t-attf-style="background-image:url('/web/image/#{attachment.id}/160x160/?crop=true')"/>
                    <div t-attf-class="o_image_overlay o_attachment_view"  t-att-data-id="attachment.id">
                        <span class="o_attachment_title text-white"><t t-esc="attachment.name"/></span>
                        <a class="o_attachment_download" t-att-href='attachment.url'>
                            <i t-attf-class="fa fa-download text-white" t-att-title="'Download ' + attachment.name" role="img" aria-label="Download"></i>
                        </a>
                    </div>
                </div>
            </div>
        </div>
    </t>

    <!--
        @param {Object} attachment
        @param {string} attachment.filename
        @param {integer} attachment.id
        @param {string} [attachment.mimetype]
        @param {string} attachment.name
        @param {boolean} attachment.upload
        @param {string} attachment.url
    -->
    <t t-name="mail.Attachment">
        <t t-set="type" t-value="attachment.mimetype and attachment.mimetype.split('/').shift()"/>
        <div t-attf-class="o_attachment #{ editable ? 'o_attachment_editable' : '' } #{attachment.upload ? 'o_attachment_uploading' : ''}" t-att-title="attachment.name">
            <div class="o_attachment_wrap">
                <t t-set="has_preview" t-value="type == 'image' or type == 'video' or attachment.mimetype == 'application/pdf'"/>
                <t t-set="ext" t-value="attachment.filename.split('.').pop()"/>

                <div t-attf-class="o_image_box float-left #{has_preview ? 'o_attachment_view' : ''}" t-att-data-id="attachment.id">
                    <div t-if="has_preview"
                         class="o_image o_hover"
                         t-att-style="type == 'image' ? 'background-image:url(/web/image/' + attachment.id + '/38x38/?crop=true' : '' "
                         t-att-data-mimetype="attachment.mimetype">
                    </div>
                    <a t-elif="!editable" t-att-href='attachment.url' t-att-title="'Download ' + attachment.name" aria-label="Download">
                        <span class="o_image o_hover" t-att-data-mimetype="attachment.mimetype" t-att-data-ext="ext"/>
                    </a>
                    <span t-else="" class="o_image" t-att-data-mimetype="attachment.mimetype" t-att-data-ext="ext" role="img" aria-label="Document not downloadable"/>
                </div>

                <div class="caption">
                    <span t-if="has_preview or editable" t-attf-class="ml4 #{has_preview? 'o_attachment_view' : ''}" t-att-data-id="attachment.id"><t t-esc='attachment.name'/></span>
                    <a t-else="" class="ml4" t-att-href="attachment.url" t-att-title="'Download ' + attachment.name"><t t-esc='attachment.name'/></a>
                </div>
                <div t-if="editable" class="caption small">
                    <b t-attf-class="ml4 small text-uppercase #{has_preview? 'o_attachment_view' : ''}" t-att-data-id="attachment.id"><t t-esc="ext"/></b>
                    <div class="progress o_attachment_progress_bar">
                        <div class="progress-bar progress-bar-striped active" style="width: 100%">Uploading</div>
                    </div>
                </div>
                <div t-if="!editable" class="caption small">
                    <b t-if="has_preview" class="ml4 small text-uppercase o_attachment_view" t-att-data-id="attachment.id"><t t-esc="ext"/></b>
                    <a t-else="" class="ml4 small text-uppercase" t-att-href="attachment.url" t-att-title="'Download ' + attachment.name"><b><t t-esc='ext'/></b></a>
                    <a class="ml4 o_attachment_download float-right" t-att-title="'Download ' + attachment.name" t-att-href='attachment.url'><i t-attf-class="fa fa-download" role="img" aria-label="Download"/></a>
                </div>
                <div t-if="editable" class="o_attachment_uploaded"><i class="text-success fa fa-check" role="img" aria-label="Uploaded" title="Uploaded"/></div>
                <div t-if="editable" class="o_attachment_delete" t-att-data-id="attachment.id"><span class="text-white" role="img" aria-label="Delete" title="Delete">×</span></div>
            </div>
        </div>
    </t>

    <!--
        @param {Object} options
        @param {boolean} [options.loadMoreOnScroll]
    -->
     <t t-name="mail.widget.Thread.LoadMore">
        <div class="o_thread_show_more">
            <t t-if="options.loadMoreOnScroll">
                <span><i class="fa fa-spinner fa-spin" role="img" aria-label="Please wait" title="Please wait"/> Loading older messages... </span>
            </t>
            <t t-else="">
                <button class="btn btn-link">-------- Show older messages --------</button>
            </t>
        </div>
    </t>
</templates><|MERGE_RESOLUTION|>--- conflicted
+++ resolved
@@ -351,33 +351,17 @@
                     </span>
                 </p>
                 <div class="o_thread_message_content">
-<<<<<<< HEAD
+                    <t t-raw="message.getBody()"/>
                     <t t-if="message.hasTrackingValues()">
                         <t t-if="message.hasSubtypeDescription()">
                             <p><t t-esc="message.getSubtypeDescription()"/></p>
-=======
-                    <t t-raw="message.body"/>
-                    <t t-if="message.tracking_value_ids and message.tracking_value_ids.length &gt; 0">
-                        <t t-if="message.subtype_description">
-                            <p><t t-esc="message.subtype_description"/></p>
->>>>>>> f6ca72b3
                         </t>
                         <t t-call="mail.widget.Thread.MessageTracking"/>
                     </t>
-<<<<<<< HEAD
                     <p t-if="options.displaySubjectOnMessages and message.shouldDisplaySubject()" class="o_mail_subject">Subject: <t t-esc="message.getSubject()"/></p>
-                    <t t-if="!(message.hasTrackingValues())">
-                        <t t-raw="message.getBody()"/>
-                    </t>
                     <t t-if="message.hasAttachments()">
                         <div t-if="message.hasImageAttachments()" class="o_attachments_previews">
                             <t t-foreach="message.getImageAttachments()" t-as="attachment">
-=======
-                    <p t-if="options.display_subject and message.display_subject" class="o_mail_subject">Subject: <t t-esc="message.subject"/></p>
-                    <t t-if="message.attachment_ids.length > 0">
-                        <div t-if="message.images.length > 0" class="o_attachments_previews">
-                            <t t-foreach="message.images" t-as="attachment">
->>>>>>> f6ca72b3
                                 <t t-call="mail.AttachmentPreview"/>
                             </t>
                         </div>
