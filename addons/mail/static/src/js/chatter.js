--- conflicted
+++ resolved
@@ -320,11 +320,7 @@
                             self.trigger_up('reload');
                         } else if (messageData.attachment_ids.length) {
                             self._reloadAttachmentBox();
-<<<<<<< HEAD
-                            self.trigger_up('reload', {fieldNames: ['message_attachment_count']});
-=======
                             self.trigger_up('reload', {fieldNames: ['message_attachment_count'], keepChanges: true});
->>>>>>> cb8fefa8
                         }
                     }).fail(function () {
                         self._enableComposer();
@@ -481,7 +477,6 @@
      * @param {OdooEvent} ev
      * @param {integer} ev.data.attachmentId
      * @param {String} ev.data.attachmentName
-<<<<<<< HEAD
      */
     _onDeleteAttachment: function (ev) {
         ev.stopPropagation();
@@ -506,32 +501,6 @@
     /**
      * @private
      */
-=======
-     */
-    _onDeleteAttachment: function (ev) {
-        ev.stopPropagation();
-        var self = this;
-        var options = {
-            confirm_callback: function () {
-                self._rpc({
-                    model: 'ir.attachment',
-                    method: 'unlink',
-                    args: [parseInt(ev.data.attachmentId, 10)],
-                })
-                .then(function () {
-                    self._reloadAttachmentBox();
-                    self.fields.thread.removeAttachments([ev.data.attachmentId]);
-                    self.trigger_up('reload');
-                });
-            }
-        };
-        var promptText = _.str.sprintf(_t("Do you really want to delete %s?"), _.escape(ev.data.attachmentName));
-        Dialog.confirm(this, promptText, options);
-    },
-    /**
-     * @private
-     */
->>>>>>> cb8fefa8
     _onClickAttachmentButton: function () {
         if(this._disableAttachmentBox) {
             return;
