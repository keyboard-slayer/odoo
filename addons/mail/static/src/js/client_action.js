odoo.define('mail.chat_client_action', function (require) {
"use strict";

var chat_manager = require('mail.chat_manager');
var composer = require('mail.composer');
var ChatThread = require('mail.ChatThread');
var utils = require('mail.utils');

var config = require('web.config');
var ControlPanelMixin = require('web.ControlPanelMixin');
var core = require('web.core');
var data = require('web.data');
var data_manager = require('web.data_manager');
var Dialog = require('web.Dialog');
var framework = require('web.framework');
var Model = require('web.Model');

var pyeval = require('web.pyeval');
var SearchView = require('web.SearchView');
var Widget = require('web.Widget');

var QWeb = core.qweb;
var _t = core._t;

/**
 * Widget : Invite People to Channel Dialog
 *
 * Popup containing a 'many2many_tags' custom input to select multiple partners.
 * Search user according to the input, and trigger event when selection is validated.
 **/
var PartnerInviteDialog = Dialog.extend({
    dialog_title: _t('Invite people'),
    template: "mail.PartnerInviteDialog",
    init: function(parent, title, channel_id){
        this.channel_id = channel_id;

        this._super(parent, {
            title: title,
            size: "medium",
            buttons: [{
                text: _t("Invite"),
                close: true,
                classes: "btn-primary",
                click: _.bind(this.on_click_add, this),
            }],
        });
    },
    start: function(){
        this.$input = this.$('.o_mail_chat_partner_invite_input');
        this.$input.select2({
            width: '100%',
            allowClear: true,
            multiple: true,
            formatResult: function(item) {
                var status = QWeb.render('mail.chat.UserStatus', {status: item.im_status});
                return $('<span>').text(item.text).prepend(status);
            },
            query: function (query) {
                chat_manager.search_partner(query.term, 20).then(function (partners) {
                    query.callback({
                        results: _.map(partners, function (partner) {
                            return _.extend(partner, { text: partner.label });
                        }),
                    });
                });
            }
        });
        return this._super.apply(this, arguments);
    },
    on_click_add: function(){
        var self = this;
        var data = this.$input.select2('data');
        if(data.length >= 1){
            var ChannelModel = new Model('mail.channel');
            return ChannelModel.call('channel_invite', [], {ids : [this.channel_id], partner_ids: _.pluck(data, 'id')})
                .then(function(){
                    var names = _.escape(_.pluck(data, 'text').join(', '));
                    var notification = _.str.sprintf(_t('You added <b>%s</b> to the conversation.'), names);
                    self.do_notify(_t('New people'), notification);
                });
        }
    },
});

var ChatAction = Widget.extend(ControlPanelMixin, {
    template: 'mail.client_action',

    events: {
        "click .o_mail_chat_channel_item": function (event) {
            event.preventDefault();
            var channel_id = this.$(event.currentTarget).data('channel-id');
            this.set_channel(chat_manager.get_channel(channel_id));
        },
        "click .o_mail_sidebar_title .o_add": function (event) {
            event.preventDefault();
            var type = $(event.target).data("type");
            this.$('.o_mail_add_channel[data-type=' + type + ']')
                .show()
                .find("input").focus();
        },
        "blur .o_mail_add_channel input": function () {
            this.$('.o_mail_add_channel')
                .hide();
        },
        "click .o_mail_partner_unpin": function (event) {
            event.stopPropagation();
            var channel_id = $(event.target).data("channel-id");
            chat_manager.unsubscribe(chat_manager.get_channel(channel_id));
        },
        "click .o_snackbar_undo": function (event) {
            event.preventDefault();
            var channel = this.channel;
            this.$snackbar.remove();
            this.clear_needactions_def.then(function (msgs_ids) {
                chat_manager.undo_mark_as_read(msgs_ids, channel);
            });
        },
        "click .o_mail_annoying_notification_bar .fa-close": function () {
            this.$(".o_mail_annoying_notification_bar").slideUp();
        },
        "click .o_mail_request_permission": function (event) {
            event.preventDefault();
            this.$(".o_mail_annoying_notification_bar").slideUp();
            var def = window.Notification.requestPermission();
            if (def) {
                def.then(function () {
                    utils.send_notification('Permission granted', 'Odoo has now the permission to send you native notifications on this device.');
                });
            }
        },
        "keydown": function (event) {
            if (event.which === $.ui.keyCode.ESCAPE && this.selected_message) {
                this.unselect_message();
            }
        },
        "click .o_mail_open_channels": function () {
            this.do_action({
                name: _t('Public Channels'),
                type: 'ir.actions.act_window',
                res_model: "mail.channel",
                views: [[false, 'kanban'], [false, 'form']],
                domain: [['public', '!=', 'private']],
            }, {
                on_reverse_breadcrumb: this.on_reverse_breadcrumb,
            });
        },
    },

    on_attach_callback: function () {
        chat_manager.bus.trigger('client_action_open', true);
        if (this.channel) {
            this.thread.scroll_to({offset: this.channels_scrolltop[this.channel.id]});
        }
    },
    on_detach_callback: function () {
        chat_manager.bus.trigger('client_action_open', false);
        this.channels_scrolltop[this.channel.id] = this.thread.get_scrolltop();
    },

    init: function(parent, action, options) {
        this._super.apply(this, arguments);
        this.action_manager = parent;
        this.dataset = new data.DataSetSearch(this, 'mail.message');
        this.domain = [];
        this.action = action;
        this.options = options || {};
        this.channels_scrolltop = {};
        this.throttled_render_sidebar = _.throttle(this.render_sidebar.bind(this), 100, { leading: false });
        this.notification_bar = (window.Notification && window.Notification.permission === "default");
        this.selected_message = null;
    },

    willStart: function () {
        var self = this;
        var view_id = this.action && this.action.search_view_id && this.action.search_view_id[0];
        var def = data_manager
            .load_fields_view(this.dataset, view_id, 'search', false)
            .then(function (fields_view) {
                self.fields_view = fields_view;
            });
        return $.when(this._super(), chat_manager.is_ready, def);
    },

    start: function() {
        var self = this;

        // create searchview
        var options = {
            $buttons: $("<div>"),
            action: this.action,
            disable_groupby: true,
        };
        var default_channel_id = this.options.active_id ||
                                 this.action.context.active_id ||
                                 this.action.params.default_active_id ||
                                 'channel_inbox';
        var default_channel = chat_manager.get_channel(default_channel_id) ||
                              chat_manager.get_channel('channel_inbox');

        this.searchview = new SearchView(this, this.dataset, this.fields_view, options);
        this.searchview.on('search_data', this, this.on_search);

        this.basic_composer = new composer.BasicComposer(this, {mention_partners_restricted: true});
        this.extended_composer = new composer.ExtendedComposer(this, {mention_partners_restricted: true});
        this.thread = new ChatThread(this, {
            display_help: true,
        });

        this.$buttons = $(QWeb.render("mail.chat.ControlButtons", {}));
        this.$buttons.find('button').css({display:"inline-block"});
        this.$buttons.on('click', '.o_mail_chat_button_invite', this.on_click_button_invite);
        this.$buttons.on('click', '.o_mail_chat_button_unsubscribe', this.on_click_button_unsubscribe);
        this.$buttons.on('click', '.o_mail_chat_button_settings', this.on_click_button_settings);
        this.$buttons.on('click', '.o_mail_toggle_channels', function () {
            self.$('.o_mail_chat_sidebar').slideToggle(200);
        });
        this.$buttons.on('click', '.o_mail_chat_button_mark_read', function () {
            chat_manager.mark_all_as_read(self.channel, self.domain);
        });
        this.$buttons.on('click', '.o_mail_chat_button_unstar_all', chat_manager.unstar_all);

        this.thread.on('redirect', this, function (res_model, res_id) {
            chat_manager.redirect(res_model, res_id, this.set_channel.bind(this));
        });
        this.thread.on('redirect_to_channel', this, function (channel_id) {
            chat_manager.join_channel(channel_id).then(this.set_channel.bind(this));
        });
        this.thread.on('load_more_messages', this, this.load_more_messages);
        this.thread.on('mark_as_read', this, function (message_id) {
            chat_manager.mark_as_read([message_id]);
        });
        this.thread.on('toggle_star_status', this, function (message_id) {
            chat_manager.toggle_star_status(message_id);
        });
        this.thread.on('select_message', this, this.select_message);
        this.thread.on('unselect_message', this, this.unselect_message);

        this.basic_composer.on('post_message', this, this.on_post_message);
        this.basic_composer.on('input_focused', this, this.on_composer_input_focused);
        this.extended_composer.on('post_message', this, this.on_post_message);
        this.extended_composer.on('input_focused', this, this.on_composer_input_focused);

        var def1 = this.thread.appendTo(this.$('.o_mail_chat_content'));
        var def2 = this.basic_composer.appendTo(this.$('.o_mail_chat_content'));
        var def3 = this.extended_composer.appendTo(this.$('.o_mail_chat_content'));
        var def4 = this.searchview.appendTo($("<div>")).then(function () {
            self.$searchview_buttons = self.searchview.$buttons.contents();
        });

        this.render_sidebar();

        return $.when(def1, def2, def3, def4)
            .then(this.set_channel.bind(this, default_channel))
            .then(function () {
                chat_manager.bus.on('open_channel', self, self.set_channel);
                chat_manager.bus.on('new_message', self, self.on_new_message);
                chat_manager.bus.on('update_message', self, self.on_update_message);
                chat_manager.bus.on('new_channel', self, self.on_new_channel);
                chat_manager.bus.on('anyone_listening', self, function (channel, query) {
                    query.is_displayed = query.is_displayed || (channel.id === self.channel.id && self.thread.is_at_bottom());
                });
                chat_manager.bus.on('unsubscribe_from_channel', self, self.on_channel_unsubscribed);
                chat_manager.bus.on('update_needaction', self, self.throttled_render_sidebar);
                chat_manager.bus.on('update_starred', self, self.throttled_render_sidebar);
                chat_manager.bus.on('update_channel_unread_counter', self, self.throttled_render_sidebar);
                chat_manager.bus.on('update_dm_presence', self, self.throttled_render_sidebar);
                self.thread.$el.on("scroll", null, _.debounce(function () {
                    if (self.thread.is_at_bottom()) {
                        chat_manager.mark_channel_as_seen(self.channel);
                    }
                }, 100));
            });
    },

    select_message: function(message_id) {
        this.$el.addClass('o_mail_selection_mode');
        var message = chat_manager.get_message(message_id);
        this.selected_message = message;
        var subject = "Re: " + message.record_name;
        this.extended_composer.set_subject(subject);
        if (this.channel.type !== 'static') {
            this.basic_composer.toggle(false);
        }
        this.extended_composer.toggle(true);
        this.thread.scroll_to({id: message_id, duration: 200, only_if_necessary: true});
        this.extended_composer.focus('body');
    },

    unselect_message: function() {
        this.basic_composer.toggle(this.channel.type !== 'static' && !this.channel.mass_mailing);
        this.extended_composer.toggle(this.channel.type !== 'static' && this.channel.mass_mailing);
        if (!config.device.touch) {
            var composer = this.channel.mass_mailing ? this.extended_composer : this.basic_composer;
            composer.focus();
        }
        this.$el.removeClass('o_mail_selection_mode');
        this.thread.unselect();
        this.selected_message = null;
    },

    render_sidebar: function () {
        var self = this;
        var $sidebar = this._render_sidebar({
            active_channel_id: this.channel ? this.channel.id: undefined,
            channels: chat_manager.get_channels(),
            needaction_counter: chat_manager.get_needaction_counter(),
            starred_counter: chat_manager.get_starred_counter(),
        });
        this.$(".o_mail_chat_sidebar").html($sidebar.contents());

        this.$('.o_mail_add_channel[data-type=public]').find("input").autocomplete({
            source: function(request, response) {
                self.last_search_val = _.escape(request.term);
                self.do_search_channel(self.last_search_val).done(function(result){
                    result.push({
                        'label':  _.str.sprintf('<strong>'+_t("Create %s")+'</strong>', '<em>"#'+self.last_search_val+'"</em>'),
                        'value': '_create',
                    });
                    response(result);
                });
            },
            select: function(event, ui) {
                if (self.last_search_val) {
                    if (ui.item.value === '_create') {
                        chat_manager.create_channel(self.last_search_val, "public");
                    } else {
                        chat_manager.join_channel(ui.item.id);
                    }
                }
            },
            focus: function(event) {
                event.preventDefault();
            },
            html: true,
        });

        this.$('.o_mail_add_channel[data-type=dm]').find("input").autocomplete({
            source: function(request, response) {
                self.last_search_val = _.escape(request.term);
                chat_manager.search_partner(self.last_search_val, 10).done(response);
            },
            select: function(event, ui) {
                var partner_id = ui.item.id;
                var dm = chat_manager.get_dm_from_partner_id(partner_id);
                if (dm) {
                    self.set_channel(dm);
                } else {
                    chat_manager.create_channel(partner_id, "dm");
                }
                // clear the input
                $(this).val('');
                return false;
            },
            focus: function(event) {
                event.preventDefault();
            },
        });

        this.$('.o_mail_add_channel[data-type=private]').find("input").on('keyup', this, function (event) {
            var name = _.escape($(event.target).val());
            if(event.which === $.ui.keyCode.ENTER && name) {
                chat_manager.create_channel(name, "private");
            }
        });
    },

    _render_sidebar: function (options) {
        return $(QWeb.render("mail.chat.Sidebar", options));
    },

    render_snackbar: function (template, context, timeout) {
        if (this.$snackbar) {
            this.$snackbar.remove();
        }
        timeout = timeout || 20000;
        this.$snackbar = $(QWeb.render(template, context));
        this.$('.o_mail_chat_content').append(this.$snackbar);
        // Hide snackbar after [timeout] milliseconds (by default, 20s)
        var $snackbar = this.$snackbar;
        setTimeout(function() { $snackbar.fadeOut(); }, timeout);
    },

    do_search_channel: function(search_val){
        var Channel = new Model("mail.channel");
        return Channel.call('channel_search_to_join', [search_val]).then(function(result){
            var values = [];
            _.each(result, function(channel){
                var escaped_name = _.escape(channel.name);
                values.push(_.extend(channel, {
                    'value': escaped_name,
                    'label': escaped_name,
                }));
            });
            return values;
        });
    },

    set_channel: function (channel) {
        var self = this;
        // Store scroll position of previous channel
        if (this.channel) {
            this.channels_scrolltop[this.channel.id] = this.thread.get_scrolltop();
        }
        var new_channel_scrolltop = this.channels_scrolltop[channel.id];

        this.channel = channel;
        this.messages_separator_position = undefined; // reset value on channel change
        this.unread_counter = this.channel.unread_counter;
        this.last_seen_message_id = this.channel.last_seen_message_id;
        this.clear_needactions_def = $.Deferred();
        if (this.$snackbar) {
            this.$snackbar.remove();
        }

        this.action.context.active_id = channel.id;
        this.action.context.active_ids = [channel.id];

        return this.fetch_and_render_thread().then(function () {
            // Mark channel's messages as read and clear needactions
            if (channel.type !== 'static') {
                // Display snackbar if needactions have been cleared
                if (channel.needaction_counter > 0) {
                    self.render_snackbar('mail.chat.UndoSnackbar', {
                        nb_needactions: channel.needaction_counter,
                    });
                }
                chat_manager.mark_channel_as_seen(channel);
                self.clear_needactions_def = chat_manager.mark_all_as_read(channel);
            }

            // Update control panel
            self.set("title", '#' + channel.name);
            // Hide 'invite', 'unsubscribe' and 'settings' buttons in static channels and DM
            self.$buttons
                .find('.o_mail_chat_button_invite, .o_mail_chat_button_unsubscribe, .o_mail_chat_button_settings')
                .toggle(channel.type !== "dm" && channel.type !== 'static');
            self.$buttons
                .find('.o_mail_chat_button_mark_read')
                .toggle(channel.id === "channel_inbox");
            self.$buttons
                .find('.o_mail_chat_button_unstar_all')
                .toggle(channel.id === "channel_starred");

            self.$('.o_mail_chat_channel_item')
                .removeClass('o_active')
                .filter('[data-channel-id=' + channel.id + ']')
                .removeClass('o_unread_message')
                .addClass('o_active');

            var $new_messages_separator = self.$('.o_thread_new_messages_separator');
            if ($new_messages_separator.length) {
                self.thread.$el.scrollTo($new_messages_separator);
            } else {
                self.thread.scroll_to({offset: new_channel_scrolltop});
            }

            // Update control panel before focusing the composer, otherwise focus is on the searchview
            self.update_cp();
            if (config.device.size_class === config.device.SIZES.XS) {
                self.$('.o_mail_chat_sidebar').hide();
            }

            // Display and focus the adequate composer, and unselect possibly selected message
            // to prevent sending messages as reply to that message
            self.unselect_message();

            self.action_manager.do_push_state({
                action: self.action.id,
                active_id: self.channel.id,
            });
        });
    },

    get_thread_rendering_options: function (messages) {
        // Compute position of the 'New messages' separator, only once when joining
        // a channel to keep it in the thread when new messages arrive
        if (_.isUndefined(this.messages_separator_position)) {
            if (!this.unread_counter) {
                this.messages_separator_position = false; // no unread message -> don't display separator
            } else {
                var msg = chat_manager.get_last_seen_message(this.channel);
                this.messages_separator_position = msg ? msg.id : 'top';
            }
        }
        return {
            channel_id: this.channel.id,
            display_load_more: !chat_manager.all_history_loaded(this.channel, this.domain),
            display_needactions: this.channel.display_needactions,
            messages_separator_position: this.messages_separator_position,
            squash_close_messages: this.channel.type !== 'static' && !this.channel.mass_mailing,
            display_empty_channel: !messages.length && !this.domain.length,
            display_no_match: !messages.length && this.domain.length,
            display_subject: this.channel.mass_mailing || this.channel.id === "channel_inbox",
            display_reply_icon: true,
        };
    },

    fetch_and_render_thread: function () {
        var self = this;
        return chat_manager.get_messages({channel_id: this.channel.id, domain: this.domain}).then(function(result) {
            self.thread.render(result, self.get_thread_rendering_options(result));
            self.update_button_status(result.length === 0);
        });
    },

    update_button_status: function (disabled) {
        if (this.channel.id === "channel_inbox") {
            this.$buttons
                .find('.o_mail_chat_button_mark_read')
                .toggleClass('disabled', disabled);
        }
        if (this.channel.id === "channel_starred") {
            this.$buttons
                .find('.o_mail_chat_button_unstar_all')
                .toggleClass('disabled', disabled);
        }
    },

    load_more_messages: function () {
        var self = this;
        var oldest_msg_id = this.$('.o_thread_message').first().data('messageId');
        var oldest_msg_selector = '.o_thread_message[data-message-id="' + oldest_msg_id + '"]';
        var offset = -framework.getPosition(document.querySelector(oldest_msg_selector)).top;
        return chat_manager
            .get_messages({channel_id: this.channel.id, domain: this.domain, load_more: true})
            .then(function(result) {
                if (self.messages_separator_position === 'top') {
                    self.messages_separator_position = undefined; // reset value to re-compute separator position
                }
                self.thread.render(result, self.get_thread_rendering_options(result));
                offset += framework.getPosition(document.querySelector(oldest_msg_selector)).top;
                self.thread.scroll_to({offset: offset});
            });
    },

    update_cp: function () {
        this.update_control_panel({
            breadcrumbs: this.action_manager.get_breadcrumbs(),
            cp_content: {
                $buttons: this.$buttons,
                $searchview: this.searchview.$el,
                $searchview_buttons: this.$searchview_buttons,
            },
            searchview: this.searchview,
        });
    },

    do_show: function () {
        this._super.apply(this, arguments);
        this.update_cp();
        this.action_manager.do_push_state({
            action: this.action.id,
            active_id: this.channel.id,
        });
    },

    on_search: function (domains) {
        var result = pyeval.sync_eval_domains_and_contexts({
            domains: domains
        });

        this.domain = result.domain;
        this.fetch_and_render_thread();
    },

    on_post_message: function (message) {
        var self = this;
        var options = this.selected_message ? {} : {channel_id: this.channel.id};
        if (this.selected_message) {
            message.subtype = 'mail.mt_comment';
            message.subtype_id = false;
            message.message_type = 'comment';
            message.content_subtype = 'html';

            options.model = this.selected_message.model;
            options.res_id = this.selected_message.res_id;
        }
        chat_manager
            .post_message(message, options)
            .then(function() {
                if (self.selected_message) {
                    self.render_snackbar('mail.chat.MessageSentSnackbar', {record_name: self.selected_message.record_name}, 5000);
                    self.unselect_message();
                } else {
                    self.thread.scroll_to();
                }
            })
            .fail(function () {
                // todo: display notification
            });
    },
    on_new_message: function (message) {
        var self = this;
        if (_.contains(message.channel_ids, this.channel.id)) {
            if (this.channel.type !== 'static' && this.thread.is_at_bottom()) {
                chat_manager.mark_channel_as_seen(this.channel);
            }

            var should_scroll = this.thread.is_at_bottom();
            this.fetch_and_render_thread().then(function () {
                if (should_scroll) {
                    self.thread.scroll_to({id: message.id});
                }
            });
        }
        // Re-render sidebar to indicate that there is a new message in the corresponding channels
        this.render_sidebar();
        // Dump scroll position of channels in which the new message arrived
        this.channels_scrolltop = _.omit(this.channels_scrolltop, message.channel_ids);
    },
    on_update_message: function (message) {
        var self = this;
        var current_channel_id = this.channel.id;
        if ((current_channel_id === "channel_starred" && !message.is_starred) ||
            (current_channel_id === "channel_inbox" && !message.is_needaction)) {
            chat_manager.get_messages({channel_id: this.channel.id, domain: this.domain}).then(function (messages) {
                var options = self.get_thread_rendering_options(messages);
                self.thread.remove_message_and_render(message.id, messages, options).then(function () {
                    self.update_button_status(messages.length === 0);
                });
            });
        } else if (_.contains(message.channel_ids, current_channel_id)) {
            this.fetch_and_render_thread();
        }
    },
    on_new_channel: function (channel) {
        this.render_sidebar();
        if (channel.autoswitch) {
            this.set_channel(channel);
        }
    },
    on_channel_unsubscribed: function (channel_id) {
        if (this.channel.id === channel_id) {
            this.set_channel(chat_manager.get_channel("channel_inbox"));
        }
        this.render_sidebar();
        delete this.channels_scrolltop[channel_id];
    },
    on_composer_input_focused: function () {
        var composer = this.channel.mass_mailing ? this.extended_composer : this.basic_composer;
        var commands = chat_manager.get_commands(this.channel);
        var partners = chat_manager.get_mention_partner_suggestions(this.channel);
        composer.mention_set_enabled_commands(commands);
        composer.mention_set_prefetched_partners(partners);
    },

    on_click_button_invite: function () {
        var title = _.str.sprintf(_t('Invite people to #%s'), this.channel.name);
        new PartnerInviteDialog(this, title, this.channel.id).open();
    },

    on_click_button_unsubscribe: function () {
        chat_manager.unsubscribe(this.channel);
    },
    on_click_button_settings: function() {
        this.do_action({
            type: 'ir.actions.act_window',
            res_model: "mail.channel",
            res_id: this.channel.id,
            views: [[false, 'form']],
            target: 'current'
        });
    },
<<<<<<< HEAD
=======
    on_click_new_message: function () {
        this.do_action({
            type: 'ir.actions.act_window',
            res_model: 'mail.compose.message',
            view_mode: 'form',
            view_type: 'form',
            views: [[false, 'form']],
            target: 'new',
            context: "{'default_no_auto_thread': False, 'active_model': 'mail.message'}",
        });
    },
    destroy: function() {
        this.$buttons.off().destroy();
        this._super.apply(this, arguments);
    },
>>>>>>> b7957550
});


core.action_registry.add('mail.chat.instant_messaging', ChatAction);

});<|MERGE_RESOLUTION|>--- conflicted
+++ resolved
@@ -661,24 +661,10 @@
             target: 'current'
         });
     },
-<<<<<<< HEAD
-=======
-    on_click_new_message: function () {
-        this.do_action({
-            type: 'ir.actions.act_window',
-            res_model: 'mail.compose.message',
-            view_mode: 'form',
-            view_type: 'form',
-            views: [[false, 'form']],
-            target: 'new',
-            context: "{'default_no_auto_thread': False, 'active_model': 'mail.message'}",
-        });
-    },
     destroy: function() {
         this.$buttons.off().destroy();
         this._super.apply(this, arguments);
     },
->>>>>>> b7957550
 });
 
 
