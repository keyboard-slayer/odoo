openerp_mail_followers = function(session, mail) {
    var _t = session.web._t,
       _lt = session.web._lt;

    var mail_followers = session.mail_followers = {};

    /** 
     * ------------------------------------------------------------
     * mail_followers Widget
     * ------------------------------------------------------------
     *
     * This widget handles the display of a list of records as a vertical
     * list, with an image on the left. The widget itself is a floatting
     * right-sided box.
     * This widget is mainly used to display the followers of records
     * in OpenChatter.
     */

    /* Add the widget to registry */
    session.web.form.widgets.add('mail_followers', 'openerp.mail_followers.Followers');

    mail_followers.Followers = session.web.form.AbstractField.extend({
        template: 'mail.followers',

        init: function() {
            this._super.apply(this, arguments);
            this.options.image = this.node.attrs.image || 'image_small';
            this.options.title = this.node.attrs.title || 'Followers';
            this.ds_model = new session.web.DataSetSearch(this, this.view.model);
            this.sub_model = new session.web.DataSetSearch(this,'mail.message.subtype')
            this.ds_follow = new session.web.DataSetSearch(this, this.field.relation);
            this.follower_model = new session.web.DataSetSearch(this,'mail.followers')
        },

        start: function() {
            // use actual_mode property on view to know if the view is in create mode anymore
            this.view.on("change:actual_mode", this, this._check_visibility);
            this._check_visibility();
<<<<<<< HEAD
            this.fetch_subtype();
            this.$el.find('ul.oe_mail_recthread_subtype').click(function () {self.update_subtype();})
            this.$el.find('button.oe_mail_button_follow').click(function () { self.do_follow(); self.fetch_subtype();})
                .mouseover(function () { $(this).html('Follow').removeClass('oe_mail_button_mouseout').addClass('oe_mail_button_mouseover'); })
                .mouseleave(function () { $(this).html('Not following').removeClass('oe_mail_button_mouseover').addClass('oe_mail_button_mouseout'); });
            this.$el.find('button.oe_mail_button_unfollow').click(function () { self.do_unfollow(); })
                .mouseover(function () { $(this).html('Unfollow').removeClass('oe_mail_button_mouseout').addClass('oe_mail_button_mouseover'); })
                .mouseleave(function () { $(this).html('Following').removeClass('oe_mail_button_mouseover').addClass('oe_mail_button_mouseout'); });
=======
>>>>>>> 9df7381c
            this.reinit();
            this.bind_events();
        },

        _check_visibility: function() {
            this.$el.toggle(this.view.get("actual_mode") !== "create");
            if (this.view.get("actual_mode") !== "create"){this.fetch_subtype();}
        },

        reinit: function() {
            this.$el.find('button.oe_mail_button_follow').hide();
            this.$el.find('button.oe_mail_button_unfollow').hide();
            // this.$el.find('ul.oe_mail_recthread_subtype').hide()
        },

        bind_events: function() {
            var self = this;
            this.$('button.oe_mail_button_unfollow').on('click', function () { self.do_unfollow(); })
                .mouseover(function () { $(this).html('Unfollow').removeClass('oe_mail_button_mouseout').addClass('oe_mail_button_mouseover'); })
                .mouseleave(function () { $(this).html('Following').removeClass('oe_mail_button_mouseover').addClass('oe_mail_button_mouseout'); });
            this.$el.on('click', 'button.oe_mail_button_follow', function () { self.do_follow(); });
            this.$el.on('click', 'button.oe_mail_button_invite', function(event) {
                action = {
                    type: 'ir.actions.act_window',
                    res_model: 'mail.wizard.invite',
                    view_mode: 'form',
                    view_type: 'form',
                    views: [[false, 'form']],
                    target: 'new',
                    context: {
                        'default_res_model': self.view.dataset.model,
                        'default_res_id': self.view.datarecord.id
                    },
                }
                self.do_action(action, function() { self.read_value(); });
            });
        },

        read_value: function() {
            var self = this;
            return this.ds_model.read_ids([this.view.datarecord.id], ['message_follower_ids']).pipe(function (results) {
                return results[0].message_follower_ids;
            }).pipe(this.proxy('set_value'));
        },

        set_value: function(value_) {
            this.reinit();
            if (! this.view.datarecord.id ||
                session.web.BufferedDataSet.virtual_id_regex.test(this.view.datarecord.id)) {
                this.$el.find('div.oe_mail_recthread_aside').hide();
                return;
            }
            return this.fetch_followers(value_  || this.get_value());
        },

        fetch_followers: function (value_) {
            return this.ds_follow.call('read', [value_, ['name', 'user_ids']]).pipe(this.proxy('display_followers'));
        },

        /** Display the followers, evaluate is_follower directly */
        display_followers: function (records) {
            var self = this;
            this.message_is_follower = _.indexOf(_.flatten(_.pluck(records, 'user_ids')), this.session.uid) != -1;
            var node_user_list = this.$el.find('ul.oe_mail_followers_display').empty();
            this.$el.find('div.oe_mail_recthread_followers h4').html(this.options.title + ' (' + records.length + ')');
            _(records).each(function (record) {
                record.avatar_url = mail.ChatterUtils.get_image(self.session, 'res.partner', 'image_small', record.id);
                $(session.web.qweb.render('mail.followers.partner', {'record': record})).appendTo(node_user_list);
            });
            if (this.message_is_follower) {
                this.$el.find('button.oe_mail_button_follow').hide();
                this.$el.find('button.oe_mail_button_unfollow').show(); 
                this.$el.find('ul.oe_mail_recthread_subtype').show(); }
            else {
                this.$el.find('button.oe_mail_button_follow').show();
                this.$el.find('button.oe_mail_button_unfollow').hide();
                this.$el.find('ul.oe_mail_recthread_subtype').hide() 
                }
        },
        update_subtype: function (){
            var self = this;
            var cheklist = new Array();
            _(this.$el.find('.oe_msg_subtype_check')).each(function(record){
                if($(record).is(':checked')) {
                    cheklist.push(parseInt($(record).attr('id')))}
            });
            self.ds_model.call('message_subscribe_udpate_subtypes',[[self.view.datarecord.id],[self.session.uid],cheklist])
        },
        // Display the subtypes of each records.
        display_subtype: function(records) {
            var self = this
            var subtype_list = this.$el.find('ul.oe_mail_recthread_subtype').empty();
            var follower_ids = this.follower_model.call('search',[[['res_model','=',this.ds_model.model],['res_id','=',this.view.datarecord.id]]])
            follower_ids.then(function (record){
                var follower_read = self.follower_model.call('read',  [record,['subtype_ids']]);
                follower_read.then(function (follower_record){
                    if(follower_record.length != 0){
                        _(follower_record[0].subtype_ids).each(function (subtype_id){
                            var subtype_check = self.$el.find('.oe_msg_subtype_check[id=' + subtype_id + ']')
                            if(subtype_check.length > 0){
                                subtype_check[0].checked=true}
                        });
                    }
                })
            });
            _(records).each(function (record) {
                record.name = record.name.toLowerCase().replace(/\b[a-z]/g, function(letter) {return letter.toUpperCase();});
                $(session.web.qweb.render('mail.record_thread.subtype', {'record': record})).appendTo(subtype_list);
            });
        },
            
        do_follow: function () {
            var context = new session.web.CompoundContext(this.build_context(), {});
            return this.ds_model.call('message_subscribe_users', [[this.view.datarecord.id], undefined, context]).pipe(this.proxy('read_value'));
        },
        
        //fetch subtype from subtype model
        fetch_subtype: function () {
            var self = this
            var subtype_object = this.sub_model.call('search', [[['model_ids.model','=',this.view.model]]]);
            subtype_object.then(function (subtype_ids){
                self.sub_model.call('read',  [subtype_ids || self.get_value(),['name', 'default']]).then(self.proxy('display_subtype'));
            });
        },

        do_unfollow: function () {
            var context = new session.web.CompoundContext(this.build_context(), {});
            return this.ds_model.call('message_unsubscribe_users', [[this.view.datarecord.id], undefined, context]).pipe(this.proxy('read_value'));
        },
    });
};<|MERGE_RESOLUTION|>--- conflicted
+++ resolved
@@ -36,17 +36,7 @@
             // use actual_mode property on view to know if the view is in create mode anymore
             this.view.on("change:actual_mode", this, this._check_visibility);
             this._check_visibility();
-<<<<<<< HEAD
             this.fetch_subtype();
-            this.$el.find('ul.oe_mail_recthread_subtype').click(function () {self.update_subtype();})
-            this.$el.find('button.oe_mail_button_follow').click(function () { self.do_follow(); self.fetch_subtype();})
-                .mouseover(function () { $(this).html('Follow').removeClass('oe_mail_button_mouseout').addClass('oe_mail_button_mouseover'); })
-                .mouseleave(function () { $(this).html('Not following').removeClass('oe_mail_button_mouseover').addClass('oe_mail_button_mouseout'); });
-            this.$el.find('button.oe_mail_button_unfollow').click(function () { self.do_unfollow(); })
-                .mouseover(function () { $(this).html('Unfollow').removeClass('oe_mail_button_mouseout').addClass('oe_mail_button_mouseover'); })
-                .mouseleave(function () { $(this).html('Following').removeClass('oe_mail_button_mouseover').addClass('oe_mail_button_mouseout'); });
-=======
->>>>>>> 9df7381c
             this.reinit();
             this.bind_events();
         },
@@ -59,7 +49,6 @@
         reinit: function() {
             this.$el.find('button.oe_mail_button_follow').hide();
             this.$el.find('button.oe_mail_button_unfollow').hide();
-            // this.$el.find('ul.oe_mail_recthread_subtype').hide()
         },
 
         bind_events: function() {
@@ -67,7 +56,8 @@
             this.$('button.oe_mail_button_unfollow').on('click', function () { self.do_unfollow(); })
                 .mouseover(function () { $(this).html('Unfollow').removeClass('oe_mail_button_mouseout').addClass('oe_mail_button_mouseover'); })
                 .mouseleave(function () { $(this).html('Following').removeClass('oe_mail_button_mouseover').addClass('oe_mail_button_mouseout'); });
-            this.$el.on('click', 'button.oe_mail_button_follow', function () { self.do_follow(); });
+            this.$el.on('click', 'button.oe_mail_button_follow', function () { self.do_follow(); self.fetch_subtype(); });
+            this.$el.on('click','ul.oe_mail_recthread_subtype', function () {self.update_subtype();})
             this.$el.on('click', 'button.oe_mail_button_invite', function(event) {
                 action = {
                     type: 'ir.actions.act_window',
