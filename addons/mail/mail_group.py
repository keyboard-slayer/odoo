# -*- coding: utf-8 -*-
##############################################################################
#
#    OpenERP, Open Source Management Solution
#    Copyright (C) 2010-today OpenERP SA (<http://www.openerp.com>)
#
#    This program is free software: you can redistribute it and/or modify
#    it under the terms of the GNU Affero General Public License as
#    published by the Free Software Foundation, either version 3 of the
#    License, or (at your option) any later version
#
#    This program is distributed in the hope that it will be useful,
#    but WITHOUT ANY WARRANTY; without even the implied warranty of
#    MERCHANTABILITY or FITNESS FOR A PARTICULAR PURPOSE.  See the
#    GNU Affero General Public License for more details
#
#    You should have received a copy of the GNU Affero General Public License
#    along with this program.  If not, see <http://www.gnu.org/licenses/>
#
##############################################################################

import datetime as DT
import openerp
import openerp.tools as tools
from operator import itemgetter
from osv import osv
from osv import fields
from tools.translate import _

class mail_group(osv.osv):
    """
    A mail_group is a collection of users sharing messages in a discussion
    group. Group users are users that follow the mail group, using the
    subscription/follow mechanism of OpenSocial. A mail group has nothing
    in common with res.users.group.
    Additional information on fields:
        - ``member_ids``: user member of the groups are calculated with
          ``message_get_subscribers`` method from mail.thread
        - ``member_count``: calculated with member_ids
        - ``is_subscriber``: calculated with member_ids
        
    """
    
    _description = 'Discussion group'
    _name = 'mail.group'
    _inherit = ['mail.thread']
    _inherits = {'mail.alias': 'alias_id', 'ir.ui.menu': 'menu_id'}

    def _get_image(self, cr, uid, ids, name, args, context=None):
        result = dict.fromkeys(ids, False)
        for obj in self.browse(cr, uid, ids, context=context):
            result[obj.id] = tools.image_get_resized_images(obj.image)
        return result
    
    def _set_image(self, cr, uid, id, name, value, args, context=None):
        return self.write(cr, uid, [id], {'image': tools.image_resize_image_big(value)}, context=context)
    
    def get_member_ids(self, cr, uid, ids, field_names, args, context=None):
        if context is None:
            context = {}
        result = dict.fromkeys(ids)
        for id in ids:
            result[id] = {}
            result[id]['member_ids'] = self.message_get_subscribers(cr, uid, [id], context=context)
            result[id]['member_count'] = len(result[id]['member_ids'])
            result[id]['is_subscriber'] = uid in result[id]['member_ids']
        return result
    
    def search_member_ids(self, cr, uid, obj, name, args, context=None):
        if context is None:
            context = {}
        sub_obj = self.pool.get('mail.subscription')
        sub_ids = sub_obj.search(cr, uid, ['&', ('res_model', '=', obj._name), ('user_id', '=', args[0][2])], context=context)
        subs = sub_obj.read(cr, uid, sub_ids, context=context)
        return [('id', 'in', map(itemgetter('res_id'), subs))]
    
    def get_last_month_msg_nbr(self, cr, uid, ids, name, args, context=None):
        result = {}
        for id in ids:
            lower_date = (DT.datetime.now() - DT.timedelta(days=30)).strftime(tools.DEFAULT_SERVER_DATE_FORMAT)
            result[id] = self.message_search(cr, uid, [id], limit=None, domain=[('date', '>=', lower_date)], count=True, context=context)
        return result
    
    def _get_default_image(self, cr, uid, context=None):
        image_path = openerp.modules.get_module_resource('mail', 'static/src/img', 'groupdefault.png')
        return tools.image_resize_image_big(open(image_path, 'rb').read().encode('base64'))
    
    _columns = {
        #'name': fields.char('Group Name', size=64, required=True),
        'description': fields.text('Description'),
        'menu_id': fields.many2one('ir.ui.menu', string='Related Menu', required=True, ondelete="cascade"),
        'responsible_id': fields.many2one('res.users', string='Responsible',
            ondelete='set null', required=True, select=1,
            help="Responsible of the group that has all rights on the record."),
        'public': fields.selection([('public','Public'),('private','Private'),('groups','Selected Group Only')], 'Privacy', required=True,
            help='This group is visible by non members. \
            Invisible groups can add members through the invite button.'),
        'group_public_id': fields.many2one('res.groups', string='Authorized Group'),
        'group_ids': fields.many2many('res.groups', rel='mail_group_res_group_rel',
            id1='mail_group_id', id2='groups_id', string='Auto Subscription',
            help="Members of those groups will automatically added as followers. "\
                    "Note that they will be able to manage their subscription manually "\
                    "if necessary."),
        'image': fields.binary("Photo",
            help="This field holds the image used as photo for the "\
                 "user. The image is base64 encoded, and PIL-supported. "\
                 "It is limited to a 12024x1024 px image."),
        'image_medium': fields.function(_get_image, fnct_inv=_set_image,
            string="Medium-sized photo", type="binary", multi="_get_image",
            store = {
                'mail.group': (lambda self, cr, uid, ids, c={}: ids, ['image'], 10),
            },
            help="Medium-sized photo of the group. It is automatically "\
                 "resized as a 180x180px image, with aspect ratio preserved. "\
                 "Use this field in form views or some kanban views."),
        'image_small': fields.function(_get_image, fnct_inv=_set_image,
            string="Small-sized photo", type="binary", multi="_get_image",
            store = {
                'mail.group': (lambda self, cr, uid, ids, c={}: ids, ['image'], 10),
            },
            help="Small-sized photo of the group. It is automatically "\
                 "resized as a 50x50px image, with aspect ratio preserved. "\
                 "Use this field anywhere a small image is required."),
        'member_ids': fields.function(get_member_ids, fnct_search=search_member_ids,
            type='many2many', relation='res.users', string='Group members', multi='get_member_ids',
            deprecated='This field will be deleted in a few hours or days, so please do not use it.'),
        'member_count': fields.function(get_member_ids, type='integer',
            string='Member count', multi='get_member_ids',
            deprecated='This field will be deleted in a few hours or days, so please do not use it.'),
        'is_subscriber': fields.function(get_member_ids, type='boolean',
            string='Joined', multi='get_member_ids'),
        'last_month_msg_nbr': fields.function(get_last_month_msg_nbr, type='integer',
            string='Messages count for last month'),
        'alias_id': fields.many2one('mail.alias', 'Alias', ondelete="cascade", 
                                    help="The email address associated with this group. New emails received will automatically "
                                         "create new topics."),
    }

    def _get_default_employee_group(self, cr, uid, context=None):
        ref = self.pool.get('ir.model.data').get_object_reference(cr, uid, 'base', 'group_user')
        return ref and ref[1] or False

    def _get_menu_parent(self, cr, uid, context=None):
        ref = self.pool.get('ir.model.data').get_object_reference(cr, uid, 'mail', 'mail_group_root')
        return ref and ref[1] or False

    _defaults = {
        'public': 'groups',
        'group_public_id': _get_default_employee_group,
        'responsible_id': (lambda s, cr, uid, ctx: uid),
        'image': _get_default_image,
<<<<<<< HEAD
        'parent_id': _get_menu_parent,
=======
        'alias_domain': False, # always hide alias during creation 
>>>>>>> 0a22166f
    }

    def _subscribe_user_with_group_m2m_command(self, cr, uid, ids, group_ids_command, context=None):
        # form: {'group_ids': [(3, 10), (3, 3), (4, 10), (4, 3)]} or {'group_ids': [(6, 0, [ids]}
        user_group_ids = [command[1] for command in group_ids_command if command[0] == 4]
        user_group_ids += [id for command in group_ids_command if command[0] == 6 for id in command[2]]
        # retrieve the user member of those groups
        user_ids = []
        res_groups_obj = self.pool.get('res.groups')
        for group in res_groups_obj.browse(cr, uid, user_group_ids, context=context):
            user_ids += [user.id for user in group.users]
        # subscribe the users
        return self.message_subscribe(cr, uid, ids, user_ids, context=context)

    def create(self, cr, uid, vals, context=None):
        mail_alias = self.pool.get('mail.alias')
        if not vals.get('alias_id'):
            vals.pop('alias_name', None) # prevent errors during copy()
            alias_id = mail_alias.create_unique_alias(cr, uid, 
                          # Using '+' allows using subaddressing for those who don't
                          # have a catchall domain setup.
                          {'alias_name': "group+"+vals['name']},
                          model_name=self._name, context=context)
            vals['alias_id'] = alias_id

        mail_group_id = super(mail_group, self).create(cr, uid, vals, context)
<<<<<<< HEAD

        # Create client action for this group and link the menu to it
        ref = self.pool.get('ir.model.data').get_object_reference(cr, uid, 'mail', 'action_mail_group_feeds')
        if ref:
            search_ref = self.pool.get('ir.model.data').get_object_reference(cr, uid, 'mail', 'view_message_search_wall')
            params = {
                'search_view_id': search_ref and search_ref[1] or False,
                'domain': [('model','=','mail.group'),('res_id','=',mail_group_id)],
                'res_model': 'mail.group',
                'res_id': mail_group_id,
                'thread_level': 2
            }
            cobj = self.pool.get('ir.actions.client')
            newref = cobj.copy(cr, uid, ref[1], default={'params': str(params), 'name': vals['name']}, context=context)
            self.write(cr, uid, [mail_group_id], {'action': 'ir.actions.client,'+str(newref), 'mail_group_id': mail_group_id}, context=context)

        alias_pool.write(cr, uid, [vals['alias_id']], {"alias_force_thread_id": mail_group_id}, context)
=======
        mail_alias.write(cr, uid, [vals['alias_id']], {"alias_force_thread_id": mail_group_id}, context)
       
>>>>>>> 0a22166f
        if vals.get('group_ids'):
            self._subscribe_user_with_group_m2m_command(cr, uid, [mail_group_id], vals.get('group_ids'), context=context)

        return mail_group_id

    def unlink(self, cr, uid, ids, context=None):
        # Cascade-delete mail aliases as well, as they should not exist without the mail group.
        mail_alias = self.pool.get('mail.alias')
        alias_ids = [group.alias_id.id for group in self.browse(cr, uid, ids, context=context) if group.alias_id]
        res = super(mail_group, self).unlink(cr, uid, ids, context=context)
        mail_alias.unlink(cr, uid, alias_ids, context=context)
        return res

    def write(self, cr, uid, ids, vals, context=None):
        if vals.get('group_ids'):
            self._subscribe_user_with_group_m2m_command(cr, uid, ids, vals.get('group_ids'), context=context)
        return super(mail_group, self).write(cr, uid, ids, vals, context=context)

    def action_group_join(self, cr, uid, ids, context=None):
        return self.message_subscribe(cr, uid, ids, context=context)

    def action_group_leave(self, cr, uid, ids, context=None):
        return self.message_unsubscribe(cr, uid, ids, context=context)<|MERGE_RESOLUTION|>--- conflicted
+++ resolved
@@ -149,11 +149,8 @@
         'group_public_id': _get_default_employee_group,
         'responsible_id': (lambda s, cr, uid, ctx: uid),
         'image': _get_default_image,
-<<<<<<< HEAD
         'parent_id': _get_menu_parent,
-=======
         'alias_domain': False, # always hide alias during creation 
->>>>>>> 0a22166f
     }
 
     def _subscribe_user_with_group_m2m_command(self, cr, uid, ids, group_ids_command, context=None):
@@ -180,7 +177,6 @@
             vals['alias_id'] = alias_id
 
         mail_group_id = super(mail_group, self).create(cr, uid, vals, context)
-<<<<<<< HEAD
 
         # Create client action for this group and link the menu to it
         ref = self.pool.get('ir.model.data').get_object_reference(cr, uid, 'mail', 'action_mail_group_feeds')
@@ -197,11 +193,8 @@
             newref = cobj.copy(cr, uid, ref[1], default={'params': str(params), 'name': vals['name']}, context=context)
             self.write(cr, uid, [mail_group_id], {'action': 'ir.actions.client,'+str(newref), 'mail_group_id': mail_group_id}, context=context)
 
-        alias_pool.write(cr, uid, [vals['alias_id']], {"alias_force_thread_id": mail_group_id}, context)
-=======
         mail_alias.write(cr, uid, [vals['alias_id']], {"alias_force_thread_id": mail_group_id}, context)
        
->>>>>>> 0a22166f
         if vals.get('group_ids'):
             self._subscribe_user_with_group_m2m_command(cr, uid, [mail_group_id], vals.get('group_ids'), context=context)
 
