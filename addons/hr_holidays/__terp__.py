--- conflicted
+++ resolved
@@ -26,16 +26,15 @@
 """,
     "depends" : ["hr","crm_configuration"],
     "init_xml" : [],
-<<<<<<< HEAD
-    "demo_xml" : ["hr_bel_holidays_2008.xml",],
     "update_xml" : [
         "ir.model.access.csv",
-"hr_workflow.xml","hr_view.xml","hr_holidays_report.xml","hr_holidays_wizard.xml",],
-=======
+        "hr_workflow.xml",
+        "hr_view.xml",
+        "hr_holidays_report.xml",
+        "hr_holidays_wizard.xml",
+    ],
 #    "demo_xml" : ["hr_bel_holidays_2008.xml",],
     "demo_xml" : [],
-    "update_xml" : ["hr_workflow.xml","hr_view.xml","hr_holidays_report.xml","hr_holidays_wizard.xml",],
->>>>>>> 169fe1ed
     "active": False,
     "installable": True
 }
