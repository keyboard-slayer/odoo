<?xml version='1.0' encoding='UTF-8' ?>
<odoo>

    <!-- Graph report -->
    <record id="view_evaluation_report_graph" model="ir.ui.view">
            <field name="name">hr.holidays.graph</field>
            <field name="model">hr.leave</field>
            <field name="arch" type="xml">
            <graph string="Appraisal Analysis" stacked="True">
                <field name="employee_id" type="row"/>
                <field name="holiday_status_id" type="row"/>
                <field name="date_from" type="col"/>
                <field name="number_of_days" type="measure"/>
             </graph>
         </field>
    </record>

    <record id="view_hr_holidays_filter" model="ir.ui.view">
        <field name="name">hr.holidays.filter</field>
        <field name="model">hr.leave</field>
        <field name="arch" type="xml">
            <search string="Search Leave">
                <field name="name"/>
                <filter domain="[('state','in',('confirm','validate1'))]" string="To Approve" name="approve"/>
                <filter string="Approved Leaves" domain="[('state', '=', 'validate')]" name="validated"/>
                <separator/>
                <filter name="active_types" string="Active Types" domain="[('holiday_status_id.active', '=', True)]" help="Filters only on requests that belong to an leave type that is 'active' (active field is True)"/>
                <separator/>
                <filter string="Unread Messages" name="message_needaction" domain="[('message_needaction','=',True)]"/>
                <separator/>
                <filter string="My Department Leaves" name="department" domain="[('department_id.manager_id.user_id', '=', uid)]" help="My Department Leaves"/>
                <filter name="my_team_leaves" string="My Team Leaves" domain="[('employee_id.parent_id.user_id', '=', uid)]" groups="hr_holidays.group_hr_holidays_manager" help="Leaves of Your Team Member"/>
                <separator/>
                <filter string="To Report in Payslip" name="gray" domain="[('payslip_status', '=', False)]" groups="hr_holidays.group_hr_holidays_manager"/>
                <separator/>
                <filter string="To Do" name="todo" domain="[('payslip_status', '=', False), ('holiday_status_id.active', '=', True)]"/>
                <separator/>
                <filter name="year" string="Current Year"
                    domain="[('holiday_status_id.active', '=', True)]" help="Active Leaves"/>
                <separator/>
                <filter string="My Leaves" name="my_leaves" domain="[('employee_id.user_id', '=', uid)]"/>
                <separator/>
                <field name="employee_id"/>
                <field name="department_id"/>
                <field name="holiday_status_id"/>
                <separator/>
                <filter string="Late Activities" name="activities_overdue"
                    domain="[('activity_ids.date_deadline', '&lt;', context_today().strftime('%Y-%m-%d'))]"
                    help="Show all records which has next action date is before today"/>
                <filter string="Today Activities" name="activities_today"
                    domain="[('activity_ids.date_deadline', '=', context_today().strftime('%Y-%m-%d'))]"/>
                <filter string="Future Activities" name="activities_upcoming_all"
                        domain="[('activity_ids.date_deadline', '&gt;', context_today().strftime('%Y-%m-%d'))
                        ]"/>
                <group expand="0" string="Group By">
                    <filter name="group_name" string="Description" context="{'group_by':'name'}"/>
                    <filter name="group_employee" string="Employee" context="{'group_by':'employee_id'}"/>
                    <filter name="group_category" string="Category" context="{'group_by':'category_id'}"/>
                    <filter name="group_manager" string="Manager" context="{'group_by':'manager_id'}"/>
                    <filter name="group_second_approver_id" string="Validator" context="{'group_by':'second_approver_id'}"/>
                    <filter name="group_type" string="Type" context="{'group_by':'holiday_status_id'}"/>
                    <separator/>
                    <filter name="group_date_from" string="Start Month" context="{'group_by':'date_from'}"/>
                </group>
            </search>
        </field>
    </record>

    <!-- Holidays: Leave Request -->

    <record id="view_holiday_new_calendar" model="ir.ui.view">
        <field name="name">Leave Request</field>
        <field name="model">hr.leave</field>
        <field name="arch" type="xml">
            <calendar string="Leave Request" date_start="date_from" date_stop="date_to" mode="month" quick_add="False" color="employee_id">
                <field name="display_name"/>
            </calendar>
        </field>
    </record>

    <record id="edit_holiday_new_request" model="ir.ui.view">
        <field name="name">Leave Request</field>
        <field name="model">hr.leave</field>
        <field name="arch" type="xml">
            <form string="Leave Request">
            <field name="can_reset" invisible="1"/>
            <field name="can_approve" invisible="1"/>
            <header>
                <button string="Confirm" name="action_confirm" states="draft" type="object" class="oe_highlight"/>
                <button string="Approve" name="action_approve" type="object" class="oe_highlight" attrs="{'invisible': ['|', ('can_approve', '=', False), ('state', '!=', 'confirm')]}"/>
                <button string="Validate" name="action_validate" states="validate1" type="object" groups="hr_holidays.group_hr_holidays_manager" class="oe_highlight"/>
                <button string="Refuse" name="action_refuse"  type="object" attrs="{'invisible': ['|', ('can_approve', '=', False), ('state', 'not in', ('confirm','validate','validate1'))]}"/>
                <button string="Reset to Draft" name="action_draft" type="object"
                        attrs="{'invisible': ['|', ('can_reset', '=', False), ('state', 'not in', ['confirm', 'refuse'])]}"/>
                <field name="state" widget="statusbar" statusbar_visible="draft,confirm,validate"/>
            </header>
            <sheet>
                <div class="oe_title">
                    <h1><field name="display_name"/></h1>
                </div>
                <group>
                    <group>
                        <field name="name" attrs="{'readonly':[('state','!=','draft'),('state','!=','confirm')]}"/>
                        <field name="holiday_status_id" context="{'employee_id':employee_id, 'default_date_from':date_from}"/>
                        <label for="number_of_days_temp" string="Duration"/>
                        <div>
                            <div>
                                <field name="date_from" class="oe_inline"/>
                                <label string="-" class="oe_inline"/>
                                <field name="date_to" class="oe_inline"/>
                            </div>
                            <div>
                                <field name="number_of_days_temp" class="oe_inline"/> days
                            </div>
                        </div>
                    </group>
                    <group>
                        <field name="holiday_type" attrs="{'readonly':[('state','!=','draft')]}" string="Mode" groups="hr_holidays.group_hr_holidays_user" context="{'employee_id':employee_id}" />
                        <field name="employee_id" attrs="{'required':[('holiday_type','=','employee')],'invisible':[('holiday_type','!=','employee')]}" groups="hr_holidays.group_hr_holidays_user"/>
                        <field name="category_id" attrs="{'required':[('holiday_type','=','category')], 'readonly': [('state','!=','draft'), ('state','!=','confirm')], 'invisible':[('holiday_type','!=','category')]}"/>
                        <field name="department_id" groups="hr_holidays.group_hr_holidays_user" attrs="{'readonly':['|',('state','=', 'validate'),('holiday_type','!=','department')],'invisible':[('holiday_type','=','category')]}"/>
                        <field name="payslip_status" groups="hr_holidays.group_hr_holidays_manager" widget="toggle_button"/>
                    </group>
                    <div groups="hr_holidays.group_hr_holidays_manager">
                        <separator string="Comment by Manager"/>
                        <field name="report_note" placeholder="e.g. Report to the next month..."/>
                    </div>
                </group>
            </sheet>
            <div class="oe_chatter">
                <field name="message_follower_ids" widget="mail_followers"/>
                <field name="activity_ids" widget="mail_activity"/>
                <field name="message_ids" widget="mail_thread"/>
            </div>
            </form>
        </field>
    </record>

    <record id="view_holiday" model="ir.ui.view">
        <field name="name">hr.holidays.tree</field>
        <field name="model">hr.leave</field>
        <field name="arch" type="xml">
            <tree decoration-danger="state == 'refuse'" decoration-info="state == ' draft'" string="Leave Requests"
                   decoration-bf="message_needaction == True">
                <field name="employee_id"/>
                <field name="holiday_type" string="Mode" groups="base.group_no_one"/>
                <field name="holiday_status_id"/>
                <field name="name"/>
                <field name="date_from"/>
                <field name="date_to"/>
                <field name="number_of_days" string="Number of Days" sum="Remaining Days"/>
                <field name="state"/>
                <field name="payslip_status" widget="toggle_button" options='{"active": "Reported in last payslips", "inactive": "To Report in Payslip"}' groups="hr_holidays.group_hr_holidays_manager"/>
                <field name="category_id" invisible="1"/>
                <field name="department_id" invisible="not context.get('set_visible',False)"/>
                <field name="manager_id" invisible="1"/>
                <field name="user_id" invisible="1"/>
                <field name="message_needaction" invisible="1"/>
            </tree>
        </field>
    </record>

    <record id="action_hr_holidays_dashboard" model="ir.actions.act_window">
        <field name="name">All Leaves</field>
        <field name="res_model">hr.leave</field>
        <field name="view_type">form</field>
        <field name="view_mode">calendar</field>
        <field name="context">{'search_default_year': 1, 'search_default_group_employee': 1}</field>
        <field name="domain">[('holiday_type','=','employee'), ('state', '!=', 'refuse')]</field>
        <field name="search_view_id" ref="view_hr_holidays_filter"/>
    </record>

    <menuitem
        name="Leaves"
        id="menu_hr_holidays_root"
        sequence="95"
        web_icon="hr_holidays,static/description/icon.png"
        groups="base.group_user"/>

    <menuitem
        id="menu_hr_holidays_dashboard"
        name="Dashboard"
        parent="menu_hr_holidays_root"
        sequence="1"
        action="action_hr_holidays_dashboard"
        groups="hr_holidays.group_hr_holidays_manager"/>

    <menuitem
        id="menu_hr_holidays_my_leaves"
        name="My Leaves"
        parent="menu_hr_holidays_root"
        sequence="2"/>

    <menuitem
        id="menu_hr_holidays_approvals"
        name="Managers"
        parent="menu_hr_holidays_root"
        sequence="3"
        groups="hr_holidays.group_hr_holidays_manager,hr_holidays.group_hr_holidays_user"/>

    <menuitem
        id="menu_hr_holidays_report"
        name="Reporting"
        parent="menu_hr_holidays_root"
        sequence="99"
        groups="hr_holidays.group_hr_holidays_manager,hr_holidays.group_hr_holidays_user"/>

    <record id="open_ask_holidays" model="ir.actions.act_window">
        <field name="name">Leaves Request</field>
        <field name="res_model">hr.leave</field>
        <field name="view_type">form</field>
        <field name="view_id" ref="edit_holiday_new_request"/>
        <field name="context">{}</field>
        <field name="domain">[('user_id', '=', uid)]</field>
        <field name="search_view_id" ref="view_hr_holidays_filter"/>
        <field name="help" type="html">
            <p class="o_view_nocontent_smiling_face">
                Create a new leave request
            </p><p>
                Once you have recorded your leave request, it will be sent
                to a manager for validation. Be sure to set the right leave
                type (recuperation, legal leaves, sickness) and the exact
                number of open days related to your leave.
            </p>
        </field>
    </record>

    <record id="action_open_ask_holidays_tree" model="ir.actions.act_window.view">
        <field name="sequence" eval="20"/>
        <field name="view_mode">tree</field>
        <field name="view_id" ref="view_holiday"/>
        <field name="act_window_id" ref="open_ask_holidays"/>
    </record>

    <record id="action_open_ask_holidays_form" model="ir.actions.act_window.view">
        <field name="sequence" eval="3"/>
        <field name="view_mode">form</field>
        <field name="view_id" ref="edit_holiday_new_request"/>
        <field name="act_window_id" ref="open_ask_holidays"/>
    </record>

    <record id="action_open_ask_holidays_calendar" model="ir.actions.act_window.view">
        <field name="sequence" eval="1"/>
        <field name="view_mode">calendar</field>
        <field name="view_id" ref="view_holiday_new_calendar"/>
        <field name="act_window_id" ref="open_ask_holidays"/>
    </record>

    <menuitem
        id="menu_open_ask_holidays_new"
        parent="menu_hr_holidays_my_leaves"
        action="open_ask_holidays"
        sequence="22"/>

<<<<<<< HEAD
=======
    <record model="ir.actions.act_window" id="request_approve_holidays">
        <field name="name">Requests to Approve</field>
        <field name="res_model">hr.leave</field>
        <field name="view_type">form</field>
        <field name="context">{
            'search_default_approve':1,
        }</field>
        <field name="view_id" ref="edit_new_allocation"/>
        <field name="domain">[]</field>
        <field name="search_view_id" ref="view_hr_holidays_filter"/>
    </record>

    <record id="action_request_approve_holidays_tree" model="ir.actions.act_window.view">
        <field name="sequence" eval="1"/>
        <field name="view_mode">tree</field>
        <field name="view_id" ref="view_holiday"/>
        <field name="act_window_id" ref="request_approve_holidays"/>
    </record>

    <record id="action_request_approve_holidays_form" model="ir.actions.act_window.view">
        <field name="sequence" eval="2"/>
        <field name="view_mode">form</field>
        <field name="view_id" ref="edit_new_allocation"/>
        <field name="act_window_id" ref="request_approve_holidays"/>
    </record>

>>>>>>> 7113b707
    <record id="open_employee_leaves" model="ir.actions.act_window">
        <field name="name">Leaves Overview</field>
        <field name="res_model">hr.leave</field>
        <field name="view_type">form</field>
        <field name="view_mode">tree,kanban,form,calendar</field>
        <field name="view_id" eval="view_holiday"/>
        <field name="help" type="html">
            <p class="o_view_nocontent_smiling_face">
                Create a new leave request
            </p>
        </field>
        <field name="context">{}</field>
        <field name="domain">[]</field>
        <field name="search_view_id" ref="view_hr_holidays_filter"/>
    </record>

    <record id="open_department_holidays_approve" model="ir.actions.act_window">
        <field name="name">Department Leaves</field>
        <field name="res_model">hr.leave</field>
        <field name="view_type">form</field>
        <field name="view_mode">tree,form,calendar,kanban</field>
        <field name="context">{'search_default_department':1, 'search_default_approve':1}</field>
        <field name="domain">[]</field>
        <field name="help" type="html">
            <p class="o_view_nocontent_smiling_face">
                Create a new leave request
            </p><p>
                Once you have recorded your leave request, it will be sent
                to a manager for validation. Be sure to set the right leave
                type (recuperation, legal leaves, sickness) and the exact
                number of open days related to your leave.
            </p>
        </field>
        <field name="search_view_id" ref="view_hr_holidays_filter"/>
    </record>

    <menuitem
        id="menu_open_department_leave_approve"
        name="Leaves to Approve"
        parent="menu_hr_holidays_approvals"
        groups="hr_holidays.group_hr_holidays_manager,hr_holidays.group_hr_holidays_user"
        action="open_department_holidays_approve"
        sequence="1"/>

    <menuitem
        id="menu_open_employee_leave"
        parent="menu_hr_holidays_approvals"
        groups="hr_holidays.group_hr_holidays_manager,hr_holidays.group_hr_holidays_user"
        action="open_employee_leaves"
        sequence="4"/>

    <!-- Shortcuts -->
    <record id="view_allocation_tree_customize" model="ir.ui.view">
        <field name="name">hr.leave.allocation.tree.customize</field>
        <field name="model">hr.leave.allocation</field>
        <field name="arch" type="xml">
            <tree string="Allocation Requests" editable="top">
                <field name="employee_id"/>
                <field name="holiday_type"/>
                <field name="holiday_status_id"/>
                <field name="name" readonly="1"/>
                <field name="number_of_days_temp" string="Allocated Days" sum="Remaining Days"/>
                <field name="state"/>
            </tree>
        </field>
    </record>

    <record id="act_hr_employee_holiday_request_approved" model="ir.actions.act_window">
        <field name="name">Leaves to be reported in Payslip</field>
        <field name="type">ir.actions.act_window</field>
        <field name="res_model">hr.leave</field>
        <field name="src_model">hr.employee</field>
        <field name="view_type">form</field>
        <field name="view_mode">tree,form</field>
        <field name="context">{'search_default_employee_id': [active_id], 'search_default_validated': True, 'search_default_gray': True}</field>
        <field name="domain">[('date_from','&gt;=', context_today().strftime("%Y-%m-1")), ('date_from','&lt;', ((context_today() + relativedelta(months=1)).strftime('%Y-%m-1')) )]</field>
        <field name="view_id" eval="view_allocation_tree_customize"/>
    </record>

   <!-- Assing leave -->
    <record id="hr_holidays_action_request_from_department" model="ir.actions.act_window">
        <field name="name">Leave Request to Approve</field>
        <field name="res_model">hr.leave</field>
        <field name="view_type">form</field>
        <field name="view_mode">tree,form</field>
        <field name="context">{
            'search_default_department_id': [active_id],
            'default_department_id': active_id,
            'search_default_approve':1}
        </field>
        <field name="domain">[]</field>
        <field name="view_id" ref="view_holiday"/>
        <field name="search_view_id" ref="view_hr_holidays_filter"/>
    </record>

    <record id="action_hr_holidays_leaves_analysis" model="ir.actions.act_window">
        <field name="name">Leaves Analysis</field>
        <field name="res_model">hr.leave</field>
        <field name="view_type">form</field>
        <field name="view_mode">graph,pivot</field>
        <field name="domain">[('holiday_type','=','employee')]</field>
        <field name="search_view_id" ref="view_hr_holidays_filter"/>
    </record>

    <record id="action_hr_holidays_leaves_analysis_filtered" model="ir.actions.act_window">
        <field name="name">Leaves Analysis</field>
        <field name="res_model">hr.leave</field>
        <field name="view_type">form</field>
        <field name="view_mode">graph,pivot</field>
        <field name="domain">[('holiday_type','=','employee')]</field>
        <field name="context">{
            'search_default_department_id': [active_id],
            'default_department_id': active_id}
        </field>
        <field name="search_view_id" ref="view_hr_holidays_filter"/>
    </record>

    <record id="view_holiday_pivot" model="ir.ui.view">
        <field name="name">hr.holidays.report_pivot</field>
        <field name="model">hr.leave</field>
        <field name="priority">20</field>
        <field name="arch" type="xml">
            <pivot string="Leaves Summary">
                <field name="employee_id" type="row"/>
                <field name="date_from" type="col"/>
                <field name="number_of_days" type="measure"/>
            </pivot>
        </field>
    </record>

    <record id="view_holiday_graph" model="ir.ui.view">
        <field name="name">hr.holidays.report_graph</field>
        <field name="model">hr.leave</field>
        <field name="priority">20</field>
        <field name="arch" type="xml">
            <graph string="Leaves Summary">
                <field name="employee_id"/>
                <field name="number_of_days" type="measure"/>
            </graph>
        </field>
    </record>

    <record id="action_hr_available_holidays_report" model="ir.actions.act_window">
        <field name="name">Leaves Analysis</field>
        <field name="res_model">hr.leave</field>
        <field name="view_type">form</field>
        <field name="view_mode">graph,pivot,calendar,form</field>
        <field name="view_id"></field>  <!-- force empty -->
        <field name="context">{'search_default_leaves':1}</field>
        <field name="search_view_id" ref="view_hr_holidays_filter"/>
    </record>

    <record id="action_window_leave_pivot" model="ir.actions.act_window.view">
        <field name="sequence" eval="2"/>
        <field name="view_mode">pivot</field>
        <field name="view_id" ref="view_holiday_pivot"/>
        <field name="act_window_id" ref="action_hr_available_holidays_report"/>
    </record>

    <record id="action_window_leave_graph" model="ir.actions.act_window.view">
        <field name="sequence" eval="1"/>
        <field name="view_mode">graph</field>
        <field name="view_id" ref="view_holiday_graph"/>
        <field name="act_window_id" ref="action_hr_available_holidays_report"/>
    </record>

    <menuitem
        name="Leaves Analysis"
        id="menu_hr_available_holidays_report_tree"
        action="action_hr_available_holidays_report"
        parent="menu_hr_holidays_report" sequence="5"/>
</odoo><|MERGE_RESOLUTION|>--- conflicted
+++ resolved
@@ -252,35 +252,7 @@
         action="open_ask_holidays"
         sequence="22"/>
 
-<<<<<<< HEAD
-=======
-    <record model="ir.actions.act_window" id="request_approve_holidays">
-        <field name="name">Requests to Approve</field>
-        <field name="res_model">hr.leave</field>
-        <field name="view_type">form</field>
-        <field name="context">{
-            'search_default_approve':1,
-        }</field>
-        <field name="view_id" ref="edit_new_allocation"/>
         <field name="domain">[]</field>
-        <field name="search_view_id" ref="view_hr_holidays_filter"/>
-    </record>
-
-    <record id="action_request_approve_holidays_tree" model="ir.actions.act_window.view">
-        <field name="sequence" eval="1"/>
-        <field name="view_mode">tree</field>
-        <field name="view_id" ref="view_holiday"/>
-        <field name="act_window_id" ref="request_approve_holidays"/>
-    </record>
-
-    <record id="action_request_approve_holidays_form" model="ir.actions.act_window.view">
-        <field name="sequence" eval="2"/>
-        <field name="view_mode">form</field>
-        <field name="view_id" ref="edit_new_allocation"/>
-        <field name="act_window_id" ref="request_approve_holidays"/>
-    </record>
-
->>>>>>> 7113b707
     <record id="open_employee_leaves" model="ir.actions.act_window">
         <field name="name">Leaves Overview</field>
         <field name="res_model">hr.leave</field>
