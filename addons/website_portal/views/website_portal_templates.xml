--- conflicted
+++ resolved
@@ -117,26 +117,17 @@
                             <div t-attf-class="col-md-9 col-lg-8">
                                 <t t-raw="0"/>
                             </div>
-<<<<<<< HEAD
                             <div id="o_my_sidebar" class="col-md-3 col-lg-offset-1 o_my_sidebar">
                                 <div class="o_my_contact" t-if="sales_rep">
                                     <t t-call="website_portal.contact"/>
                                 </div>
-                                <div class="o_my_details">
+                                <div class="o_my_details" t-if="not hide_current_user and user">
                                     <h3 class="page-header">Your Details <a href="/my/account" class="btn btn-default btn-xs">Change</a></h3>
                                     <div t-field="user.partner_id" t-options='{"widget": "contact", "fields": ["email", "phone", "address", "name"]}'/>
                                 </div>
                                 <div class="o_my_archives" t-if="archive_groups">
                                     <t t-call="website_portal.portal_archive_groups"/>
                                 </div>
-=======
-                            <div class="o_my_details" t-if="not hide_current_user and user">
-                                <h3 class="page-header">Your Details <a href="/my/account" class="btn btn-default btn-xs">Change</a></h3>
-                                <div t-field="user.partner_id" t-options='{"widget": "contact", "fields": ["email", "phone", "address", "name"]}'/>
-                            </div>
-                            <div class="o_my_archives" t-if="archive_groups">
-                                <t t-call="website_portal.portal_archive_groups"/>
->>>>>>> aec6248b
                             </div>
                         </div>
                     </t>
@@ -180,7 +171,6 @@
 
     <template id="details">
         <t t-call="website_portal.portal_layout">
-<<<<<<< HEAD
             <t t-set="additional_title">Your Contact Details</t>
             <h3>Your Details</h3>
             <form action="/my/account" method="post">
@@ -205,34 +195,6 @@
                                 <label class="control-label" for="phone">Phone</label>
                                 <input type="tel" name="phone" class="form-control" t-att-value="phone or partner.phone" />
                             </div>
-=======
-            <t t-set="additional_title">Contact Details</t>
-            <div id="wrap">
-                <div class="container">
-                    <h1>Contact Details</h1>
-                    <form action="/my/account" method="post">
-                        <input type="hidden" name="csrf_token" t-att-value="request.csrf_token()"/>
-                        <div class="row o_website_portal_details">
-                            <div class="col-md-8">
-                                <div class="row">
-                                    <div class="col-md-12">
-                                      <div t-if="error_message" class="alert alert-danger">
-                                          <t t-foreach="error_message" t-as="err"><t t-esc="err"/><br /></t>
-                                      </div>
-                                    </div>
-                                    <div t-attf-class="form-group #{error.get('name') and 'has-error' or ''} col-lg-6">
-                                        <label class="control-label" for="name">Your Name</label>
-                                        <input type="text" name="name" class="form-control" t-att-value="name or partner.name" />
-                                    </div>
-                                    <div t-attf-class="form-group #{error.get('email') and 'has-error' or ''} col-lg-6">
-                                        <label class="control-label" for="email">Email</label>
-                                        <input type="email" name="email" class="form-control" t-att-value="email or partner.email" />
-                                    </div>
-                                    <div t-attf-class="form-group #{error.get('phone') and 'has-error' or ''} col-lg-6">
-                                        <label class="control-label" for="phone">Phone</label>
-                                        <input type="tel" name="phone" class="form-control" t-att-value="phone or partner.phone" />
-                                    </div>
->>>>>>> aec6248b
 
                             <div class="clearfix" />
                             <div t-attf-class="form-group #{error.get('company_name') and 'has-error' or ''} col-lg-6">
