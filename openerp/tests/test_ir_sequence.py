--- conflicted
+++ resolved
@@ -22,48 +22,6 @@
 def cursor():
     return openerp.modules.registry.RegistryManager.get(DB).db.cursor()
 
-<<<<<<< HEAD
-class SequenceCase(unittest2.TestCase):
-    """
-    Base case for stateful testing of sequence objects (until we have fixtures?)
-
-    * Provides easy-to-call methods for creating new ir.sequence and
-      ir.sequence.type (``make_seq`` and ``make_typ``)
-    * Cleanup of all sequences and sequence types created via the two functions
-      above
-    """
-    typ_ids = None
-    seq_ids = None
-
-    @classmethod
-    def setUpClass(cls):
-        cls.typ_ids = []
-        cls.seq_ids = []
-
-    @classmethod
-    def tearDownClass(cls):
-        cr = cursor()
-
-        registry('ir.sequence.type').unlink(cr, ADMIN_USER_ID, cls.typ_ids)
-        registry('ir.sequence').unlink(cr, ADMIN_USER_ID, cls.seq_ids)
-
-        cr.commit()
-        cr.close()
-
-    @classmethod
-    def make_seq(cls, cr, vars):
-        seq = registry('ir.sequence').create(cr, ADMIN_USER_ID, vars, {})
-        cls.seq_ids.append(seq)
-        return seq
-
-    @classmethod
-    def make_typ(cls, cr, vars):
-        typ = registry('ir.sequence.type').create(cr, ADMIN_USER_ID, vars, {})
-        cls.typ_ids.append(typ)
-        return typ
-
-class test_ir_sequence_standard(SequenceCase):
-=======
 
 def drop_sequence(code):
     cr = cursor()
@@ -75,20 +33,17 @@
     cr.close()
 
 class test_ir_sequence_standard(unittest2.TestCase):
->>>>>>> e77725eb
     """ A few tests for a 'Standard' (i.e. PostgreSQL) sequence. """
 
     def test_ir_sequence_create(self):
         """ Try to create a sequence object. """
         cr = cursor()
-
         d = dict(code='test_sequence_type', name='Test sequence type')
-        c = self.make_typ(cr, d)
+        c = registry('ir.sequence.type').create(cr, ADMIN_USER_ID, d, {})
         assert c
         d = dict(code='test_sequence_type', name='Test sequence')
-        c = self.make_seq(cr, d)
-        assert c
-
+        c = registry('ir.sequence').create(cr, ADMIN_USER_ID, d, {})
+        assert c
         cr.commit()
         cr.close()
 
@@ -121,27 +76,22 @@
         cr0.close()
         cr1.close()
 
-<<<<<<< HEAD
-class test_ir_sequence_no_gap(SequenceCase):
-=======
     @classmethod
     def tearDownClass(cls):
         drop_sequence('test_sequence_type')
 
 class test_ir_sequence_no_gap(unittest2.TestCase):
->>>>>>> e77725eb
     """ Copy of the previous tests for a 'No gap' sequence. """
 
     def test_ir_sequence_create_no_gap(self):
         """ Try to create a sequence object. """
         cr = cursor()
         d = dict(code='test_sequence_type_2', name='Test sequence type')
-        c = self.make_typ(cr, d)
-        assert c
-
+        c = registry('ir.sequence.type').create(cr, ADMIN_USER_ID, d, {})
+        assert c
         d = dict(code='test_sequence_type_2', name='Test sequence',
             implementation='no_gap')
-        c = self.make_seq(cr, d)
+        c = registry('ir.sequence').create(cr, ADMIN_USER_ID, d, {})
         assert c
         cr.commit()
         cr.close()
@@ -169,32 +119,28 @@
         cr0.close()
         cr1.close()
 
-<<<<<<< HEAD
-class test_ir_sequence_change_implementation(SequenceCase):
-=======
     @classmethod
     def tearDownClass(cls):
         drop_sequence('test_sequence_type_2')
 
 class test_ir_sequence_change_implementation(unittest2.TestCase):
->>>>>>> e77725eb
     """ Create sequence objects and change their ``implementation`` field. """
 
     def test_ir_sequence_1_create(self):
         """ Try to create a sequence object. """
         cr = cursor()
         d = dict(code='test_sequence_type_3', name='Test sequence type')
-        c = self.make_typ(cr, d)
+        c = registry('ir.sequence.type').create(cr, ADMIN_USER_ID, d, {})
         assert c
         d = dict(code='test_sequence_type_3', name='Test sequence')
-        c = self.make_seq(cr, d)
+        c = registry('ir.sequence').create(cr, ADMIN_USER_ID, d, {})
         assert c
         d = dict(code='test_sequence_type_4', name='Test sequence type')
-        c = self.make_typ(cr, d)
+        c = registry('ir.sequence.type').create(cr, ADMIN_USER_ID, d, {})
         assert c
         d = dict(code='test_sequence_type_4', name='Test sequence',
             implementation='no_gap')
-        c = self.make_seq(cr, d)
+        c = registry('ir.sequence').create(cr, ADMIN_USER_ID, d, {})
         assert c
         cr.commit()
         cr.close()
@@ -218,26 +164,22 @@
         cr.commit()
         cr.close()
 
-<<<<<<< HEAD
-class test_ir_sequence_generate(SequenceCase):
-=======
     @classmethod
     def tearDownClass(cls):
         drop_sequence('test_sequence_type_3')
         drop_sequence('test_sequence_type_4')
 
 class test_ir_sequence_generate(unittest2.TestCase):
->>>>>>> e77725eb
     """ Create sequence objects and generate some values. """
 
     def test_ir_sequence_create(self):
         """ Try to create a sequence object. """
         cr = cursor()
         d = dict(code='test_sequence_type_5', name='Test sequence type')
-        c = self.make_typ(cr, d)
+        c = registry('ir.sequence.type').create(cr, ADMIN_USER_ID, d, {})
         assert c
         d = dict(code='test_sequence_type_5', name='Test sequence')
-        c = self.make_seq(cr, d)
+        c = registry('ir.sequence').create(cr, ADMIN_USER_ID, d, {})
         assert c
         cr.commit()
         cr.close()
@@ -252,10 +194,10 @@
         """ Try to create a sequence object. """
         cr = cursor()
         d = dict(code='test_sequence_type_6', name='Test sequence type')
-        c = self.make_typ(cr, d)
+        c = registry('ir.sequence.type').create(cr, ADMIN_USER_ID, d, {})
         assert c
         d = dict(code='test_sequence_type_6', name='Test sequence')
-        c = self.make_seq(cr, d)
+        c = registry('ir.sequence').create(cr, ADMIN_USER_ID, d, {})
         assert c
         cr.commit()
         cr.close()
