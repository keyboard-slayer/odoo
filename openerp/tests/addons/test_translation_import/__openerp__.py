--- conflicted
+++ resolved
@@ -4,10 +4,6 @@
     'version': '0.1',
     'category': 'Tests',
     'description': """A module to test translation import.""",
-<<<<<<< HEAD
-    'maintainer': 'OpenERP SA',
-=======
->>>>>>> 7f2e748a
     'depends': ['base'],
     'data': ['view.xml'],
     'test': ['tests.yml'],
