--- conflicted
+++ resolved
@@ -8,12 +8,8 @@
 See the :ref:`test-framework` section in the :ref:`features` list.
 """
 
-<<<<<<< HEAD
-from . import test_expression, test_html_sanitize, test_ir_sequence, test_orm, test_fields,\
-=======
 from . import test_expression, test_html_sanitize, test_ir_sequence, test_orm,\
-              test_per_class_teardown, \
->>>>>>> 46e94a31
+              test_fields, test_per_class_teardown, \
               test_view_validation, test_uninstall, test_misc, test_db_cursor
 
 fast_suite = [
@@ -25,11 +21,8 @@
     test_html_sanitize,
     test_db_cursor,
     test_orm,
-<<<<<<< HEAD
     test_fields,
-=======
     test_per_class_teardown,
->>>>>>> 46e94a31
     test_view_validation,
     test_misc,
 ]
