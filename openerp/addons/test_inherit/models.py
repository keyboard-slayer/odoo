# -*- coding: utf-8 -*-
from openerp import models, fields, api, osv

# We just create a new model
class mother(models.Model):
    _name = 'test.inherit.mother'

    _columns = {
        # check interoperability of field inheritance with old-style fields
        'name': osv.fields.char('Name'),
        'state': osv.fields.selection([('a', 'A'), ('b', 'B')], string='State'),
    }
    _defaults = {
        'name': 'Foo',
    }

    surname = fields.Char(compute='_compute_surname')

    @api.one
    @api.depends('name')
    def _compute_surname(self):
        self.surname = self.name or ''

# We want to inherits from the parent model and we add some fields
# in the child object
class daughter(models.Model):
    _name = 'test.inherit.daughter'

    template_id = fields.Many2one('test.inherit.mother', 'Template',
                                  delegate=True, required=True, ondelete='cascade')
    field_in_daughter = fields.Char('Field1')


# We add a new field in the parent object. Because of a recent refactoring,
# this feature was broken.
# This test and these models try to show the bug and fix it.
class mother(models.Model):
    _inherit = 'test.inherit.mother'

    field_in_mother = fields.Char()
    partner_id = fields.Many2one('res.partner')

    # extend the name field: make it required and change its default value
    name = fields.Char(required=True, default='Bar')

    # extend the selection of the state field
    state = fields.Selection(selection_add=[('c', 'C')])

    # override the computed field, and extend its dependencies
    @api.one
    @api.depends('field_in_mother')
    def _compute_surname(self):
        if self.field_in_mother:
            self.surname = self.field_in_mother
        else:
            super(mother, self)._compute_surname()


class mother(models.Model):
    _inherit = 'test.inherit.mother'

    # extend again the selection of the state field
    state = fields.Selection(selection_add=[('d', 'D')])


class daughter(models.Model):
    _inherit = 'test.inherit.daughter'

    # simply redeclare the field without adding any option
    template_id = fields.Many2one()

    # change the default value of an inherited field
    name = fields.Char(default='Baz')


class res_partner(models.Model):
    _inherit = 'res.partner'

    # define a one2many field based on the inherited field partner_id
<<<<<<< HEAD
    daughter_ids = fields.One2many('test.inherit.daughter', 'partner_id')
=======
    daughter_ids = fields.One2many('test.inherit.daughter', 'partner_id')


# Check the overriding of property fields by non-property fields.
# Contribution by Adrien Peiffer (ACSONE).
class test_inherit_property(models.Model):
    _name = 'test.inherit.property'

    _columns = {
        'name': osv.fields.char('Name', required=True),
        'property_foo': osv.fields.property(string='Foo', type='integer'),
        'property_bar': osv.fields.property(string='Bar', type='integer'),
    }

class test_inherit_property(models.Model):
    _inherit = 'test.inherit.property'

    @api.multi
    def _get_foo(self, name, arg):
        return dict.fromkeys(self.ids, 42)

    _columns = {
        # override property_foo with an old-api function field
        'property_foo': osv.fields.function(_get_foo, type='integer', string='Foo'),
    }

    # override property_bar with a new-api computed field
    property_bar = fields.Integer(compute='_compute_bar', company_dependent=False)

    @api.multi
    def _compute_bar(self):
        for record in self:
            record.property_bar = 42
>>>>>>> ee2b550f
<|MERGE_RESOLUTION|>--- conflicted
+++ resolved
@@ -77,9 +77,6 @@
     _inherit = 'res.partner'
 
     # define a one2many field based on the inherited field partner_id
-<<<<<<< HEAD
-    daughter_ids = fields.One2many('test.inherit.daughter', 'partner_id')
-=======
     daughter_ids = fields.One2many('test.inherit.daughter', 'partner_id')
 
 
@@ -112,5 +109,4 @@
     @api.multi
     def _compute_bar(self):
         for record in self:
-            record.property_bar = 42
->>>>>>> ee2b550f
+            record.property_bar = 42