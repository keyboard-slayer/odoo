<?xml version="1.0" encoding="utf-8"?>
<openerp>
    <data>

        <!-- Top menu item -->
        <menuitem name="Sales"
            id="menu_base_partner"
            groups="base.group_sale_salesman"
            sequence="30"/>

            <menuitem id="base.menu_sales" parent="base.menu_base_partner" name="Sales" sequence="1" />
            <menuitem id="menu_base_config" parent="menu_base_partner" name="Configuration" sequence="30" groups="group_system"/>
                <menuitem id="menu_config_address_book" parent="menu_base_config" name="Address Book" sequence="40" groups="group_system"/>

        <!-- Partner Titles -->
        <record id="view_partner_title_tree" model="ir.ui.view">
            <field name="name">res.partner.title.tree</field>
            <field name="model">res.partner.title</field>
            <field name="type">tree</field>
            <field name="arch" type="xml">
                <tree string="Partner Titles">
                    <field name="name"/>
                    <field name="shortcut"/>
                </tree>
            </field>
        </record>
        <record id="view_partner_title_form" model="ir.ui.view">
            <field name="name">res.partner.title.form</field>
            <field name="model">res.partner.title</field>
            <field name="type">form</field>
            <field name="arch" type="xml">
                <form string="Partner Titles" version="7.0">
                    <group col="4">
                        <field name="name"/>
                        <field name="shortcut"/>
                    </group>
                </form>
            </field>
        </record>

        <!--
        <record id="action_partner_title" model="ir.actions.act_window">
            <field name="name">Titles</field>
            <field name="type">ir.actions.act_window</field>
            <field name="res_model">res.partner.title</field>
            <field name="view_type">form</field>
        </record>
        <menuitem action="action_partner_title" id="menu_partner_title" parent="base.menu_base_config"/>
        -->

        <record id="action_partner_title_partner" model="ir.actions.act_window">
            <field name="name">Partner Titles</field>
            <field name="type">ir.actions.act_window</field>
            <field name="res_model">res.partner.title</field>
            <field name="view_type">form</field>
            <field name="domain">[('domain','=','partner')]</field>
            <field name="context">{'default_domain': 'partner'}</field>
            <field name="help">Manage the partner titles you want to have available in your system. The partner titles is the legal status of the company: Private Limited, SA, etc.</field>
        </record>

        <menuitem action="action_partner_title_partner" id="menu_partner_title_partner" parent="menu_config_address_book" sequence="2" groups="base.group_no_one"/>

        <record id="action_partner_title_contact" model="ir.actions.act_window">
            <field name="name">Contact Titles</field>
            <field name="type">ir.actions.act_window</field>
            <field name="res_model">res.partner.title</field>
            <field name="view_type">form</field>
            <field name="domain">[('domain','=','contact')]</field>
            <field name="context">{'default_domain': 'contact'}</field>
            <field name="help">Manage the contact titles you want to have available in your system and the way you want to print them in letters and other documents. Some example: Mr., Mrs. </field>
        </record>

        <menuitem action="action_partner_title_contact" id="menu_partner_title_contact" name="Contact Titles" parent="menu_config_address_book" sequence="3" groups="base.group_no_one"/>

        <!-- Partner -->
        <record id="view_partner_tree" model="ir.ui.view">
            <field name="name">res.partner.tree</field>
            <field name="model">res.partner</field>
            <field name="type">tree</field>
            <field eval="8" name="priority"/>
            <field name="arch" type="xml">
                <tree string="Contacts">
                    <field name="name"/>
                    <field name="function" invisible="1"/>
                    <field name="phone"/>
                    <field name="email"/>
                    <field name="user_id" invisible="1"/>
                    <field name="is_company" invisible="1"/>
                    <field name="country" invisible="1"/>
                    <field name="country_id" invisible="1"/>
                </tree>
            </field>
        </record>

        <record id="view_partner_form" model="ir.ui.view">
            <field name="name">res.partner.form</field>
            <field name="model">res.partner</field>
            <field name="type">form</field>
            <field name="arch" type="xml">
                <form string="Partners" version="7.0">
                <sheet>
                    <field name="photo" widget='image' class="oe_avatar oe_left"/>
                    <div class="oe_title">
                        <div class="oe_edit_only">
                            <label for="name" string="Customer Name"/>
                            (<field name="is_company" on_change="onchange_type(is_company)" class="oe_inline"/> <label for="is_company" string="Is a Company?"/>)
                        </div>
                        <h1>
                            <field name="name" default_focus="1"/>
                        </h1>
                        <field name="category_id" widget="many2many_tags" placeholder="Select Tags"/>
                    </div>
                    <div class="oe_right oe_button_box" name="buttons"> </div>

                    <group>
                        <group>
                            <field name="parent_id"
                                domain="[('is_company', '=', True)]" context="{'default_is_company': True}"
                                attrs="{'invisible': [('is_company','=', True)]}"
                                on_change="onchange_address(use_parent_address, parent_id)"/>,
                            <label for="type" attrs="{'invisible': [('parent_id','=', False)]}"/>
                            <div attrs="{'invisible': [('parent_id','=', False)]}">
                                <field class="oe_inline"
                                    name="type"/>
                                <label for="use_parent_address" class="oe_edit_only"/>
                                <field name="use_parent_address" class="oe_edit_only oe_inline"
                                    on_change="onchange_address(use_parent_address, parent_id)"/>
                            </div>

                            <label for="street" string="Address"/>
                            <div>
                                <field name="street" placeholder="Street..."/>
                                <field name="street2"/>
                                <div class="address_format">
                                    <field name="city" placeholder="City" style="width: 40%%"/>
                                    <field name="state_id" class="oe_no_button" placeholder="State" style="width: 24%%"/>
                                    <field name="zip" placeholder="ZIP" style="width: 34%%"/>
                                </div>
                                <field name="country_id" placeholder="Country" class="oe_no_button"/>
                            </div>
                            <field name="website" widget="url" placeholder="e.g. www.openerp.com"/>
                        </group>
                        <group>
                            <field name="function" placeholder="e.g. Sales Director"
                                attrs="{'invisible': [('is_company','=', True)]}"/>
                            <field name="phone" placeholder="e.g. +32.81.81.37.00"/>
                            <field name="mobile"/>
                            <field name="fax"/>
                            <field name="email" widget="email"/>
                            <field name="title" domain="[('domain', '=', 'contact')]"
                                options='{"no_open": true}' attrs="{'invisible': [('is_company','=', True)]}" />
                        </group>
                    </group>

                    <notebook colspan="4">
                        <page string="Contacts" attrs="{'invisible': [('is_company','=',False)]}">
                            <field name="child_ids" context="{'default_parent_id': active_id}" mode="kanban">
                                <kanban>
                                    <field name="color"/>
                                    <field name="name"/>
                                    <field name="title"/>
                                    <field name="email"/>
                                    <field name="parent_id"/>
                                    <field name="is_company"/>
                                    <field name="function"/>
                                    <field name="phone"/>
                                    <field name="street"/>
                                    <field name="street2"/>
                                    <field name="photo"/>
                                    <field name="zip"/>
                                    <field name="city"/>
                                    <field name="country_id"/>
                                    <field name="mobile"/>
                                    <field name="state_id"/>
                                    <templates>
                                        <t t-name="kanban-box">
                                            <t t-set="color" t-value="kanban_color(record.color.raw_value)"/>
                                            <div t-att-class="color + (record.title.raw_value == 1 ? ' oe_kanban_color_alert' : '')" style="position: relative">
                                                <a t-if="! read_only_mode" type="delete" style="position: absolute; right: 0; padding: 4px; diplay: inline-block">X</a>
                                                <div class="oe_module_vignette">
                                                <a type="edit">
                                                    <img t-att-src="kanban_image('res.partner', 'photo', record.id.value)" class="oe_avatar oe_kanban_avatar_toto"/>
                                                </a>
                                                    <div class="oe_module_desc">
                                                        <div class="oe_kanban_box_content oe_kanban_color_bglight oe_kanban_box_show_onclick_trigger oe_kanban_color_border">
                                                            <table class="oe_kanban_table">
                                                                <tr>
                                                                    <td class="oe_kanban_title1" align="left" valign="middle">
                                                                        <h4><a type="edit"><field name="name"/></a></h4>
                                                                        <i><div t-if="record.function.raw_value">
                                                                            <field name="function"/><br/></div></i>
                                                                    </td>
                                                                    <td valign="top" align="right">
                                                                        <a t-if="record.email.raw_value" title="Mail" t-att-href="'mailto:'+record.email.value" style="text-decoration: none;" >
                                                                            <img src="/web/static/src/img/icons/terp-mail-message-new.png" border="0" width="16" height="16"/>
                                                                        </a>

                                                                    </td>
                                                                </tr>
                                                            </table>
                                                        </div>
                                                    </div>
                                                </div>
                                            </div>
                                        </t>
                                    </templates>
                                </kanban>
                            </field>
                        </page>
                        <page string="Sales &amp; Purchases" attrs="{'invisible': [('customer', '=', False), ('supplier', '=', False)]}">
                            <group>
                                <group>
                                    <field name="user_id" />
                                    <field name="company_id" groups="base.group_multi_company" widget="selection"/>
                                </group>
                                <group>
                                    <field name="customer"/>
                                    <field name="supplier" invisible="1"/>
                                </group>
                                <group>
                                    <field name="ref"/>
                                    <field name="lang"/>
                                    <field name="date"/>
                                </group>
                                <group>
                                    <field name="active"/>
                                </group>
                            </group>
                        </page>
                        <!-- The History page becomes visible as soon as there is something to display inside -->
                        <page string="History" name="page_history" invisible="True">
                        </page>
                        <page string="Internal Notes">
                            <field name="comment" placeholder="Internal notes about this customer..."/>
                        </page>
                    </notebook>
                </sheet>
                </form>
            </field>
        </record>

       <record id="view_res_partner_filter" model="ir.ui.view">
            <field name="name">res.partner.select</field>
            <field name="model">res.partner</field>
            <field name="type">search</field>
            <field name="arch" type="xml">
                <search string="Search Partner">
<<<<<<< HEAD
                    <field name="name" filter_domain="['|','|',('name','ilike',self),('parent_id','ilike',self),('ref','=',self)]" string="Partner"/>
                    <field name="category_id"/>
                    <field name="user_id"/>
                    <field name="parent_id" filter_domain="[('parent_id','child_of',[self])]"/>
                    <filter help="My Partners" icon="terp-personal+" domain="[('user_id','=',uid)]"/>
                    <separator/>
                    <filter string="Persons" name="type_person" icon="terp-personal" domain="[('is_company','=',0)]"/>
                    <filter string="Companies" name="type_company" icon="terp-partner" domain="[('is_company','=',1)]"/>
                    <separator/>
                    <filter string="Customers" name="customer" icon="terp-personal" domain="[('customer','=',1)]" help="Customer Partners"/>
                    <separator/>
                    <filter string="Suppliers" name="supplier" icon="terp-personal" domain="[('supplier','=',1)]" help="Supplier Partners"/>                        
                    <group expand="0" string="Group By...">
                        <filter string="Salesman" icon="terp-personal" domain="[]" context="{'group_by' : 'user_id'}" />
                        <filter string="Company" context="{'group_by': 'parent_id'}"/>
                    </group>
                </search>
=======
                   <group col='10' colspan='4'>
                        <field name="name"
                            filter_domain="['|','|',('name','ilike',self),('parent_id','ilike',self),('ref','=',self)]"
                            string="Partner"/>
                        <separator orientation="vertical"/>
                        <filter help="My Partners" icon="terp-personal+" domain="[('user_id','=',uid)]"/>
                        <filter string="Persons" name="type_person" icon="terp-personal" domain="[('is_company','=',0)]"/>
                        <filter string="Companies" name="type_company" icon="terp-partner" domain="[('is_company','=',1)]"/>
                        <filter string="Customers" name="customer" icon="terp-personal" domain="[('customer','=',1)]" help="Customer Partners"/>
                        <filter string="Suppliers" name="supplier" icon="terp-personal" domain="[('supplier','=',1)]" help="Supplier Partners"/>
                        <separator orientation="vertical"/>
                        <field name="category_id"/>
                        <field name="user_id"/>
                        <field name="parent_id" filter_domain="[('parent_id','child_of',[self])]"/>
                   </group>
                   <newline />
                   <group expand="0" string="Group By...">
                       <filter string="Salesman" icon="terp-personal" domain="[]" context="{'group_by' : 'user_id'}" />
                       <filter string="Company" context="{'group_by': 'parent_id'}"/>
                   </group>
               </search>
>>>>>>> f167f30b
            </field>
        </record>

        <!-- Partner Kanban View -->
        <record model="ir.ui.view" id="res_partner_kanban_view">
            <field name="name">res.partner.kanban</field>
            <field name="model">res.partner</field>
            <field name="type">kanban</field>
            <field name="arch" type="xml">
                <kanban>
                    <field name="color"/>
                    <field name="name"/>
                    <field name="title"/>
                    <field name="email"/>
                    <field name="parent_id"/>
                    <field name="is_company"/>
                    <field name="function"/>
                    <field name="phone"/>
                    <field name="street"/>
                    <field name="street2"/>
                    <field name="photo"/>
                    <field name="zip"/>
                    <field name="city"/>
                    <field name="country_id"/>
                    <field name="mobile"/>
                    <field name="state_id"/>
                    <field name="category_id"/>
                    <templates>
                        <t t-name="kanban-box">
                            <div class="oe_kanban_vignette">
                                <a type="edit">
                                    <img t-att-src="kanban_image('res.partner', 'photo', record.id.value)" class="oe_kanban_image"/>
                                </a>
                                <div class="oe_kanban_details">
                                    <h4 class="oe_partner_heading"><a type="edit"><field name="name"/></a></h4>
                                    <div class="oe_kanban_partner_categories"/>
                                    <div class="oe_kanban_partner_links"/>
                                    <ul>
                                        <li t-if="record.parent_id.raw_value and !record.function.raw_value"><field name="parent_id"/></li>
                                        <li t-if="!record.parent_id.raw_value and record.function.raw_value"><field name="function"/></li>
                                        <li t-if="record.parent_id.raw_value and record.function.raw_value"><field name="function"/> at <field name="parent_id"/></li>
                                        <li t-if="record.city.raw_value and !record.country.raw_value"><field name="city"/></li>
                                        <li t-if="!record.city.raw_value and record.country.raw_value"><field name="country"/></li>
                                        <li t-if="record.city.raw_value and record.country.raw_value"><field name="city"/>, <field name="country"/></li>
                                        <li t-if="record.phone.raw_value">Tel: <field name="phone"/></li>
                                        <li t-if="record.mobile.raw_value">Mobile: <field name="mobile"/></li>
                                        <li t-if="record.email.raw_value"><a t-attf-href="mailto:#{record.email.raw_value}"><field name="email"/></a></li>
                                    </ul>
                                </div>
                            </div>

                        </t>
                    </templates>
                </kanban>
            </field>
        </record>

        <record id="action_partner_form" model="ir.actions.act_window">
            <field name="name">Customers</field>
            <field name="type">ir.actions.act_window</field>
            <field name="res_model">res.partner</field>
            <field name="view_type">form</field>
            <field name="view_mode">kanban,tree,form</field>
            <field name="context">{"search_default_customer":1}</field>
            <field name="search_view_id" ref="view_res_partner_filter"/>
            <field name="help">
                Click on "Create" to add a new contact in your address book.
                &lt;p&gt;
                A contact is either a person or a company; a person can be linked to a company as a contact of that company.
                &lt;p&gt;
                You will be able to follow documents and history of your contacts (invoices, meetings, projects, etc.)
            </field>
        </record>
        <record id="action_partner_form_view1" model="ir.actions.act_window.view">
            <field eval="0" name="sequence"/>
            <field name="view_mode">kanban</field>
            <field name="view_id" ref="res_partner_kanban_view"/>
            <field name="act_window_id" ref="action_partner_form"/>
        </record>
        <record id="action_partner_form_view2" model="ir.actions.act_window.view">
            <field eval="2" name="sequence"/>
            <field name="view_mode">form</field>
            <field name="view_id" ref="view_partner_form"/>
            <field name="act_window_id" ref="action_partner_form"/>
        </record>
        <record id="action_partner_tree_view1" model="ir.actions.act_window.view">
            <field name="sequence" eval="1"/>
            <field name="view_mode">tree</field>
            <field name="view_id" ref="view_partner_tree"/>
            <field name="act_window_id" ref="action_partner_form"/>
        </record>
        <menuitem id="menu_partner_form" parent="base.menu_sales" action="action_partner_form" sequence="1"/>

        <record id="action_partner_customer_form" model="ir.actions.act_window">
            <field name="name">Customers</field>
            <field name="type">ir.actions.act_window</field>
            <field name="res_model">res.partner</field>
            <field name="view_type">form</field>
            <field name="view_mode">kanban,tree,form</field>
            <field name="domain">[('customer','=',1)]</field>
            <field name="context">{'default_customer':1, 'search_default_customer':1}</field>
            <field name="filter" eval="True"/>
            <field name="help">
                Click on "Create" to add a new customer in your address book.
                &lt;p&gt;
                A contact is either a person or a company; a person can be linked to a company as a contact of that company.
                &lt;p&gt;
                You will be able to follow documents and history of your contacts (invoices, meetings, projects, etc.)
            </field>
        </record>

        <record id="action_partner_supplier_form" model="ir.actions.act_window">
            <field name="name">Suppliers</field>
            <field name="type">ir.actions.act_window</field>
            <field name="res_model">res.partner</field>
            <field name="view_type">form</field>
            <field name="domain">[]</field>
            <field name="view_mode">kanban,tree,form</field>
            <field name="context">{'search_default_supplier': 1,'default_customer': 0,'default_supplier': 1}</field>
            <field name="filter" eval="True"/>
            <field name="help">
                Click on "Create" to add a new supplier in your address book.
                &lt;p&gt;
                A supplier is either a person or a company; a person can be linked to a company as a contact of that company.
                &lt;p&gt;
                You will be able to follow documents and history of your contacts (invoices, meetings, projects, etc.)
            </field>
        </record>

        <record id="action_partner_employee_form" model="ir.actions.act_window">
            <field name="name">Employees</field>
            <field name="type">ir.actions.act_window</field>
            <field name="res_model">res.partner</field>
            <field name="view_type">form</field>
            <field name="domain">[('employee','=',1)]</field>
            <field name="context">{'default_customer':0, 'default_supplier':0 , 'default_employee':1}</field>
            <field name="filter" eval="True"/>
        </record>

        <record id="action_partner_other_form" model="ir.actions.act_window">
            <field name="name">Other Partners</field>
            <field name="type">ir.actions.act_window</field>
            <field name="res_model">res.partner</field>
            <field name="view_type">form</field>
            <field name="domain">[('supplier','&lt;&gt;',1),('customer','&lt;&gt;',1)]</field>
            <field name="filter" eval="True"/>
        </record>

        <record id="view_payterm_form" model="ir.ui.view">
            <field name="name">res.payterm</field>
            <field name="model">res.payterm</field>
            <field name="type">form</field>
            <field name="arch" type="xml">
                <form string="Payment Term" version="7.0">
                    <group>
                        <field name="name"/>
                    </group>
                </form>
            </field>
        </record>
        <record id="action_payterm_form" model="ir.actions.act_window">
            <field name="name">Payment term</field>
            <field name="type">ir.actions.act_window</field>
            <field name="res_model">res.payterm</field>
            <field name="view_type">form</field>
            <field name="view_id" ref="view_payterm_form"/>
        </record>

        <!-- Categories -->
        <record id="view_partner_category_form" model="ir.ui.view">
            <field name="name">Partner Categories</field>
            <field name="model">res.partner.category</field>
            <field name="type">form</field>
            <field name="arch" type="xml">
                <form string="Partner Category" version="7.0">
                    <group col="4">
                        <field name="name"/>
                        <field name="active"/>
                        <field name="parent_id"/>
                    </group>
                </form>
            </field>
        </record>
        <record id="view_partner_category_list" model="ir.ui.view">
            <field name="name">Partner Categories</field>
            <field name="model">res.partner.category</field>
            <field name="type">tree</field>
            <field eval="6" name="priority"/>
            <field name="arch" type="xml">
                <tree string="Partner Categories">
                    <field name="complete_name"/>
                </tree>
            </field>
        </record>
        <record id="view_partner_category_tree" model="ir.ui.view">
            <field name="name">res.partner.category.tree</field>
            <field name="model">res.partner.category</field>
            <field name="type">tree</field>
            <field name="field_parent">child_ids</field>
            <field name="arch" type="xml">
                <tree toolbar="1" string="Partner Categories">
                    <field name="name"/>
                </tree>
            </field>
        </record>
        <!--
        <record id="action_partner_category" model="ir.actions.act_window">
            <field name="name">Partners by Categories</field>
            <field name="type">ir.actions.act_window</field>
            <field name="res_model">res.partner.category</field>
            <field name="view_type">tree</field>
            <field name="view_id" ref="view_partner_category_tree"/>
            <field name="domain">[('parent_id','=',False)]</field>
        </record>
        <menuitem action="action_partner_category" id="menu_partner_category_main" parent="base.menu_address_book" sequence="1"
            groups="base.group_no_one"/>
        -->

        <record id="action_partner_by_category" model="ir.actions.act_window">
            <field name="name">Partner Categories</field>
            <field name="res_model">res.partner</field>
            <field name="view_type">form</field>
            <field name="view_mode">tree,form</field>
            <field name="domain">[('category_id','child_of', [active_id])]</field>
            <field name="context">{'category_id':active_id}</field>
            <field name="search_view_id" ref="view_res_partner_filter"/>
        </record>

        <record id="ir_action_partner_by_category" model="ir.values">
            <field eval="'tree_but_open'" name="key2"/>
            <field eval="'res.partner.category'" name="model"/>
            <field name="name">Open partners</field>
            <field eval="'ir.actions.act_window,%d'%action_partner_by_category" name="value"/>
        </record>

        <record id="action_partner_category_form" model="ir.actions.act_window">
            <field name="name">Partner Categories</field>
            <field name="type">ir.actions.act_window</field>
            <field name="res_model">res.partner.category</field>
            <field name="view_type">form</field>
            <field name="help">Manage the partner categories in order to better classify them for tracking and analysis purposes. A partner may belong to several categories and categories have a hierarchy structure: a partner belonging to a category also belong to his parent category.</field>
        </record>

        <menuitem action="action_partner_category_form" id="menu_partner_category_form" name="Partner Categories" sequence="4" parent="menu_config_address_book" groups="base.group_no_one"/>

    </data>
</openerp><|MERGE_RESOLUTION|>--- conflicted
+++ resolved
@@ -245,7 +245,6 @@
             <field name="type">search</field>
             <field name="arch" type="xml">
                 <search string="Search Partner">
-<<<<<<< HEAD
                     <field name="name" filter_domain="['|','|',('name','ilike',self),('parent_id','ilike',self),('ref','=',self)]" string="Partner"/>
                     <field name="category_id"/>
                     <field name="user_id"/>
@@ -257,35 +256,12 @@
                     <separator/>
                     <filter string="Customers" name="customer" icon="terp-personal" domain="[('customer','=',1)]" help="Customer Partners"/>
                     <separator/>
-                    <filter string="Suppliers" name="supplier" icon="terp-personal" domain="[('supplier','=',1)]" help="Supplier Partners"/>                        
+                    <filter string="Suppliers" name="supplier" icon="terp-personal" domain="[('supplier','=',1)]" help="Supplier Partners"/>
                     <group expand="0" string="Group By...">
                         <filter string="Salesman" icon="terp-personal" domain="[]" context="{'group_by' : 'user_id'}" />
                         <filter string="Company" context="{'group_by': 'parent_id'}"/>
                     </group>
                 </search>
-=======
-                   <group col='10' colspan='4'>
-                        <field name="name"
-                            filter_domain="['|','|',('name','ilike',self),('parent_id','ilike',self),('ref','=',self)]"
-                            string="Partner"/>
-                        <separator orientation="vertical"/>
-                        <filter help="My Partners" icon="terp-personal+" domain="[('user_id','=',uid)]"/>
-                        <filter string="Persons" name="type_person" icon="terp-personal" domain="[('is_company','=',0)]"/>
-                        <filter string="Companies" name="type_company" icon="terp-partner" domain="[('is_company','=',1)]"/>
-                        <filter string="Customers" name="customer" icon="terp-personal" domain="[('customer','=',1)]" help="Customer Partners"/>
-                        <filter string="Suppliers" name="supplier" icon="terp-personal" domain="[('supplier','=',1)]" help="Supplier Partners"/>
-                        <separator orientation="vertical"/>
-                        <field name="category_id"/>
-                        <field name="user_id"/>
-                        <field name="parent_id" filter_domain="[('parent_id','child_of',[self])]"/>
-                   </group>
-                   <newline />
-                   <group expand="0" string="Group By...">
-                       <filter string="Salesman" icon="terp-personal" domain="[]" context="{'group_by' : 'user_id'}" />
-                       <filter string="Company" context="{'group_by': 'parent_id'}"/>
-                   </group>
-               </search>
->>>>>>> f167f30b
             </field>
         </record>
 
