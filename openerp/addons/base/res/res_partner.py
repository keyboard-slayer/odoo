--- conflicted
+++ resolved
@@ -516,7 +516,6 @@
             address_format = '%(company_name)s\n' + address_format
         return address_format % args
 
-<<<<<<< HEAD
     def fields_view_get(self, cr, uid, view_id=None, view_type='form', context=None, toolbar=False, submenu=False):        
         res = super(res_partner,self).fields_view_get(cr, uid, view_id, view_type, context, toolbar=toolbar, submenu=submenu)        
         if view_id and context and view_type == 'form':
@@ -558,9 +557,6 @@
             res['arch'] = etree.tostring(doc)
         return res
 
-
-=======
->>>>>>> e5b0cd20
 # res.partner.address is deprecated; it is still there for backward compability only and will be removed in next version
 class res_partner_address(osv.osv):
     _table = "res_partner"
