--- conflicted
+++ resolved
@@ -788,19 +788,11 @@
         address_format = address.country_id.address_format or \
               "%(street)s\n%(street2)s\n%(city)s %(state_code)s %(zip)s\n%(country_name)s"
         args = {
-<<<<<<< HEAD
             'state_code': address.state_id.code or '',
             'state_name': address.state_id.name or '',
             'country_code': address.country_id.code or '',
             'country_name': address.country_id.name or '',
-            'company_name': address.parent_id.name or '',
-=======
-            'state_code': address.state_id and address.state_id.code or '',
-            'state_name': address.state_id and address.state_id.name or '',
-            'country_code': address.country_id and address.country_id.code or '',
-            'country_name': address.country_id and address.country_id.name or '',
-            'company_name': address.parent_id and address.parent_name or '',
->>>>>>> 22c39028
+            'company_name': address.parent_name or '',
         }
         for field in self._address_fields(cr, uid, context=context):
             args[field] = getattr(address, field) or ''
