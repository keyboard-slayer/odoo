# -*- coding: utf-8 -*-
##############################################################################
#
#    OpenERP, Open Source Management Solution
#    Copyright (C) 2004-2014 OpenERP S.A. <http://www.openerp.com>
#
#    This program is free software: you can redistribute it and/or modify
#    it under the terms of the GNU Affero General Public License as
#    published by the Free Software Foundation, either version 3 of the
#    License, or (at your option) any later version.
#
#    This program is distributed in the hope that it will be useful,
#    but WITHOUT ANY WARRANTY; without even the implied warranty of
#    MERCHANTABILITY or FITNESS FOR A PARTICULAR PURPOSE.  See the
#    GNU Affero General Public License for more details.
#
#    You should have received a copy of the GNU Affero General Public License
#    along with this program.  If not, see <http://www.gnu.org/licenses/>.
#
##############################################################################

from functools import partial
import logging
import operator
import os
import time
import datetime
import dateutil
import pytz

import openerp
from openerp import SUPERUSER_ID
from openerp import tools
from openerp import workflow
import openerp.api
from openerp.osv import fields, osv
from openerp.osv.orm import browse_record
import openerp.report.interface
from openerp.report.report_sxw import report_sxw, report_rml
from openerp.tools.safe_eval import safe_eval as eval
from openerp.tools.translate import _
import openerp.workflow

_logger = logging.getLogger(__name__)


class actions(osv.osv):
    _name = 'ir.actions.actions'
    _table = 'ir_actions'
    _order = 'name'
    _columns = {
        'name': fields.char('Name', required=True),
        'type': fields.char('Action Type', required=True),
        'usage': fields.char('Action Usage'),
        'help': fields.text('Action description',
            help='Optional help text for the users with a description of the target view, such as its usage and purpose.',
            translate=True),
    }
    _defaults = {
        'usage': lambda *a: False,
    }

    def unlink(self, cr, uid, ids, context=None):
        """unlink ir.action.todo which are related to actions which will be deleted.
           NOTE: ondelete cascade will not work on ir.actions.actions so we will need to do it manually."""
        todo_obj = self.pool.get('ir.actions.todo')
        if not ids:
            return True
        if isinstance(ids, (int, long)):
            ids = [ids]
        todo_ids = todo_obj.search(cr, uid, [('action_id', 'in', ids)], context=context)
        todo_obj.unlink(cr, uid, todo_ids, context=context)
        return super(actions, self).unlink(cr, uid, ids, context=context)

class ir_actions_report_xml(osv.osv):

    def _report_content(self, cursor, user, ids, name, arg, context=None):
        res = {}
        for report in self.browse(cursor, user, ids, context=context):
            data = report[name + '_data']
            if not data and report[name[:-8]]:
                fp = None
                try:
                    fp = tools.file_open(report[name[:-8]], mode='rb')
                    data = fp.read()
                except:
                    data = False
                finally:
                    if fp:
                        fp.close()
            res[report.id] = data
        return res

    def _report_content_inv(self, cursor, user, id, name, value, arg, context=None):
        self.write(cursor, user, id, {name+'_data': value}, context=context)

    def _report_sxw(self, cursor, user, ids, name, arg, context=None):
        res = {}
        for report in self.browse(cursor, user, ids, context=context):
            if report.report_rml:
                res[report.id] = report.report_rml.replace('.rml', '.sxw')
            else:
                res[report.id] = False
        return res

    def _lookup_report(self, cr, name):
        """
        Look up a report definition.
        """
        opj = os.path.join

        # First lookup in the deprecated place, because if the report definition
        # has not been updated, it is more likely the correct definition is there.
        # Only reports with custom parser sepcified in Python are still there.
        if 'report.' + name in openerp.report.interface.report_int._reports:
            new_report = openerp.report.interface.report_int._reports['report.' + name]
        else:
            cr.execute("SELECT * FROM ir_act_report_xml WHERE report_name=%s", (name,))
            r = cr.dictfetchone()
            if r:
                if r['report_type'] in ['qweb-pdf', 'qweb-html']:
                    return r['report_name']
                elif r['report_rml'] or r['report_rml_content_data']:
                    if r['parser']:
                        kwargs = { 'parser': operator.attrgetter(r['parser'])(openerp.addons) }
                    else:
                        kwargs = {}
                    new_report = report_sxw('report.'+r['report_name'], r['model'],
                            opj('addons',r['report_rml'] or '/'), header=r['header'], register=False, **kwargs)
                elif r['report_xsl'] and r['report_xml']:
                    new_report = report_rml('report.'+r['report_name'], r['model'],
                            opj('addons',r['report_xml']),
                            r['report_xsl'] and opj('addons',r['report_xsl']), register=False)
                else:
                    raise Exception, "Unhandled report type: %s" % r
            else:
                raise Exception, "Required report does not exist: %s" % name

        return new_report

    def render_report(self, cr, uid, res_ids, name, data, context=None):
        """
        Look up a report definition and render the report for the provided IDs.
        """
        new_report = self._lookup_report(cr, name)

        if isinstance(new_report, (str, unicode)):  # Qweb report
            # The only case where a QWeb report is rendered with this method occurs when running
            # yml tests originally written for RML reports.
            if openerp.tools.config['test_enable'] and not tools.config['test_report_directory']:
                # Only generate the pdf when a destination folder has been provided.
                return self.pool['report'].get_html(cr, uid, res_ids, new_report, data=data, context=context), 'html'
            else:
                return self.pool['report'].get_pdf(cr, uid, res_ids, new_report, data=data, context=context), 'pdf'
        else:
            return new_report.create(cr, uid, res_ids, data, context)

    _name = 'ir.actions.report.xml'
    _inherit = 'ir.actions.actions'
    _table = 'ir_act_report_xml'
    _sequence = 'ir_actions_id_seq'
    _order = 'name'
    _columns = {
        'type': fields.char('Action Type', required=True),
        'name': fields.char('Name', required=True, translate=True),

        'model': fields.char('Model', required=True),
        'report_type': fields.selection([('qweb-pdf', 'PDF'),
                    ('qweb-html', 'HTML'),
                    ('controller', 'Controller'),
                    ('pdf', 'RML pdf (deprecated)'),
                    ('sxw', 'RML sxw (deprecated)'),
                    ('webkit', 'Webkit (deprecated)'),
                    ], 'Report Type', required=True, help="HTML will open the report directly in your browser, PDF will use wkhtmltopdf to render the HTML into a PDF file and let you download it, Controller allows you to define the url of a custom controller outputting any kind of report."),
        'report_name': fields.char('Template Name', required=True, help="For QWeb reports, name of the template used in the rendering. The method 'render_html' of the model 'report.template_name' will be called (if any) to give the html. For RML reports, this is the LocalService name."),
        'groups_id': fields.many2many('res.groups', 'res_groups_report_rel', 'uid', 'gid', 'Groups'),

        # options
        'multi': fields.boolean('On Multiple Doc.', help="If set to true, the action will not be displayed on the right toolbar of a form view."),
        'attachment_use': fields.boolean('Reload from Attachment', help='If you check this, then the second time the user prints with same attachment name, it returns the previous report.'),
        'attachment': fields.char('Save as Attachment Prefix', help='This is the filename of the attachment used to store the printing result. Keep empty to not save the printed reports. You can use a python expression with the object and time variables.'),

        # Deprecated rml stuff
        'usage': fields.char('Action Usage'),
        'header': fields.boolean('Add RML Header', help="Add or not the corporate RML header"),
        'parser': fields.char('Parser Class'),
        'auto': fields.boolean('Custom Python Parser'),

        'report_xsl': fields.char('XSL Path'),
        'report_xml': fields.char('XML Path'),

        'report_rml': fields.char('Main Report File Path/controller', help="The path to the main report file/controller (depending on Report Type) or NULL if the content is in another data field"),
        'report_file': fields.related('report_rml', type="char", required=False, readonly=False, string='Report File', help="The path to the main report file (depending on Report Type) or NULL if the content is in another field", store=True),

        'report_sxw': fields.function(_report_sxw, type='char', string='SXW Path'),
        'report_sxw_content_data': fields.binary('SXW Content'),
        'report_rml_content_data': fields.binary('RML Content'),
        'report_sxw_content': fields.function(_report_content, fnct_inv=_report_content_inv, type='binary', string='SXW Content',),
        'report_rml_content': fields.function(_report_content, fnct_inv=_report_content_inv, type='binary', string='RML Content'),
    }
    _defaults = {
        'type': 'ir.actions.report.xml',
        'multi': False,
        'auto': True,
        'header': True,
        'report_sxw_content': False,
        'report_type': 'pdf',
        'attachment': False,
    }


class ir_actions_act_window(osv.osv):
    _name = 'ir.actions.act_window'
    _table = 'ir_act_window'
    _inherit = 'ir.actions.actions'
    _sequence = 'ir_actions_id_seq'
    _order = 'name'

    def _check_model(self, cr, uid, ids, context=None):
        for action in self.browse(cr, uid, ids, context):
            if action.res_model not in self.pool:
                return False
            if action.src_model and action.src_model not in self.pool:
                return False
        return True

    def _invalid_model_msg(self, cr, uid, ids, context=None):
        return _('Invalid model name in the action definition.')

    _constraints = [
        (_check_model, _invalid_model_msg, ['res_model','src_model'])
    ]

    def _views_get_fnc(self, cr, uid, ids, name, arg, context=None):
        """Returns an ordered list of the specific view modes that should be
           enabled when displaying the result of this action, along with the
           ID of the specific view to use for each mode, if any were required.

           This function hides the logic of determining the precedence between
           the view_modes string, the view_ids o2m, and the view_id m2o that can
           be set on the action.

           :rtype: dict in the form { action_id: list of pairs (tuples) }
           :return: { action_id: [(view_id, view_mode), ...], ... }, where view_mode
                    is one of the possible values for ir.ui.view.type and view_id
                    is the ID of a specific view to use for this mode, or False for
                    the default one.
        """
        res = {}
        for act in self.browse(cr, uid, ids):
            res[act.id] = [(view.view_id.id, view.view_mode) for view in act.view_ids]
            view_ids_modes = [view.view_mode for view in act.view_ids]
            modes = act.view_mode.split(',')
            missing_modes = [mode for mode in modes if mode not in view_ids_modes]
            if missing_modes:
                if act.view_id and act.view_id.type in missing_modes:
                    # reorder missing modes to put view_id first if present
                    missing_modes.remove(act.view_id.type)
                    res[act.id].append((act.view_id.id, act.view_id.type))
                res[act.id].extend([(False, mode) for mode in missing_modes])
        return res

    def _search_view(self, cr, uid, ids, name, arg, context=None):
        res = {}
        for act in self.browse(cr, uid, ids, context=context):
            field_get = self.pool[act.res_model].fields_view_get(cr, uid,
                act.search_view_id and act.search_view_id.id or False,
                'search', context=context)
            res[act.id] = str(field_get)
        return res

    _columns = {
        'name': fields.char('Action Name', required=True, translate=True),
        'type': fields.char('Action Type', required=True),
        'view_id': fields.many2one('ir.ui.view', 'View Ref.', ondelete='set null'),
        'domain': fields.char('Domain Value',
            help="Optional domain filtering of the destination data, as a Python expression"),
        'context': fields.char('Context Value', required=True,
            help="Context dictionary as Python expression, empty by default (Default: {})"),
        'res_id': fields.integer('Record ID', help="Database ID of record to open in form view, when ``view_mode`` is set to 'form' only"),
        'res_model': fields.char('Destination Model', required=True,
            help="Model name of the object to open in the view window"),
        'src_model': fields.char('Source Model',
            help="Optional model name of the objects on which this action should be visible"),
        'target': fields.selection([('current','Current Window'),('new','New Window'),('inline','Inline Edit'),('inlineview','Inline View')], 'Target Window'),
        'view_mode': fields.char('View Mode', required=True,
            help="Comma-separated list of allowed view modes, such as 'form', 'tree', 'calendar', etc. (Default: tree,form)"),
        'view_type': fields.selection((('tree','Tree'),('form','Form')), string='View Type', required=True,
            help="View type: Tree type to use for the tree view, set to 'tree' for a hierarchical tree view, or 'form' for a regular list view"),
        'usage': fields.char('Action Usage',
            help="Used to filter menu and home actions from the user form."),
        'view_ids': fields.one2many('ir.actions.act_window.view', 'act_window_id', 'Views'),
        'views': fields.function(_views_get_fnc, type='binary', string='Views',
               help="This function field computes the ordered list of views that should be enabled " \
                    "when displaying the result of an action, federating view mode, views and " \
                    "reference view. The result is returned as an ordered list of pairs (view_id,view_mode)."),
        'limit': fields.integer('Limit', help='Default limit for the list view'),
        'auto_refresh': fields.integer('Auto-Refresh',
            help='Add an auto-refresh on the view'),
        'groups_id': fields.many2many('res.groups', 'ir_act_window_group_rel',
            'act_id', 'gid', 'Groups'),
        'search_view_id': fields.many2one('ir.ui.view', 'Search View Ref.'),
        'filter': fields.boolean('Filter'),
        'auto_search':fields.boolean('Auto Search'),
        'search_view' : fields.function(_search_view, type='text', string='Search View'),
        'multi': fields.boolean('Restrict to lists', help="If checked and the action is bound to a model, it will only appear in the More menu on list views"),
    }

    _defaults = {
        'type': 'ir.actions.act_window',
        'view_type': 'form',
        'view_mode': 'tree,form',
        'context': '{}',
        'limit': 80,
        'target': 'current',
        'auto_refresh': 0,
        'auto_search':True,
        'multi': False,
    }
    def read(self, cr, uid, ids, fields=None, context=None, load='_classic_read'):
        """ call the method get_empty_list_help of the model and set the window action help message
        """
        ids_int = isinstance(ids, (int, long))
        if ids_int:
            ids = [ids]
        results = super(ir_actions_act_window, self).read(cr, uid, ids, fields=fields, context=context, load=load)

        if not fields or 'help' in fields:
            for res in results:
                model = res.get('res_model')
                if model and self.pool.get(model):
                    ctx = dict(context or {})
                    res['help'] = self.pool[model].get_empty_list_help(cr, uid, res.get('help', ""), context=ctx)
        if ids_int:
            return results[0]
        return results

    def for_xml_id(self, cr, uid, module, xml_id, context=None):
        """ Returns the act_window object created for the provided xml_id

        :param module: the module the act_window originates in
        :param xml_id: the namespace-less id of the action (the @id
                       attribute from the XML file)
        :return: A read() view of the ir.actions.act_window
        """
        dataobj = self.pool.get('ir.model.data')
        data_id = dataobj._get_id (cr, SUPERUSER_ID, module, xml_id)
        res_id = dataobj.browse(cr, uid, data_id, context).res_id
        return self.read(cr, uid, [res_id], [], context)[0]

VIEW_TYPES = [
    ('tree', 'Tree'),
    ('form', 'Form'),
    ('graph', 'Graph'),
    ('calendar', 'Calendar'),
    ('gantt', 'Gantt'),
    ('kanban', 'Kanban')]
class ir_actions_act_window_view(osv.osv):
    _name = 'ir.actions.act_window.view'
    _table = 'ir_act_window_view'
    _rec_name = 'view_id'
    _order = 'sequence'
    _columns = {
        'sequence': fields.integer('Sequence'),
        'view_id': fields.many2one('ir.ui.view', 'View'),
        'view_mode': fields.selection(VIEW_TYPES, string='View Type', required=True),
        'act_window_id': fields.many2one('ir.actions.act_window', 'Action', ondelete='cascade'),
        'multi': fields.boolean('On Multiple Doc.',
            help="If set to true, the action will not be displayed on the right toolbar of a form view."),
    }
    _defaults = {
        'multi': False,
    }
    def _auto_init(self, cr, context=None):
<<<<<<< HEAD
        super(ir_actions_act_window_view, self)._auto_init(cr, context)
        cr.execute('SELECT indexname FROM pg_indexes WHERE indexname = \'act_window_view_unique_mode_per_action\'')
        if not cr.fetchone():
            cr.execute('CREATE UNIQUE INDEX act_window_view_unique_mode_per_action ON ir_act_window_view (act_window_id, view_mode)')
=======
        res = super(act_window_view, self)._auto_init(cr, context)
        cr.execute('SELECT indexname FROM pg_indexes WHERE indexname = \'act_window_view_unique_mode_per_action\'')
        if not cr.fetchone():
            cr.execute('CREATE UNIQUE INDEX act_window_view_unique_mode_per_action ON ir_act_window_view (act_window_id, view_mode)')
        return res
act_window_view()
>>>>>>> f4cb884c


class ir_actions_act_window_close(osv.osv):
    _name = 'ir.actions.act_window_close'
    _inherit = 'ir.actions.actions'
    _table = 'ir_actions'
    _defaults = {
        'type': 'ir.actions.act_window_close',
    }


class ir_actions_act_url(osv.osv):
    _name = 'ir.actions.act_url'
    _table = 'ir_act_url'
    _inherit = 'ir.actions.actions'
    _sequence = 'ir_actions_id_seq'
    _order = 'name'
    _columns = {
        'name': fields.char('Action Name', required=True, translate=True),
        'type': fields.char('Action Type', required=True),
        'url': fields.text('Action URL',required=True),
        'target': fields.selection((
            ('new', 'New Window'),
            ('self', 'This Window')),
            'Action Target', required=True
        )
    }
    _defaults = {
        'type': 'ir.actions.act_url',
        'target': 'new'
    }


class ir_actions_server(osv.osv):
    """ Server actions model. Server action work on a base model and offer various
    type of actions that can be executed automatically, for example using base
    action rules, of manually, by adding the action in the 'More' contextual
    menu.

    Since OpenERP 8.0 a button 'Create Menu Action' button is available on the
    action form view. It creates an entry in the More menu of the base model.
    This allows to create server actions and run them in mass mode easily through
    the interface.

    The available actions are :

    - 'Execute Python Code': a block of python code that will be executed
    - 'Trigger a Workflow Signal': send a signal to a workflow
    - 'Run a Client Action': choose a client action to launch
    - 'Create or Copy a new Record': create a new record with new values, or
      copy an existing record in your database
    - 'Write on a Record': update the values of a record
    - 'Execute several actions': define an action that triggers several other
      server actions
    """
    _name = 'ir.actions.server'
    _table = 'ir_act_server'
    _inherit = 'ir.actions.actions'
    _sequence = 'ir_actions_id_seq'
    _order = 'sequence,name'

    def _select_objects(self, cr, uid, context=None):
        model_pool = self.pool.get('ir.model')
        ids = model_pool.search(cr, uid, [], limit=None)
        res = model_pool.read(cr, uid, ids, ['model', 'name'])
        return [(r['model'], r['name']) for r in res] + [('', '')]

    def _get_states(self, cr, uid, context=None):
        """ Override me in order to add new states in the server action. Please
        note that the added key length should not be higher than already-existing
        ones. """
        return [('code', 'Execute Python Code'),
                ('trigger', 'Trigger a Workflow Signal'),
                ('client_action', 'Run a Client Action'),
                ('object_create', 'Create or Copy a new Record'),
                ('object_write', 'Write on a Record'),
                ('multi', 'Execute several actions')]

    def _get_states_wrapper(self, cr, uid, context=None):
        return self._get_states(cr, uid, context)

    _columns = {
        'name': fields.char('Action Name', required=True, translate=True),
        'condition': fields.char('Condition',
                                 help="Condition verified before executing the server action. If it "
                                 "is not verified, the action will not be executed. The condition is "
                                 "a Python expression, like 'object.list_price > 5000'. A void "
                                 "condition is considered as always True. Help about python expression "
                                 "is given in the help tab."),
        'state': fields.selection(_get_states_wrapper, 'Action To Do', required=True,
                                  help="Type of server action. The following values are available:\n"
                                  "- 'Execute Python Code': a block of python code that will be executed\n"
                                  "- 'Trigger a Workflow Signal': send a signal to a workflow\n"
                                  "- 'Run a Client Action': choose a client action to launch\n"
                                  "- 'Create or Copy a new Record': create a new record with new values, or copy an existing record in your database\n"
                                  "- 'Write on a Record': update the values of a record\n"
                                  "- 'Execute several actions': define an action that triggers several other server actions\n"
                                  "- 'Send Email': automatically send an email (available in email_template)"),
        'usage': fields.char('Action Usage'),
        'type': fields.char('Action Type', required=True),
        # Generic
        'sequence': fields.integer('Sequence',
                                   help="When dealing with multiple actions, the execution order is "
                                   "based on the sequence. Low number means high priority."),
        'model_id': fields.many2one('ir.model', 'Base Model', required=True, ondelete='cascade',
                                    help="Base model on which the server action runs."),
        'model_name': fields.related('model_id', 'model', type='char',
                                     string='Model Name', readonly=True),
        'menu_ir_values_id': fields.many2one('ir.values', 'More Menu entry', readonly=True,
                                             help='More menu entry.', copy=False),
        # Client Action
        'action_id': fields.many2one('ir.actions.actions', 'Client Action',
                                     help="Select the client action that has to be executed."),
        # Python code
        'code': fields.text('Python Code',
                            help="Write Python code that the action will execute. Some variables are "
                            "available for use; help about pyhon expression is given in the help tab."),
        # Workflow signal
        'use_relational_model': fields.selection([('base', 'Use the base model of the action'),
                                                  ('relational', 'Use a relation field on the base model')],
                                                 string='Target Model', required=True),
        'wkf_transition_id': fields.many2one('workflow.transition', string='Signal to Trigger',
                                             help="Select the workflow signal to trigger."),
        'wkf_model_id': fields.many2one('ir.model', 'Target Model',
                                        help="The model that will receive the workflow signal. Note that it should have a workflow associated with it."),
        'wkf_model_name': fields.related('wkf_model_id', 'model', type='char', string='Target Model Name', store=True, readonly=True),
        'wkf_field_id': fields.many2one('ir.model.fields', string='Relation Field',
                                        oldname='trigger_obj_id',
                                        help="The field on the current object that links to the target object record (must be a many2one, or an integer field with the record ID)"),
        # Multi
        'child_ids': fields.many2many('ir.actions.server', 'rel_server_actions',
                                      'server_id', 'action_id',
                                      string='Child Actions',
                                      help='Child server actions that will be executed. Note that the last return returned action value will be used as global return value.'),
        # Create/Copy/Write
        'use_create': fields.selection([('new', 'Create a new record in the Base Model'),
                                        ('new_other', 'Create a new record in another model'),
                                        ('copy_current', 'Copy the current record'),
                                        ('copy_other', 'Choose and copy a record in the database')],
                                       string="Creation Policy", required=True,
                                       help=""),
        'crud_model_id': fields.many2one('ir.model', 'Target Model',
                                         oldname='srcmodel_id',
                                         help="Model for record creation / update. Set this field only to specify a different model than the base model."),
        'crud_model_name': fields.related('crud_model_id', 'model', type='char',
                                          string='Create/Write Target Model Name',
                                          store=True, readonly=True),
        'ref_object': fields.reference('Reference record', selection=_select_objects, size=128,
                                       oldname='copy_object'),
        'link_new_record': fields.boolean('Attach the new record',
                                          help="Check this if you want to link the newly-created record "
                                          "to the current record on which the server action runs."),
        'link_field_id': fields.many2one('ir.model.fields', 'Link using field',
                                         oldname='record_id',
                                         help="Provide the field where the record id is stored after the operations."),
        'use_write': fields.selection([('current', 'Update the current record'),
                                       ('expression', 'Update a record linked to the current record using python'),
                                       ('other', 'Choose and Update a record in the database')],
                                      string='Update Policy', required=True,
                                      help=""),
        'write_expression': fields.char('Expression',
                                        oldname='write_id',
                                        help="Provide an expression that, applied on the current record, gives the field to update."),
        'fields_lines': fields.one2many('ir.server.object.lines', 'server_id',
                                        string='Value Mapping',
                                        copy=True),

        # Fake fields used to implement the placeholder assistant
        'model_object_field': fields.many2one('ir.model.fields', string="Field",
                                              help="Select target field from the related document model.\n"
                                                   "If it is a relationship field you will be able to select "
                                                   "a target field at the destination of the relationship."),
        'sub_object': fields.many2one('ir.model', 'Sub-model', readonly=True,
                                      help="When a relationship field is selected as first field, "
                                           "this field shows the document model the relationship goes to."),
        'sub_model_object_field': fields.many2one('ir.model.fields', 'Sub-field',
                                                  help="When a relationship field is selected as first field, "
                                                       "this field lets you select the target field within the "
                                                       "destination document model (sub-model)."),
        'copyvalue': fields.char('Placeholder Expression', help="Final placeholder expression, to be copy-pasted in the desired template field."),
        # Fake fields used to implement the ID finding assistant
        'id_object': fields.reference('Record', selection=_select_objects, size=128),
        'id_value': fields.char('Record ID'),
    }

    _defaults = {
        'state': 'code',
        'condition': 'True',
        'type': 'ir.actions.server',
        'sequence': 5,
        'code': """# Available locals:
#  - time, datetime, dateutil: Python libraries
#  - env: Odoo Environement
#  - model: Model of the record on which the action is triggered
#  - object: Record on which the action is triggered if there is one, otherwise None
#  - workflow: Workflow engine
#  - Warning: Warning Exception to use with raise
# To return an action, assign: action = {...}""",
        'use_relational_model': 'base',
        'use_create': 'new',
        'use_write': 'current',
    }

    def _check_expression(self, cr, uid, expression, model_id, context):
        """ Check python expression (condition, write_expression). Each step of
        the path must be a valid many2one field, or an integer field for the last
        step.

        :param str expression: a python expression, beginning by 'obj' or 'object'
        :param int model_id: the base model of the server action
        :returns tuple: (is_valid, target_model_name, error_msg)
        """
        if not model_id:
            return (False, None, 'Your expression cannot be validated because the Base Model is not set.')
        # fetch current model
        current_model_name = self.pool.get('ir.model').browse(cr, uid, model_id, context).model
        # transform expression into a path that should look like 'object.many2onefield.many2onefield'
        path = expression.split('.')
        initial = path.pop(0)
        if initial not in ['obj', 'object']:
            return (False, None, 'Your expression should begin with obj or object.\nAn expression builder is available in the help tab.')
        # analyze path
        while path:
            step = path.pop(0)
            field = self.pool[current_model_name]._fields.get(step)
            if not field:
                return (False, None, 'Part of the expression (%s) is not recognized as a column in the model %s.' % (step, current_model_name))
            ftype = field.type
            if ftype not in ['many2one', 'int']:
                return (False, None, 'Part of the expression (%s) is not a valid column type (is %s, should be a many2one or an int)' % (step, ftype))
            if ftype == 'int' and path:
                return (False, None, 'Part of the expression (%s) is an integer field that is only allowed at the end of an expression' % (step))
            if ftype == 'many2one':
                current_model_name = field.comodel_name
        return (True, current_model_name, None)

    def _check_write_expression(self, cr, uid, ids, context=None):
        for record in self.browse(cr, uid, ids, context=context):
            if record.write_expression and record.model_id:
                correct, model_name, message = self._check_expression(cr, uid, record.write_expression, record.model_id.id, context=context)
                if not correct:
                    _logger.warning('Invalid expression: %s' % message)
                    return False
        return True

    _constraints = [
        (_check_write_expression,
            'Incorrect Write Record Expression',
            ['write_expression']),
        (partial(osv.Model._check_m2m_recursion, field_name='child_ids'),
            'Recursion found in child server actions',
            ['child_ids']),
    ]

    def on_change_model_id(self, cr, uid, ids, model_id, wkf_model_id, crud_model_id, context=None):
        """ When changing the action base model, reset workflow and crud config
        to ease value coherence. """
        values = {
            'use_create': 'new',
            'use_write': 'current',
            'use_relational_model': 'base',
            'wkf_model_id': model_id,
            'wkf_field_id': False,
            'crud_model_id': model_id,
        }

        if model_id:
            values['model_name'] = self.pool.get('ir.model').browse(cr, uid, model_id, context).model

        return {'value': values}

    def on_change_wkf_wonfig(self, cr, uid, ids, use_relational_model, wkf_field_id, wkf_model_id, model_id, context=None):
        """ Update workflow type configuration

         - update the workflow model (for base (model_id) /relational (field.relation))
         - update wkf_transition_id to False if workflow model changes, to force
           the user to choose a new one
        """
        values = {}
        if use_relational_model == 'relational' and wkf_field_id:
            field = self.pool['ir.model.fields'].browse(cr, uid, wkf_field_id, context=context)
            new_wkf_model_id = self.pool.get('ir.model').search(cr, uid, [('model', '=', field.relation)], context=context)[0]
            values['wkf_model_id'] = new_wkf_model_id
        else:
            values['wkf_model_id'] = model_id
        return {'value': values}

    def on_change_wkf_model_id(self, cr, uid, ids, wkf_model_id, context=None):
        """ When changing the workflow model, update its stored name also """
        wkf_model_name = False
        if wkf_model_id:
            wkf_model_name = self.pool.get('ir.model').browse(cr, uid, wkf_model_id, context).model
        values = {'wkf_transition_id': False, 'wkf_model_name': wkf_model_name}
        return {'value': values}

    def on_change_crud_config(self, cr, uid, ids, state, use_create, use_write, ref_object, crud_model_id, model_id, context=None):
        """ Wrapper on CRUD-type (create or write) on_change """
        if state == 'object_create':
            return self.on_change_create_config(cr, uid, ids, use_create, ref_object, crud_model_id, model_id, context=context)
        elif state == 'object_write':
            return self.on_change_write_config(cr, uid, ids, use_write, ref_object, crud_model_id, model_id, context=context)
        else:
            return {}

    def on_change_create_config(self, cr, uid, ids, use_create, ref_object, crud_model_id, model_id, context=None):
        """ When changing the object_create type configuration:

         - `new` and `copy_current`: crud_model_id is the same as base model
         - `new_other`: user choose crud_model_id
         - `copy_other`: disassemble the reference object to have its model
         - if the target model has changed, then reset the link field that is
           probably not correct anymore
        """
        values = {}
        if use_create == 'new':
            values['crud_model_id'] = model_id
        elif use_create == 'new_other':
            pass
        elif use_create == 'copy_current':
            values['crud_model_id'] = model_id
        elif use_create == 'copy_other' and ref_object:
            ref_model, ref_id = ref_object.split(',')
            ref_model_id = self.pool['ir.model'].search(cr, uid, [('model', '=', ref_model)], context=context)[0]
            values['crud_model_id'] = ref_model_id

        if values.get('crud_model_id') != crud_model_id:
            values['link_field_id'] = False
        return {'value': values}

    def on_change_write_config(self, cr, uid, ids, use_write, ref_object, crud_model_id, model_id, context=None):
        """ When changing the object_write type configuration:

         - `current`: crud_model_id is the same as base model
         - `other`: disassemble the reference object to have its model
         - `expression`: has its own on_change, nothing special here
        """
        values = {}
        if use_write == 'current':
            values['crud_model_id'] = model_id
        elif use_write == 'other' and ref_object:
            ref_model, ref_id = ref_object.split(',')
            ref_model_id = self.pool['ir.model'].search(cr, uid, [('model', '=', ref_model)], context=context)[0]
            values['crud_model_id'] = ref_model_id
        elif use_write == 'expression':
            pass

        if values.get('crud_model_id') != crud_model_id:
            values['link_field_id'] = False
        return {'value': values}

    def on_change_write_expression(self, cr, uid, ids, write_expression, model_id, context=None):
        """ Check the write_expression and update crud_model_id accordingly """
        values = {}
        if write_expression:
            valid, model_name, message = self._check_expression(cr, uid, write_expression, model_id, context=context)
        else:
            valid, model_name, message = True, None, False
            if model_id:
                model_name = self.pool['ir.model'].browse(cr, uid, model_id, context).model
        if not valid:
            return {
                'warning': {
                    'title': 'Incorrect expression',
                    'message': message or 'Invalid expression',
                }
            }
        if model_name:
            ref_model_id = self.pool['ir.model'].search(cr, uid, [('model', '=', model_name)], context=context)[0]
            values['crud_model_id'] = ref_model_id
            return {'value': values}
        return {'value': {}}

    def on_change_crud_model_id(self, cr, uid, ids, crud_model_id, context=None):
        """ When changing the CRUD model, update its stored name also """
        crud_model_name = False
        if crud_model_id:
            crud_model_name = self.pool.get('ir.model').browse(cr, uid, crud_model_id, context).model
        values = {'link_field_id': False, 'crud_model_name': crud_model_name}
        return {'value': values}

    def _build_expression(self, field_name, sub_field_name):
        """ Returns a placeholder expression for use in a template field,
        based on the values provided in the placeholder assistant.

        :param field_name: main field name
        :param sub_field_name: sub field name (M2O)
        :return: final placeholder expression
        """
        expression = ''
        if field_name:
            expression = "object." + field_name
            if sub_field_name:
                expression += "." + sub_field_name
        return expression

    def onchange_sub_model_object_value_field(self, cr, uid, ids, model_object_field, sub_model_object_field=False, context=None):
        result = {
            'sub_object': False,
            'copyvalue': False,
            'sub_model_object_field': False,
        }
        if model_object_field:
            fields_obj = self.pool.get('ir.model.fields')
            field_value = fields_obj.browse(cr, uid, model_object_field, context)
            if field_value.ttype in ['many2one', 'one2many', 'many2many']:
                res_ids = self.pool.get('ir.model').search(cr, uid, [('model', '=', field_value.relation)], context=context)
                sub_field_value = False
                if sub_model_object_field:
                    sub_field_value = fields_obj.browse(cr, uid, sub_model_object_field, context)
                if res_ids:
                    result.update({
                        'sub_object': res_ids[0],
                        'copyvalue': self._build_expression(field_value.name, sub_field_value and sub_field_value.name or False),
                        'sub_model_object_field': sub_model_object_field or False,
                    })
            else:
                result.update({
                    'copyvalue': self._build_expression(field_value.name, False),
                })
        return {'value': result}

    def onchange_id_object(self, cr, uid, ids, id_object, context=None):
        if id_object:
            ref_model, ref_id = id_object.split(',')
            return {'value': {'id_value': ref_id}}
        return {'value': {'id_value': False}}

    def create_action(self, cr, uid, ids, context=None):
        """ Create a contextual action for each of the server actions. """
        for action in self.browse(cr, uid, ids, context=context):
            ir_values_id = self.pool.get('ir.values').create(cr, SUPERUSER_ID, {
                'name': _('Run %s') % action.name,
                'model': action.model_id.model,
                'key2': 'client_action_multi',
                'value': "ir.actions.server,%s" % action.id,
            }, context)
            action.write({
                'menu_ir_values_id': ir_values_id,
            })

        return True

    def unlink_action(self, cr, uid, ids, context=None):
        """ Remove the contextual actions created for the server actions. """
        for action in self.browse(cr, uid, ids, context=context):
            if action.menu_ir_values_id:
                try:
                    self.pool.get('ir.values').unlink(cr, SUPERUSER_ID, action.menu_ir_values_id.id, context)
                except Exception:
                    raise osv.except_osv(_('Warning'), _('Deletion of the action record failed.'))
        return True

    def run_action_client_action(self, cr, uid, action, eval_context=None, context=None):
        if not action.action_id:
            raise osv.except_osv(_('Error'), _("Please specify an action to launch!"))
        return self.pool[action.action_id.type].read(cr, uid, [action.action_id.id], context=context)[0]

    def run_action_code_multi(self, cr, uid, action, eval_context=None, context=None):
        eval(action.code.strip(), eval_context, mode="exec", nocopy=True)  # nocopy allows to return 'action'
        if 'action' in eval_context:
            return eval_context['action']

    def run_action_trigger(self, cr, uid, action, eval_context=None, context=None):
        """ Trigger a workflow signal, depending on the use_relational_model:

         - `base`: base_model_pool.signal_workflow(cr, uid, context.get('active_id'), <TRIGGER_NAME>)
         - `relational`: find the related model and object, using the relational
           field, then target_model_pool.signal_workflow(cr, uid, target_id, <TRIGGER_NAME>)
        """
        # weird signature and calling -> no self.env, use action param's
        record = action.env[action.model_id.model].browse(context['active_id'])
        if action.use_relational_model == 'relational':
            record = getattr(record, action.wkf_field_id.name)
            if not isinstance(record, openerp.models.BaseModel):
                record = action.env[action.wkf_model_id.model].browse(record)

        record.signal_workflow(action.wkf_transition_id.signal)

    def run_action_multi(self, cr, uid, action, eval_context=None, context=None):
        res = False
        for act in action.child_ids:
            result = self.run(cr, uid, [act.id], context=context)
            if result:
                res = result
        return res

    def run_action_object_write(self, cr, uid, action, eval_context=None, context=None):
        """ Write server action.

         - 1. evaluate the value mapping
         - 2. depending on the write configuration:

          - `current`: id = active_id
          - `other`: id = from reference object
          - `expression`: id = from expression evaluation
        """
        res = {}
        for exp in action.fields_lines:
            res[exp.col1.name] = exp.eval_value(eval_context=eval_context)[exp.id]

        if action.use_write == 'current':
            model = action.model_id.model
            ref_id = context.get('active_id')
        elif action.use_write == 'other':
            model = action.crud_model_id.model
            ref_id = action.ref_object.id
        elif action.use_write == 'expression':
            model = action.crud_model_id.model
            ref = eval(action.write_expression, eval_context)
            if isinstance(ref, browse_record):
                ref_id = getattr(ref, 'id')
            else:
                ref_id = int(ref)

        obj_pool = self.pool[model]
        obj_pool.write(cr, uid, [ref_id], res, context=context)

    def run_action_object_create(self, cr, uid, action, eval_context=None, context=None):
        """ Create and Copy server action.

         - 1. evaluate the value mapping
         - 2. depending on the write configuration:

          - `new`: new record in the base model
          - `copy_current`: copy the current record (id = active_id) + gives custom values
          - `new_other`: new record in target model
          - `copy_other`: copy the current record (id from reference object)
            + gives custom values
        """
        res = {}
        for exp in action.fields_lines:
            res[exp.col1.name] = exp.eval_value(eval_context=eval_context)[exp.id]

        if action.use_create in ['new', 'copy_current']:
            model = action.model_id.model
        elif action.use_create in ['new_other', 'copy_other']:
            model = action.crud_model_id.model

        obj_pool = self.pool[model]
        if action.use_create == 'copy_current':
            ref_id = context.get('active_id')
            res_id = obj_pool.copy(cr, uid, ref_id, res, context=context)
        elif action.use_create == 'copy_other':
            ref_id = action.ref_object.id
            res_id = obj_pool.copy(cr, uid, ref_id, res, context=context)
        else:
            res_id = obj_pool.create(cr, uid, res, context=context)

        if action.link_new_record and action.link_field_id:
            self.pool[action.model_id.model].write(cr, uid, [context.get('active_id')], {action.link_field_id.name: res_id})

    def _get_eval_context(self, cr, uid, action, context=None):
        """ Prepare the context used when evaluating python code, like the
        condition or code server actions.

        :param action: the current server action
        :type action: browse record
        :returns: dict -- evaluation context given to (safe_)eval """
        obj_pool = self.pool[action.model_id.model]
        env = openerp.api.Environment(cr, uid, context)
        model = env[action.model_id.model]
        obj = None
        if context.get('active_model') == action.model_id.model and context.get('active_id'):
            obj = model.browse(context['active_id'])
        return {
            # python libs
            'time': time,
            'datetime': datetime,
            'dateutil': dateutil,
            # NOTE: only `timezone` function. Do not provide the whole `pytz` module as users
            #       will have access to `pytz.os` and `pytz.sys` to do nasty things...
            'timezone': pytz.timezone,
            # orm
            'env': env,
            'model': model,
            'workflow': workflow,
            # Exceptions
            'Warning': openerp.exceptions.Warning,
            # record
            # TODO: When porting to master move badly named obj and object to
            # deprecated and define record (active_id) and records (active_ids)
            'object': obj,
            'obj': obj,
            # Deprecated use env or model instead
            'self': obj_pool,
            'pool': self.pool,
            'cr': cr,
            'uid': uid,
            'context': context,
            'user': env.user,
        }

    def run(self, cr, uid, ids, context=None):
        """ Runs the server action. For each server action, the condition is
        checked. Note that a void (``False``) condition is considered as always
        valid. If it is verified, the run_action_<STATE> method is called. This
        allows easy overriding of the server actions.

        :param dict context: context should contain following keys

                             - active_id: id of the current object (single mode)
                             - active_model: current model that should equal the action's model

                             The following keys are optional:

                             - active_ids: ids of the current records (mass mode). If active_ids
                               and active_id are present, active_ids is given precedence.

        :return: an action_id to be executed, or False is finished correctly without
                 return action
        """
        if context is None:
            context = {}
        res = False
        for action in self.browse(cr, uid, ids, context):
            eval_context = self._get_eval_context(cr, uid, action, context=context)
            condition = action.condition
            if condition is False:
                # Void (aka False) conditions are considered as True
                condition = True
            if hasattr(self, 'run_action_%s_multi' % action.state):
                run_context = eval_context['context']
                expr = eval(str(condition), eval_context)
                if not expr:
                    continue
                # call the multi method
                func = getattr(self, 'run_action_%s_multi' % action.state)
                res = func(cr, uid, action, eval_context=eval_context, context=run_context)

            elif hasattr(self, 'run_action_%s' % action.state):
                func = getattr(self, 'run_action_%s' % action.state)
                active_id = context.get('active_id')
                active_ids = context.get('active_ids', [active_id] if active_id else [])
                for active_id in active_ids:
                    # run context dedicated to a particular active_id
                    run_context = dict(context, active_ids=[active_id], active_id=active_id)
                    eval_context["context"] = run_context
                    expr = eval(str(condition), eval_context)
                    if not expr:
                        continue
                    # call the single method related to the action: run_action_<STATE>
                    res = func(cr, uid, action, eval_context=eval_context, context=run_context)
        return res


class ir_server_object_lines(osv.osv):
    _name = 'ir.server.object.lines'
    _description = 'Server Action value mapping'
    _sequence = 'ir_actions_id_seq'

    _columns = {
        'server_id': fields.many2one('ir.actions.server', 'Related Server Action', ondelete='cascade'),
        'col1': fields.many2one('ir.model.fields', 'Field', required=True),
        'value': fields.text('Value', required=True, help="Expression containing a value specification. \n"
                                                          "When Formula type is selected, this field may be a Python expression "
                                                          " that can use the same values as for the condition field on the server action.\n"
                                                          "If Value type is selected, the value will be used directly without evaluation."),
        'type': fields.selection([
            ('value', 'Value'),
            ('equation', 'Python expression')
        ], 'Evaluation Type', required=True, change_default=True),
    }

    _defaults = {
        'type': 'value',
    }

    def eval_value(self, cr, uid, ids, eval_context=None, context=None):
        res = dict.fromkeys(ids, False)
        for line in self.browse(cr, uid, ids, context=context):
            expr = line.value
            if line.type == 'equation':
                expr = eval(line.value, eval_context)
            elif line.col1.ttype in ['many2one', 'integer']:
                try:
                    expr = int(line.value)
                except Exception:
                    pass
            res[line.id] = expr
        return res


TODO_STATES = [('open', 'To Do'),
               ('done', 'Done')]
TODO_TYPES = [('manual', 'Launch Manually'),('once', 'Launch Manually Once'),
              ('automatic', 'Launch Automatically')]
class ir_actions_todo(osv.osv):
    """
    Configuration Wizards
    """
    _name = 'ir.actions.todo'
    _description = "Configuration Wizards"
    _columns={
        'action_id': fields.many2one(
            'ir.actions.actions', 'Action', select=True, required=True),
        'sequence': fields.integer('Sequence'),
        'state': fields.selection(TODO_STATES, string='Status', required=True),
        'name': fields.char('Name'),
        'type': fields.selection(TODO_TYPES, 'Type', required=True,
            help="""Manual: Launched manually.
Automatic: Runs whenever the system is reconfigured.
Launch Manually Once: after having been launched manually, it sets automatically to Done."""),
        'groups_id': fields.many2many('res.groups', 'res_groups_action_rel', 'uid', 'gid', 'Groups'),
        'note': fields.text('Text', translate=True),
    }
    _defaults={
        'state': 'open',
        'sequence': 10,
        'type': 'manual',
    }
    _order="sequence,id"

    @openerp.api.multi
    def unlink(self):
        if self:
            try:
                todo_open_menu = self.env.ref('base.open_menu')
                # don't remove base.open_menu todo but set its original action
                if todo_open_menu in self:
                    todo_open_menu.action_id = self.env.ref('base.action_client_base_menu').id
                    self -= todo_open_menu
            except ValueError:
                pass
        return super(ir_actions_todo, self).unlink()

    def name_get(self, cr, uid, ids, context=None):
        return [(rec.id, rec.action_id.name) for rec in self.browse(cr, uid, ids, context=context)]

    def name_search(self, cr, user, name, args=None, operator='ilike', context=None, limit=100):
        if args is None:
            args = []
        if name:
            ids = self.search(cr, user, [('action_id', operator, name)] + args, limit=limit)
            return self.name_get(cr, user, ids, context=context)
        return super(ir_actions_todo, self).name_search(cr, user, name, args=args, operator=operator, context=context, limit=limit)


    def action_launch(self, cr, uid, ids, context=None):
        """ Launch Action of Wizard"""
        wizard_id = ids and ids[0] or False
        wizard = self.browse(cr, uid, wizard_id, context=context)
        if wizard.type in ('automatic', 'once'):
            wizard.write({'state': 'done'})

        # Load action
        act_type = wizard.action_id.type

        res = self.pool[act_type].read(cr, uid, [wizard.action_id.id], [], context=context)[0]
        if act_type != 'ir.actions.act_window':
            return res
        res.setdefault('context','{}')
        res['nodestroy'] = True

        # Open a specific record when res_id is provided in the context
        user = self.pool.get('res.users').browse(cr, uid, uid, context=context)
        ctx = eval(res['context'], {'user': user})
        if ctx.get('res_id'):
            res.update({'res_id': ctx.pop('res_id')})

        # disable log for automatic wizards
        if wizard.type == 'automatic':
            ctx.update({'disable_log': True})
        res.update({'context': ctx})

        return res

    def action_open(self, cr, uid, ids, context=None):
        """ Sets configuration wizard in TODO state"""
        return self.write(cr, uid, ids, {'state': 'open'}, context=context)

    def progress(self, cr, uid, context=None):
        """ Returns a dict with 3 keys {todo, done, total}.

        These keys all map to integers and provide the number of todos
        marked as open, the total number of todos and the number of
        todos not open (which is basically a shortcut to total-todo)

        :rtype: dict
        """
        user_groups = set(map(
            lambda x: x.id,
            self.pool['res.users'].browse(cr, uid, [uid], context=context)[0].groups_id))
        def groups_match(todo):
            """ Checks if the todo's groups match those of the current user
            """
            return not todo.groups_id \
                   or bool(user_groups.intersection((
                        group.id for group in todo.groups_id)))

        done = filter(
            groups_match,
            self.browse(cr, uid,
                self.search(cr, uid, [('state', '!=', 'open')], context=context),
                        context=context))

        total = filter(
            groups_match,
            self.browse(cr, uid,
                self.search(cr, uid, [], context=context),
                        context=context))

        return {
            'done': len(done),
            'total': len(total),
            'todo': len(total) - len(done)
        }


class ir_actions_act_client(osv.osv):
    _name = 'ir.actions.client'
    _inherit = 'ir.actions.actions'
    _table = 'ir_act_client'
    _sequence = 'ir_actions_id_seq'
    _order = 'name'

    def _get_params(self, cr, uid, ids, field_name, arg, context):
        result = {}
        # Need to remove bin_size from context, to obtains the binary and not the length.
        context = dict(context, bin_size_params_store=False)
        for record in self.browse(cr, uid, ids, context=context):
            result[record.id] = record.params_store and eval(record.params_store, {'uid': uid}) or False
        return result

    def _set_params(self, cr, uid, id, field_name, field_value, arg, context):
        if isinstance(field_value, dict):
            self.write(cr, uid, id, {'params_store': repr(field_value)}, context=context)
        else:
            self.write(cr, uid, id, {'params_store': field_value}, context=context)

    _columns = {
        'name': fields.char('Action Name', required=True, translate=True),
        'tag': fields.char('Client action tag', required=True,
                           help="An arbitrary string, interpreted by the client"
                                " according to its own needs and wishes. There "
                                "is no central tag repository across clients."),
        'res_model': fields.char('Destination Model', 
            help="Optional model, mostly used for needactions."),
        'context': fields.char('Context Value', required=True,
            help="Context dictionary as Python expression, empty by default (Default: {})"),
        'params': fields.function(_get_params, fnct_inv=_set_params,
                                  type='binary', 
                                  string="Supplementary arguments",
                                  help="Arguments sent to the client along with"
                                       "the view tag"),
        'params_store': fields.binary("Params storage", readonly=True)
    }
    _defaults = {
        'type': 'ir.actions.client',
        'context': '{}',

    }

# vim:expandtab:smartindent:tabstop=4:softtabstop=4:shiftwidth=4:<|MERGE_RESOLUTION|>--- conflicted
+++ resolved
@@ -372,19 +372,11 @@
         'multi': False,
     }
     def _auto_init(self, cr, context=None):
-<<<<<<< HEAD
-        super(ir_actions_act_window_view, self)._auto_init(cr, context)
-        cr.execute('SELECT indexname FROM pg_indexes WHERE indexname = \'act_window_view_unique_mode_per_action\'')
-        if not cr.fetchone():
-            cr.execute('CREATE UNIQUE INDEX act_window_view_unique_mode_per_action ON ir_act_window_view (act_window_id, view_mode)')
-=======
-        res = super(act_window_view, self)._auto_init(cr, context)
+        res = super(ir_actions_act_window_view, self)._auto_init(cr, context)
         cr.execute('SELECT indexname FROM pg_indexes WHERE indexname = \'act_window_view_unique_mode_per_action\'')
         if not cr.fetchone():
             cr.execute('CREATE UNIQUE INDEX act_window_view_unique_mode_per_action ON ir_act_window_view (act_window_id, view_mode)')
         return res
-act_window_view()
->>>>>>> f4cb884c
 
 
 class ir_actions_act_window_close(osv.osv):
