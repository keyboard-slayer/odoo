--- conflicted
+++ resolved
@@ -952,21 +952,14 @@
         type(self).loads = self.pool.model_data_reference_ids
 
     def _auto_init(self, cr, context=None):
-<<<<<<< HEAD
-        super(ir_model_data, self)._auto_init(cr, context)
+        res = super(ir_model_data, self)._auto_init(cr, context)
         cr.execute("SELECT indexname FROM pg_indexes WHERE indexname = 'ir_model_data_module_name_uniq_index'")
         if not cr.fetchone():
             cr.execute('CREATE UNIQUE INDEX ir_model_data_module_name_uniq_index ON ir_model_data (module, name)')
         cr.execute("SELECT indexname FROM pg_indexes WHERE indexname = 'ir_model_data_model_res_id_index'")
         if not cr.fetchone():
             cr.execute('CREATE INDEX ir_model_data_model_res_id_index ON ir_model_data (model, res_id)')
-=======
-        res = super(ir_model_data, self)._auto_init(cr, context)
-        cr.execute('SELECT indexname FROM pg_indexes WHERE indexname = \'ir_model_data_module_name_index\'')
-        if not cr.fetchone():
-            cr.execute('CREATE INDEX ir_model_data_module_name_index ON ir_model_data (module, name)')
         return res
->>>>>>> b54fdaa1
 
     # NEW V8 API
     @tools.ormcache('xmlid')
