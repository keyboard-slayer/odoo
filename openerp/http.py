# -*- coding: utf-8 -*-
#----------------------------------------------------------
# OpenERP HTTP layer
#----------------------------------------------------------
import ast
import collections
import contextlib
import errno
import functools
import getpass
import inspect
import logging
import mimetypes
import os
import random
import re
import sys
import tempfile
import threading
import time
import traceback
import urlparse
import warnings

import babel.core
import psycopg2
import simplejson
import werkzeug.contrib.sessions
import werkzeug.datastructures
import werkzeug.exceptions
import werkzeug.local
import werkzeug.routing
import werkzeug.wrappers
import werkzeug.wsgi

import openerp
from openerp.service import security, model as service_model

_logger = logging.getLogger(__name__)

#----------------------------------------------------------
# RequestHandler
#----------------------------------------------------------
# Thread local global request object
_request_stack = werkzeug.local.LocalStack()

request = _request_stack()
"""
    A global proxy that always redirect to the current request object.
"""

class WebRequest(object):
    """ Parent class for all OpenERP Web request types, mostly deals with
    initialization and setup of the request object (the dispatching itself has
    to be handled by the subclasses)

    :param request: a wrapped werkzeug Request object
    :type request: :class:`werkzeug.wrappers.BaseRequest`

    .. attribute:: httprequest

        the original :class:`werkzeug.wrappers.Request` object provided to the
        request

    .. attribute:: httpsession

        .. deprecated:: 8.0

        Use ``self.session`` instead.

    .. attribute:: params

        :class:`~collections.Mapping` of request parameters, not generally
        useful as they're provided directly to the handler method as keyword
        arguments

    .. attribute:: session_id

        opaque identifier for the :class:`session.OpenERPSession` instance of
        the current request

    .. attribute:: session

        a :class:`OpenERPSession` holding the HTTP session data for the
        current http session

    .. attribute:: context

        :class:`~collections.Mapping` of context values for the current request

    .. attribute:: db

        ``str``, the name of the database linked to the current request. Can be ``None``
        if the current request uses the ``none`` authentication.

    .. attribute:: uid

        ``int``, the id of the user related to the current request. Can be ``None``
        if the current request uses the ``none`` authenticatoin.
    """
    def __init__(self, httprequest):
        self.httprequest = httprequest
        self.httpresponse = None
        self.httpsession = httprequest.session
        self.session = httprequest.session
        self.session_id = httprequest.session.sid
        self.disable_db = False
        self.uid = None
        self.func = None
        self.func_arguments = {}
        self.auth_method = None
        self._cr_cm = None
        self._cr = None
        self.func_request_type = None
        # set db/uid trackers - they're cleaned up at the WSGI
        # dispatching phase in openerp.service.wsgi_server.application
        if self.db:
            threading.current_thread().dbname = self.db
        if self.session.uid:
            threading.current_thread().uid = self.session.uid
        self.context = dict(self.session.context)
        self.lang = self.context["lang"]

    @property
    def registry(self):
        """
        The registry to the database linked to this request. Can be ``None`` if the current request uses the
        ``none'' authentication.
        """
        return openerp.modules.registry.RegistryManager.get(self.db) if self.db else None

    @property
    def db(self):
        """
        The registry to the database linked to this request. Can be ``None`` if the current request uses the
        ``none'' authentication.
        """
        return self.session.db if not self.disable_db else None

    @property
    def cr(self):
        """
        The cursor initialized for the current method call. If the current request uses the ``none`` authentication
        trying to access this property will raise an exception.
        """
        # some magic to lazy create the cr
        if not self._cr:
            self._cr = self.registry.db.cursor()
        return self._cr

    def __enter__(self):
        _request_stack.push(self)
        return self

    def __exit__(self, exc_type, exc_value, traceback):
        _request_stack.pop()
        if self._cr:
            if exc_type is None:
                self._cr.commit()
            self._cr.close()
        # just to be sure no one tries to re-use the request
        self.disable_db = True
        self.uid = None

    def set_handler(self, func, arguments, auth):
        # is this needed ?
        arguments = dict((k, v) for k, v in arguments.iteritems()
                         if not k.startswith("_ignored_"))

        self.func = func
        self.func_request_type = func.exposed
        self.func_arguments = arguments
        self.auth_method = auth

    def _call_function(self, *args, **kwargs):
        request = self
        if self.func_request_type != self._request_type:
            raise Exception("%s, %s: Function declared as capable of handling request of type '%s' but called with a request of type '%s'" \
                % (self.func, self.httprequest.path, self.func_request_type, self._request_type))

        kwargs.update(self.func_arguments)

        # Backward for 7.0
        if getattr(self.func, '_first_arg_is_req', False):
            args = (request,) + args
        # Correct exception handling and concurency retry
        @service_model.check
        def checked_call(dbname, *a, **kw):
            return self.func(*a, **kw)
        if self.db:
            return checked_call(self.db, *args, **kwargs)
        return self.func(*args, **kwargs)

    @property
    def debug(self):
        return 'debug' in self.httprequest.args

    @contextlib.contextmanager
    def registry_cr(self):
        warnings.warn('please use request.registry and request.cr directly', DeprecationWarning)
        yield (self.registry, self.cr)

def route(route, type="http", auth="user", methods=None):
    """
    Decorator marking the decorated method as being a handler for requests. The method must be part of a subclass
    of ``Controller``.

    :param route: string or array. The route part that will determine which http requests will match the decorated
    method. Can be a single string or an array of strings. See werkzeug's routing documentation for the format of
    route expression ( http://werkzeug.pocoo.org/docs/routing/ ).
    :param type: The type of request, can be ``'http'`` or ``'json'``.
    :param auth: The type of authentication method, can on of the following:

        * ``user``: The user must be authenticated and the current request will perform using the rights of the
        user.
        * ``admin``: The user may not be authenticated and the current request will perform using the admin user.
        * ``none``: The method is always active, even if there is no database. Mainly used by the framework and
        authentication modules. There request code will not have any facilities to access the database nor have any
        configuration indicating the current database nor the current user.
    :param methods: A sequence of http methods this route applies to. If not specified, all methods are allowed.
    """
    assert type in ["http", "json"]
    def decorator(f):
        if isinstance(route, list):
            f.routes = route
        else:
            f.routes = [route]
        f.methods = methods
        f.exposed = type
        if getattr(f, "auth", None) is None:
            f.auth = auth
        return f
    return decorator

class JsonRequest(WebRequest):
    """ JSON-RPC2 over HTTP.

    Sucessful request::

      --> {"jsonrpc": "2.0",
           "method": "call",
           "params": {"context": {},
                      "arg1": "val1" },
           "id": null}

      <-- {"jsonrpc": "2.0",
           "result": { "res1": "val1" },
           "id": null}

    Request producing a error::

      --> {"jsonrpc": "2.0",
           "method": "call",
           "params": {"context": {},
                      "arg1": "val1" },
           "id": null}

      <-- {"jsonrpc": "2.0",
           "error": {"code": 1,
                     "message": "End user error message.",
                     "data": {"code": "codestring",
                              "debug": "traceback" } },
           "id": null}

    """
    _request_type = "json"

    def __init__(self, *args):
        super(JsonRequest, self).__init__(*args)

        self.jsonp_handler = None

        args = self.httprequest.args
        jsonp = args.get('jsonp')
        self.jsonp = jsonp
        request = None
        request_id = args.get('id')
        
        if jsonp and self.httprequest.method == 'POST':
            # jsonp 2 steps step1 POST: save call
            def handler():
                self.session.jsonp_requests[request_id] = self.httprequest.form['r']
                self.session.modified = True
                headers=[('Content-Type', 'text/plain; charset=utf-8')]
                r = werkzeug.wrappers.Response(request_id, headers=headers)
                return r
            self.jsonp_handler = handler
            return
        elif jsonp and args.get('r'):
            # jsonp method GET
            request = args.get('r')
        elif jsonp and request_id:
            # jsonp 2 steps step2 GET: run and return result
            request = self.session.jsonp_requests.pop(request_id, "")
        else:
            # regular jsonrpc2
            request = self.httprequest.stream.read()

        # Read POST content or POST Form Data named "request"
        self.jsonrequest = simplejson.loads(request)
        self.params = dict(self.jsonrequest.get("params", {}))
        self.context = self.params.pop('context', self.session.context)

    def dispatch(self):
        """ Calls the method asked for by the JSON-RPC2 or JSONP request
        """
        if self.jsonp_handler:
            return self.jsonp_handler()
        response = {"jsonrpc": "2.0" }
        error = None

        try:
            response['id'] = self.jsonrequest.get('id')
            response["result"] = self._call_function(**self.params)
        except AuthenticationError, e:
            _logger.exception("Exception during JSON request handling.")
            se = serialize_exception(e)
            error = {
                'code': 100,
                'message': "OpenERP Session Invalid",
                'data': se
            }
        except Exception, e:
            _logger.exception("Exception during JSON request handling.")
            se = serialize_exception(e)
            error = {
                'code': 200,
                'message': "OpenERP Server Error",
                'data': se
            }
        if error:
            response["error"] = error

        if self.jsonp:
            # If we use jsonp, that's mean we are called from another host
            # Some browser (IE and Safari) do no allow third party cookies
            # We need then to manage http sessions manually.
            response['session_id'] = self.session_id
            mime = 'application/javascript'
            body = "%s(%s);" % (self.jsonp, simplejson.dumps(response),)
        else:
            mime = 'application/json'
            body = simplejson.dumps(response)

        r = werkzeug.wrappers.Response(body, headers=[('Content-Type', mime), ('Content-Length', len(body))])
        return r

def serialize_exception(e):
    tmp = {
        "name": type(e).__module__ + "." + type(e).__name__ if type(e).__module__ else type(e).__name__,
        "debug": traceback.format_exc(),
        "message": u"%s" % e,
        "arguments": to_jsonable(e.args),
    }
    if isinstance(e, openerp.osv.osv.except_osv):
        tmp["exception_type"] = "except_osv"
    elif isinstance(e, openerp.exceptions.Warning):
        tmp["exception_type"] = "warning"
    elif isinstance(e, openerp.exceptions.AccessError):
        tmp["exception_type"] = "access_error"
    elif isinstance(e, openerp.exceptions.AccessDenied):
        tmp["exception_type"] = "access_denied"
    return tmp

def to_jsonable(o):
    if isinstance(o, str) or isinstance(o,unicode) or isinstance(o, int) or isinstance(o, long) \
        or isinstance(o, bool) or o is None or isinstance(o, float):
        return o
    if isinstance(o, list) or isinstance(o, tuple):
        return [to_jsonable(x) for x in o]
    if isinstance(o, dict):
        tmp = {}
        for k, v in o.items():
            tmp[u"%s" % k] = to_jsonable(v)
        return tmp
    return u"%s" % o

def jsonrequest(f):
    """ 
        .. deprecated:: 8.0

        Use the ``route()`` decorator instead.
    """
    f.combine = True
    base = f.__name__.lstrip('/')
    if f.__name__ == "index":
        base = ""
    return route([base, base + "/<path:_ignored_path>"], type="json", auth="user")(f)

class HttpRequest(WebRequest):
    """ Regular GET/POST request
    """
    _request_type = "http"

    def __init__(self, *args):
        super(HttpRequest, self).__init__(*args)
        params = dict(self.httprequest.args)
        params.update(self.httprequest.form)
        params.update(self.httprequest.files)
        params.pop('session_id', None)
        self.params = params

    def dispatch(self):
        try:
            r = self._call_function(**self.params)
        except (werkzeug.exceptions.HTTPException), e:
            r = e
        else:
            if not r:
                r = werkzeug.wrappers.Response(status=204)  # no content
        return r

    def make_response(self, data, headers=None, cookies=None):
        """ Helper for non-HTML responses, or HTML responses with custom
        response headers or cookies.

        While handlers can just return the HTML markup of a page they want to
        send as a string if non-HTML data is returned they need to create a
        complete response object, or the returned data will not be correctly
        interpreted by the clients.

        :param basestring data: response body
        :param headers: HTTP headers to set on the response
        :type headers: ``[(name, value)]``
        :param collections.Mapping cookies: cookies to set on the client
        """
        response = werkzeug.wrappers.Response(data, headers=headers)
        if cookies:
            for k, v in cookies.iteritems():
                response.set_cookie(k, v)
        return response

    def not_found(self, description=None):
        """ Helper for 404 response, return its result from the method
        """
        return werkzeug.exceptions.NotFound(description)

def httprequest(f):
    """ 
        .. deprecated:: 8.0

        Use the ``route()`` decorator instead.
    """
    f.combine = True
    base = f.__name__.lstrip('/')
    if f.__name__ == "index":
        base = ""
    return route([base, base + "/<path:_ignored_path>"], type="http", auth="user")(f)

#----------------------------------------------------------
# Controller and route registration
#----------------------------------------------------------
addons_module = {}
addons_manifest = {}
controllers_per_module = collections.defaultdict(list)

class ControllerType(type):
    def __init__(cls, name, bases, attrs):
        super(ControllerType, cls).__init__(name, bases, attrs)

        # flag old-style methods with req as first argument
        for k, v in attrs.items():
            if inspect.isfunction(v):
                spec = inspect.getargspec(v)
                first_arg = spec.args[1] if len(spec.args) >= 2 else None
                if first_arg in ["req", "request"]:
                    v._first_arg_is_req = True

        # store the controller in the controllers list
        name_class = ("%s.%s" % (cls.__module__, cls.__name__), cls)
        class_path = name_class[0].split(".")
        if not class_path[:2] == ["openerp", "addons"]:
            module = ""
        else:
            # we want to know all modules that have controllers
            module = class_path[2]
        # but we only store controllers directly inheriting from Controller
        if not "Controller" in globals() or not Controller in bases:
            return
        controllers_per_module[module].append(name_class)

class Controller(object):
    __metaclass__ = ControllerType

def routing_map(modules, nodb_only, converters=None):
    routing_map = werkzeug.routing.Map(strict_slashes=False, converters=converters)
    for module in modules:
        if module not in controllers_per_module:
            continue

        for _, cls in controllers_per_module[module]:
            subclasses = cls.__subclasses__()
            subclasses = [c for c in subclasses if c.__module__.startswith('openerp.addons.') and c.__module__.split(".")[2] in modules]
            if subclasses:
                name = "%s (extended by %s)" % (cls.__name__, ', '.join(sub.__name__ for sub in subclasses))
                cls = type(name, tuple(reversed(subclasses)), {})

            o = cls()
            members = inspect.getmembers(o)
            for mk, mv in members:
                if inspect.ismethod(mv) and getattr(mv, 'exposed', False) and (not nodb_only or nodb_only == (mv.auth == "none")):
                    for url in mv.routes:
                        if getattr(mv, "combine", False):
                            url = o._cp_path.rstrip('/') + '/' + url.lstrip('/')
                            if url.endswith("/") and len(url) > 1:
                                url = url[: -1]
                        routing_map.add(werkzeug.routing.Rule(url, endpoint=mv, methods=mv.methods))
    return routing_map

#----------------------------------------------------------
# HTTP Sessions
#----------------------------------------------------------
class AuthenticationError(Exception):
    pass

class SessionExpiredException(Exception):
    pass

class Service(object):
    """
        .. deprecated:: 8.0
        Use ``openerp.netsvc.dispatch_rpc()`` instead.
    """
    def __init__(self, session, service_name):
        self.session = session
        self.service_name = service_name

    def __getattr__(self, method):
        def proxy_method(*args):
            result = openerp.netsvc.dispatch_rpc(self.service_name, method, args)
            return result
        return proxy_method

class Model(object):
    """
        .. deprecated:: 8.0
        Use the resistry and cursor in ``openerp.addons.web.http.request`` instead.
    """
    def __init__(self, session, model):
        self.session = session
        self.model = model
        self.proxy = self.session.proxy('object')

    def __getattr__(self, method):
        self.session.assert_valid()
        def proxy(*args, **kw):
            # Can't provide any retro-compatibility for this case, so we check it and raise an Exception
            # to tell the programmer to adapt his code
            if not request.db or not request.uid or self.session.db != request.db \
                or self.session.uid != request.uid:
                raise Exception("Trying to use Model with badly configured database or user.")
                
            mod = request.registry.get(self.model)
            if method.startswith('_'):
                raise Exception("Access denied")
            meth = getattr(mod, method)
            cr = request.cr
            result = meth(cr, request.uid, *args, **kw)
            # reorder read
            if method == "read":
                if isinstance(result, list) and len(result) > 0 and "id" in result[0]:
                    index = {}
                    for r in result:
                        index[r['id']] = r
                    result = [index[x] for x in args[0] if x in index]
            return result
        return proxy

class OpenERPSession(werkzeug.contrib.sessions.Session):
    def __init__(self, *args, **kwargs):
        self.inited = False
        self.modified = False
        super(OpenERPSession, self).__init__(*args, **kwargs)
        self.inited = True
        self._default_values()
        self.modified = False

    def __getattr__(self, attr):
        return self.get(attr, None)
    def __setattr__(self, k, v):
        if getattr(self, "inited", False):
            try:
                object.__getattribute__(self, k)
            except:
                return self.__setitem__(k, v)
        object.__setattr__(self, k, v)

    def authenticate(self, db, login=None, password=None, uid=None):
        """
        Authenticate the current user with the given db, login and password. If successful, store
        the authentication parameters in the current session and request.

        :param uid: If not None, that user id will be used instead the login to authenticate the user.
        """

        if uid is None:
            wsgienv = request.httprequest.environ
            env = dict(
                base_location=request.httprequest.url_root.rstrip('/'),
                HTTP_HOST=wsgienv['HTTP_HOST'],
                REMOTE_ADDR=wsgienv['REMOTE_ADDR'],
            )
            uid = openerp.netsvc.dispatch_rpc('common', 'authenticate', [db, login, password, env])
        else:
            security.check(db, uid, password)
        self.db = db
        self.uid = uid
        self.login = login
        self.password = password
        request.uid = uid
        request.disable_db = False

        if uid: self.get_context()
        return uid

    def check_security(self):
        """
        Chech the current authentication parameters to know if those are still valid. This method
        should be called at each request. If the authentication fails, a ``SessionExpiredException``
        is raised.
        """
        if not self.db or not self.uid:
            raise SessionExpiredException("Session expired")
        security.check(self.db, self.uid, self.password)

    def logout(self):
        for k in self.keys():
            del self[k]
        self._default_values()

    def _default_values(self):
        self.setdefault("db", None)
        self.setdefault("uid", None)
        self.setdefault("login", None)
        self.setdefault("password", None)
        self.setdefault("context", {'tz': "UTC", "uid": None})
        self.setdefault("jsonp_requests", {})

    def get_context(self):
        """
        Re-initializes the current user's session context (based on
        his preferences) by calling res.users.get_context() with the old
        context.

        :returns: the new context
        """
        assert self.uid, "The user needs to be logged-in to initialize his context"
        self.context = request.registry.get('res.users').context_get(request.cr, request.uid) or {}
        self.context['uid'] = self.uid
        self._fix_lang(self.context)
        return self.context

    def _fix_lang(self, context):
        """ OpenERP provides languages which may not make sense and/or may not
        be understood by the web client's libraries.

        Fix those here.

        :param dict context: context to fix
        """
        lang = context['lang']

        # inane OpenERP locale
        if lang == 'ar_AR':
            lang = 'ar'

        # lang to lang_REGION (datejs only handles lang_REGION, no bare langs)
        if lang in babel.core.LOCALE_ALIASES:
            lang = babel.core.LOCALE_ALIASES[lang]

        context['lang'] = lang or 'en_US'

    # Deprecated to be removed in 9

    """
        Damn properties for retro-compatibility. All of that is deprecated, all
        of that.
    """
    @property
    def _db(self):
        return self.db
    @_db.setter
    def _db(self, value):
        self.db = value
    @property
    def _uid(self):
        return self.uid
    @_uid.setter
    def _uid(self, value):
        self.uid = value
    @property
    def _login(self):
        return self.login
    @_login.setter
    def _login(self, value):
        self.login = value
    @property
    def _password(self):
        return self.password
    @_password.setter
    def _password(self, value):
        self.password = value

    def send(self, service_name, method, *args):
        """
        .. deprecated:: 8.0
        Use ``openerp.netsvc.dispatch_rpc()`` instead.
        """
        return openerp.netsvc.dispatch_rpc(service_name, method, args)

    def proxy(self, service):
        """
        .. deprecated:: 8.0
        Use ``openerp.netsvc.dispatch_rpc()`` instead.
        """
        return Service(self, service)

    def assert_valid(self, force=False):
        """
        .. deprecated:: 8.0
        Use ``check_security()`` instead.

        Ensures this session is valid (logged into the openerp server)
        """
        if self.uid and not force:
            return
        # TODO use authenticate instead of login
        self.uid = self.proxy("common").login(self.db, self.login, self.password)
        if not self.uid:
            raise AuthenticationError("Authentication failure")

    def ensure_valid(self):
        """
        .. deprecated:: 8.0
        Use ``check_security()`` instead.
        """
        if self.uid:
            try:
                self.assert_valid(True)
            except Exception:
                self.uid = None

    def execute(self, model, func, *l, **d):
        """
        .. deprecated:: 8.0
        Use the resistry and cursor in ``openerp.addons.web.http.request`` instead.
        """
        model = self.model(model)
        r = getattr(model, func)(*l, **d)
        return r

    def exec_workflow(self, model, id, signal):
        """
        .. deprecated:: 8.0
        Use the resistry and cursor in ``openerp.addons.web.http.request`` instead.
        """
        self.assert_valid()
        r = self.proxy('object').exec_workflow(self.db, self.uid, self.password, model, signal, id)
        return r

    def model(self, model):
        """
        .. deprecated:: 8.0
        Use the resistry and cursor in ``openerp.addons.web.http.request`` instead.

        Get an RPC proxy for the object ``model``, bound to this session.

        :param model: an OpenERP model name
        :type model: str
        :rtype: a model object
        """
        if not self.db:
            raise SessionExpiredException("Session expired")

        return Model(self, model)

def session_gc(session_store):
    if random.random() < 0.001:
        # we keep session one week
        last_week = time.time() - 60*60*24*7
        for fname in os.listdir(session_store.path):
            path = os.path.join(session_store.path, fname)
            try:
                if os.path.getmtime(path) < last_week:
                    os.unlink(path)
            except OSError:
                pass

#----------------------------------------------------------
# WSGI Layer
#----------------------------------------------------------
# Add potentially missing (older ubuntu) font mime types
mimetypes.add_type('application/font-woff', '.woff')
mimetypes.add_type('application/vnd.ms-fontobject', '.eot')
mimetypes.add_type('application/x-font-ttf', '.ttf')

class LazyResponse(werkzeug.wrappers.Response):
    """ Lazy werkzeug response.
    API not yet frozen"""

    def __init__(self, callback, **kwargs):
        super(LazyResponse, self).__init__(mimetype='text/html')
        self.callback = callback
        self.params = kwargs
    def process(self):
        response = self.callback(**self.params)
        self.response.append(response)

class DisableCacheMiddleware(object):
    def __init__(self, app):
        self.app = app
    def __call__(self, environ, start_response):
        def start_wrapped(status, headers):
            referer = environ.get('HTTP_REFERER', '')
            parsed = urlparse.urlparse(referer)
            debug = parsed.query.count('debug') >= 1

            new_headers = []
            unwanted_keys = ['Last-Modified']
            if debug:
                new_headers = [('Cache-Control', 'no-cache')]
                unwanted_keys += ['Expires', 'Etag', 'Cache-Control']

            for k, v in headers:
                if k not in unwanted_keys:
                    new_headers.append((k, v))

            start_response(status, new_headers)
        return self.app(environ, start_wrapped)

def session_path():
    try:
        import pwd
        username = pwd.getpwuid(os.geteuid()).pw_name
    except ImportError:
        try:
            username = getpass.getuser()
        except Exception:
            username = "unknown"
    path = os.path.join(tempfile.gettempdir(), "oe-sessions-" + username)
    try:
        os.mkdir(path, 0700)
    except OSError as exc:
        if exc.errno == errno.EEXIST:
            # directory exists: ensure it has the correct permissions
            # this will fail if the directory is not owned by the current user
            os.chmod(path, 0700)
        else:
            raise
    return path

class Root(object):
    """Root WSGI application for the OpenERP Web Client.
    """
    def __init__(self):
        # Setup http sessions
        path = session_path()
        _logger.debug('HTTP sessions stored in: %s', path)
        self.session_store = werkzeug.contrib.sessions.FilesystemSessionStore(path, session_class=OpenERPSession)

        # TODO should we move this to ir.http so that only configured modules are served ?
        _logger.info("HTTP Configuring static files")
        self.load_addons()

        _logger.info("Generating nondb routing")
        self.nodb_routing_map = routing_map(['', "web"], True)

    def __call__(self, environ, start_response):
        """ Handle a WSGI request
        """
        return self.dispatch(environ, start_response)

    def load_addons(self):
        """ Load all addons from addons patch containg static files and
        controllers and configure them.  """
        statics = {}

        for addons_path in openerp.modules.module.ad_paths:
            for module in sorted(os.listdir(str(addons_path))):
                if module not in addons_module:
                    manifest_path = os.path.join(addons_path, module, '__openerp__.py')
                    path_static = os.path.join(addons_path, module, 'static')
                    if os.path.isfile(manifest_path) and os.path.isdir(path_static):
                        manifest = ast.literal_eval(open(manifest_path).read())
                        manifest['addons_path'] = addons_path
                        _logger.debug("Loading %s", module)
                        if 'openerp.addons' in sys.modules:
                            m = __import__('openerp.addons.' + module)
                        addons_module[module] = m
                        addons_manifest[module] = manifest
                        statics['/%s/static' % module] = path_static

        app = werkzeug.wsgi.SharedDataMiddleware(self.dispatch, statics)
        self.dispatch = DisableCacheMiddleware(app)

    def setup_session(self, httprequest):
        # recover or create session
        session_gc(self.session_store)

        sid = httprequest.args.get('session_id')
        explicit_session = True
        if not sid:
            sid =  httprequest.headers.get("X-Openerp-Session-Id")
        if not sid:
            sid = httprequest.cookies.get('session_id')
            explicit_session = False
        if sid is None:
            httprequest.session = self.session_store.new()
        else:
            httprequest.session = self.session_store.get(sid)
        return explicit_session

    def setup_db(self, httprequest):
        if not httprequest.session.db:
            # allow "admin" routes to works without being logged in when in monodb.
            httprequest.session.db = db_monodb(httprequest)

    def setup_lang(self, httprequest):
        if not "lang" in httprequest.session.context:
            lang = httprequest.accept_languages.best or "en_US"
            lang = babel.core.LOCALE_ALIASES.get(lang, lang).replace('-', '_')
            httprequest.session.context["lang"] = lang

    def get_request(self, httprequest):
        # deduce type of request
        if httprequest.args.get('jsonp'):
            return JsonRequest(httprequest)
        if httprequest.mimetype == "application/json":
            return JsonRequest(httprequest)
        else:
            return HttpRequest(httprequest)

    def get_response(self, httprequest, result, explicit_session):
        if isinstance(result, LazyResponse):
            try:
                result.process()
            except(Exception), e:
                result = request.registry['ir.http']._handle_exception(e)

        if isinstance(result, basestring):
            response = werkzeug.wrappers.Response(result, mimetype='text/html')
        else:
            response = result

        if httprequest.session.should_save:
            self.session_store.save(httprequest.session)
        # We must not set the cookie if the session id was specified using a http header or a GET parameter.
        # There are two reasons to this:
        # - When using one of those two means we consider that we are overriding the cookie, which means creating a new
        #   session on top of an already existing session and we don't want to create a mess with the 'normal' session
        #   (the one using the cookie). That is a special feature of the Session Javascript class.
        # - It could allow session fixation attacks.
        if not explicit_session and hasattr(response, 'set_cookie'):
            response.set_cookie('session_id', httprequest.session.sid, max_age=90 * 24 * 60 * 60)

        return response

    def dispatch(self, environ, start_response):
        """
        Performs the actual WSGI dispatching for the application.
        """
        try:
            httprequest = werkzeug.wrappers.Request(environ)
            httprequest.parameter_storage_class = werkzeug.datastructures.ImmutableDict
            httprequest.app = self

            explicit_session = self.setup_session(httprequest)
            self.setup_db(httprequest)
            self.setup_lang(httprequest)

            request = self.get_request(httprequest)

<<<<<<< HEAD
            with request:
=======
            def _dispatch_nodb():
                func, arguments = self.nodb_routing_map.bind_to_environ(request.httprequest.environ).match()
                request.set_handler(func, arguments, "none")
                result = request.dispatch()
                return result

            with set_request(request):
>>>>>>> 56bb1b98
                db = request.session.db
                if db:
                    openerp.modules.registry.RegistryManager.check_registry_signaling(db)
                    try:
                        ir_http = request.registry['ir.http']
                    except psycopg2.OperationalError:
                        # psycopg2 error. At this point, that's mean the database does not exists
                        # anymore. We unlog the user and failback in nodb mode
                        request.session.logout()
                        result = _dispatch_nodb()
                    else:
                        result = ir_http._dispatch()
                        openerp.modules.registry.RegistryManager.signal_caches_change(db)
                else:
<<<<<<< HEAD
                    # fallback to non-db handlers
                    func, arguments = self.nodb_routing_map.bind_to_environ(request.httprequest.environ).match()
                    request.set_handler(func, arguments, "none")
                    result = request.dispatch()
                response = self.get_response(httprequest, result, explicit_session)
=======
                    result = _dispatch_nodb()

            response = self.get_response(httprequest, result, explicit_session)
>>>>>>> 56bb1b98
            return response(environ, start_response)

        except werkzeug.exceptions.HTTPException, e:
            return e(environ, start_response)

    def get_db_router(self, db):
        if not db:
            return self.nodb_routing_map
        return request.registry['ir.http'].routing_map()

def db_list(force=False, httprequest=None):
    httprequest = httprequest or request.httprequest
    dbs = openerp.netsvc.dispatch_rpc("db", "list", [force])
    h = httprequest.environ['HTTP_HOST'].split(':')[0]
    d = h.split('.')[0]
    r = openerp.tools.config['dbfilter'].replace('%h', h).replace('%d', d)
    dbs = [i for i in dbs if re.match(r, i)]
    return dbs

def db_monodb(httprequest=None):
    """
        Magic function to find the current database.

        Implementation details:

        * Magic
        * More magic

        Returns ``None`` if the magic is not magic enough.
    """
    httprequest = httprequest or request.httprequest
    db = None
    redirect = None

    dbs = db_list(True, httprequest)

    # try the db already in the session
    db_session = httprequest.session.db
    if db_session in dbs:
        return db_session

    # if dbfilters was specified when launching the server and there is
    # only one possible db, we take that one
    if openerp.tools.config['dbfilter'] != ".*" and len(dbs) == 1:
        return dbs[0]
    return None

#----------------------------------------------------------
# RPC controller
#----------------------------------------------------------
class CommonController(Controller):

    @route('/jsonrpc', type='json', auth="none")
    def jsonrpc(self, service, method, args):
        """ Method used by client APIs to contact OpenERP. """
        return openerp.netsvc.dispatch_rpc(service, method, args)

    @route('/gen_session_id', type='json', auth="none")
    def gen_session_id(self):
        nsession = root.session_store.new()
        return nsession.sid

root = None

def wsgi_postload():
    global root
    root = Root()
    openerp.wsgi.register_wsgi_handler(root)

# vim:et:ts=4:sw=4:<|MERGE_RESOLUTION|>--- conflicted
+++ resolved
@@ -970,17 +970,13 @@
 
             request = self.get_request(httprequest)
 
-<<<<<<< HEAD
-            with request:
-=======
             def _dispatch_nodb():
                 func, arguments = self.nodb_routing_map.bind_to_environ(request.httprequest.environ).match()
                 request.set_handler(func, arguments, "none")
                 result = request.dispatch()
                 return result
 
-            with set_request(request):
->>>>>>> 56bb1b98
+            with request:
                 db = request.session.db
                 if db:
                     openerp.modules.registry.RegistryManager.check_registry_signaling(db)
@@ -995,17 +991,11 @@
                         result = ir_http._dispatch()
                         openerp.modules.registry.RegistryManager.signal_caches_change(db)
                 else:
-<<<<<<< HEAD
                     # fallback to non-db handlers
                     func, arguments = self.nodb_routing_map.bind_to_environ(request.httprequest.environ).match()
                     request.set_handler(func, arguments, "none")
                     result = request.dispatch()
                 response = self.get_response(httprequest, result, explicit_session)
-=======
-                    result = _dispatch_nodb()
-
-            response = self.get_response(httprequest, result, explicit_session)
->>>>>>> 56bb1b98
             return response(environ, start_response)
 
         except werkzeug.exceptions.HTTPException, e:
