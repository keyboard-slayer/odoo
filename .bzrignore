.*.swp
.bzrignore
.idea
.project
.pydevproject
.ropeproject
.settings
.DS_Store
openerp/addons/*
openerp/filestore*
.Python
*.pyc
*.pyo
bin/*
build/
include/
lib/
<<<<<<< HEAD
share/
=======
share/
doc/_build/*
>>>>>>> 5554379e
<|MERGE_RESOLUTION|>--- conflicted
+++ resolved
@@ -15,9 +15,5 @@
 build/
 include/
 lib/
-<<<<<<< HEAD
 share/
-=======
-share/
-doc/_build/*
->>>>>>> 5554379e
+doc/_build/*