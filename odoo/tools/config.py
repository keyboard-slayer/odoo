--- conflicted
+++ resolved
@@ -530,13 +530,8 @@
             pass
 
     def save(self):
-<<<<<<< HEAD
-        p = ConfigParser.ConfigParser()
+        p = ConfigParser.ConfigParser(**CP_kw)
         loglevelnames = dict(pycompat.izip(pycompat.values(self._LOGLEVELS), pycompat.keys(self._LOGLEVELS)))
-=======
-        p = ConfigParser.ConfigParser(**CP_kw)
-        loglevelnames = dict(zip(self._LOGLEVELS.values(), self._LOGLEVELS.keys()))
->>>>>>> 6f3eada2
         p.add_section('options')
         for opt in sorted(pycompat.keys(self.options)):
             if opt in ('version', 'language', 'translate_out', 'translate_in', 'overwrite_existing_translations', 'init', 'update'):
